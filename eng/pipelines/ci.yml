--- conflicted
+++ resolved
@@ -52,18 +52,13 @@
         env:
           NPM_AUTH_TOKEN: $(azure-sdk-npm-token)
 
-<<<<<<< HEAD
       - script: |
           echo "Publish summary:"
           cat ./publish-summary.json
         displayName: Log publish summary
 
-      - run: pnpm chronus-github create-releases --repo microsoft/typespec --publish-summary ./publish-summary.json
-        name: Create github releases
-=======
       - script: pnpm chronus-github create-releases --repo microsoft/typespec --publish-summary ./publish-summary.json
         displayName: Create github releases
->>>>>>> 5e93743c
         env:
           GITHUB_TOKEN: $(azuresdk-github-pat)
 
