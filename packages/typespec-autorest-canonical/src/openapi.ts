import { getRef } from "@azure-tools/typespec-autorest";
import {
  PagedResultMetadata,
  UnionEnum,
  getAsEmbeddingVector,
  getLroMetadata,
  getPagedResult,
  getUnionAsEnum,
  isFixed,
} from "@azure-tools/typespec-azure-core";
import {
  SdkContext,
  createSdkContext,
  getClientNameOverride,
  shouldFlattenProperty,
} from "@azure-tools/typespec-client-generator-core";
import {
  ArrayModelType,
  BooleanLiteral,
  DiagnosticTarget,
  EmitContext,
  Enum,
  EnumMember,
  IntrinsicScalarName,
  IntrinsicType,
  Model,
  ModelProperty,
  Namespace,
  NumericLiteral,
  Operation,
  Program,
  Scalar,
  Service,
  StringLiteral,
  StringTemplate,
  SyntaxKind,
  TwoLevelMap,
  Type,
  TypeNameOptions,
  Union,
  UnionVariant,
  compilerAssert,
  emitFile,
  getAllTags,
  getDirectoryPath,
  getDiscriminator,
  getDoc,
  getEncode,
  getFormat,
  getKnownValues,
  getMaxItems,
  getMaxLength,
  getMaxValue,
  getMinItems,
  getMinLength,
  getMinValue,
  getNamespaceFullName,
  getPattern,
  getProjectedName,
  getProperty,
  getPropertyType,
  getRelativePathFromDirectory,
  getRootLength,
  getService,
  getSummary,
  getVisibility,
  ignoreDiagnostics,
  interpolatePath,
  isArrayModelType,
  isDeprecated,
  isErrorModel,
  isErrorType,
  isGlobalNamespace,
  isNeverType,
  isNullType,
  isNumericType,
  isRecordModelType,
  isSecret,
  isService,
  isStringType,
  isTemplateDeclaration,
  isTemplateDeclarationOrInstance,
  isVoidType,
  listServices,
  navigateTypesInNamespace,
  resolveEncodedName,
  resolvePath,
  stringTemplateToString,
} from "@typespec/compiler";
import {
  Authentication,
  HttpAuth,
  HttpOperation,
  HttpOperationParameters,
  HttpOperationResponse,
  HttpOperationResponseBody,
  HttpStatusCodeRange,
  HttpStatusCodesEntry,
  MetadataInfo,
  OAuth2FlowType,
  Visibility,
  createMetadataInfo,
  getAllHttpServices,
  getAuthentication,
  getHeaderFieldOptions,
  getQueryParamOptions,
  getServers,
  getStatusCodeDescription,
  getVisibilitySuffix,
  isContentTypeHeader,
  isSharedRoute,
  reportIfNoRoutes,
  resolveRequestVisibility,
} from "@typespec/http";
import {
  checkDuplicateTypeName,
  getExtensions,
  getExternalDocs,
  getOpenAPITypeName,
  getParameterKey,
  isReadonlyProperty,
  resolveInfo,
  shouldInline,
} from "@typespec/openapi";
import {
  getRenamedFrom,
  getReturnTypeChangedFrom,
  getTypeChangedFrom,
  getVersion,
} from "@typespec/versioning";
import { AutorestCanonicalOpenAPISchema } from "./autorest-canonical-openapi-schema.js";
import { sortWithJsonSchema } from "./json-schema-sorter/sorter.js";
import { AutorestCanonicalEmitterOptions, getTracer, reportDiagnostic } from "./lib.js";
import {
  OpenAPI2Document,
  OpenAPI2FormDataParameter,
  OpenAPI2HeaderDefinition,
  OpenAPI2OAuth2FlowType,
  OpenAPI2Operation,
  OpenAPI2Parameter,
  OpenAPI2ParameterType,
  OpenAPI2PathItem,
  OpenAPI2PathParameter,
  OpenAPI2Response,
  OpenAPI2Schema,
  OpenAPI2SchemaProperty,
  OpenAPI2SecurityScheme,
  OpenAPI2StatusCode,
  PrimitiveItems,
  Refable,
} from "./types.js";
import { AutorestCanonicalEmitterContext, resolveOperationId } from "./utils.js";

interface SchemaContext {
  readonly visibility: Visibility;
  readonly ignoreMetadataAnnotations: boolean;
}

const defaultOptions = {
  "output-file": "{azure-resource-provider-folder}/{service-name}/{version}/openapi.json",
  "new-line": "lf",
  "include-x-typespec-name": "never",
} as const;

enum UnsupportedVersioningDecorators {
  RenamedFrom = "renamedFrom",
  ReturnTypeChangedFrom = "returnTypeChangedFrom",
  TypeChangedFrom = "typeChangedFrom",
}

export const namespace = "AutorestCanonical";
export const canonicalVersion = "canonical";

export async function $onEmit(context: EmitContext<AutorestCanonicalEmitterOptions>) {
  const resolvedOptions = { ...defaultOptions, ...context.options };
  const tcgcSdkContext = createSdkContext(context, "@azure-tools/typespec-autorest-canonical");
  const armTypesDir = interpolatePath(
    resolvedOptions["arm-types-dir"] ?? "{project-root}/../../common-types/resource-management",
    {
      "project-root": context.program.projectRoot,
      "emitter-output-dir": context.emitterOutputDir,
    }
  );
  const options: ResolvedAutorestCanonicalEmitterOptions = {
    outputFile: resolvedOptions["output-file"],
    outputDir: context.emitterOutputDir,
    azureResourceProviderFolder: resolvedOptions["azure-resource-provider-folder"],
    newLine: resolvedOptions["new-line"],
    omitUnreachableTypes: resolvedOptions["omit-unreachable-types"],
    includeXTypeSpecName: resolvedOptions["include-x-typespec-name"],
    armTypesDir,
  };

  const emitter = createOAPIEmitter(context.program, tcgcSdkContext, options);
  await emitter.emitOpenAPI();
}

interface EmitterDetails {
  emitter: string;
}

function getEmitterDetails(program: Program): EmitterDetails[] {
  return [{ emitter: "@azure-tools/typespec-autorest-canonical" }];
}

export interface ResolvedAutorestCanonicalEmitterOptions {
  outputDir: string;
  outputFile: string;
  azureResourceProviderFolder?: string;

  /**
   * Set the newline character for emitting files.
   * @default lf
   */
  newLine?: "crlf" | "lf";

  /**
   * Omit unreachable types.
   * By default all types declared under the service namespace will be included. With this flag on only types references in an operation will be emitted.
   */
  omitUnreachableTypes?: boolean;

  /**
   * If the x-typespec-name extension should be included
   */
  includeXTypeSpecName: "inline-only" | "never";

  /**
   * Arm types dir
   */
  armTypesDir: string;
}

/**
 * Represents a node that will hold a JSON reference. The value is computed
 * at the end so that we can defer decisions about the name that is
 * referenced.
 */
class Ref {
  value?: string;
  toJSON() {
    compilerAssert(this.value, "Reference value never set.");
    return this.value;
  }
}

/**
 * Represents a non-inlined schema that will be emitted as a definition.
 * Computation of the OpenAPI schema object is deferred.
 */
interface PendingSchema {
  /** The TYPESPEC type for the schema */
  type: Type;

  /** The visibility to apply when computing the schema */
  visibility: Visibility;

  /**
   * The JSON reference to use to point to this schema.
   *
   * Note that its value will not be computed until all schemas have been
   * computed as we will add a suffix to the name if more than one schema
   * must be emitted for the type for different visibilities.
   */
  ref: Ref;
}

/**
 * Represents a schema that is ready to emit as its OpenAPI representation
 * has been produced.
 */
interface ProcessedSchema extends PendingSchema {
  schema: OpenAPI2Schema | undefined;
}

function createOAPIEmitter(
  program: Program,
  tcgcSdkContext: SdkContext,
  options: ResolvedAutorestCanonicalEmitterOptions
) {
  const tracer = getTracer(program);
  tracer.trace("options", JSON.stringify(options, null, 2));
  const typeNameOptions: TypeNameOptions = {
    // shorten type names by removing TypeSpec and service namespace
    namespaceFilter(ns) {
      return !isService(program, ns);
    },
  };
  let root: OpenAPI2Document;
  let currentService: Service;
  let currentEndpoint: OpenAPI2Operation;
  let currentConsumes: Set<string>;
  let currentProduces: Set<string>;
  let metadataInfo: MetadataInfo;

  // Keep a map of all Types+Visibility combinations that were encountered
  // that need schema definitions.
  let pendingSchemas = new TwoLevelMap<Type, Visibility, PendingSchema>();

  // Reuse a single ref object per Type+Visibility combination.
  let refs = new TwoLevelMap<Type, Visibility, Ref>();

  // Keep track of inline types still in the process of having their schema computed
  // This is used to detect cycles in inline types, which is an
  let inProgressInlineTypes = new Set<Type>();

  // Map model properties that represent shared parameters to their parameter
  // definition that will go in #/parameters. Inlined parameters do not go in
  // this map.
  let params: Map<ModelProperty, OpenAPI2Parameter>;

  // Keep track of models that have had properties spread into parameters. We won't
  // consider these unreferenced when emitting unreferenced types.
  let paramModels: Set<Type>;

  // De-dupe the per-endpoint tags that will be added into the #/tags
  let tags: Set<string>;

  // The set of produces/consumes values found in all operations
  const globalProduces = new Set<string>(["application/json"]);
  const globalConsumes = new Set<string>(["application/json"]);

  let outputFile: string;
  let context: AutorestCanonicalEmitterContext;

  async function emitOpenAPI() {
    const services = listServices(program);
    if (services.length === 0) {
      services.push({ type: program.getGlobalNamespaceType() });
    }
    for (const service of services) {
      currentService = service;
      context = {
        program,
        service,
        version: canonicalVersion,
        getClientName,
      };

      const projectedServiceNs: Namespace = service.type;
      await emitOpenAPIFromVersion(
        projectedServiceNs === program.getGlobalNamespaceType()
          ? { type: program.getGlobalNamespaceType() }
          : getService(program, projectedServiceNs)!,
        services.length > 1,
        canonicalVersion
      );
    }
  }
  return { emitOpenAPI };

  function initializeEmitter(service: Service, multipleService: boolean, version?: string) {
    const auth = processAuth(service.type);
    const includedVersions = getVersion(program, service.type)
      ?.getVersions()
      ?.map((item) => item.name);

    const info = resolveInfo(program, service.type);
    root = {
      swagger: "2.0",
      info: {
        title: service.title ?? "(title)",
        ...info,
        version: version ?? info?.version ?? "0000-00-00",
        "x-typespec-generated": getEmitterDetails(program),
        "x-canonical-included-versions": includedVersions,
      },
      schemes: ["https"],
      ...resolveHost(program, service.type),
      externalDocs: getExternalDocs(program, service.type),
      produces: [], // Pre-initialize produces and consumes so that
      consumes: [], // they show up at the top of the document
      security: auth?.security,
      securityDefinitions: auth?.securitySchemes ?? {},
      tags: [],
      paths: {},
      "x-ms-paths": {},
      definitions: {},
      parameters: {},
    };

    pendingSchemas = new TwoLevelMap();
    refs = new TwoLevelMap();
    metadataInfo = createMetadataInfo(program, {
      canonicalVisibility: Visibility.Read,
      canShareProperty: canSharePropertyUsingReadonlyOrXMSMutability,
    });
    inProgressInlineTypes = new Set();
    params = new Map();
    paramModels = new Set();
    tags = new Set();

    outputFile = resolveOutputFile(program, service, multipleService, options, version);
  }

  function resolveHost(
    program: Program,
    namespace: Namespace
  ): Pick<OpenAPI2Document, "host" | "x-ms-parameterized-host" | "schemes"> {
    const servers = getServers(program, namespace);
    if (servers === undefined) {
      return {};
    }

    // If there is more than one server we then just make a custom host with a parameter asking for the full url.
    if (servers.length > 1) {
      return {
        "x-ms-parameterized-host": {
          hostTemplate: "{url}",
          useSchemePrefix: false,
          parameters: [
            {
              name: "url",
              in: "path",
              description: "Url",
              type: "string",
              format: "uri",
              "x-ms-skip-url-encoding": true,
            },
          ],
        },
      };
    }
    const server = servers[0];
    if (server.parameters.size === 0) {
      const [scheme, host] = server.url.split("://");
      return {
        host,
        schemes: [scheme],
      };
    }
    const parameters: OpenAPI2PathParameter[] = [];
    for (const prop of server.parameters.values()) {
      const param = getOpenAPI2Parameter(prop, "path", {
        visibility: Visibility.Read,
        ignoreMetadataAnnotations: false,
      });
      if (
        prop.type.kind === "Scalar" &&
        ignoreDiagnostics(
          program.checker.isTypeAssignableTo(
            prop.type.projectionBase ?? prop.type,
            program.checker.getStdType("url"),
            prop.type
          )
        )
      ) {
        param["x-ms-skip-url-encoding"] = true;
      }
      parameters.push(param);
    }

    return {
      "x-ms-parameterized-host": {
        hostTemplate: server.url,
        useSchemePrefix: false,
        parameters,
      },
    };
  }

  async function emitOpenAPIFromVersion(
    service: Service,
    multipleService: boolean,
    version?: string
  ) {
    initializeEmitter(service, multipleService, version);

    try {
      const services = ignoreDiagnostics(getAllHttpServices(program));
      const routes = services[0].operations;
      reportIfNoRoutes(program, routes);

      routes.forEach(emitOperation);

      emitParameters();
      emitSchemas(service.type);
      emitTags();

      // Finalize global produces/consumes
      if (globalProduces.size > 0) {
        root.produces = [...globalProduces.values()];
      } else {
        delete root.produces;
      }
      if (globalConsumes.size > 0) {
        root.consumes = [...globalConsumes.values()];
      } else {
        delete root.consumes;
      }

      // Clean up empty entries
      if (root["x-ms-paths"] && Object.keys(root["x-ms-paths"]).length === 0) {
        delete root["x-ms-paths"];
      }
      if (root.security && Object.keys(root.security).length === 0) {
        delete root["security"];
      }
      if (root.securityDefinitions && Object.keys(root.securityDefinitions).length === 0) {
        delete root["securityDefinitions"];
      }

      if (!program.compilerOptions.noEmit && !program.hasError()) {
        // Sort the document
        const sortedRoot = sortOpenAPIDocument(root);

        // Write out the OpenAPI document to the output path
        await emitFile(program, {
          path: outputFile,
          content: prettierOutput(JSON.stringify(sortedRoot, null, 2)),
          newLine: options.newLine,
        });
      }
    } catch (err) {
      if (err instanceof ErrorTypeFoundError) {
        // Return early, there must be a parse error if an ErrorType was
        // inserted into the TypeSpec output
        return;
      } else {
        throw err;
      }
    }
  }

  function parseNextLinkName(paged: PagedResultMetadata): string | undefined {
    const pathComponents = paged.nextLinkSegments;
    if (pathComponents) {
      return pathComponents[pathComponents.length - 1];
    }
    return undefined;
  }

  function extractPagedMetadataNested(
    program: Program,
    type: Model
  ): PagedResultMetadata | undefined {
    // This only works for `is Page<T>` not `extends Page<T>`.
    let paged = getPagedResult(program, type);
    if (paged) {
      return paged;
    }
    if (type.baseModel) {
      paged = getPagedResult(program, type.baseModel);
    }
    if (paged) {
      return paged;
    }
    const templateArguments = type.templateMapper;
    if (templateArguments) {
      for (const argument of templateArguments.args) {
        const modelArgument = argument as Model;
        if (modelArgument) {
          paged = extractPagedMetadataNested(program, modelArgument);
          if (paged) {
            return paged;
          }
        }
      }
    }
    return paged;
  }

  function extractPagedMetadata(program: Program, operation: HttpOperation) {
    for (const response of operation.responses) {
      const paged = extractPagedMetadataNested(program, response.type as Model);
      if (paged) {
        const nextLinkName = parseNextLinkName(paged);
        if (nextLinkName) {
          currentEndpoint["x-ms-pageable"] = {
            nextLinkName,
          };
        }
        // Once we find paged metadata, we don't need to processes any further.
        return;
      }
    }
  }

  function requiresXMsPaths(path: string, operation: Operation): boolean {
    const isShared = isSharedRoute(program, operation) ?? false;
    if (path.includes("?")) {
      return true;
    }
    return isShared;
  }

  function getPathWithoutQuery(path: string): string {
    // strip everything from the key including and after the ?
    return path.replace(/\/?\?.*/, "");
  }

  function emitOperation(operation: HttpOperation) {
    let { path: fullPath, operation: op, verb, parameters } = operation;
    let pathsObject: Record<string, OpenAPI2PathItem> = root.paths;

    if (getReturnTypeChangedFrom(program, operation.operation)) {
      reportDisallowedDecorator(
        UnsupportedVersioningDecorators.ReturnTypeChangedFrom,
        operation.operation
      );
    }

    const pathWithoutAnyQuery = getPathWithoutQuery(fullPath);

    if (root.paths[pathWithoutAnyQuery]?.[verb] === undefined) {
      fullPath = pathWithoutAnyQuery;
      pathsObject = root.paths;
    } else if (requiresXMsPaths(fullPath, op)) {
      // if the key already exists in x-ms-paths, append
      // the operation id.
      if (fullPath.includes("?")) {
        if (root["x-ms-paths"]?.[fullPath] !== undefined) {
          fullPath += `&_overload=${operation.operation.name}`;
        }
      } else {
        fullPath += `?_overload=${operation.operation.name}`;
      }
      pathsObject = root["x-ms-paths"] as any;
    } else {
      // This should not happen because http library should have already validated duplicate path or the routes must have been using shared routes and so goes in previous condition.
      compilerAssert(false, `Duplicate route "${fullPath}". This is unexpected.`);
    }

    if (!pathsObject[fullPath]) {
      pathsObject[fullPath] = {};
    }

    const currentPath = pathsObject[fullPath];
    if (!currentPath[verb]) {
      currentPath[verb] = {} as any;
    }
    currentEndpoint = currentPath[verb]!;
    currentConsumes = new Set<string>();
    currentProduces = new Set<string>();

    const currentTags = getAllTags(program, op);
    if (currentTags) {
      currentEndpoint.tags = currentTags;
      for (const tag of currentTags) {
        // Add to root tags if not already there
        tags.add(tag);
      }
    }

    currentEndpoint.operationId = resolveOperationId(context, op);

    applyExternalDocs(op, currentEndpoint);

    // Set up basic endpoint fields
    currentEndpoint.summary = getSummary(program, op);
    currentEndpoint.description = getDoc(program, op);
    currentEndpoint.parameters = [];
    currentEndpoint.responses = {};

    const lroMetadata = getLroMetadata(program, op);
    // We ignore GET operations because they cannot be LROs per our guidelines and this
    // ensures we don't add the x-ms-long-running-operation extension to the polling operation,
    // which does have LRO metadata.
    if (lroMetadata !== undefined && operation.verb !== "get") {
      currentEndpoint["x-ms-long-running-operation"] = true;
    }

    // Extract paged metadata from Azure.Core.Page
    extractPagedMetadata(program, operation);

    const visibility = resolveRequestVisibility(program, operation.operation, verb);
    emitEndpointParameters(parameters, visibility);
    emitResponses(operation.responses);
    applyEndpointConsumes();
    applyEndpointProduces();

    if (isDeprecated(program, op)) {
      currentEndpoint.deprecated = true;
    }

    // Attach additional extensions after main fields
    attachExtensions(op, currentEndpoint);
  }

  function applyEndpointProduces() {
    if (currentProduces.size > 0 && !checkLocalAndGlobalEqual(globalProduces, currentProduces)) {
      currentEndpoint.produces = [...currentProduces];
    }
  }

  function applyEndpointConsumes() {
    if (currentConsumes.size > 0 && !checkLocalAndGlobalEqual(globalConsumes, currentConsumes)) {
      currentEndpoint.consumes = [...currentConsumes];
    }
  }

  function checkLocalAndGlobalEqual(global: Set<string>, local: Set<string>) {
    if (global.size !== local.size) {
      return false;
    }
    for (const entry of local) {
      if (!global.has(entry)) {
        return false;
      }
    }
    return true;
  }

  function isBytes(type: Type) {
    const baseType = type.projectionBase ?? type;
    return ignoreDiagnostics(
      program.checker.isTypeAssignableTo(baseType, program.checker.getStdType("bytes"), type)
    );
  }

  function isBinaryPayload(body: Type, contentType: string | string[]) {
    const types = new Set(typeof contentType === "string" ? [contentType] : contentType);
    return (
      body.kind === "Scalar" &&
      body.name === "bytes" &&
      !types.has("application/json") &&
      !types.has("text/plain")
    );
  }

  function emitResponses(responses: HttpOperationResponse[]) {
    for (const response of responses) {
      for (const statusCode of getOpenAPI2StatusCodes(response.statusCodes, response.type)) {
        emitResponseObject(statusCode, response);
      }
    }
  }

  function getOpenAPI2StatusCodes(
    statusCodes: HttpStatusCodesEntry,
    diagnosticTarget: DiagnosticTarget
  ): OpenAPI2StatusCode[] {
    if (statusCodes === "*") {
      return ["default"];
    } else if (typeof statusCodes === "number") {
      return [String(statusCodes)];
    } else {
      return rangeToOpenAPI(statusCodes, diagnosticTarget);
    }
  }

  function rangeToOpenAPI(
    range: HttpStatusCodeRange,
    diagnosticTarget: DiagnosticTarget
  ): OpenAPI2StatusCode[] {
    const reportInvalid = () =>
      reportDiagnostic(program, {
        code: "unsupported-status-code-range",
        format: { start: String(range.start), end: String(range.end) },
        target: diagnosticTarget,
      });

    const codes: OpenAPI2StatusCode[] = [];
    let start = range.start;
    let end = range.end;

    if (range.start < 100) {
      reportInvalid();
      start = 100;
      codes.push("default");
    } else if (range.end > 599) {
      reportInvalid();
      codes.push("default");
      end = 599;
    }
    const groups = [1, 2, 3, 4, 5];

    for (const group of groups) {
      if (start > end) {
        break;
      }
      const groupStart = group * 100;
      const groupEnd = groupStart + 99;
      if (start >= groupStart && start <= groupEnd) {
        codes.push(`${group}XX`);
        if (start !== groupStart || end < groupEnd) {
          reportInvalid();
        }

        start = groupStart + 100;
      }
    }

    return codes;
  }

  function getResponseDescriptionForStatusCode(statusCode: string) {
    if (statusCode === "default") {
      return "An unexpected error response.";
    }
    return getStatusCodeDescription(statusCode) ?? "unknown";
  }

  function emitResponseObject(statusCode: OpenAPI2StatusCode, response: HttpOperationResponse) {
    const openapiResponse: OpenAPI2Response = (currentEndpoint.responses![
      statusCode
    ] as OpenAPI2Response) ?? {
      description: response.description ?? getResponseDescriptionForStatusCode(statusCode),
    };
    if (isErrorModel(program, response.type) && statusCode !== "default") {
      openapiResponse["x-ms-error-response"] = true;
    }
    const contentTypes: string[] = [];
    let body: HttpOperationResponseBody | undefined;
    for (const data of response.responses) {
      if (data.headers && Object.keys(data.headers).length > 0) {
        openapiResponse.headers ??= {};
        for (const [key, value] of Object.entries(data.headers)) {
          openapiResponse.headers[key] = getResponseHeader(value);
        }
      }

      if (data.body) {
        if (body && body.type !== data.body.type) {
          reportDiagnostic(program, {
            code: "duplicate-body-types",
            target: response.type,
          });
        }
        body = data.body;
        contentTypes.push(...data.body.contentTypes);
      }
    }

    if (body) {
      const isBinary = contentTypes.every((t) => isBinaryPayload(body!.type, t));
      openapiResponse.schema = isBinary
        ? { type: "file" }
        : getSchemaOrRef(body.type, {
            visibility: Visibility.Read,
            ignoreMetadataAnnotations: body.isExplicit && body.containsMetadataAnnotations,
          });
    }

    for (const contentType of contentTypes) {
      currentProduces.add(contentType);
    }

    currentEndpoint.responses![statusCode] = openapiResponse;
  }

  function getResponseHeader(prop: ModelProperty): OpenAPI2HeaderDefinition {
    const header: any = {};
    populateParameter(header, prop, "header", {
      visibility: Visibility.Read,
      ignoreMetadataAnnotations: false,
    });
    delete header.in;
    delete header.name;
    delete header.required;
    return header;
  }

<<<<<<< HEAD
  function resolveRef(ref: string) {
    const absoluteRef = interpolatePath(ref, {
      "arm-types-dir": options.armTypesDir,
    });

    if (getRootLength(absoluteRef) === 0) {
      return absoluteRef; // It is already relative.
    }
    return getRelativePathFromDirectory(getDirectoryPath(outputFile), absoluteRef, false);
  }

  function getSchemaOrRef(type: Type, visibility: Visibility): any {
    const refUrl = getRef(program, type, { version: context.version, service: context.service });
    if (refUrl) {
      return {
        $ref: resolveRef(refUrl),
      };
    }

=======
  function getSchemaOrRef(type: Type, schemaContext: SchemaContext): any {
>>>>>>> 6a594586
    if (type.kind === "Scalar" && program.checker.isStdType(type)) {
      return getSchemaForScalar(type);
    }

    if (type.kind === "String" || type.kind === "Number" || type.kind === "Boolean") {
      // For literal types, we just want to emit them directly as well.
      return getSchemaForLiterals(type);
    }
    if (type.kind === "StringTemplate") {
      return getSchemaForStringTemplate(type);
    }

    if (type.kind === "Intrinsic" && type.name === "unknown") {
      return getSchemaForIntrinsicType(type);
    }

    if (type.kind === "EnumMember") {
      // Enum members are just the OA representation of their values.
      if (typeof type.value === "number") {
        return { type: "number", enum: [type.value] };
      } else {
        return { type: "string", enum: [type.value ?? type.name] };
      }
    }

    if (type.kind === "ModelProperty") {
      return resolveProperty(type, schemaContext);
    }

    type = metadataInfo.getEffectivePayloadType(type, schemaContext.visibility);
    const name = getOpenAPITypeName(program, type, typeNameOptions);

    if (shouldInline(program, type)) {
      const schema = getSchemaForInlineType(type, name, schemaContext);

      if (schema === undefined && isErrorType(type)) {
        // Exit early so that syntax errors are exposed.  This error will
        // be caught and handled in emitOpenAPI.
        throw new ErrorTypeFoundError();
      }

      // helps to read output and correlate to TypeSpec
      if (schema && options.includeXTypeSpecName !== "never") {
        schema["x-typespec-name"] = name;
      }
      return schema;
    } else {
      // Use shared schema when type is not transformed by visibility from the canonical read visibility.
      if (!metadataInfo.isTransformed(type, schemaContext.visibility)) {
        schemaContext = { ...schemaContext, visibility: Visibility.Read };
      }
      const pending = pendingSchemas.getOrAdd(type, schemaContext.visibility, () => ({
        type,
        visibility: schemaContext.visibility,
        ref: refs.getOrAdd(type, schemaContext.visibility, () => new Ref()),
      }));
      return { $ref: pending.ref };
    }
  }
  function getSchemaForInlineType(type: Type, name: string, context: SchemaContext) {
    if (inProgressInlineTypes.has(type)) {
      reportDiagnostic(program, {
        code: "inline-cycle",
        format: { type: name },
        target: type,
      });
      return {};
    }
    inProgressInlineTypes.add(type);
    const schema = getSchemaForType(type, context);
    inProgressInlineTypes.delete(type);
    return schema;
  }

  function getParamPlaceholder(property: ModelProperty): Refable<OpenAPI2Parameter> {
    let spreadParam = false;

    if (property.sourceProperty) {
      // chase our sources all the way back to the first place this property
      // was defined.
      spreadParam = true;
      property = property.sourceProperty;
      while (property.sourceProperty) {
        property = property.sourceProperty;
      }
    }

    const refUrl = getRef(program, property, {
      version: context.version,
      service: context.service,
    });
    if (refUrl) {
      return {
        $ref: resolveRef(refUrl),
      };
    }

    const parameter = params.get(property);
    if (parameter) {
      return parameter;
    }

    const placeholder = {} as OpenAPI2Parameter;

    // only parameters inherited by spreading from non-inlined type are shared in #/parameters
    if (spreadParam && property.model && !shouldInline(program, property.model)) {
      params.set(property, placeholder);
      paramModels.add(property.model);
    }

    return placeholder;
  }

  function getJsonName(type: Type & { name: string }): string {
    const viaProjection = getProjectedName(program, type, "json");

    const encodedName = resolveEncodedName(program, type, "application/json");
    // Pick the value set via `encodedName` or default back to the legacy projection otherwise.
    // `resolveEncodedName` will return the original name if no @encodedName so we have to do that check
    return encodedName === type.name ? viaProjection ?? type.name : encodedName;
  }

  function getClientName(type: Type & { name: string }): string {
    const viaProjection = getProjectedName(program, type, "client");
    const clientName = getClientNameOverride(tcgcSdkContext, type);
    return clientName ?? viaProjection ?? type.name;
  }

  function emitEndpointParameters(methodParams: HttpOperationParameters, visibility: Visibility) {
    const consumes: string[] = methodParams.body?.contentTypes ?? [];

    for (const httpOpParam of methodParams.parameters) {
      const shared = params.get(httpOpParam.param);
      if (shared) {
        currentEndpoint.parameters.push(shared);
        continue;
      }
      if (httpOpParam.type === "header" && isContentTypeHeader(program, httpOpParam.param)) {
        continue;
      }
      emitParameter(
        httpOpParam.param,
        httpOpParam.type,
        { visibility, ignoreMetadataAnnotations: false },
        httpOpParam.name
      );
    }

    if (consumes.length === 0 && methodParams.body) {
      // we didn't find an explicit content type anywhere, so infer from body.
      if (getModelOrScalarTypeIfNullable(methodParams.body.type)) {
        consumes.push("application/json");
      }
    }

    for (const consume of consumes) {
      currentConsumes.add(consume);
    }

    if (methodParams.body && !isVoidType(methodParams.body.type)) {
      const isBinary = isBinaryPayload(methodParams.body.type, consumes);
      const schemaContext = {
        visibility,
        ignoreMetadataAnnotations:
          methodParams.body.isExplicit && methodParams.body.containsMetadataAnnotations,
      };
      const schema = isBinary
        ? { type: "string", format: "binary" }
        : getSchemaOrRef(methodParams.body.type, schemaContext);

      if (currentConsumes.has("multipart/form-data")) {
        const bodyModelType = methodParams.body.type;
        // Assert, this should never happen. Rest library guard against that.
        compilerAssert(bodyModelType.kind === "Model", "Body should always be a Model.");
        if (bodyModelType) {
          for (const param of bodyModelType.properties.values()) {
            emitParameter(param, "formData", schemaContext, getJsonName(param));
          }
        }
      } else if (methodParams.body.parameter) {
        emitParameter(
          methodParams.body.parameter,
          "body",
          { visibility, ignoreMetadataAnnotations: false },
          getJsonName(methodParams.body.parameter),
          schema
        );
      } else {
        currentEndpoint.parameters.push({
          name: "body",
          in: "body",
          schema,
          required: true,
        });
      }
    }
  }

  function getModelOrScalarTypeIfNullable(type: Type): Model | Scalar | undefined {
    if (type.kind === "Model" || type.kind === "Scalar") {
      return type;
    } else if (type.kind === "Union") {
      // Remove all `null` types and make sure there's a single model type
      const nonNulls = [...type.variants.values()]
        .map((x) => x.type)
        .filter((variant) => !isNullType(variant));
      if (nonNulls.every((t) => t.kind === "Model" || t.kind === "Scalar")) {
        return nonNulls.length === 1 ? (nonNulls[0] as Model) : undefined;
      }
    }

    return undefined;
  }

  function emitParameter(
    param: ModelProperty,
    kind: OpenAPI2ParameterType,
    schemaContext: SchemaContext,
    name?: string,
    typeOverride?: any
  ) {
    if (isNeverType(param.type)) {
      return;
    }

    const ph = getParamPlaceholder(param);
    currentEndpoint.parameters.push(ph);

    // If the parameter already has a $ref, don't bother populating it
    if (!("$ref" in ph)) {
      populateParameter(ph, param, kind, schemaContext, name, typeOverride);
    }
  }

  function getSchemaForPrimitiveItems(
    type: Type,
    schemaContext: SchemaContext,
    paramName: string,
    multipart?: boolean
  ): PrimitiveItems | undefined {
    const fullSchema = getSchemaForType(type, schemaContext);
    if (fullSchema === undefined) {
      return undefined;
    }
    if (fullSchema.type === "object") {
      reportDiagnostic(program, {
        code: multipart ? "unsupported-multipart-type" : "unsupported-param-type",
        format: { part: paramName },
        target: type,
      });
      return { type: "string" };
    }

    return fullSchema as any;
  }

  function getFormDataSchema(
    type: Type,
    schemaContext: SchemaContext,
    paramName: string
  ): Omit<OpenAPI2FormDataParameter, "in" | "name"> | undefined {
    if (isBytes(type)) {
      return { type: "file" };
    }

    if (type.kind === "Model" && isArrayModelType(program, type)) {
      const schema = getSchemaForPrimitiveItems(type.indexer.value, schemaContext, paramName, true);
      if (schema === undefined) {
        return undefined;
      }

      delete (schema as any).description;

      return {
        type: "array",
        items: schema,
      };
    } else {
      const schema = getSchemaForPrimitiveItems(type, schemaContext, paramName, true);

      if (schema === undefined) {
        return undefined;
      }

      return schema;
    }
  }

  function getOpenAPI2Parameter<T extends OpenAPI2ParameterType>(
    param: ModelProperty,
    kind: T,
    schemaContext: SchemaContext,
    name?: string,
    bodySchema?: any
  ): OpenAPI2Parameter & { in: T } {
    const ph: any = {
      name: name ?? param.name,
      in: kind,
      required: !param.optional,
      description: getDoc(program, param),
    };
    if (param.name !== ph.name) {
      ph["x-ms-client-name"] = param.name;
    }
    if (param.default) {
      ph.default = getDefaultValue(param.default);
    }

    if (ph.in === "body") {
      compilerAssert(bodySchema, "bodySchema argument is required to populate body parameter");
      ph.schema = bodySchema;
    } else if (ph.in === "formData") {
      Object.assign(ph, getFormDataSchema(param.type, schemaContext, ph.name));
    } else {
      const collectionFormat = (
        kind === "query"
          ? getQueryParamOptions(program, param)
          : kind === "header"
            ? getHeaderFieldOptions(program, param)
            : undefined
      )?.format;
      if (collectionFormat === "multi" && !["query", "header", "formData"].includes(ph.in)) {
        reportDiagnostic(program, { code: "invalid-multi-collection-format", target: param });
      }
      if (collectionFormat) {
        ph.collectionFormat = collectionFormat;
      }

      if (param.type.kind === "Model" && isArrayModelType(program, param.type)) {
        ph.type = "array";
        const schema = {
          ...getSchemaForPrimitiveItems(param.type.indexer.value, schemaContext, ph.name),
        };
        delete (schema as any).description;
        ph.items = schema;
      } else {
        Object.assign(ph, getSchemaForPrimitiveItems(param.type, schemaContext, ph.name));
      }
    }

    attachExtensions(param, ph);

    // Apply decorators to a copy of the parameter definition.  We use
    // Object.assign here because applyIntrinsicDecorators returns a new object
    // based on the target object and we need to apply its changes back to the
    // original parameter.
    Object.assign(ph, applyIntrinsicDecorators(param, { type: ph.type, format: ph.format }));
    return ph;
  }

  function populateParameter(
    ph: OpenAPI2Parameter,
    param: ModelProperty,
    kind: OpenAPI2ParameterType,
    schemaContext: SchemaContext,
    name?: string,
    bodySchema?: any
  ) {
    Object.assign(ph, getOpenAPI2Parameter(param, kind, schemaContext, name, bodySchema));
  }

  function emitParameters() {
    for (const [property, param] of params) {
      // Add an extension which tells AutorestCanonical that this is a shared operation
      // parameter definition
      if (param["x-ms-parameter-location"] === undefined) {
        param["x-ms-parameter-location"] = "method";
      }

      const key = getParameterKey(program, property, param, root.parameters!, typeNameOptions);
      root.parameters![key] = { ...param };

      const refedParam = param as any;
      for (const key of Object.keys(param)) {
        delete refedParam[key];
      }

      refedParam["$ref"] = "#/parameters/" + encodeURIComponent(key);
    }
  }

  function emitSchemas(serviceNamespace: Namespace) {
    const processedSchemas = new TwoLevelMap<Type, Visibility, ProcessedSchema>();
    processSchemas();
    if (!options.omitUnreachableTypes) {
      processUnreferencedSchemas();
    }

    // Emit the processed schemas. Only now can we compute the names as it
    // depends on whether we have produced multiple schemas for a single
    // TYPESPEC type.
    for (const group of processedSchemas.values()) {
      for (const [visibility, processed] of group) {
        let name = getOpenAPITypeName(program, processed.type, typeNameOptions);
        if (group.size > 1) {
          name += getVisibilitySuffix(visibility, Visibility.Read);
        }

        checkDuplicateTypeName(program, processed.type, name, root.definitions!);
        processed.ref.value = "#/definitions/" + encodeURIComponent(name);
        if (processed.schema) {
          root.definitions![name] = processed.schema;
        }
      }
    }

    function processSchemas() {
      // Process pending schemas. Note that getSchemaForType may pull in new
      // pending schemas so we iterate until there are no pending schemas
      // remaining.
      while (pendingSchemas.size > 0) {
        for (const [type, group] of pendingSchemas) {
          for (const [visibility, pending] of group) {
            processedSchemas.getOrAdd(type, visibility, () => ({
              ...pending,
              schema: getSchemaForType(type, {
                visibility: visibility,
                ignoreMetadataAnnotations: false,
              }),
            }));
          }
          pendingSchemas.delete(type);
        }
      }
    }

    function processUnreferencedSchemas() {
      const addSchema = (type: Type) => {
        if (!processedSchemas.has(type) && !paramModels.has(type) && !shouldInline(program, type)) {
          getSchemaOrRef(type, { visibility: Visibility.Read, ignoreMetadataAnnotations: false });
        }
      };
      const skipSubNamespaces = isGlobalNamespace(program, serviceNamespace);
      navigateTypesInNamespace(
        serviceNamespace,
        {
          model: addSchema,
          scalar: addSchema,
          enum: addSchema,
          union: addSchema,
        },
        { skipSubNamespaces }
      );
      processSchemas();
    }
  }

  function emitTags() {
    for (const tag of tags) {
      root.tags!.push({ name: tag });
    }
  }

  function getSchemaForType(type: Type, schemaContext: SchemaContext): OpenAPI2Schema | undefined {
    const builtinType = getSchemaForLiterals(type);
    if (builtinType !== undefined) {
      return builtinType;
    }

    switch (type.kind) {
      case "Intrinsic":
        return getSchemaForIntrinsicType(type);
      case "Model":
        return getSchemaForModel(type, schemaContext);
      case "ModelProperty":
        return getSchemaForType(type.type, schemaContext);
      case "Scalar":
        return getSchemaForScalar(type);
      case "Union":
        return getSchemaForUnion(type, schemaContext);
      case "UnionVariant":
        return getSchemaForUnionVariant(type, schemaContext);
      case "Enum":
        return getSchemaForEnum(type);
      case "Tuple":
        return { type: "array", items: {} };
    }

    reportDiagnostic(program, {
      code: "invalid-schema",
      format: { type: type.kind },
      target: type,
    });
    return undefined;
  }

  function getSchemaForIntrinsicType(type: IntrinsicType): OpenAPI2Schema {
    switch (type.name) {
      case "unknown":
        return {};
    }

    reportDiagnostic(program, {
      code: "invalid-schema",
      format: { type: type.name },
      target: type,
    });
    return {};
  }

  function getSchemaForEnum(e: Enum): OpenAPI2Schema {
    const values = [];
    if (e.members.size === 0) {
      reportUnsupportedUnion("empty");
      return {};
    }
    const type = getEnumMemberType(e.members.values().next().value);
    for (const option of e.members.values()) {
      if (type !== getEnumMemberType(option)) {
        reportUnsupportedUnion();
        continue;
      } else {
        values.push(option.value ?? option.name);
      }
    }

    const schema: OpenAPI2Schema = { type, description: getDoc(program, e) };
    if (values.length > 0) {
      schema.enum = values;
      addXMSEnum(e, schema);
    }

    return schema;

    function getEnumMemberType(member: EnumMember): "string" | "number" {
      if (typeof member.value === "number") {
        return "number";
      }
      return "string";
    }

    function reportUnsupportedUnion(messageId: "default" | "empty" = "default") {
      reportDiagnostic(program, { code: "union-unsupported", messageId, target: e });
    }
  }

  function getSchemaForUnionEnum(union: Union, e: UnionEnum): OpenAPI2Schema {
    const values: Array<{
      name: string;
      value: string | number;
      description: string | undefined;
    }> = [];
    let foundCustom = false;
    for (const [name, member] of e.flattenedMembers.entries()) {
      const description = getDoc(program, member.type);
      values.push({
        name: typeof name === "string" ? name : `${member.value}`,
        value: member.value,
        description,
      });

      if (description || typeof name === "string") {
        foundCustom = true;
      }
    }
    const schema: OpenAPI2Schema = {
      type: e.kind,
      enum: [...e.flattenedMembers.values()].map((x) => x.value),
      "x-ms-enum": {
        name: union.name,
        modelAsString: e.open,
      },
    };
    if (foundCustom) {
      schema["x-ms-enum"]!.values = values;
    }
    if (e.nullable) {
      schema["x-nullable"] = true;
    }
    return applyIntrinsicDecorators(union, schema);
  }

  function getSchemaForUnion(union: Union, schemaContext: SchemaContext): OpenAPI2Schema {
    const nonNullOptions = [...union.variants.values()]
      .map((x) => x.type)
      .filter((t) => !isNullType(t));
    const nullable = union.variants.size !== nonNullOptions.length;
    if (nonNullOptions.length === 0) {
      reportDiagnostic(program, { code: "union-null", target: union });
      return {};
    }

    if (nonNullOptions.length === 1) {
      const type = nonNullOptions[0];

      // Get the schema for the model type
      const schema = getSchemaOrRef(type, schemaContext);
      if (schema.$ref) {
        if (type.kind === "Model") {
          return { type: "object", allOf: [schema], "x-nullable": nullable };
        } else {
          return { ...schema, "x-nullable": nullable };
        }
      } else {
        schema["x-nullable"] = nullable;
        return schema;
      }
    } else {
      const [asEnum, _] = getUnionAsEnum(union);
      if (asEnum) {
        return getSchemaForUnionEnum(union, asEnum);
      }
      reportDiagnostic(program, {
        code: "union-unsupported",
        target: union,
      });
      return {};
    }
  }

  function ifArrayItemContainsIdentifier(program: Program, array: ArrayModelType) {
    if (array.indexer.value?.kind !== "Model") {
      return true;
    }
    return (
      getExtensions(program, array).has("x-ms-identifiers") ||
      getProperty(array.indexer.value, "id")
    );
  }

  function getSchemaForUnionVariant(
    variant: UnionVariant,
    schemaContext: SchemaContext
  ): OpenAPI2Schema {
    return getSchemaForType(variant.type, schemaContext)!;
  }

  function getDefaultValue(type: Type): any {
    switch (type.kind) {
      case "String":
        return type.value;
      case "Number":
        return type.value;
      case "Boolean":
        return type.value;
      case "Tuple":
        return type.values.map(getDefaultValue);
      case "EnumMember":
        return type.value ?? type.name;
      case "Intrinsic":
        return isNullType(type)
          ? null
          : reportDiagnostic(program, {
              code: "invalid-default",
              format: { type: type.kind },
              target: type,
            });
      case "UnionVariant":
        return getDefaultValue(type.type);
      default:
        reportDiagnostic(program, {
          code: "invalid-default",
          format: { type: type.kind },
          target: type,
        });
    }
  }

  function includeDerivedModel(model: Model): boolean {
    return (
      !isTemplateDeclaration(model) &&
      (model.templateMapper?.args === undefined ||
        model.templateMapper?.args.length === 0 ||
        model.derivedModels.length > 0)
    );
  }

  function reportDisallowedDecorator(decorator: string, type: Type): void {
    reportDiagnostic(program, {
      code: "unsupported-versioning-decorator",
      format: { decorator },
      target: type,
    });
  }

  function getSchemaForModel(model: Model, schemaContext: SchemaContext) {
    const array = getArrayType(model, schemaContext);
    if (array) {
      return array;
    }

    const modelSchema: OpenAPI2Schema = {
      type: "object",
      description: getDoc(program, model),
    };

    if (model.baseModel) {
      const discriminator = getDiscriminator(program, model.baseModel);
      if (discriminator) {
        const prop = getProperty(model, discriminator.propertyName);
        if (prop) {
          const values = getStringValues(prop.type);
          if (values.length === 1) {
            const extensions = getExtensions(program, model);
            if (!extensions.has("x-ms-discriminator-value")) {
              modelSchema["x-ms-discriminator-value"] = values[0];
            }
          }
        }
      }
    }

    const properties: OpenAPI2Schema["properties"] = {};

    if (isRecordModelType(program, model)) {
      modelSchema.additionalProperties = getSchemaOrRef(model.indexer.value, schemaContext);
    }

    const derivedModels = model.derivedModels.filter(includeDerivedModel);

    // getSchemaOrRef on all children to push them into components.schemas
    for (const child of derivedModels) {
      getSchemaOrRef(child, schemaContext);
    }

    const discriminator = getDiscriminator(program, model);
    if (discriminator) {
      const { propertyName } = discriminator;

      modelSchema.discriminator = propertyName;
      // Push discriminator into base type, but only if it is not already there
      if (!model.properties.get(propertyName)) {
        properties[propertyName] = {
          type: "string",
          description: `Discriminator property for ${model.name}.`,
        };
        modelSchema.required = [propertyName];
      }
    }

    applyExternalDocs(model, modelSchema);

    for (const prop of model.properties.values()) {
      if (getRenamedFrom(program, prop)) {
        reportDisallowedDecorator(UnsupportedVersioningDecorators.RenamedFrom, prop.type);
      }

      if (getTypeChangedFrom(program, prop)) {
        reportDisallowedDecorator(UnsupportedVersioningDecorators.TypeChangedFrom, prop.type);
      }

      if (
        !metadataInfo.isPayloadProperty(
          prop,
          schemaContext.visibility,
          schemaContext.ignoreMetadataAnnotations
        )
      ) {
        continue;
      }

      if (isNeverType(prop.type)) {
        // If the property has a type of 'never', don't include it in the schema
        continue;
      }

      const jsonName = getJsonName(prop);
      const clientName = getClientName(prop);

      const description = getDoc(program, prop);

      // if this property is a discriminator property, remove it to keep autorestcanonical validation happy
      if (model.baseModel) {
        const { propertyName } = getDiscriminator(program, model.baseModel) || {};
        if (jsonName === propertyName) {
          continue;
        }
      }

      if (
        !metadataInfo.isOptional(prop, schemaContext.visibility) ||
        prop.name === discriminator?.propertyName
      ) {
        if (!modelSchema.required) {
          modelSchema.required = [];
        }
        modelSchema.required.push(jsonName);
      }

      // Apply decorators on the property to the type's schema
      properties[jsonName] = resolveProperty(prop, schemaContext);
      const property: OpenAPI2SchemaProperty = properties[jsonName];
      if (jsonName !== clientName) {
        property["x-ms-client-name"] = clientName;
      }
      if (description) {
        property.description = description;
      }

      if (prop.default) {
        property.default = getDefaultValue(prop.default);
      }

      if (isReadonlyProperty(program, prop)) {
        property.readOnly = true;
      } else {
        const vis = getVisibility(program, prop);
        if (vis) {
          const mutability = [];
          if (vis.includes("read")) {
            mutability.push("read");
          }
          if (vis.includes("update")) {
            mutability.push("update");
          }
          if (vis.includes("create")) {
            mutability.push("create");
          }
          if (mutability.length > 0) {
            property["x-ms-mutability"] = mutability;
          }
        }
      }

      // Attach any additional OpenAPI extensions
      attachExtensions(prop, property);
    }

    // Special case: if a model type extends a single *templated* base type and
    // has no properties of its own, absorb the definition of the base model
    // into this schema definition.  The assumption here is that any model type
    // defined like this is just meant to rename the underlying instance of a
    // templated type.
    if (
      model.baseModel &&
      isTemplateDeclarationOrInstance(model.baseModel) &&
      Object.keys(properties).length === 0
    ) {
      // Take the base model schema but carry across the documentation property
      // that we set before
      const baseSchema = getSchemaForType(model.baseModel, schemaContext);
      Object.assign(modelSchema, baseSchema, { description: modelSchema.description });
    } else if (model.baseModel) {
      const baseSchema = getSchemaOrRef(model.baseModel, schemaContext);
      modelSchema.allOf = [baseSchema];
    }

    if (Object.keys(properties).length > 0) {
      modelSchema.properties = properties;
    }

    // Attach any OpenAPI extensions
    attachExtensions(model, modelSchema);
    return modelSchema;
  }

  function canSharePropertyUsingReadonlyOrXMSMutability(prop: ModelProperty) {
    const sharedVisibilities = ["read", "create", "update", "write"];
    const visibilities = getVisibility(program, prop);
    if (visibilities) {
      for (const visibility of visibilities) {
        if (!sharedVisibilities.includes(visibility)) {
          return false;
        }
      }
    }
    return true;
  }

  function resolveProperty(
    prop: ModelProperty,
    schemaContext: SchemaContext
  ): OpenAPI2SchemaProperty {
    let propSchema;
    if (prop.type.kind === "Enum" && prop.default) {
      propSchema = getSchemaForEnum(prop.type);
    } else if (prop.type.kind === "Union" && prop.default) {
      const [asEnum, _] = getUnionAsEnum(prop.type);
      if (asEnum) {
        propSchema = getSchemaForUnionEnum(prop.type, asEnum);
      } else {
        propSchema = getSchemaOrRef(prop.type, schemaContext);
      }
    } else {
      propSchema = getSchemaOrRef(prop.type, schemaContext);
    }

    return applyIntrinsicDecorators(prop, propSchema);
  }

  function attachExtensions(type: Type, emitObject: any) {
    // Attach any OpenAPI extensions
    const extensions = getExtensions(program, type);
    if (getAsEmbeddingVector(program, type as Model) !== undefined) {
      emitObject["x-ms-embedding-vector"] = true;
    }
    if (extensions) {
      for (const key of extensions.keys()) {
        emitObject[key] = extensions.get(key);
      }
    }
  }

  // Return any string literal values for type
  function getStringValues(type: Type): string[] {
    switch (type.kind) {
      case "String":
        return [type.value];
      case "Union":
        return [...type.variants.values()].flatMap((x) => getStringValues(x.type)).filter((x) => x);
      case "EnumMember":
        return typeof type.value !== "number" ? [type.value ?? type.name] : [];
      case "UnionVariant":
        return getStringValues(type.type);
      default:
        return [];
    }
  }

  function applyIntrinsicDecorators(
    typespecType: Model | Scalar | ModelProperty | Union,
    target: OpenAPI2Schema
  ): OpenAPI2Schema {
    const newTarget = { ...target };
    const docStr = getDoc(program, typespecType);
    const isString =
      (typespecType.kind === "Scalar" || typespecType.kind === "ModelProperty") &&
      isStringType(program, getPropertyType(typespecType));
    const isNumeric =
      (typespecType.kind === "Scalar" || typespecType.kind === "ModelProperty") &&
      isNumericType(program, getPropertyType(typespecType));

    if (docStr) {
      newTarget.description = docStr;
    }

    const formatStr = getFormat(program, typespecType);
    if (isString && formatStr) {
      const allowedStringFormats = [
        "char",
        "binary",
        "byte",
        "certificate",
        "date",
        "time",
        "date-time",
        "date-time-rfc1123",
        "date-time-rfc7231",
        "duration",
        "password",
        "uuid",
        "base64url",
        "uri",
        "url",
        "arm-id",
      ];
      if (!allowedStringFormats.includes(formatStr.toLowerCase())) {
        reportDiagnostic(program, {
          code: "invalid-format",
          format: { schema: "string", format: formatStr },
          target: typespecType,
        });
      } else {
        newTarget.format = formatStr;
      }
    }

    const pattern = getPattern(program, typespecType);
    if (isString && pattern) {
      newTarget.pattern = pattern;
    }

    const minLength = getMinLength(program, typespecType);
    if (isString && minLength !== undefined) {
      newTarget.minLength = minLength;
    }

    const maxLength = getMaxLength(program, typespecType);
    if (isString && maxLength !== undefined) {
      newTarget.maxLength = maxLength;
    }

    const minValue = getMinValue(program, typespecType);
    if (isNumeric && minValue !== undefined) {
      newTarget.minimum = minValue;
    }

    const maxValue = getMaxValue(program, typespecType);
    if (isNumeric && maxValue !== undefined) {
      newTarget.maximum = maxValue;
    }

    const minItems = getMinItems(program, typespecType);
    if (!target.minItems && minItems !== undefined) {
      newTarget.minItems = minItems;
    }

    const maxItems = getMaxItems(program, typespecType);
    if (!target.maxItems && maxItems !== undefined) {
      newTarget.maxItems = maxItems;
    }

    if (isSecret(program, typespecType)) {
      newTarget.format = "password";
      newTarget["x-ms-secret"] = true;
    }

    if (isString) {
      const values = getKnownValues(program, typespecType);
      if (values) {
        const enumSchema = { ...newTarget, ...getSchemaForEnum(values) };
        enumSchema["x-ms-enum"]!.modelAsString = true;
        enumSchema["x-ms-enum"]!.name = (getPropertyType(typespecType) as Model).name;
        return enumSchema;
      }
    }

    if (
      typespecType.kind === "ModelProperty" &&
      shouldFlattenProperty(tcgcSdkContext, typespecType)
    ) {
      newTarget["x-ms-client-flatten"] = true;
    }

    attachExtensions(typespecType, newTarget);

    return typespecType.kind === "Scalar" || typespecType.kind === "ModelProperty"
      ? applyEncoding(typespecType, newTarget)
      : newTarget;
  }

  function applyEncoding(
    typespecType: Scalar | ModelProperty,
    target: OpenAPI2Schema
  ): OpenAPI2Schema {
    const encodeData = getEncode(program, typespecType);
    if (encodeData) {
      const newTarget = { ...target };
      const newType = getSchemaForScalar(encodeData.type);
      newTarget.type = newType.type;
      // If the target already has a format it takes priority. (e.g. int32)
      newTarget.format = mergeFormatAndEncoding(
        newTarget.format,
        encodeData.encoding,
        newType.format
      );
      return newTarget;
    }
    return target;
  }
  function mergeFormatAndEncoding(
    format: string | undefined,
    encoding: string,
    encodeAsFormat: string | undefined
  ): string {
    switch (format) {
      case undefined:
        return encodeAsFormat ?? encoding;
      case "date-time":
        switch (encoding) {
          case "rfc3339":
            return "date-time";
          case "unixTimestamp":
            return "unixtime";
          case "rfc7231":
            return "date-time-rfc7231";
          default:
            return encoding;
        }
      case "duration":
        switch (encoding) {
          case "ISO8601":
            return "duration";
          default:
            return encodeAsFormat ?? encoding;
        }
      default:
        return encodeAsFormat ?? encoding;
    }
  }

  function applyExternalDocs(typespecType: Type, target: Record<string, unknown>) {
    const externalDocs = getExternalDocs(program, typespecType);
    if (externalDocs) {
      target.externalDocs = externalDocs;
    }
  }

  function addXMSEnum(type: StringLiteral | Union | Enum, schema: OpenAPI2Schema): OpenAPI2Schema {
    if (type.node && type.node.parent && type.node.parent.kind === SyntaxKind.ModelStatement) {
      schema["x-ms-enum"] = {
        name: type.node.parent.id.sv,
        modelAsString: true,
      };
    } else if (type.kind === "String") {
      schema["x-ms-enum"] = {
        modelAsString: false,
      };
    } else if (type.kind === "Enum") {
      schema["x-ms-enum"] = {
        name: type.name,
        modelAsString: isFixed(program, type) ? false : true,
      };

      const values = [];
      let foundCustom = false;
      for (const member of type.members.values()) {
        const description = getDoc(program, member);
        values.push({
          name: member.name,
          value: member.value ?? member.name,
          description,
        });

        if (description || member.value !== undefined) {
          foundCustom = true;
        }
      }
      if (foundCustom) {
        schema["x-ms-enum"].values = values;
      }
    }

    return schema;
  }

  function getSchemaForStringTemplate(stringTemplate: StringTemplate) {
    const [value, diagnostics] = stringTemplateToString(stringTemplate);
    if (diagnostics.length > 0) {
      program.reportDiagnostics(diagnostics.map((x) => ({ ...x, severity: "warning" })));
      return { type: "string" };
    }
    return { type: "string", enum: [value] };
  }
  // Map an TypeSpec type to an OA schema. Returns undefined when the resulting
  // OA schema is just a regular object schema.
  function getSchemaForLiterals(
    typespecType: NumericLiteral | StringLiteral | BooleanLiteral
  ): OpenAPI2Schema;
  function getSchemaForLiterals(typespecType: Type): OpenAPI2Schema | undefined;
  function getSchemaForLiterals(typespecType: Type): OpenAPI2Schema | undefined {
    switch (typespecType.kind) {
      case "Number":
        return { type: "number", enum: [typespecType.value] };
      case "String":
        return addXMSEnum(typespecType, { type: "string", enum: [typespecType.value] });
      case "Boolean":
        return { type: "boolean", enum: [typespecType.value] };
      default:
        return undefined;
    }
  }

  /**
   * If the model is an array model return the OpenAPI2Schema for the array type.
   */
  function getArrayType(typespecType: Model, context: SchemaContext): OpenAPI2Schema | undefined {
    if (isArrayModelType(program, typespecType)) {
      const array: OpenAPI2Schema = {
        type: "array",
        items: getSchemaOrRef(typespecType.indexer.value!, {
          ...context,
          visibility: context.visibility | Visibility.Item,
        }),
      };
      if (!ifArrayItemContainsIdentifier(program, typespecType as any)) {
        array["x-ms-identifiers"] = [];
      }
      return applyIntrinsicDecorators(typespecType, array);
    }
    return undefined;
  }

  function getSchemaForScalar(scalar: Scalar): OpenAPI2Schema {
    let result: OpenAPI2Schema = {};
    const isStd = program.checker.isStdType(scalar);
    if (isStd) {
      result = getSchemaForStdScalars(scalar);
    } else if (scalar.baseScalar) {
      result = getSchemaForScalar(scalar.baseScalar);
    }
    const withDecorators = applyIntrinsicDecorators(scalar, result);
    if (isStd) {
      // Standard types are going to be inlined in the spec and we don't want the description of the scalar to show up
      delete withDecorators.description;
    }
    return withDecorators;
  }

  function getSchemaForStdScalars(scalar: Scalar & { name: IntrinsicScalarName }): OpenAPI2Schema {
    function reportNonspecificScalar(scalarName: string, chosenScalarName: string): void {
      reportDiagnostic(program, {
        code: "nonspecific-scalar",
        format: { type: scalarName, chosenType: chosenScalarName },
        target: scalar,
      });
    }

    switch (scalar.name) {
      case "bytes":
        return { type: "string", format: "byte" };
      case "numeric":
        reportNonspecificScalar("numeric", "int64");
        return { type: "integer", format: "int64" };
      case "integer":
        reportNonspecificScalar("integer", "int64");
        return { type: "integer", format: "int64" };
      case "int8":
        return { type: "integer", format: "int8" };
      case "int16":
        return { type: "integer", format: "int16" };
      case "int32":
        return { type: "integer", format: "int32" };
      case "int64":
        return { type: "integer", format: "int64" };
      case "safeint":
        return { type: "integer", format: "int64" };
      case "uint8":
        return { type: "integer", format: "uint8" };
      case "uint16":
        return { type: "integer", format: "uint16" };
      case "uint32":
        return { type: "integer", format: "uint32" };
      case "uint64":
        return { type: "integer", format: "uint64" };
      case "float":
        reportNonspecificScalar("float", "float64");
        return { type: "number" };
      case "float64":
        return { type: "number", format: "double" };
      case "float32":
        return { type: "number", format: "float" };
      case "decimal":
        return { type: "number", format: "decimal" };
      case "decimal128":
        return { type: "number", format: "decimal128" };
      case "string":
        return { type: "string" };
      case "boolean":
        return { type: "boolean" };
      case "plainDate":
        return { type: "string", format: "date" };
      case "utcDateTime":
      case "offsetDateTime":
        return { type: "string", format: "date-time" };
      case "plainTime":
        return { type: "string", format: "time" };
      case "duration":
        return { type: "string", format: "duration" };
      case "url":
        return { type: "string", format: "uri" };
      default:
        const _assertNever: never = scalar.name;
        return {};
    }
  }

  function processAuth(serviceNamespace: Namespace):
    | {
        securitySchemes: Record<string, OpenAPI2SecurityScheme>;
        security: Record<string, string[]>[];
      }
    | undefined {
    const authentication = getAuthentication(program, serviceNamespace);
    if (authentication) {
      return processServiceAuthentication(authentication, serviceNamespace);
    }
    return undefined;
  }

  function processServiceAuthentication(
    authentication: Authentication,
    serviceNamespace: Namespace
  ): {
    securitySchemes: Record<string, OpenAPI2SecurityScheme>;
    security: Record<string, string[]>[];
  } {
    const oaiSchemes: Record<string, OpenAPI2SecurityScheme> = {};
    const security: Record<string, string[]>[] = [];
    for (const option of authentication.options) {
      const oai3SecurityOption: Record<string, string[]> = {};
      for (const scheme of option.schemes) {
        const result = getOpenAPI2Scheme(scheme, serviceNamespace);
        if (result !== undefined) {
          const [oaiScheme, scopes] = result;
          oaiSchemes[scheme.id] = oaiScheme;
          oai3SecurityOption[scheme.id] = scopes;
        }
      }

      if (Object.keys(oai3SecurityOption).length > 0) {
        security.push(oai3SecurityOption);
      }
    }
    return { securitySchemes: oaiSchemes, security };
  }

  function getOpenAPI2Scheme(
    auth: HttpAuth,
    serviceNamespace: Namespace
  ): [OpenAPI2SecurityScheme, string[]] | undefined {
    switch (auth.type) {
      case "http":
        if (auth.scheme !== "basic") {
          reportDiagnostic(program, {
            code: "unsupported-http-auth-scheme",
            target: serviceNamespace,
            format: { scheme: auth.scheme },
          });
          return undefined;
        }
        return [{ type: "basic", description: auth.description }, []];
      case "apiKey":
        if (auth.in === "cookie") {
          return undefined;
        }
        return [
          { type: "apiKey", description: auth.description, in: auth.in, name: auth.name },
          [],
        ];
      case "oauth2":
        const flow = auth.flows[0];
        if (flow === undefined) {
          return undefined;
        }
        const oaiFlowName = getOpenAPI2Flow(flow.type);
        return [
          {
            type: "oauth2",
            description: auth.description,
            flow: oaiFlowName,
            authorizationUrl: (flow as any).authorizationUrl,
            tokenUrl: (flow as any).tokenUrl,
            scopes: Object.fromEntries(flow.scopes.map((x) => [x.value, x.description ?? ""])),
          } as any,
          flow.scopes.map((x) => x.value),
        ];
      case "openIdConnect":
      default:
        reportDiagnostic(program, {
          code: "unsupported-auth",
          format: { authType: (auth as any).type },
          target: currentService.type,
        });
        return undefined;
    }
  }

  function getOpenAPI2Flow(flow: OAuth2FlowType): OpenAPI2OAuth2FlowType {
    switch (flow) {
      case "authorizationCode":
        return "accessCode";
      case "clientCredentials":
        return "application";
      case "implicit":
        return "implicit";
      case "password":
        return "password";
      default:
        const _assertNever: never = flow;
        compilerAssert(false, "Unreachable");
    }
  }
}

function prettierOutput(output: string) {
  return output + "\n";
}

class ErrorTypeFoundError extends Error {
  constructor() {
    super("Error type found in evaluated TypeSpec output");
  }
}

export function sortOpenAPIDocument(doc: OpenAPI2Document): OpenAPI2Document {
  // Doing this to make sure the classes with toJSON are resolved.
  const unsorted = JSON.parse(JSON.stringify(doc));
  const sorted = sortWithJsonSchema(
    unsorted,
    AutorestCanonicalOpenAPISchema,
    "#/$defs/AutorestCanonicalOpenAPISchema"
  );
  return sorted;
}

function resolveOutputFile(
  program: Program,
  service: Service,
  multipleServices: boolean,
  options: ResolvedAutorestCanonicalEmitterOptions,
  version?: string
): string {
  const azureResourceProviderFolder = options.azureResourceProviderFolder;
  const interpolated = interpolatePath(options.outputFile, {
    "azure-resource-provider-folder": azureResourceProviderFolder,
    "service-name":
      multipleServices || azureResourceProviderFolder
        ? getNamespaceFullName(service.type)
        : undefined,
    version,
  });

  return resolvePath(options.outputDir, interpolated);
}<|MERGE_RESOLUTION|>--- conflicted
+++ resolved
@@ -851,7 +851,6 @@
     return header;
   }
 
-<<<<<<< HEAD
   function resolveRef(ref: string) {
     const absoluteRef = interpolatePath(ref, {
       "arm-types-dir": options.armTypesDir,
@@ -871,9 +870,6 @@
       };
     }
 
-=======
-  function getSchemaOrRef(type: Type, schemaContext: SchemaContext): any {
->>>>>>> 6a594586
     if (type.kind === "Scalar" && program.checker.isStdType(type)) {
       return getSchemaForScalar(type);
     }
