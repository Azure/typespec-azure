--- conflicted
+++ resolved
@@ -1,7 +1,5 @@
 # Change Log - @azure-tools/typespec-client-generator-core
 
-<<<<<<< HEAD
-=======
 ## 0.56.1
 
 ### Features
@@ -25,7 +23,6 @@
 - [#2584](https://github.com/Azure/typespec-azure/pull/2584) Loosen requirements for parameters in `@override` so they don't have to be exactly the same node
 
 
->>>>>>> 8e3d64b0
 ## 0.55.1
 
 ### Bug Fixes
