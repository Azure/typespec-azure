using Reflection;

namespace Azure.ClientGenerator.Core;

/**
 * Changes the name of a method, parameter, property, or model generated in the client SDK
 * @param rename The rename you want applied to the object
 * @param scope The language scope you want this decorator to apply to. If not specified, will apply to all language emitters.
 * You can use "!" to specify negation such as "!(java, python)" or "!java, !python".
 *
 * @example
 * ```typespec
 * @clientName("nameInClient")
 * op nameInService: void;
 * ```
 *
 * @example
 * ```typespec
 * @clientName("nameForJava", "java")
 * @clientName("name_for_python", "python")
 * @clientName("nameForCsharp", "csharp")
 * @clientName("nameForJavascript", "javascript")
 * op nameInService: void;
 * ```
 */
extern dec clientName(target: unknown, rename: valueof string, scope?: valueof string);

/**
 * Whether you want to generate an operation as a convenient operation.
 * @param value Whether to generate the operation as convenience method or not.
 * @param scope The language scope you want this decorator to apply to. If not specified, will apply to all language emitters.
 * You can use "!" to specify negation such as "!(java, python)" or "!java, !python".
 *
 * @example
 * ```typespec
 * @convenientAPI(false)
 * op test: void;
 * ```
 */
extern dec convenientAPI(target: Operation, value?: valueof boolean, scope?: valueof string);

/**
 * Whether you want to generate an operation as a protocol operation.
 * @param value Whether to generate the operation as protocol or not.
 * @param scope The language scope you want this decorator to apply to. If not specified, will apply to all language emitters.
 * You can use "!" to specify negation such as "!(java, python)" or "!java, !python".
 *
 * @example
 * ```typespec
 * @protocolAPI(false)
 * op test: void;
 * ```
 */
extern dec protocolAPI(target: Operation, value?: valueof boolean, scope?: valueof string);

/**
 * Create a ClientGenerator.Core client out of a namespace or interface
 * @param value Optional configuration for the service.
 * @param scope The language scope you want this decorator to apply to. If not specified, will apply to all language emitters.
 * You can use "!" to specify negation such as "!(java, python)" or "!java, !python".
 *
 * @example Basic client setting
 * ```typespec
 * @client
 * namespace MyService {}
 * ```
 *
 * @example Setting with other service
 * ```typespec
 * namespace MyService {}
 *
 * @client({service: MyService})
 * interface MyInterface {}
 * ```
 *
 * @example Changing client name if you don't want <Interface/Namespace>Client
 * ```typespec
 * @client({client: MySpecialClient})
 * interface MyInterface {}
 * ```
 *
 * @example
 */
extern dec client(target: Namespace | Interface, value?: Model, scope?: valueof string);

/**
 * Create a ClientGenerator.Core operation group out of a namespace or interface
 * @param scope The language scope you want this decorator to apply to. If not specified, will apply to all language emitters.
 * You can use "!" to specify negation such as "!(java, python)" or "!java, !python".
 *
 * @example
 * ```typespec
 * @operationGroup
 * interface MyInterface{}
 * ```
 */
extern dec operationGroup(target: Namespace | Interface, scope?: valueof string);

/**
 * Usage value.
 */
enum Usage {
  /**
   * Used in request
   */
  input: 2,

  /**
   * Used in response
   */
  output: 4,
}

/**
 * Override usage for models/enums.
 * A model/enum's default usage info is always calculated by the operations that use it.
 * You could use this decorator to override the default usage info.
 * When setting usage for namespaces,
 * the usage info will be propagated to the models defined in the namespace.
 * If the model has an usage override, the model override takes precedence.
 * For example, with operation definition `op test(): OutputModel`,
 * the model `OutputModel` has default usage `Usage.output`.
 * After adding decorator `@@usage(OutputModel, Usage.input | Usage.output)`,
 * the final usage result for `OutputModel` is `Usage.input | Usage.output`.
 * The usage info for models will be propagated to models' properties,
 * parent models, discriminated sub models.
 * The override usage should not be narrow than the usage calculated by operation,
 * and different override usage should not conflict with each other,
 * otherwise a warning will be added to diagnostics list.
 * @param value The usage info you want to set for this model.
 * @param scope The language scope you want this decorator to apply to. If not specified, will apply to all language emitters.
 * You can use "!" to specify negation such as "!(java, python)" or "!java, !python".
 *
 * @example Expand usage for model
 * ```typespec
 * op test(): OutputModel;
 *
 * // usage result for `OutputModel` is `Usage.input | Usage.output`
 * @usage(Usage.input)
 * model OutputModel {
 *   prop: string
 * }
 * ```
 *
 * @example Propagation of usage
 * ```typespec
 * // Usage.output
 * @discriminator("kind")
 * model Fish {
 *   age: int32;
 * }
 *
 * // Usage.input | Usage.output
 * @discriminator("sharktype")
 * @usage(Usage.input)
 * model Shark extends Fish {
 *   kind: "shark";
 *   origin: Origin;
 * }
 *
 * // Usage.output
 * model Salmon extends Fish {
 *   kind: "salmon";
 * }
 *
 * // Usage.output
 * model SawShark extends Shark {
 *   sharktype: "saw";
 * }
 *
 * // Usage.output
 * model Origin {
 *   country: string;
 *   city: string;
 *   manufacture: string;
 * }
 *
 * @get
 * op getModel(): Fish;
 * ```
 */
extern dec usage(
  target: Model | Enum | Union | Namespace,
  value: EnumMember | Union,
  scope?: valueof string
);

/**
 * Access value.
 */
enum Access {
  /**
   * Open to user
   */
  public: "public",

  /**
   * Hide from user
   */
  internal: "internal",
}

/**
 * Override access for operations, models, enums and model property.
 * When setting access for namespaces,
 * the access info will be propagated to the models and operations defined in the namespace.
 * If the model has an access override, the model override takes precedence.
 * When setting access for an operation,
 * it will influence the access info for models/enums that are used by this operation.
 * Models/enums that are used in any operations with `@access(Access.public)` will be set to access "public"
 * Models/enums that are only used in operations with `@access(Access.internal)` will be set to access "internal".
 * The access info for models will be propagated to models' properties,
 * parent models, discriminated sub models.
 * The override access should not be narrow than the access calculated by operation,
 * and different override access should not conflict with each other,
 * otherwise a warning will be added to diagnostics list.
 * Model property's access will default to public unless there is an override.
 * @param value The access info you want to set for this model or operation.
 * @param scope The language scope you want this decorator to apply to. If not specified, will apply to all language emitters.
 * You can use "!" to specify negation such as "!(java, python)" or "!java, !python".
 *
 * @example Set access
 * ```typespec
 * // Access.internal
 * @access(Access.internal)
 * model ModelToHide {
 *   prop: string;
 * }
 * // Access.internal
 * @access(Access.internal)
 * op test: void;
 * ```
 * @example Access propagation
 * ```typespec
 * // Access.internal
 * @discriminator("kind")
 * model Fish {
 *   age: int32;
 * }
 *
 * // Access.internal
 * @discriminator("sharktype")
 * model Shark extends Fish {
 *   kind: "shark";
 *   origin: Origin;
 * }
 *
 * // Access.internal
 * model Salmon extends Fish {
 *   kind: "salmon";
 * }
 *
 * // Access.internal
 * model SawShark extends Shark {
 *   sharktype: "saw";
 * }
 *
 * // Access.internal
 * model Origin {
 *   country: string;
 *   city: string;
 *   manufacture: string;
 * }
 *
 * // Access.internal
 * @get
 * @access(Access.internal)
 * op getModel(): Fish;
 * ```
 * @example Access influence from operation
 * ```typespec
 * // Access.internal
 * model Test1 {
 * }
 *
 * // Access.internal
 * @access(Access.internal)
 * @route("/func1")
 * op func1(
 *   @body body: Test1
 * ): void;
 *
 * // Access.public
 * model Test2 {
 * }
 *
 * // Access.public
 * @route("/func2")
 * op func2(
 *   @body body: Test2
 * ): void;
 *
 * // Access.public
 * model Test3 {
 * }
 *
 * // Access.public
 * @access(Access.public)
 * @route("/func3")
 * op func3(
 *   @body body: Test3
 * ): void;
 *
 * // Access.public
 * model Test4 {
 * }
 *
 * // Access.internal
 * @access(Access.internal)
 * @route("/func4")
 * op func4(
 *   @body body: Test4
 * ): void;
 *
 * // Access.public
 * @route("/func5")
 * op func5(
 *   @body body: Test4
 * ): void;
 *
 * // Access.public
 * model Test5 {
 * }
 *
 * // Access.internal
 * @access(Access.internal)
 * @route("/func6")
 * op func6(
 *   @body body: Test5
 * ): void;
 *
 * // Access.public
 * @route("/func7")
 * op func7(
 *   @body body: Test5
 * ): void;
 *
 * // Access.public
 * @access(Access.public)
 * @route("/func8")
 * op func8(
 *   @body body: Test5
 * ): void;
 * ```
 */
extern dec access(
  target: ModelProperty | Model | Operation | Enum | Union | Namespace,
  value: EnumMember,
  scope?: valueof string
);

/**
 * Set whether a model property should be flattened or not.
 * @param scope The language scope you want this decorator to apply to. If not specified, will apply to all language emitters.
 * You can use "!" to specify negation such as "!(java, python)" or "!java, !python".
 *
 * @example
 * ```typespec
 * model Foo {
 *    @flattenProperty
 *    prop: Bar;
 * }
 * model Bar {
 * }
 * ```
 */
#deprecated "@flattenProperty decorator is not recommended to use."
extern dec flattenProperty(target: ModelProperty, scope?: valueof string);

/**
 * Override the default client method generated by TCGC from your service definition
 * @param original: The original service definition
 * @param override: The override method definition that specifies the exact client method you want
 * @param scope The language scope you want this decorator to apply to. If not specified, will apply to all language emitters.
 * You can use "!" to specify negation such as "!(java, python)" or "!java, !python".
 *
 * @example
 * ```typespec
 * // main.tsp
 * namespace MyService;
 *
 * model Params {
 *  foo: string;
 *  bar: string;
 * }
 * op myOperation(...Params): void; // by default, we generate the method signature as `op myOperation(foo: string, bar: string)`;
 *
 * // client.tsp
 * namespace MyCustomizations;
 *
 * op myOperationCustomization(params: MyService.Params): void;
 *
 * @@override(MyService.myOperation, myOperationCustomization);
 *
 * // method signature is now `op myOperation(params: Params)`
 * ```
 *
 * @example
 * ```typespec
 * // main.tsp
 * namespace MyService;
 *
 * model Params {
 *  foo: string;
 *  bar: string;
 * }
 * op myOperation(...Params): void; // by default, we generate the method signature as `op myOperation(foo: string, bar: string)`;
 *
 * // client.tsp
 * namespace MyCustomizations;
 *
 * op myOperationCustomization(params: MyService.Params): void;
 *
 * @@override(MyService.myOperation, myOperationCustomization, "csharp")
 *
 * // method signature is now `op myOperation(params: Params)` just for csharp
 * ```
 */
extern dec override(original: Operation, override: Operation, scope?: valueof string);

/**
 * Whether a model needs the custom JSON converter, this is only used for backward compatibility for csharp.
 * @param scope The language scope you want this decorator to apply to. If not specified, will apply to all language emitters.
 * You can use "!" to specify negation such as "!(java, python)" or "!java, !python".
 *
 * @example
 * ```typespec
 * @useSystemTextJsonConverter
 * model MyModel {
 *   prop: string;
 * }
 * ```
 */
extern dec useSystemTextJsonConverter(target: Model, scope?: valueof string);

/**
 * InitializedBy value.
 */
enum InitializedBy {
  /**
   * The client could be initialized individually.
   */
  individually: 1,

  /**
   * The client could be initialized by parent client.
   */
  parent: 2,
}

/**
 * Customize the client initialization way.
 * @param scope The language scope you want this decorator to apply to. If not specified, will apply to all language emitters.
 * You can use "!" to specify negation such as "!(java, python)" or "!java, !python".
 *
 * @example
 * ```typespec
 * // main.tsp
 * namespace MyService;
 *
 * op upload(blobName: string): void;
 * op download(blobName: string): void;
 *
 * // client.tsp
 * namespace MyCustomizations;
 * model MyServiceClientOptions {
 *   blobName: string;
 * }
 *
 * @@clientInitialization(MyService, {parameters: MyServiceClientOptions})
 * // The generated client will have `blobName` on its initialization method. We will also
 * // elevate the existing `blobName` parameter from method level to client level.
 * ```
 */
extern dec clientInitialization(
  target: Namespace | Interface,
  options: ClientInitializationOptions,
  scope?: valueof string
);

/**
 * Client initialization customization options.
 */
model ClientInitializationOptions {
  /**
   * Redefine the client initialization parameters you would like to add to the client.
   * By default, we apply endpoint, credential, and api-version parameters. If you specify parameters model, we will append the properties of the model to the parameters list of the client initialization.
   */
  parameters?: Model;

  /**
   * Determines how the client could be initialized. Use `InitializedBy` enum to set the value. The value could be `InitializedBy.individually`, `InitializedBy.parent` or `InitializedBy.individually | InitializedBy.parent`.
   */
  initializedBy?: EnumMember | Union;
}

/**
 * Alias the name of a client parameter to a different name. This permits you to have a different name for the parameter in client initialization then on individual methods and still refer to the same parameter.
 * @param scope The language scope you want this decorator to apply to. If not specified, will apply to all language emitters.
 * You can use "!" to specify negation such as "!(java, python)" or "!java, !python".
 *
 * @example
 * ```typespec
 * // main.tsp
 * namespace MyService;
 *
 * op upload(blobName: string): void;
 *
 * // client.tsp
 * namespace MyCustomizations;
 * model MyServiceClientOptions {
 *   blob: string;
 * }
 *
 * @@clientInitialization(MyService, MyServiceClientOptions)
 * @@paramAlias(MyServiceClientOptions.blob, "blobName")
 *
 * // The generated client will have `blobName` on it. We will also
 * // elevate the existing `blob` parameter to the client level.
 * ```
 */
extern dec paramAlias(original: ModelProperty, paramAlias: valueof string, scope?: valueof string);

/**
 * Changes the namespace of a client, model, enum or union generated in the client SDK.
 * By default, the client namespace for them will follow the TypeSpec namespace.
 * @param rename The rename you want applied to the object
 * @param scope The language scope you want this decorator to apply to. If not specified, will apply to all language emitters.
 * You can use "!" to specify negation such as "!(java, python)" or "!java, !python".
 *
 * @example
 * ```typespec
 * @clientNamespace("ContosoClient")
 * namespace Contoso;
 * ```
 *
 * @example
 * ```typespec
 * @clientNamespace("ContosoJava", "java")
 * @clientNamespace("ContosoPython", "python")
 * @clientNamespace("ContosoCSharp", "csharp")
 * @clientNamespace("ContosoJavascript", "javascript")
 * namespace Contoso;
 * ```
 */
extern dec clientNamespace(
  target: Namespace | Interface | Model | Enum | Union,
  rename: valueof string,
  scope?: valueof string
);

/**
 * Set an alternate type for a model property, scalar, or function parameter. Note that `@encode` will be overridden by the one defined in alternate type.
 *
 * @param source The source type you want to apply the alternate type to. Only scalar types are supported.
 * @param alternate The alternate type you want applied to the target. Only scalar types are supported.
 * @param scope The language scope you want this decorator to apply to. If not specified, will apply to all language emitters.
 * You can use "!" to specify negation such as "!(java, python)" or "!java, !python".
 * @example
 * ```typespec
 * model Foo {
 *    date: utcDateTime;
 * }
 * @@alternateType(Foo.date, string);
 * ```
 * @example
 * ```typespec
 * scalar storageDateTime extends utcDataTime;
 * @@alternateType(storageDateTime, string, "python");
 * ```
 * @example
 * ```typespec
 * op test(@param @alternateType(string) date: utcDateTime): void;
 * ```
 */
extern dec alternateType(source: ModelProperty | Scalar, alternate: Scalar, scope?: valueof string);

/**
 * To define the client scope of an operation.
 * @param scope The language scope you want this decorator to apply to. If not specified, will apply to all language emitters.
 * You can use "!" to specify negation such as "!(java, python)" or "!java, !python".
 *
 * @example
 * ```typespec
 * @scope("!csharp")
 * op test: void;
 * ```
 */
extern dec scope(target: Operation, scope?: valueof string);

/**
 * Use to override default assumptions on whether a parameter is an api-version parameter or not.
 * By default, we do matches with the `api-version` or `apiversion` string in the parameter name. Since api versions are
 * a client parameter, we will also elevate this parameter up onto the client.
 * @param value If true, we will treat this parameter as an api-version parameter. If false, we will not. Default is true.
 * @param scope The language scope you want this decorator to apply to. If not specified, will apply to all language emitters.
 * You can use "!" to specify negation such as "!(java, python)" or "!java, !python".
 *
 * @example
 * ```typespec
 * namespace Contoso;
 *
 * op test(
 *   @apiVersion
 *   @header("x-ms-version")
 *   version: string
 * ): void;
 * ```
 */
extern dec apiVersion(target: ModelProperty, value?: valueof boolean, scope?: valueof string);

/**
<<<<<<< HEAD
 * Add additional api versions that are possible for the client to use. Only adds these api versions to the exposed API version enum.
 * Use if you want to generate an accurate API version enum, while not having to actually annotate the entire spec with versioning decorators,
 * since we won't be using the versioning information on the generation side.
 *
 * @example
 * ```typespec
 * // main.tsp
 * @versioned(Versions)
 * namespace Contoso {
 *  enum Versions { v4, v5 }
 * }
 *
 * //client.tsp
 *
 * enum AdditionalApiVersions { v1, v2, v3 }
 *
 * @@additionalApiVersions(Contoso, AdditionalApiVersions)
 * ```
 */
extern dec additionalApiVersions(target: Namespace, value: Enum, scope?: valueof string);
=======
 * Indicates that a model property of type `string` or a `Scalar` type derived from `string` should be deserialized as `null` when its value is an empty string (`""`).
 * @param scope The language scope you want this decorator to apply to. If not specified, will apply to all language emitters.
 * You can use "!" to specify negation such as "!(java, python)" or "!java, !python".
 *
 * @example
 * ```typespec
 *
 * model MyModel {
 *   scalar stringlike extends string;
 *
 *   @deserializeEmptyStringAsNull
 *   prop: string;
 *
 *   @deserializeEmptyStringAsNull
 *   prop: stringlike;
 * }
 * ```
 */
extern dec deserializeEmptyStringAsNull(target: ModelProperty, scope?: valueof string);

/**
 * Indicates that a HEAD operation should be modeled as Response<bool>. 404 will not raise an error, instead the service method will return `false`. 2xx will return `true`. Everything else will still raise an error.
 *
 * @example
 * ```typespec
 *
 * @responseAsBool
 * @head
 * op headOperation(): void;
 * ```
 */
extern dec responseAsBool(target: Operation, scope?: valueof string);
>>>>>>> 052fd2af
<|MERGE_RESOLUTION|>--- conflicted
+++ resolved
@@ -610,7 +610,6 @@
 extern dec apiVersion(target: ModelProperty, value?: valueof boolean, scope?: valueof string);
 
 /**
-<<<<<<< HEAD
  * Add additional api versions that are possible for the client to use. Only adds these api versions to the exposed API version enum.
  * Use if you want to generate an accurate API version enum, while not having to actually annotate the entire spec with versioning decorators,
  * since we won't be using the versioning information on the generation side.
@@ -631,7 +630,7 @@
  * ```
  */
 extern dec additionalApiVersions(target: Namespace, value: Enum, scope?: valueof string);
-=======
+/**
  * Indicates that a model property of type `string` or a `Scalar` type derived from `string` should be deserialized as `null` when its value is an empty string (`""`).
  * @param scope The language scope you want this decorator to apply to. If not specified, will apply to all language emitters.
  * You can use "!" to specify negation such as "!(java, python)" or "!java, !python".
@@ -663,5 +662,4 @@
  * op headOperation(): void;
  * ```
  */
-extern dec responseAsBool(target: Operation, scope?: valueof string);
->>>>>>> 052fd2af
+extern dec responseAsBool(target: Operation, scope?: valueof string);