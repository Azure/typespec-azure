--- conflicted
+++ resolved
@@ -515,18 +515,6 @@
 );
 
 /**
-<<<<<<< HEAD
- * To define the client scope of an operation.
- * @param scope The language scope you want this decorator to apply to. If not specified, will apply to all language emitters
- * You can use "!" to specify negation such as "!(java, python)" or "!java, !python".
- *
- * @example
- * ```typespec
- * op test: void;
- * ```
- */
-extern dec scope(target: Operation, scope?: valueof string);
-=======
  * Set an alternate type for a model property, scalar, or function parameter. Note that `@encode` will be overridden by the one defined in alternate type.
  *
  * @param source The source type you want to apply the alternate type to. Only scalar types are supported.
@@ -551,4 +539,15 @@
  * ```
  */
 extern dec alternateType(source: ModelProperty | Scalar, alternate: Scalar, scope?: valueof string);
->>>>>>> 5a359424
+
+/**
+ * To define the client scope of an operation.
+ * @param scope The language scope you want this decorator to apply to. If not specified, will apply to all language emitters
+ * You can use "!" to specify negation such as "!(java, python)" or "!java, !python".
+ *
+ * @example
+ * ```typespec
+ * op test: void;
+ * ```
+ */
+extern dec scope(target: Operation, scope?: valueof string);