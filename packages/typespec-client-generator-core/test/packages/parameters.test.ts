--- conflicted
+++ resolved
@@ -44,11 +44,7 @@
     strictEqual(serviceOperation.bodyParam, undefined);
     strictEqual(
       serviceOperation.exceptions.find((x) => x.statusCodes === "*"),
-<<<<<<< HEAD
-      undefined
-=======
       undefined,
->>>>>>> 6faaac8d
     );
 
     strictEqual(serviceOperation.parameters.length, 1);
@@ -156,11 +152,7 @@
     strictEqual(serviceOperation.bodyParam, undefined);
     strictEqual(
       serviceOperation.exceptions.find((x) => x.statusCodes === "*"),
-<<<<<<< HEAD
-      undefined
-=======
       undefined,
->>>>>>> 6faaac8d
     );
 
     strictEqual(serviceOperation.parameters.length, 1);
@@ -239,11 +231,7 @@
     strictEqual(serviceOperation.bodyParam, undefined);
     strictEqual(
       serviceOperation.exceptions.find((x) => x.statusCodes === "*"),
-<<<<<<< HEAD
-      undefined
-=======
       undefined,
->>>>>>> 6faaac8d
     );
 
     strictEqual(serviceOperation.parameters.length, 1);
