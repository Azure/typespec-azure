import { AzureCoreTestLibrary } from "@azure-tools/typespec-azure-core/testing";
import { Model, ModelProperty } from "@typespec/compiler";
import { strictEqual } from "assert";
import { beforeEach, describe, it } from "vitest";
import { getPropertyPathFromModel } from "../../src/package.js";
import { SdkTestRunner, createSdkTestRunner } from "../test-host.js";
import { getServiceMethodOfClient } from "./utils.js";

describe("typespec-client-generator-core: paged operation", () => {
  let runner: SdkTestRunner;

  beforeEach(async () => {
    runner = await createSdkTestRunner({
      librariesToAdd: [AzureCoreTestLibrary],
      autoUsings: ["Azure.Core", "Azure.Core.Traits"],
      emitterName: "@azure-tools/typespec-java",
    });
  });

  it("azure paged result with encoded name", async () => {
    await runner.compileWithBuiltInService(`
      op test(): ListTestResult;
      @pagedResult
      model ListTestResult {
        @items
        @clientName("values")
        tests: Test[];
<<<<<<< HEAD
        @Azure.Core.nextLink
=======
        @nextLink
>>>>>>> cff495c0
        @clientName("nextLink")
        next: string;
      }
      model Test {
        id: string;
      }
    `);
    const sdkPackage = runner.context.sdkPackage;
    const method = getServiceMethodOfClient(sdkPackage);
    strictEqual(method.name, "test");
    strictEqual(method.kind, "paging");
    strictEqual(method.nextLinkPath, "nextLink");

    const response = method.response;
    strictEqual(response.kind, "method");
    strictEqual(response.resultPath, "values");
  });

  it("normal paged result", async () => {
    await runner.compileWithBuiltInService(`
      @list
      op test(): ListTestResult;
      model ListTestResult {
        @pageItems
        tests: Test[];
        @TypeSpec.nextLink
        next: string;
      }
      model Test {
        id: string;
      }
    `);
    const sdkPackage = runner.context.sdkPackage;
    const method = getServiceMethodOfClient(sdkPackage);
    strictEqual(method.name, "test");
    strictEqual(method.kind, "paging");
    strictEqual(method.nextLinkPath, "next");

    const response = method.response;
    strictEqual(response.kind, "method");
    strictEqual(response.resultPath, "tests");
  });

  it("nullable paged result", async () => {
    await runner.compileWithBuiltInService(`
      @list
      op test(): ListTestResult | NotFoundResponse;
      model ListTestResult {
        @pageItems
        tests: Test[];
        @TypeSpec.nextLink
        next: string;
      }
      model Test {
        id: string;
      }
    `);
    const sdkPackage = runner.context.sdkPackage;
    const method = getServiceMethodOfClient(sdkPackage);
    strictEqual(method.name, "test");
    strictEqual(method.kind, "paging");
    strictEqual(method.nextLinkPath, "next");

    const response = method.response;
    strictEqual(response.kind, "method");
    strictEqual(response.resultPath, "tests");
  });

  it("normal paged result with encoded name", async () => {
    await runner.compileWithBuiltInService(`
      @list
      op test(): ListTestResult;
      model ListTestResult {
        @pageItems
        @clientName("values")
        tests: Test[];
        @TypeSpec.nextLink
        @clientName("nextLink")
        next: string;
      }
      model Test {
        id: string;
      }
    `);
    const sdkPackage = runner.context.sdkPackage;
    const method = getServiceMethodOfClient(sdkPackage);
    strictEqual(method.name, "test");
    strictEqual(method.kind, "paging");
    strictEqual(method.nextLinkPath, "nextLink");

    const response = method.response;
    strictEqual(response.kind, "method");
    strictEqual(response.resultPath, "values");
  });

  // skip for current paging implementation does not support nested paging value
  it.skip("normal paged result with nested paging value", async () => {
    await runner.compileWithBuiltInService(`
      @list
      op test(): ListTestResult;
      model ListTestResult {
        results: {
          @pageItems
          values: Test[];
        };
        pagination: {
          @TypeSpec.nextLink
          nextLink: string;
        };
      }
      model Test {
        id: string;
      }
    `);
    const sdkPackage = runner.context.sdkPackage;
    const method = getServiceMethodOfClient(sdkPackage);
    strictEqual(method.name, "test");
    strictEqual(method.kind, "paging");
    strictEqual(method.nextLinkPath, "pagination.nextLink");

    const response = method.response;
    strictEqual(response.kind, "method");
    strictEqual(response.resultPath, "results.values");
  });

  it("getPropertyPathFromModel test for nested case", async () => {
    const { Test, a, d } = (await runner.compileWithBuiltInService(`
      op test(): Test;
      @test
      model Test {
        a: {
          b: {
            @test
            a: string;
          };
        };
        b: {
          @test
          d: string;
        };
      }
    `)) as { Test: Model; a: ModelProperty; d: ModelProperty };
    strictEqual(
      getPropertyPathFromModel(runner.context, Test, (x: any) => x === a),
      "a.b.a",
    );
    strictEqual(
      getPropertyPathFromModel(runner.context, Test, (x: any) => x === d),
      "b.d",
    );
  });
});<|MERGE_RESOLUTION|>--- conflicted
+++ resolved
@@ -25,11 +25,7 @@
         @items
         @clientName("values")
         tests: Test[];
-<<<<<<< HEAD
-        @Azure.Core.nextLink
-=======
         @nextLink
->>>>>>> cff495c0
         @clientName("nextLink")
         next: string;
       }
