--- conflicted
+++ resolved
@@ -736,13 +736,8 @@
 
     const fooAccessor = mainClient.methods[0];
     strictEqual(fooAccessor.kind, "clientaccessor");
-<<<<<<< HEAD
-    strictEqual(fooAccessor.crossLanguageDefintionId, "TestService.Foo");
+    strictEqual(fooAccessor.crossLanguageDefinitionId, "TestService.Foo.getFoo");
     strictEqual(fooAccessor.access, "public");
-=======
-    strictEqual(fooAccessor.crossLanguageDefinitionId, "TestService.Foo.getFoo");
-    strictEqual(fooAccessor.access, "internal");
->>>>>>> 797cfe84
     strictEqual(fooAccessor.name, "getFoo");
     strictEqual(fooAccessor.parameters.length, 0);
     strictEqual(fooAccessor.response, fooClient);
@@ -762,13 +757,8 @@
 
     const fooBarAccessor = fooClient.methods[0];
     strictEqual(fooBarAccessor.kind, "clientaccessor");
-<<<<<<< HEAD
-    strictEqual(fooBarAccessor.crossLanguageDefintionId, "TestService.Foo.Bar");
+    strictEqual(fooBarAccessor.crossLanguageDefinitionId, "TestService.Foo.Bar.getBar");
     strictEqual(fooBarAccessor.access, "public");
-=======
-    strictEqual(fooBarAccessor.crossLanguageDefinitionId, "TestService.Foo.Bar.getBar");
-    strictEqual(fooBarAccessor.access, "internal");
->>>>>>> 797cfe84
     strictEqual(fooBarAccessor.name, "getBar");
     strictEqual(fooBarAccessor.parameters.length, 0);
     strictEqual(fooBarAccessor.response, fooBarClient);
