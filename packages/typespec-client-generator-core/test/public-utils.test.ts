/* eslint-disable deprecation/deprecation */
import { AzureCoreTestLibrary } from "@azure-tools/typespec-azure-core/testing";
import {
  Model,
  ModelProperty,
  Namespace,
  Operation,
  ignoreDiagnostics,
  listServices,
} from "@typespec/compiler";
import { expectDiagnostics } from "@typespec/compiler/testing";
import { getHttpOperation, getServers } from "@typespec/http";
import { deepStrictEqual, ok, strictEqual } from "assert";
import { beforeEach, describe, it } from "vitest";
import { SdkEmitterOptions } from "../src/interfaces.js";
import {
  getClientNamespaceString,
  getCrossLanguageDefinitionId,
  getDefaultApiVersion,
  getLibraryName,
  getPropertyNames,
  isApiVersion,
} from "../src/public-utils.js";
import { getAllModels, getSdkUnion } from "../src/types.js";
import {
  SdkTestRunner,
  createSdkContextTestHelper,
  createSdkTestRunner,
  createTcgcTestRunnerForEmitter,
} from "./test-host.js";

describe("typespec-client-generator-core: public-utils", () => {
  let runner: SdkTestRunner;

  beforeEach(async () => {
    runner = await createSdkTestRunner({ emitterName: "@azure-tools/typespec-python" });
  });

  function getServiceNamespace() {
    return listServices(runner.context.program)[0].type;
  }
  describe("getDefaultApiVersion", () => {
    it("get single", async () => {
      await runner.compile(`
        enum Versions {
          v2022_01_01: "2022-01-01",
        }

        @versioned(Versions)
        @service({})
        namespace MyService {};
      `);
      const serviceNamespace = getServiceNamespace();
      const defaultApiVersion = getDefaultApiVersion(runner.context, serviceNamespace);
      ok(defaultApiVersion);
      strictEqual(defaultApiVersion.value, "2022-01-01");
    });

    it("get multiple date incorrect ordering", async () => {
      await runner.compile(`
        enum Versions {
          v2022_02_01: "2022-02-01",
          v2022_02_01_PREVIEW: "2022-02-01-preview",
          v2022_01_01: "2022-01-01",
        }

        @versioned(Versions)
        @service({})
        @test namespace MyService {};
      `);
      const serviceNamespace = getServiceNamespace();
      const defaultApiVersion = getDefaultApiVersion(runner.context, serviceNamespace);
      ok(defaultApiVersion);
      strictEqual(defaultApiVersion.value, "2022-01-01");
    });

    it("get multiple date correct ordering", async () => {
      await runner.compile(`
        enum Versions {
          v2022_01_01: "2022-01-01",
          v2022_02_01_PREVIEW: "2022-02-01-preview",
          v2022_02_01: "2022-02-01",
        }

        @versioned(Versions)
        @service({})
        @test namespace MyService {};
      `);
      const serviceNamespace = getServiceNamespace();
      const defaultApiVersion = getDefaultApiVersion(runner.context, serviceNamespace);
      ok(defaultApiVersion);
      strictEqual(defaultApiVersion.value, "2022-02-01");
    });

    it("get multiple semantic incorrect", async () => {
      await runner.compile(`
        enum Versions {
          v1_0_0: "1.0.0",
          v1_1_0: "1.1.0",
          v1_0_1: "1.0.1",
        }

        @versioned(Versions)
        @service({})
        @test namespace MyService {};
      `);
      const serviceNamespace = getServiceNamespace();
      const defaultApiVersion = getDefaultApiVersion(runner.context, serviceNamespace);
      ok(defaultApiVersion);
      strictEqual(defaultApiVersion.value, "1.0.1");
    });

    it("get multiple semantic correct", async () => {
      await runner.compile(`
        enum Versions {
          v1_0_0: "1.0",
          v1_0_1: "1.0.1",
          v1_1_0: "1.1.0",
        }

        @versioned(Versions)
        @service({})
        @test namespace MyService {};
      `);
      const serviceNamespace = getServiceNamespace();
      const defaultApiVersion = getDefaultApiVersion(runner.context, serviceNamespace);
      ok(defaultApiVersion);
      strictEqual(defaultApiVersion.value, "1.1.0");
    });

    it("get undefined", async () => {
      await runner.compile(`
        @service({})
        @test namespace MyService {};
      `);
      const serviceNamespace = getServiceNamespace();
      ok(!getDefaultApiVersion(runner.context, serviceNamespace));
    });

    it("get empty", async () => {
      await runner.compile(`
        enum Versions {
        }

        @versioned(Versions)
        @service({})
        @test namespace MyService {};
      `);
      const serviceNamespace = getServiceNamespace();
      ok(!getDefaultApiVersion(runner.context, serviceNamespace));
    });

    it("get with all", async () => {
      const runnerWithVersion = await createSdkTestRunner({
        "api-version": "all",
        emitterName: "@azure-tools/typespec-python",
      });

      const { MyService } = await runnerWithVersion.compile(`
        enum Versions {
          v1_0_0: "1.0",
          v1_0_1: "1.0.1",
          v1_1_0: "1.1.0",
        }

        @versioned(Versions)
        @service({})
        @test namespace MyService {};
      `);
      const defaultApiVersion = getDefaultApiVersion(
        runnerWithVersion.context,
        MyService as Namespace
      );
      ok(defaultApiVersion);
      strictEqual(defaultApiVersion.value, "1.1.0");
    });

    it("get with latest", async () => {
      const runnerWithVersion = await createSdkTestRunner({
        "api-version": "latest",
        emitterName: "@azure-tools/typespec-python",
      });

      const { MyService } = await runnerWithVersion.compile(`
        enum Versions {
          v1_0_0: "1.0",
          v1_0_1: "1.0.1",
          v1_1_0: "1.1.0",
        }

        @versioned(Versions)
        @service({})
        @test namespace MyService {};
      `);
      const defaultApiVersion = getDefaultApiVersion(
        runnerWithVersion.context,
        MyService as Namespace
      );
      ok(defaultApiVersion);
      strictEqual(defaultApiVersion.value, "1.1.0");
    });

    it("get with specific version", async () => {
      const runnerWithVersion = await createSdkTestRunner({
        "api-version": "1.0.1",
        emitterName: "@azure-tools/typespec-python",
      });

      const { MyService } = await runnerWithVersion.compile(`
        enum Versions {
          v1_0_0: "1.0",
          v1_0_1: "1.0.1",
          v1_1_0: "1.1.0",
        }

        @versioned(Versions)
        @service({})
        @test namespace MyService {};
      `);
      const defaultApiVersion = getDefaultApiVersion(
        runnerWithVersion.context,
        MyService as Namespace
      );
      ok(defaultApiVersion);
      strictEqual(defaultApiVersion.value, "1.0.1");
    });
  });
  describe("isApiVersion", () => {
    it("is api version query", async () => {
      const { func } = (await runner.compile(`
        @test op func(@query("api-version") myApiVersion: string): void;
      `)) as { func: Operation };

      const queryParam = ignoreDiagnostics(getHttpOperation(runner.context.program, func))
        .parameters.parameters[0];
      ok(isApiVersion(runner.context, queryParam));
    });

    it("is api version path", async () => {
      const { func } = (await runner.compile(`
        @test op func(@path apiVersion: string): void;
      `)) as { func: Operation };

      const pathParam = ignoreDiagnostics(getHttpOperation(runner.context.program, func)).parameters
        .parameters[0];
      ok(isApiVersion(runner.context, pathParam));
    });

    it("not api version param", async () => {
      const { func } = (await runner.compile(`
        @test op func(@path foo: string): void;
      `)) as { func: Operation };

      const pathParam = ignoreDiagnostics(getHttpOperation(runner.context.program, func)).parameters
        .parameters[0];
      ok(!isApiVersion(runner.context, pathParam));
    });

    it("api version in host param", async () => {
      await runner.compile(`
        @service({
          title: "ApiVersion",
        })
        @server(
          "{endpoint}/{ApiVersion}",
          "Api Version",
          {
            endpoint: string,

            @doc("Api Version")
            @path
            ApiVersion: APIVersions,
          }
        )
        namespace MyService;
        enum APIVersions {
          v1_0: "v1.0",
        }
      `);
      const serviceNamespace = getServiceNamespace();
      const server = getServers(runner.context.program, serviceNamespace)?.[0];
      const hostParam = server?.parameters.get("ApiVersion");

      ok(hostParam && isApiVersion(runner.context, hostParam));
    });
  });
  describe("getClientNamespaceString", () => {
    it("default to service namespace without client", async () => {
      await runner.compile(`
        @service({})
        namespace Azure.Pick.Me {};
      `);
      strictEqual(
        getClientNamespaceString(
          createSdkContextTestHelper<SdkEmitterOptions>(runner.context.program, {
            "generate-convenience-methods": true,
            "generate-protocol-methods": true,
          })
        ),
        "Azure.Pick.Me"
      );
    });
    it("default to service namespace with client", async () => {
      await runner.compile(`
        @client({name: "MeClient"})
        @service({})
        namespace Azure.Pick.Me {};
      `);
      strictEqual(
        getClientNamespaceString(
          createSdkContextTestHelper<SdkEmitterOptions>(runner.context.program, {
            "generate-convenience-methods": true,
            "generate-protocol-methods": true,
          })
        ),
        "Azure.Pick.Me"
      );
    });
    it("package-name override kebab case", async () => {
      await runner.compile(`
        namespace Azure.NotMe {};
      `);
      strictEqual(
        getClientNamespaceString(
          createSdkContextTestHelper<SdkEmitterOptions>(runner.context.program, {
            "generate-convenience-methods": true,
            "generate-protocol-methods": true,
            "package-name": "azure-pick-me",
          })
        ),
        "Azure.Pick.Me"
      );
    });
    it("package-name override pascal case", async () => {
      await runner.compile(`
        namespace Azure.NotMe {};
      `);
      strictEqual(
        getClientNamespaceString(
          createSdkContextTestHelper<SdkEmitterOptions>(runner.context.program, {
            "generate-convenience-methods": true,
            "generate-protocol-methods": true,
            "package-name": "Azure.Pick.Me",
          })
        ),
        "Azure.Pick.Me"
      );
    });

    it("package-name override lowercase with dots", async () => {
      await runner.compile(`
        @client({name: "MeClient"})
        @service({})
        namespace Azure.NotMe {};
      `);
      strictEqual(
        getClientNamespaceString(
          createSdkContextTestHelper<SdkEmitterOptions>(runner.context.program, {
            "generate-convenience-methods": true,
            "generate-protocol-methods": true,
            "package-name": "azure.pick.me",
          })
        ),
        "Azure.Pick.Me"
      );
    });
    it("no namespace or package name", async () => {
      await runner.compile(`
      namespace Not.A.Service.Namespace;
      `);
      strictEqual(
        getClientNamespaceString(
          createSdkContextTestHelper<SdkEmitterOptions>(runner.context.program, {
            "generate-convenience-methods": true,
            "generate-protocol-methods": true,
          })
        ),
        undefined
      );
    });
  });
  describe("getEffectivePayloadType", () => {
    it("get single", async () => {
      await runner.compile(`
        enum Versions {
          v2022_01_01: "2022-01-01",
        }

        @versioned(Versions)
        @service({})
        namespace MyService {};
      `);
      const serviceNamespace = getServiceNamespace();
      const defaultApiVersion = getDefaultApiVersion(runner.context, serviceNamespace);
      ok(defaultApiVersion);
      strictEqual(defaultApiVersion.value, "2022-01-01");
    });
  });

  describe("getPropertyNames", () => {
    it("property language projected name", async () => {
      async function helper(emitterName: string, expectedLibraryName: string) {
        const runner = await createTcgcTestRunnerForEmitter(emitterName);
        const { MyModel } = (await runner.compile(`
        @test
        model MyModel {
          @clientName("MadeForCS", "csharp")
          @clientName("MadeForJava", "java")
          @clientName("MadeForTS", "javascript")
          @clientName("made_for_python", "python")
          wasMadeFor?: string;
        }
      `)) as { MyModel: Model };
        const wasMadeFor = MyModel.properties.get("wasMadeFor");
        ok(wasMadeFor);
        deepStrictEqual(getPropertyNames(runner.context, wasMadeFor), [
          expectedLibraryName,
          "wasMadeFor",
        ]);
        strictEqual(getCrossLanguageDefinitionId(runner.context, wasMadeFor), "MyModel.wasMadeFor");
      }
      await helper("@azure-tools/typespec-csharp", "MadeForCS");
      await helper("@azure-tools/typespec-java", "MadeForJava");
      await helper("@azure-tools/typespec-python", "made_for_python");
      await helper("@azure-tools/typespec-ts", "MadeForTS");
    });
    it("property language projected name augmented", async () => {
      async function helper(emitterName: string, expectedLibraryName: string) {
        const runner = await createTcgcTestRunnerForEmitter(emitterName);
        const { MyModel } = (await runner.compile(`
        @test
        model MyModel {
          @clientName("MadeForCS", "csharp")
          @clientName("MadeForJava", "java")
          @clientName("MadeForTS", "javascript")
          @clientName("made_for_python", "python")
          wasMadeFor?: string;
        }
      `)) as { MyModel: Model };
        const wasMadeFor = MyModel.properties.get("wasMadeFor");
        ok(wasMadeFor);
        deepStrictEqual(getPropertyNames(runner.context, wasMadeFor), [
          expectedLibraryName,
          "wasMadeFor",
        ]);
      }
      await helper("@azure-tools/typespec-csharp", "MadeForCS");
      await helper("@azure-tools/typespec-java", "MadeForJava");
      await helper("@azure-tools/typespec-python", "made_for_python");
      await helper("@azure-tools/typespec-ts", "MadeForTS");
    });
    it("property client projected name", async () => {
      async function helper(emitterName: string) {
        const runner = await createTcgcTestRunnerForEmitter(emitterName);
        const { MyModel } = (await runner.compile(`
        @test
        model MyModel {
          @clientName("NameForAllLanguage")
          wasMadeFor?: string;
        }
      `)) as { MyModel: Model };
        const wasMadeFor = MyModel.properties.get("wasMadeFor");
        ok(wasMadeFor);
        deepStrictEqual(getPropertyNames(runner.context, wasMadeFor), [
          "NameForAllLanguage",
          "wasMadeFor",
        ]);
      }
      await helper("@azure-tools/typespec-csharp");
      await helper("@azure-tools/typespec-java");
      await helper("@azure-tools/typespec-python");
      await helper("@azure-tools/typespec-ts");
    });
    it("property no projected name", async () => {
      async function helper(emitterName: string) {
        const runner = await createTcgcTestRunnerForEmitter(emitterName);
        const { MyModel } = (await runner.compile(`
        @test
        model MyModel {
          @encodedName("application/json", "madeFor")
          wasMadeFor?: string;
        }
      `)) as { MyModel: Model };
        const wasMadeFor = MyModel.properties.get("wasMadeFor");
        ok(wasMadeFor);
        deepStrictEqual(getPropertyNames(runner.context, wasMadeFor), ["wasMadeFor", "madeFor"]);
      }
      await helper("@azure-tools/typespec-csharp");
      await helper("@azure-tools/typespec-java");
      await helper("@azure-tools/typespec-ts");
      await helper("@azure-tools/typespec-python");
    });
    it("property with projected client and json name", async () => {
      async function helper(emitterName: string, expectedLibraryName: string) {
        const runner = await createTcgcTestRunnerForEmitter(emitterName);
        const { MyModel } = (await runner.compile(`
        @test
        model MyModel {
          @clientName("MadeForCS", "csharp")
          @clientName("MadeForJava", "java")
          @clientName("MadeForTS", "javascript")
          @clientName("made_for_python", "python")
          @encodedName("application/json", "madeFor")
          wasMadeFor?: string;
        }
      `)) as { MyModel: Model };
        const wasMadeFor = MyModel.properties.get("wasMadeFor");
        ok(wasMadeFor);
        deepStrictEqual(getPropertyNames(runner.context, wasMadeFor), [
          expectedLibraryName,
          "madeFor",
        ]);
      }

      await helper("@azure-tools/typespec-csharp", "MadeForCS");
      await helper("@azure-tools/typespec-java", "MadeForJava");
      await helper("@azure-tools/typespec-python", "made_for_python");
      await helper("@azure-tools/typespec-ts", "MadeForTS");
    });
    it("property with projected language and json name", async () => {
      async function helper(emitterName: string) {
        const runner = await createTcgcTestRunnerForEmitter(emitterName);
        const { MyModel } = (await runner.compile(`
        @test
        model MyModel {
          @clientName("propName")
          @encodedName("application/json", "madeFor")
          wasMadeFor?: string;
        }
      `)) as { MyModel: Model };
        const wasMadeFor = MyModel.properties.get("wasMadeFor");
        ok(wasMadeFor);
        deepStrictEqual(getPropertyNames(runner.context, wasMadeFor), ["propName", "madeFor"]);
      }

      await helper("@azure-tools/typespec-csharp");
      await helper("@azure-tools/typespec-java");
      await helper("@azure-tools/typespec-ts");
      await helper("@azure-tools/typespec-python");
    });
  });
  describe("getLibraryName", () => {
    it("operation client projected name", async () => {
      async function helper(emitterName: string) {
        const runner = await createTcgcTestRunnerForEmitter(emitterName);
        const { func } = (await runner.compile(`
        @test @clientName("rightName") op func(@query("api-version") myApiVersion: string): void;
      `)) as { func: Operation };
        strictEqual(getLibraryName(runner.context, func), "rightName");
      }
      await helper("@azure-tools/typespec-csharp");
      await helper("@azure-tools/typespec-java");
      await helper("@azure-tools/typespec-ts");
      await helper("@azure-tools/typespec-python");
    });
    it("operation language projected name", async () => {
      async function helper(emitterName: string, expected: string) {
        const runner = await createTcgcTestRunnerForEmitter(emitterName);
        const { func } = (await runner.compile(`
        @test
        @clientName("madeForCS", "csharp")
        @clientName("madeForJava", "java")
        @clientName("madeForTS", "javascript")
        @clientName("made_for_python", "python")
        op func(@query("api-version") myApiVersion: string): void;
      `)) as { func: Operation };
        strictEqual(getLibraryName(runner.context, func), expected);
      }
      await helper("@azure-tools/typespec-csharp", "madeForCS");
      await helper("@azure-tools/typespec-java", "madeForJava");
      await helper("@azure-tools/typespec-ts", "madeForTS");
      await helper("@azure-tools/typespec-python", "made_for_python");
    });
    it("operation language projected name augmented", async () => {
      async function helper(emitterName: string, expected: string) {
        const runner = await createTcgcTestRunnerForEmitter(emitterName);
        const { func } = (await runner.compile(`
        @test
        op func(@query("api-version") myApiVersion: string): void;

        @@clientName(func, "madeForCS", "csharp");
        @@clientName(func, "madeForJava", "java");
        @@clientName(func, "madeForTS", "javascript");
        @@clientName(func, "made_for_python", "python");
      `)) as { func: Operation };
        strictEqual(getLibraryName(runner.context, func), expected);
      }
      await helper("@azure-tools/typespec-csharp", "madeForCS");
      await helper("@azure-tools/typespec-java", "madeForJava");
      await helper("@azure-tools/typespec-ts", "madeForTS");
      await helper("@azure-tools/typespec-python", "made_for_python");
    });
    it("operation json projected name", async () => {
      async function helper(emitterName: string) {
        const runner = await createTcgcTestRunnerForEmitter(emitterName);
        const { func } = (await runner.compile(`
        @test
        @encodedName("application/json", "NotToUseMeAsName") // Should be ignored
        op func(@query("api-version") myApiVersion: string): void;
      `)) as { func: Operation };
        strictEqual(getLibraryName(runner.context, func), "func");
      }
      await helper("@azure-tools/typespec-csharp");
      await helper("@azure-tools/typespec-java");
      await helper("@azure-tools/typespec-ts");
      await helper("@azure-tools/typespec-python");
    });
    it("operation no projected name", async () => {
      async function helper(emitterName: string) {
        const runner = await createTcgcTestRunnerForEmitter(emitterName);
        const { func } = (await runner.compile(`
        @test
        op func(@query("api-version") myApiVersion: string): void;
      `)) as { func: Operation };
        strictEqual(getLibraryName(runner.context, func), "func");
      }
      await helper("@azure-tools/typespec-csharp");
      await helper("@azure-tools/typespec-java");
      await helper("@azure-tools/typespec-ts");
      await helper("@azure-tools/typespec-python");
    });
    it("model client projected name", async () => {
      async function helper(emitterName: string) {
        const runner = await createTcgcTestRunnerForEmitter(emitterName);
        const { MyModel } = (await runner.compile(`
        @test
        @clientName("RightName")
        model MyModel {
          prop: string
        }
      `)) as { MyModel: Model };
        strictEqual(getLibraryName(runner.context, MyModel), "RightName");
      }
      await helper("@azure-tools/typespec-csharp");
      await helper("@azure-tools/typespec-java");
      await helper("@azure-tools/typespec-ts");
      await helper("@azure-tools/typespec-python");
    });
    it("model language projected name", async () => {
      async function helper(emitterName: string, expected: string) {
        const runner = await createTcgcTestRunnerForEmitter(emitterName);
        const { MyModel } = (await runner.compile(`
        @test
        @clientName("CsharpModel", "csharp")
        @clientName("JavaModel", "java")
        @clientName("JavascriptModel", "javascript")
        @clientName("PythonModel", "python")
        model MyModel {
          prop: string
        }
      `)) as { MyModel: Model };
        strictEqual(getLibraryName(runner.context, MyModel), expected);
      }
      await helper("@azure-tools/typespec-csharp", "CsharpModel");
      await helper("@azure-tools/typespec-java", "JavaModel");
      await helper("@azure-tools/typespec-ts", "JavascriptModel");
      await helper("@azure-tools/typespec-python", "PythonModel");
    });
    it("model language projected name augmented", async () => {
      async function helper(emitterName: string, expected: string) {
        const runner = await createTcgcTestRunnerForEmitter(emitterName);
        const { MyModel } = (await runner.compile(`
        @test
        model MyModel {
          prop: string
        }

        @@clientName(MyModel, "CsharpModel", "csharp");
        @@clientName(MyModel, "JavaModel", "java");
        @@clientName(MyModel, "JavascriptModel", "javascript");
        @@clientName(MyModel, "PythonModel", "python");
      `)) as { MyModel: Model };
        strictEqual(getLibraryName(runner.context, MyModel), expected);
      }
      await helper("@azure-tools/typespec-csharp", "CsharpModel");
      await helper("@azure-tools/typespec-java", "JavaModel");
      await helper("@azure-tools/typespec-ts", "JavascriptModel");
      await helper("@azure-tools/typespec-python", "PythonModel");
    });
    it("model json projected name", async () => {
      async function helper(emitterName: string) {
        const runner = await createTcgcTestRunnerForEmitter(emitterName);
        const { MyModel } = (await runner.compile(`
        @test
        @encodedName("application/json", "NotToUseMeAsName") // Should be ignored
        model MyModel {
          prop: string
        }
      `)) as { MyModel: Model };
        strictEqual(getLibraryName(runner.context, MyModel), "MyModel");
      }
      await helper("@azure-tools/typespec-csharp");
      await helper("@azure-tools/typespec-java");
      await helper("@azure-tools/typespec-ts");
      await helper("@azure-tools/typespec-python");
    });
    it("model no projected name", async () => {
      async function helper(emitterName: string) {
        const runner = await createTcgcTestRunnerForEmitter(emitterName);
        const { MyModel } = (await runner.compile(`
        @test
        model MyModel {
          prop: string
        }
      `)) as { MyModel: Model };
        strictEqual(getLibraryName(runner.context, MyModel), "MyModel");
      }
      await helper("@azure-tools/typespec-csharp");
      await helper("@azure-tools/typespec-java");
      await helper("@azure-tools/typespec-ts");
      await helper("@azure-tools/typespec-python");
    });
    it("model friendly name", async () => {
      async function helper(emitterName: string) {
        const runner = await createTcgcTestRunnerForEmitter(emitterName);
        const { MyModel } = (await runner.compile(`
        @test
        @friendlyName("FriendlyName")
        model MyModel {
          prop: string
        }
      `)) as { MyModel: Model };
        strictEqual(getLibraryName(runner.context, MyModel), "FriendlyName");
      }
      await helper("@azure-tools/typespec-csharp");
      await helper("@azure-tools/typespec-java");
      await helper("@azure-tools/typespec-ts");
      await helper("@azure-tools/typespec-python");
    });
    it("model friendly name augmented", async () => {
      async function helper(emitterName: string) {
        const runner = await createTcgcTestRunnerForEmitter(emitterName);
        const { MyModel } = (await runner.compile(`
        @test
        model MyModel {
          prop: string
        }
        @@friendlyName(MyModel, "FriendlyName");
      `)) as { MyModel: Model };
        strictEqual(getLibraryName(runner.context, MyModel), "FriendlyName");
      }
      await helper("@azure-tools/typespec-csharp");
      await helper("@azure-tools/typespec-java");
      await helper("@azure-tools/typespec-ts");
      await helper("@azure-tools/typespec-python");
    });

    it("should return language specific name when both language specific name and friendly name exist", async () => {
      async function helper(expected: string, emitterName: string) {
        const runner = await createTcgcTestRunnerForEmitter(emitterName);
        const { MyModel } = (await runner.compile(`
        @test
        @friendlyName("FriendlyName")
        @clientName("CsharpModel", "csharp")
        @clientName("JavaModel", "java")
        @clientName("JavascriptModel", "javascript")
        @clientName("PythonModel", "python")
        model MyModel {
          prop: string
        }
      `)) as { MyModel: Model };
        strictEqual(getLibraryName(runner.context, MyModel), expected);
      }
      await helper("CsharpModel", "@azure-tools/typespec-csharp");
      await helper("JavaModel", "@azure-tools/typespec-java");
      await helper("JavascriptModel", "@azure-tools/typespec-ts");
      await helper("PythonModel", "@azure-tools/typespec-python");
    });

    it("should return client name when both client name and friendly name exist", async () => {
      async function helper(expected: string, emitterName: string) {
        const runner = await createTcgcTestRunnerForEmitter(emitterName);
        const { MyModel } = (await runner.compile(`
        @test
        @friendlyName("FriendlyName")
        @clientName("clientName")
        model MyModel {
          prop: string
        }
      `)) as { MyModel: Model };
        strictEqual(getLibraryName(runner.context, MyModel), expected);
      }
      await helper("clientName", "@azure-tools/typespec-csharp");
      await helper("clientName", "@azure-tools/typespec-java");
      await helper("clientName", "@azure-tools/typespec-ts");
      await helper("clientName", "@azure-tools/typespec-python");
    });

    it("parameter client projected name", async () => {
      async function helper(emitterName: string) {
        const runner = await createTcgcTestRunnerForEmitter(emitterName);
        const { param } = (await runner.compile(`
        op func(
          @test
          @clientName("rightName")
          @query("param")
          param: string
        ): void;
      `)) as { param: ModelProperty };
        strictEqual(getLibraryName(runner.context, param), "rightName");
      }
      await helper("@azure-tools/typespec-csharp");
      await helper("@azure-tools/typespec-java");
      await helper("@azure-tools/typespec-ts");
      await helper("@azure-tools/typespec-python");
    });
    it("parameter language projected name", async () => {
      async function helper(emitterName: string, expected: string) {
        const runner = await createTcgcTestRunnerForEmitter(emitterName);
        const { param } = (await runner.compile(`
        op func(
          @test
          @clientName("csharpParam", "csharp")
          @clientName("javaParam", "java")
          @clientName("javascriptParam", "javascript")
          @clientName("python_param", "python")
          @query("param")
          param: string
        ): void;
      `)) as { param: ModelProperty };
        strictEqual(getLibraryName(runner.context, param), expected);
      }
      await helper("@azure-tools/typespec-csharp", "csharpParam");
      await helper("@azure-tools/typespec-java", "javaParam");
      await helper("@azure-tools/typespec-ts", "javascriptParam");
      await helper("@azure-tools/typespec-python", "python_param");
    });

    it("parameter json projected name", async () => {
      async function helper(emitterName: string) {
        const runner = await createTcgcTestRunnerForEmitter(emitterName);
        const { param } = (await runner.compile(`
        op func(
          @test
          @encodedName("application/json", "ShouldBeIgnored")
          @query("param")
          param: string
        ): void;
      `)) as { param: ModelProperty };
        strictEqual(getLibraryName(runner.context, param), "param");
      }
      await helper("@azure-tools/typespec-csharp");
      await helper("@azure-tools/typespec-java");
      await helper("@azure-tools/typespec-ts");
      await helper("@azure-tools/typespec-python");
    });
    it("parameter no projected name", async () => {
      async function helper(emitterName: string) {
        const runner = await createTcgcTestRunnerForEmitter(emitterName);
        const { param } = (await runner.compile(`
        op func(
          @test
          @query("param")
          param: string
        ): void;
      `)) as { param: ModelProperty };
        strictEqual(getLibraryName(runner.context, param), "param");
      }
      await helper("@azure-tools/typespec-csharp");
      await helper("@azure-tools/typespec-java");
      await helper("@azure-tools/typespec-ts");
      await helper("@azure-tools/typespec-python");
    });
    it("template without @friendlyName renaming", async () => {
      await runner.compileWithBuiltInService(`
      op GetResourceOperationStatus<
        Resource extends TypeSpec.Reflection.Model
      >(): ResourceOperationStatus<Resource>;
      
      model ResourceOperationStatus<Resource extends TypeSpec.Reflection.Model> {
        status: string;
        resource: Resource;
      }

      model User {
        id: string;
      }

      op getStatus is GetResourceOperationStatus<User>;
      `);
      const models = runner.context.experimental_sdkPackage.models;
      strictEqual(models.length, 2);
      const model = models.filter((x) => x.name === "ResourceOperationStatusUser")[0];
      ok(model);
    });

    it("template without @friendlyName renaming for union as enum", async () => {
      await runner.compileWithBuiltInService(`
      union DependencyOfOrigins {
        serviceExplicitlyCreated: "ServiceExplicitlyCreated",
        userExplicitlyCreated: "UserExplicitlyCreated",
        string,
      }

      model DependencyOfRelationshipProperties
        is BaseRelationshipProperties<DependencyOfOrigins>;

      model BaseRelationshipProperties<TOrigin> {
        originInformation: RelationshipOriginInformation<TOrigin>;
      }

      model RelationshipOriginInformation<TOrigin = string> {
        relationshipOriginType: TOrigin;
      }

      op test(): DependencyOfRelationshipProperties;
      `);
      const models = runner.context.experimental_sdkPackage.models;
      strictEqual(models.length, 2);
      const model = models.filter(
        (x) => x.name === "RelationshipOriginInformationDependencyOfOrigins"
      )[0];
      ok(model);
    });
  });

  describe("getGeneratedName", () => {
    describe("simple anonymous model", () => {
      it("should handle anonymous model used by operation body", async () => {
        await runner.compileWithBuiltInService(`
        op test(@body body: {name: string}): void;
      `);
        const models = runner.context.experimental_sdkPackage.models;
        strictEqual(models.length, 1);
        strictEqual(models[0].name, "TestRequest");
        strictEqual(models[0].crossLanguageDefinitionId, "TestService.test.Request.anonymous");
        ok(models[0].isGeneratedName);
      });

      it("should handle anonymous model used by operation response", async () => {
        await runner.compileWithBuiltInService(`
          op test(): {name: string};
        `);
        const models = runner.context.experimental_sdkPackage.models;
        strictEqual(models.length, 1);
        strictEqual(models[0].name, "TestResponse");
        strictEqual(models[0].crossLanguageDefinitionId, "TestService.test.Response.anonymous");
        ok(models[0].isGeneratedName);
      });

      it("should handle anonymous model in both body and response", async () => {
        await runner.compileWithBuiltInService(`
          op test(@body body: {name: string}): {name: string};
        `);
        const models = runner.context.experimental_sdkPackage.models;
        strictEqual(models.length, 2);
        ok(
          models.find(
            (x) =>
              x.name === "TestRequest" &&
              x.isGeneratedName &&
              x.crossLanguageDefinitionId === "TestService.test.Request.anonymous"
          )
        );
        ok(
          models.find(
            (x) =>
              x.name === "TestResponse" &&
              x.isGeneratedName &&
              x.crossLanguageDefinitionId === "TestService.test.Response.anonymous"
          )
        );
      });

      it("should handle anonymous model used by operation response's model", async () => {
        await runner.compileWithBuiltInService(`
          model A {
            pForA: {
              name: string;
            };
          }
          op test(): A;
        `);
        const models = runner.context.experimental_sdkPackage.models;
        strictEqual(models.length, 2);
        ok(
          models.find(
            (x) =>
              x.name === "APForA" &&
              x.isGeneratedName &&
              x.crossLanguageDefinitionId === "TestService.A.pForA.anonymous"
          )
        );
      });

      it("should handle anonymous model used by operation body's model", async () => {
        await runner.compileWithBuiltInService(
          `
          model A {
            pForA: {
              name: string;
            };
          }

          op test(@body body: A): void;
        `
        );
        const models = runner.context.experimental_sdkPackage.models;
        strictEqual(models.length, 2);
        ok(
          models.find(
            (x) =>
              x.name === "APForA" &&
              x.isGeneratedName &&
              x.crossLanguageDefinitionId === "TestService.A.pForA.anonymous"
          )
        );
      });

      it("should handle anonymous model used by both input and output", async () => {
        await runner.compileWithBuiltInService(
          `
          model A {
            pForA: {
              name: string;
            };
          }

          op test(@body body: A): A;
        `
        );
        const models = runner.context.experimental_sdkPackage.models;
        strictEqual(models.length, 2);
        ok(
          models.find(
            (x) =>
              x.name === "APForA" &&
              x.isGeneratedName &&
              x.crossLanguageDefinitionId === "TestService.A.pForA.anonymous"
          )
        );
      });
    });

    describe("anonymous model with array or dict", () => {
      it("should handle anonymous model array used by model", async () => {
        await runner.compileWithBuiltInService(
          `
          model A {
            members: {name: string}[];
          }
          op test(@body body: A): void;
        `
        );
        const models = runner.context.experimental_sdkPackage.models;
        strictEqual(models.length, 2);
        ok(
          models.find(
            (x) =>
              x.name === "AMember" &&
              x.isGeneratedName &&
              x.crossLanguageDefinitionId === "TestService.A.member.anonymous"
          )
        );
      });

      it("should handle anonymous model array used by operation body", async () => {
        await runner.compileWithBuiltInService(
          `
          op test(@body body: {name: string}[]): void;
        `
        );
        const models = runner.context.experimental_sdkPackage.models;
        strictEqual(models.length, 1);
        strictEqual(models[0].name, "TestRequest");
        strictEqual(models[0].crossLanguageDefinitionId, "TestService.test.Request.anonymous");
        ok(models[0].isGeneratedName);
      });

      it("should handle anonymous model dictionary used by operation body", async () => {
        await runner.compileWithBuiltInService(
          `
          op test(@body body: Record<{name: string}>): void;
        `
        );
        const models = runner.context.experimental_sdkPackage.models;
        strictEqual(models.length, 1);
        strictEqual(models[0].name, "TestRequest");
        strictEqual(models[0].crossLanguageDefinitionId, "TestService.test.Request.anonymous");
        ok(models[0].isGeneratedName);
      });

      it("should handle anonymous model dictionary used by model", async () => {
        await runner.compileWithBuiltInService(
          `
          model A {
            members: Record<{name: {value: string}}>;
          }
          op test(@body body: A): void;
        `
        );
        const models = runner.context.experimental_sdkPackage.models;
        strictEqual(models.length, 3);
        ok(
          models.find(
            (x) =>
              x.name === "AMember" &&
              x.isGeneratedName &&
              x.crossLanguageDefinitionId === "TestService.A.member.anonymous"
          )
        );
        ok(
          models.find(
            (x) =>
              x.name === "AMemberName" &&
              x.isGeneratedName &&
              x.crossLanguageDefinitionId === "TestService.A.member.name.anonymous"
          )
        );
      });
    });
    describe("anonymous model in base or derived model", () => {
      it("should handle anonymous model used by base model", async () => {
        await runner.compileWithBuiltInService(
          `
          model A extends B {
            name: string;
          }
          model B {
            pForB: {
              name: string;
            };
          }
          op test(@body body: A): void;
        `
        );
        const models = runner.context.experimental_sdkPackage.models;
        strictEqual(models.length, 3);
        ok(
          models.find(
            (x) =>
              x.name === "BPForB" &&
              x.isGeneratedName &&
              x.crossLanguageDefinitionId === "TestService.B.pForB.anonymous"
          )
        );
      });

      it("should handle anonymous model used by derived model", async () => {
        await runner.compileWithBuiltInService(
          `
          @discriminator("kind")
          model Fish {
            age: int32;
          }

          @discriminator("sharktype")
          model Shark extends Fish {
            kind: "shark";
            pForShark: {
              name: string;
            };
          }

          model Salmon extends Fish {
            kind: "salmon";
            pForSalmon: {
              name: string;
            };
          }
          op test(@body body: Fish): void;
        `
        );
        const models = runner.context.experimental_sdkPackage.models;
        strictEqual(models.length, 5);
        ok(
          models.find(
            (x) =>
              x.name === "SharkPForShark" &&
              x.isGeneratedName &&
              x.crossLanguageDefinitionId === "TestService.Shark.pForShark.anonymous"
          )
        );
        ok(
          models.find(
            (x) =>
              x.name === "SalmonPForSalmon" &&
              x.isGeneratedName &&
              x.crossLanguageDefinitionId === "TestService.Salmon.pForSalmon.anonymous"
          )
        );
      });
    });
    describe("recursively handle anonymous model", () => {
      it("should handle model A -> model B -> anonymous model case", async () => {
        await runner.compileWithBuiltInService(
          `
          model A {
            pForA: B;
          }

          model B {
            pForB: {
              name: string
            };
          }

          op test(@body body: A): void;
        `
        );
        const models = runner.context.experimental_sdkPackage.models;
        strictEqual(models.length, 3);
        ok(
          models.find(
            (x) =>
              x.name === "BPForB" &&
              x.isGeneratedName &&
              x.crossLanguageDefinitionId === "TestService.B.pForB.anonymous"
          )
        );
      });

      it("should handle model A -> model B -> model C -> anonymous model case", async () => {
        await runner.compileWithBuiltInService(
          `
          model A {
            pForA: B;
          }

          model B {
            p1ForB: C;
          }

          model C {
            p1ForC: {
              name: string
            };
          }

          op test(@body body: A): void;
        `
        );
        const models = runner.context.experimental_sdkPackage.models;
        strictEqual(models.length, 4);
        ok(
          models.find(
            (x) =>
              x.name === "CP1ForC" &&
              x.isGeneratedName &&
              x.crossLanguageDefinitionId === "TestService.C.p1ForC.anonymous"
          )
        );
      });

      it("should handle cyclic model reference", async () => {
        await runner.compileWithBuiltInService(
          `
          model A {
            pForA: B;
          }

          model B {
            p1ForB: A;
            p2ForB: {
              name: string;
            };
          }

          op test(@body body: A): void;
        `
        );
        const models = runner.context.experimental_sdkPackage.models;
        strictEqual(models.length, 3);
        ok(
          models.find(
            (x) =>
              x.name === "BP2ForB" &&
              x.isGeneratedName &&
              x.crossLanguageDefinitionId === "TestService.B.p2ForB.anonymous"
          )
        );
      });

      it("should handle additional properties type", async () => {
        await runner.compileWithBuiltInService(
          `
          model A {
            ...Record<{name: string}>;
          }

          op test(@body body: A): void;
        `
        );
        const models = runner.context.experimental_sdkPackage.models;
        strictEqual(models.length, 2);
        ok(
          models.find(
            (x) =>
              x.name === "AAdditionalProperty" &&
              x.isGeneratedName &&
              x.crossLanguageDefinitionId === "TestService.A.AdditionalProperty.anonymous"
          )
        );
      });

      it("should recursively handle array of anonymous model", async () => {
        await runner.compileWithBuiltInService(
          `
          model A {
            pForA: {
              pForAnonymousModel: {
                name: string;
              };
            }[];
          }

          op test(@body body: A): void;
        `
        );
        const models = runner.context.experimental_sdkPackage.models;
        strictEqual(models.length, 3);
        ok(
          models.find(
            (x) =>
              x.name === "APForA" &&
              x.isGeneratedName &&
              x.crossLanguageDefinitionId === "TestService.A.pForA.anonymous"
          )
        );
        ok(
          models.find(
            (x) =>
              x.name === "APForAPForAnonymousModel" &&
              x.isGeneratedName &&
              x.crossLanguageDefinitionId === "TestService.A.pForA.pForAnonymousModel.anonymous"
          )
        );
      });

      it("should recursively handle dict of anonymous model", async () => {
        await runner.compileWithBuiltInService(
          `
          model A {
            pForA: Record<{name: {value: string}}>;
          }
          op test(@body body: A): void;
        `
        );
        const models = runner.context.experimental_sdkPackage.models;
        strictEqual(models.length, 3);
        ok(
          models.find(
            (x) =>
              x.name === "APForA" &&
              x.isGeneratedName &&
              x.crossLanguageDefinitionId === "TestService.A.pForA.anonymous"
          )
        );
        ok(
          models.find(
            (x) =>
              x.name === "APForAName" &&
              x.isGeneratedName &&
              x.crossLanguageDefinitionId === "TestService.A.pForA.name.anonymous"
          )
        );
      });

      it("model property of union with anonymous model", async () => {
        await runner.compileWithBuiltInService(
          `
          model A {
            b: null | {
                tokens: string[];
            };
          };
          op test(@body body: A): void;
        `
        );
        const models = runner.context.experimental_sdkPackage.models;
        strictEqual(models.length, 2);
        ok(
          models.find(
            (x) =>
              x.name === "AB" &&
              x.isGeneratedName &&
              x.crossLanguageDefinitionId === "TestService.A.b.anonymous"
          )
        );
      });
    });

    describe("union model's name", () => {
      it("should handle union model used in model property", async () => {
        await runner.compileWithBuiltInService(
          `
          model A {
            status: "start" | "stop";
          }
          op test(@body body: A): void;
        `
        );
        const models = runner.context.experimental_sdkPackage.models;
        strictEqual(models.length, 1);
        const unionEnum = models[0].properties[0].type;
        strictEqual(unionEnum.kind, "enum");
        strictEqual(unionEnum.name, "AStatus");
        ok(unionEnum.isGeneratedName);
        strictEqual(unionEnum.crossLanguageDefinitionId, "A.status.anonymous");
        strictEqual(models[0].kind, "model");
        const statusProp = models[0].properties[0];
        strictEqual(statusProp.kind, "property");
        strictEqual(statusProp.type.kind, "enum");
        strictEqual(statusProp.type.values.length, 2);
        const startVal = statusProp.type.values.find((x) => x.name === "start");
        ok(startVal);
        strictEqual(startVal.kind, "enumvalue");
        strictEqual(startVal.valueType.kind, "string");

        const stopVal = statusProp.type.values.find((x) => x.name === "stop");
        ok(stopVal);
        strictEqual(stopVal.kind, "enumvalue");
        strictEqual(stopVal.valueType.kind, "string");
      });

      it("should handle union of anonymous model", async () => {
        await runner.compileWithBuiltInService(
          `
          model A {
            items: {name: string} | {test: string} | B;
          }

          model B {
            pForB: string;
          }
          op test(@body body: A): void;
        `
        );
        const models = runner.context.experimental_sdkPackage.models;
        const diagnostics = runner.context.diagnostics;
        ok(diagnostics);
        deepStrictEqual(diagnostics, runner.context.experimental_sdkPackage.diagnostics);
        strictEqual(models.length, 4);
        const union = models[0].properties[0].type;
        strictEqual(union.kind, "union");
        strictEqual(union.name, "AItems");
        ok(union.isGeneratedName);
        const model1 = union.values[0];
        strictEqual(model1.kind, "model");
        strictEqual(model1.name, "AItems1");
        ok(model1.isGeneratedName);
        const model2 = union.values[1];
        strictEqual(model2.kind, "model");
        strictEqual(model2.name, "AItems2");
        ok(model2.isGeneratedName);
        const diagnostic = { code: "@azure-tools/typespec-azure-core/union-enums-invalid-kind" };
        expectDiagnostics(diagnostics, [diagnostic, diagnostic, diagnostic]);
      });

      it("should handle union together with anonymous model", async () => {
        await runner.compileWithBuiltInService(
          `
          model A {
            choices: {status: "start" | "stop"}[];
          }
          op test(@body body: A): void;
        `
        );
        const models = runner.context.experimental_sdkPackage.models;
        strictEqual(models.length, 2);
        const test1 = models.find(
          (x) =>
            x.name === "AChoice" &&
            x.isGeneratedName &&
            x.crossLanguageDefinitionId === "TestService.A.choice.anonymous"
        );
        ok(test1);
        strictEqual(test1.properties[0].type.kind, "enum");
        const unionEnum = test1.properties[0].type;
        strictEqual(unionEnum.name, "AChoiceStatus");
        ok(unionEnum.isGeneratedName);
        strictEqual(unionEnum.crossLanguageDefinitionId, "A.choice.status.anonymous");
      });
    });

    describe("anonymous model used in multiple operations", () => {
      it("should handle same anonymous model used in different operations", async () => {
        await runner.compileWithBuiltInService(
          `
          model A {
            pForA: B;
          }

          model B {
            pForB: {
              name: string;
            };
          }
          @post
          @route("/op1")
          op op1(@body body: A): void;

          @post
          @route("/op2")
          op op2(@body body: B): void;

          @post
          @route("/op3")
          op op3(@body body: B): boolean;
        `
        );
        const models = runner.context.experimental_sdkPackage.models;
        strictEqual(models.length, 3);
        ok(
          models.find(
            (x) =>
              x.name === "BPForB" &&
              x.isGeneratedName &&
              x.crossLanguageDefinitionId === "TestService.B.pForB.anonymous"
          )
        );
      });
    });

    describe("orphan model with anonymous model", () => {
      it("model", async () => {
        await runner.compileWithBuiltInService(
          `
          @usage(Usage.input | Usage.output)
          @access(Access.public)
          model A {
            pForA: {
              name: string;
            };
          }
        `
        );
        const models = runner.context.experimental_sdkPackage.models;
        strictEqual(models.length, 1);
        strictEqual(models[0].properties[0].crossLanguageDefinitionId, "TestService.A.pForA");
        const propType = models[0].properties[0].type;
        strictEqual(propType.kind, "model");
        strictEqual(propType.name, "APForA");
        ok(propType.isGeneratedName);
        // not a defined type in tsp, so no crossLanguageDefinitionId
        strictEqual(propType.crossLanguageDefinitionId, "TestService.A.pForA.anonymous");
        const nameProp = propType.properties[0];
        strictEqual(nameProp.kind, "property");
        strictEqual(nameProp.name, "name");
        strictEqual(nameProp.type.kind, "string");
        strictEqual(nameProp.crossLanguageDefinitionId, "TestService.A.pForA.anonymous.name");
      });

      it("union", async () => {
        await runner.compileWithBuiltInService(
          `
          @usage(Usage.input | Usage.output)
          @access(Access.public)
          model A {
            status: "start" | "stop";
          }
        `
        );
        const models = runner.context.experimental_sdkPackage.models;
        strictEqual(models.length, 1);
        const unionEnum = models[0].properties[0].type;
        strictEqual(unionEnum.kind, "enum");
        strictEqual(unionEnum.name, "AStatus");
        ok(unionEnum.isGeneratedName);
        // not a defined type in tsp, so no crossLanguageDefinitionId
        strictEqual(unionEnum.crossLanguageDefinitionId, "A.status.anonymous");
      });
    });

    describe("corner case", () => {
      it("anonymous model from spread alias", async () => {
        await runner.compileWithBuiltInService(
          `
          alias RequestParameter = {
            @path
            id: string;
        
            name: string;
          };
  
          op test(...RequestParameter): void;
        `
        );
        const models = runner.context.experimental_sdkPackage.models;
        strictEqual(models.length, 1);
      });

      it("anonymous model for body parameter", async () => {
        await runner.compileWithBuiltInService(
          `
          op test(foo: string, bar: string): void;
        `
        );
        const models = runner.context.experimental_sdkPackage.models;
        strictEqual(models.length, 1);
      });

      it("anonymous union in response header", async () => {
        const { repeatabilityResult } = (await runner.compile(`
        @service({})
        @test namespace MyService {
          model ResponseWithAnonymousUnion {
            @header("Repeatability-Result")
            @test
            repeatabilityResult?: "accepted" | "rejected";

            test: string;
          }
  
          op test(): ResponseWithAnonymousUnion;
        }
        `)) as { repeatabilityResult: ModelProperty };

        strictEqual(repeatabilityResult.type.kind, "Union");
        const unionEnum = getSdkUnion(runner.context, repeatabilityResult.type);
        strictEqual(unionEnum.kind, "enum");
        strictEqual(unionEnum.name, "ResponseWithAnonymousUnionRepeatabilityResult");
        // not a defined type in tsp, so no crossLanguageDefinitionId
        strictEqual(
          unionEnum.crossLanguageDefinitionId,
          "ResponseWithAnonymousUnion.repeatabilityResult.anonymous"
        );
        ok(unionEnum.isGeneratedName);
      });

      it("anonymous union in request header", async () => {
        const { repeatabilityResult } = (await runner.compile(`
        @service({})
        @test namespace MyService {
          model RequestParameterWithAnonymousUnion {
            @header("Repeatability-Result")
            @test
            repeatabilityResult?: "accepted" | "rejected";

            test: string;
          }
  
          op test(...RequestParameterWithAnonymousUnion): void;
        }
        `)) as { repeatabilityResult: ModelProperty };

        strictEqual(repeatabilityResult.type.kind, "Union");
        const unionEnum = getSdkUnion(runner.context, repeatabilityResult.type);
        strictEqual(unionEnum.kind, "enum");
        strictEqual(unionEnum.name, "RequestParameterWithAnonymousUnionRepeatabilityResult");
        // not a defined type in tsp, so no crossLanguageDefinitionId
        strictEqual(
          unionEnum.crossLanguageDefinitionId,
          "RequestParameterWithAnonymousUnion.repeatabilityResult.anonymous"
        );
        ok(unionEnum.isGeneratedName);
      });

      it("anonymous union with base type", async () => {
        const { repeatabilityResult } = (await runner.compile(`
        @service({})
        @test namespace MyService {
          model RequestParameterWithAnonymousUnion {
            @header("Repeatability-Result")
            @test
            repeatabilityResult?: "accepted" | "rejected" | string;

            test: string;
          }
  
          op test(...RequestParameterWithAnonymousUnion): void;
        }
        `)) as { repeatabilityResult: ModelProperty };

        strictEqual(repeatabilityResult.type.kind, "Union");
        const stringType = getSdkUnion(runner.context, repeatabilityResult.type);
        strictEqual(stringType.kind, "enum");
        strictEqual(stringType.values.length, 2);
        strictEqual(stringType.values[0].kind, "enumvalue");
        strictEqual(stringType.values[0].value, "accepted");
        strictEqual(stringType.values[1].kind, "enumvalue");
        strictEqual(stringType.values[1].value, "rejected");
        strictEqual(stringType.valueType.kind, "string");
        strictEqual(stringType.name, "RequestParameterWithAnonymousUnionRepeatabilityResult");
        strictEqual(stringType.isGeneratedName, true);
        strictEqual(
          stringType.crossLanguageDefinitionId,
          "RequestParameterWithAnonymousUnion.repeatabilityResult.anonymous"
        );
      });
    });

    describe("getLroMetadata", () => {
      const lroCode = `
      @versioned(Versions)
      @service({title: "Test Service"})
      namespace TestService;
      alias ResourceOperations = Azure.Core.ResourceOperations<NoConditionalRequests &
      NoRepeatableRequests &
      NoClientRequestId>;

      @doc("The API version.")
      enum Versions {
        @doc("The 2022-12-01-preview version.")
        @useDependency(Azure.Core.Versions.v1_0_Preview_2)
        v2022_12_01_preview: "2022-12-01-preview",
      }

      @resource("users")
      @doc("Details about a user.")
      model User {
      @key
      @visibility("read")
      @doc("The name of user.")
      name: string;

      @doc("The role of user")
      role: string;
      }

      @doc("The parameters for exporting a user.")
      model UserExportParams {
      @query
      @doc("The format of the data.")
      format: string;
      }

      @doc("The exported user data.")
      model ExportedUser {
      @doc("The name of user.")
      name: string;

      @doc("The exported URI.")
      resourceUri: string;
      }

      op export is ResourceOperations.LongRunningResourceAction<User, UserExportParams, ExportedUser>;
    `;
      it("filter-out-core-models true", async () => {
        const runnerWithCore = await createSdkTestRunner({
          librariesToAdd: [AzureCoreTestLibrary],
          autoUsings: ["Azure.Core", "Azure.Core.Traits"],
          emitterName: "@azure-tools/typespec-java",
        });
        await runnerWithCore.compile(lroCode);
<<<<<<< HEAD
        // TODO: need to wait core template update
        // const models = runnerWithCore.context.experimental_sdkPackage.models;
        // strictEqual(models.length, 2);
        // deepStrictEqual(models.map((x) => x.name).sort(), ["ExportedUser", "User"].sort());
=======
        const models = runnerWithCore.context.experimental_sdkPackage.models;
        strictEqual(models.length, 1);
        deepStrictEqual(models[0].name, "ExportedUser");
>>>>>>> 85171a8b
      });
      it("filter-out-core-models false", async () => {
        const runnerWithCore = await createSdkTestRunner({
          librariesToAdd: [AzureCoreTestLibrary],
          autoUsings: ["Azure.Core", "Azure.Core.Traits"],
          emitterName: "@azure-tools/typespec-java",
        });
        await runnerWithCore.compile(lroCode);
        runnerWithCore.context.filterOutCoreModels = false;
        const models = getAllModels(runnerWithCore.context);
        strictEqual(models.length, 8);
        // there should only be one non-core model
<<<<<<< HEAD
        // TODO: need to wait core template fix
        // deepStrictEqual(
        //   models.map((x) => x.name).sort(),
        //   [
        //     "OperationState",
        //     "Error",
        //     "InnerError",
        //     "ExportedUser",
        //     "ErrorResponse",
        //     "OperationStatusExportedUserError",
        //     "User",
        //     "Versions",
        //   ].sort()
        // );
=======
        deepStrictEqual(
          models.map((x) => x.name).sort(),
          [
            "ResourceOperationStatusUserExportedUserError",
            "OperationState",
            "Error",
            "InnerError",
            "ExportedUser",
            "ErrorResponse",
            "OperationStatusExportedUserError",
            "Versions",
          ].sort()
        );
>>>>>>> 85171a8b
      });
    });
  });
});<|MERGE_RESOLUTION|>--- conflicted
+++ resolved
@@ -1733,16 +1733,10 @@
           emitterName: "@azure-tools/typespec-java",
         });
         await runnerWithCore.compile(lroCode);
-<<<<<<< HEAD
         // TODO: need to wait core template update
         // const models = runnerWithCore.context.experimental_sdkPackage.models;
-        // strictEqual(models.length, 2);
+        // strictEqual(models.length, 1);
         // deepStrictEqual(models.map((x) => x.name).sort(), ["ExportedUser", "User"].sort());
-=======
-        const models = runnerWithCore.context.experimental_sdkPackage.models;
-        strictEqual(models.length, 1);
-        deepStrictEqual(models[0].name, "ExportedUser");
->>>>>>> 85171a8b
       });
       it("filter-out-core-models false", async () => {
         const runnerWithCore = await createSdkTestRunner({
@@ -1754,37 +1748,21 @@
         runnerWithCore.context.filterOutCoreModels = false;
         const models = getAllModels(runnerWithCore.context);
         strictEqual(models.length, 8);
+        // TODO: need to wait core template fix
         // there should only be one non-core model
-<<<<<<< HEAD
-        // TODO: need to wait core template fix
         // deepStrictEqual(
         //   models.map((x) => x.name).sort(),
         //   [
+        //     "ResourceOperationStatusUserExportedUserError",
         //     "OperationState",
         //     "Error",
         //     "InnerError",
         //     "ExportedUser",
         //     "ErrorResponse",
         //     "OperationStatusExportedUserError",
-        //     "User",
         //     "Versions",
         //   ].sort()
         // );
-=======
-        deepStrictEqual(
-          models.map((x) => x.name).sort(),
-          [
-            "ResourceOperationStatusUserExportedUserError",
-            "OperationState",
-            "Error",
-            "InnerError",
-            "ExportedUser",
-            "ErrorResponse",
-            "OperationStatusExportedUserError",
-            "Versions",
-          ].sort()
-        );
->>>>>>> 85171a8b
       });
     });
   });
