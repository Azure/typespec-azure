--- conflicted
+++ resolved
@@ -413,20 +413,11 @@
         const { MyModel } = (await runner.compile(`
         @test
         model MyModel {
-<<<<<<< HEAD
           @clientName("MadeForCS", "csharp")
           @clientName("MadeForJava", "java")
           @clientName("MadeForTS", "javascript")
           @clientName("made_for_python", "python")
-          @projectedName("json", "madeFor")
-=======
-          @projectedName("client", "NotToUseMeAsName") // Should be ignored
-          @projectedName("csharp", "MadeForCS")
-          @projectedName("java", "MadeForJava")
-          @projectedName("javascript", "MadeForTS")
-          @projectedName("python", "made_for_python")
           @encodedName("application/json", "madeFor")
->>>>>>> ca7aa1a1
           wasMadeFor?: string;
         }
       `)) as { MyModel: Model };
@@ -447,13 +438,8 @@
         const { MyModel } = (await runner.compile(`
         @test
         model MyModel {
-<<<<<<< HEAD
           @clientName("propName")
-          @projectedName("json", "madeFor")
-=======
-          @projectedName("client", "propName")
           @encodedName("application/json", "madeFor")
->>>>>>> ca7aa1a1
           wasMadeFor?: string;
         }
       `)) as { MyModel: Model };
