--- conflicted
+++ resolved
@@ -1609,17 +1609,12 @@
         strictEqual(repeatabilityResult.type.kind, "Union");
         const unionEnum = getSdkUnion(runner.context, repeatabilityResult.type);
         strictEqual(unionEnum.kind, "enum");
-<<<<<<< HEAD
-        strictEqual(unionEnum.name, "TestResponse1");
-        strictEqual(unionEnum.crossLanguageDefinitionId, "TestResponse1");
-=======
         strictEqual(unionEnum.name, "ResponseWithAnonymousUnionRepeatabilityResult");
         // not a defined type in tsp, so no crossLanguageDefinitionId
         strictEqual(
           unionEnum.crossLanguageDefinitionId,
           "ResponseWithAnonymousUnion.repeatabilityResult.anonymous"
         );
->>>>>>> 414e3b20
         ok(unionEnum.isGeneratedName);
       });
 
@@ -1642,17 +1637,12 @@
         strictEqual(repeatabilityResult.type.kind, "Union");
         const unionEnum = getSdkUnion(runner.context, repeatabilityResult.type);
         strictEqual(unionEnum.kind, "enum");
-<<<<<<< HEAD
-        strictEqual(unionEnum.name, "TestRequest");
-        strictEqual(unionEnum.crossLanguageDefinitionId, "TestRequest");
-=======
         strictEqual(unionEnum.name, "RequestParameterWithAnonymousUnionRepeatabilityResult");
         // not a defined type in tsp, so no crossLanguageDefinitionId
         strictEqual(
           unionEnum.crossLanguageDefinitionId,
           "RequestParameterWithAnonymousUnion.repeatabilityResult.anonymous"
         );
->>>>>>> 414e3b20
         ok(unionEnum.isGeneratedName);
       });
 
@@ -1683,14 +1673,10 @@
         strictEqual(stringType.valueType.kind, "string");
         strictEqual(stringType.name, "TestRequest");
         strictEqual(stringType.isGeneratedName, true);
-<<<<<<< HEAD
-        strictEqual(stringType.crossLanguageDefinitionId, "TestRequest");
-=======
         strictEqual(
           stringType.crossLanguageDefinitionId,
           "RequestParameterWithAnonymousUnion.repeatabilityResult.anonymous"
         );
->>>>>>> 414e3b20
       });
     });
 
