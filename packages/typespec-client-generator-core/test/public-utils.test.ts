import {
  Model,
  ModelProperty,
  Operation,
  Union,
  ignoreDiagnostics,
  listServices,
} from "@typespec/compiler";
import { expectDiagnostics } from "@typespec/compiler/testing";
import { getHttpOperation, getServers } from "@typespec/http";
import { deepStrictEqual, ok, strictEqual } from "assert";
import { beforeEach, describe, it } from "vitest";
import { SdkEmitterOptions, SdkModelType, SdkUnionType } from "../src/interfaces.js";
import {
  getClientNamespaceString,
  getDefaultApiVersion,
  getLibraryName,
  getPropertyNames,
  isApiVersion,
} from "../src/public-utils.js";
import { getAllModels, getSdkUnion } from "../src/types.js";
import {
  SdkTestRunner,
  createSdkContextTestHelper,
  createSdkTestRunner,
  createTcgcTestRunnerForEmitter,
  getAllModelsAssertNoDiagnostics,
} from "./test-host.js";

describe("typespec-client-generator-core: public-utils", () => {
  let runner: SdkTestRunner;

  beforeEach(async () => {
    runner = await createSdkTestRunner({ emitterName: "@azure-tools/typespec-python" });
  });

  function getServiceNamespace() {
    return listServices(runner.context.program)[0].type;
  }
  describe("getDefaultApiVersion", () => {
    it("get single", async () => {
      await runner.compile(`
        enum Versions {
          v2022_01_01: "2022-01-01",
        }

        @versioned(Versions)
        @service({})
        namespace MyService {};
      `);
      const serviceNamespace = getServiceNamespace();
      const defaultApiVersion = getDefaultApiVersion(runner.context, serviceNamespace);
      ok(defaultApiVersion);
      strictEqual(defaultApiVersion.value, "2022-01-01");
    });

    it("get multiple date incorrect ordering", async () => {
      await runner.compile(`
        enum Versions {
          v2022_02_01: "2022-02-01",
          v2022_02_01_PREVIEW: "2022-02-01-preview",
          v2022_01_01: "2022-01-01",
        }

        @versioned(Versions)
        @service({})
        @test namespace MyService {};
      `);
      const serviceNamespace = getServiceNamespace();
      const defaultApiVersion = getDefaultApiVersion(runner.context, serviceNamespace);
      ok(defaultApiVersion);
      strictEqual(defaultApiVersion.value, "2022-01-01");
    });

    it("get multiple date correct ordering", async () => {
      await runner.compile(`
        enum Versions {
          v2022_01_01: "2022-01-01",
          v2022_02_01_PREVIEW: "2022-02-01-preview",
          v2022_02_01: "2022-02-01",
        }

        @versioned(Versions)
        @service({})
        @test namespace MyService {};
      `);
      const serviceNamespace = getServiceNamespace();
      const defaultApiVersion = getDefaultApiVersion(runner.context, serviceNamespace);
      ok(defaultApiVersion);
      strictEqual(defaultApiVersion.value, "2022-02-01");
    });

    it("get multiple semantic incorrect", async () => {
      await runner.compile(`
        enum Versions {
          v1_0_0: "1.0.0",
          v1_1_0: "1.1.0",
          v1_0_1: "1.0.1",
        }

        @versioned(Versions)
        @service({})
        @test namespace MyService {};
      `);
      const serviceNamespace = getServiceNamespace();
      const defaultApiVersion = getDefaultApiVersion(runner.context, serviceNamespace);
      ok(defaultApiVersion);
      strictEqual(defaultApiVersion.value, "1.0.1");
    });

    it("get multiple semantic correct", async () => {
      await runner.compile(`
        enum Versions {
          v1_0_0: "1.0",
          v1_0_1: "1.0.1",
          v1_1_0: "1.1.0",
        }

        @versioned(Versions)
        @service({})
        @test namespace MyService {};
      `);
      const serviceNamespace = getServiceNamespace();
      const defaultApiVersion = getDefaultApiVersion(runner.context, serviceNamespace);
      ok(defaultApiVersion);
      strictEqual(defaultApiVersion.value, "1.1.0");
    });

    it("get undefined", async () => {
      await runner.compile(`
        @service({})
        @test namespace MyService {};
      `);
      const serviceNamespace = getServiceNamespace();
      ok(!getDefaultApiVersion(runner.context, serviceNamespace));
    });

    it("get empty", async () => {
      await runner.compile(`
        enum Versions {
        }

        @versioned(Versions)
        @service({})
        @test namespace MyService {};
      `);
      const serviceNamespace = getServiceNamespace();
      ok(!getDefaultApiVersion(runner.context, serviceNamespace));
    });
  });
  describe("isApiVersion", () => {
    it("is api version query", async () => {
      const { func } = (await runner.compile(`
        @test op func(@query("api-version") myApiVersion: string): void;
      `)) as { func: Operation };

      const queryParam = ignoreDiagnostics(getHttpOperation(runner.context.program, func))
        .parameters.parameters[0];
      ok(isApiVersion(runner.context, queryParam));
    });

    it("is api version path", async () => {
      const { func } = (await runner.compile(`
        @test op func(@path apiVersion: string): void;
      `)) as { func: Operation };

      const pathParam = ignoreDiagnostics(getHttpOperation(runner.context.program, func)).parameters
        .parameters[0];
      ok(isApiVersion(runner.context, pathParam));
    });

    it("not api version param", async () => {
      const { func } = (await runner.compile(`
        @test op func(@path notApiVersion: string): void;
      `)) as { func: Operation };

      const pathParam = ignoreDiagnostics(getHttpOperation(runner.context.program, func)).parameters
        .parameters[0];
      ok(!isApiVersion(runner.context, pathParam));
    });

    it("api version in host param", async () => {
      await runner.compile(`
        @service({
          title: "ApiVersion",
          version: "1.0.0",
        })
        @server(
          "{endpoint}/{ApiVersion}",
          "Api Version",
          {
            endpoint: string,

            @doc("Api Version")
            @path
            ApiVersion: APIVersions,
          }
        )
        namespace MyService;
        enum APIVersions {
          v1_0: "v1.0",
        }
      `);
      const serviceNamespace = getServiceNamespace();
      const server = getServers(runner.context.program, serviceNamespace)?.[0];
      const hostParam = server?.parameters.get("ApiVersion");

      ok(isApiVersion(runner.context, hostParam!));
    });
  });
  describe("getClientNamespaceString", () => {
    it("default to service namespace without client", async () => {
      await runner.compile(`
        @service({})
        namespace Azure.Pick.Me {};
      `);
      strictEqual(
        getClientNamespaceString(
          createSdkContextTestHelper<SdkEmitterOptions>(runner.context.program, {
            "generate-convenience-methods": true,
            "generate-protocol-methods": true,
          })
        ),
        "Azure.Pick.Me"
      );
    });
    it("default to service namespace with client", async () => {
      await runner.compile(`
        @client({name: "MeClient"})
        @service({})
        namespace Azure.Pick.Me {};
      `);
      strictEqual(
        getClientNamespaceString(
          createSdkContextTestHelper<SdkEmitterOptions>(runner.context.program, {
            "generate-convenience-methods": true,
            "generate-protocol-methods": true,
          })
        ),
        "Azure.Pick.Me"
      );
    });
    it("package-name override kebab case", async () => {
      await runner.compile(`
        namespace Azure.NotMe {};
      `);
      strictEqual(
        getClientNamespaceString(
          createSdkContextTestHelper<SdkEmitterOptions>(runner.context.program, {
            "generate-convenience-methods": true,
            "generate-protocol-methods": true,
            "package-name": "azure-pick-me",
          })
        ),
        "Azure.Pick.Me"
      );
    });
    it("package-name override pascal case", async () => {
      await runner.compile(`
        namespace Azure.NotMe {};
      `);
      strictEqual(
        getClientNamespaceString(
          createSdkContextTestHelper<SdkEmitterOptions>(runner.context.program, {
            "generate-convenience-methods": true,
            "generate-protocol-methods": true,
            "package-name": "Azure.Pick.Me",
          })
        ),
        "Azure.Pick.Me"
      );
    });

    it("package-name override lowercase with dots", async () => {
      await runner.compile(`
        @client({name: "MeClient"})
        @service({})
        namespace Azure.NotMe {};
      `);
      strictEqual(
        getClientNamespaceString(
          createSdkContextTestHelper<SdkEmitterOptions>(runner.context.program, {
            "generate-convenience-methods": true,
            "generate-protocol-methods": true,
            "package-name": "azure.pick.me",
          })
        ),
        "Azure.Pick.Me"
      );
    });
    it("no namespace or package name", async () => {
      await runner.compile(`
      namespace Not.A.Service.Namespace;
      `);
      strictEqual(
        getClientNamespaceString(
          createSdkContextTestHelper<SdkEmitterOptions>(runner.context.program, {
            "generate-convenience-methods": true,
            "generate-protocol-methods": true,
          })
        ),
        undefined
      );
    });
  });
  describe("getEffectivePayloadType", () => {
    it("get single", async () => {
      await runner.compile(`
        enum Versions {
          v2022_01_01: "2022-01-01",
        }

        @versioned(Versions)
        @service({})
        namespace MyService {};
      `);
      const serviceNamespace = getServiceNamespace();
      const defaultApiVersion = getDefaultApiVersion(runner.context, serviceNamespace);
      ok(defaultApiVersion);
      strictEqual(defaultApiVersion.value, "2022-01-01");
    });
  });

  describe("getPropertyNames", () => {
    it("property language projected name", async () => {
      async function helper(emitterName: string, expectedLibraryName: string) {
        const runner = await createTcgcTestRunnerForEmitter(emitterName);
        const { MyModel } = (await runner.compile(`
        @test
        model MyModel {
          @clientName("MadeForCS", "csharp")
          @clientName("MadeForJava", "java")
          @clientName("MadeForTS", "javascript")
          @clientName("made_for_python", "python")
          wasMadeFor?: string;
        }
      `)) as { MyModel: Model };
        deepStrictEqual(getPropertyNames(runner.context, MyModel.properties.get("wasMadeFor")!), [
          expectedLibraryName,
          "wasMadeFor",
        ]);
      }
      await helper("@azure-tools/typespec-csharp", "MadeForCS");
      await helper("@azure-tools/typespec-java", "MadeForJava");
      await helper("@azure-tools/typespec-python", "made_for_python");
      await helper("@azure-tools/typespec-ts", "MadeForTS");
    });
    it("property language projected name augmented", async () => {
      async function helper(emitterName: string, expectedLibraryName: string) {
        const runner = await createTcgcTestRunnerForEmitter(emitterName);
        const { MyModel } = (await runner.compile(`
        @test
        model MyModel {
          @clientName("MadeForCS", "csharp")
          @clientName("MadeForJava", "java")
          @clientName("MadeForTS", "javascript")
          @clientName("made_for_python", "python")
          wasMadeFor?: string;
        }
      `)) as { MyModel: Model };
        deepStrictEqual(getPropertyNames(runner.context, MyModel.properties.get("wasMadeFor")!), [
          expectedLibraryName,
          "wasMadeFor",
        ]);
      }
      await helper("@azure-tools/typespec-csharp", "MadeForCS");
      await helper("@azure-tools/typespec-java", "MadeForJava");
      await helper("@azure-tools/typespec-python", "made_for_python");
      await helper("@azure-tools/typespec-ts", "MadeForTS");
    });
    it("property client projected name", async () => {
      async function helper(emitterName: string) {
        const runner = await createTcgcTestRunnerForEmitter(emitterName);
        const { MyModel } = (await runner.compile(`
        @test
        model MyModel {
          @clientName("NameForAllLanguage")
          wasMadeFor?: string;
        }
      `)) as { MyModel: Model };
        deepStrictEqual(getPropertyNames(runner.context, MyModel.properties.get("wasMadeFor")!), [
          "NameForAllLanguage",
          "wasMadeFor",
        ]);
      }
      await helper("@azure-tools/typespec-csharp");
      await helper("@azure-tools/typespec-java");
      await helper("@azure-tools/typespec-python");
      await helper("@azure-tools/typespec-ts");
    });
    it("property no projected name", async () => {
      async function helper(emitterName: string) {
        const runner = await createTcgcTestRunnerForEmitter(emitterName);
        const { MyModel } = (await runner.compile(`
        @test
        model MyModel {
          @encodedName("application/json", "madeFor")
          wasMadeFor?: string;
        }
      `)) as { MyModel: Model };
        deepStrictEqual(getPropertyNames(runner.context, MyModel.properties.get("wasMadeFor")!), [
          "wasMadeFor",
          "madeFor",
        ]);
      }
      await helper("@azure-tools/typespec-csharp");
      await helper("@azure-tools/typespec-java");
      await helper("@azure-tools/typespec-ts");
      await helper("@azure-tools/typespec-python");
    });
    it("property with projected client and json name", async () => {
      async function helper(emitterName: string, expectedLibraryName: string) {
        const runner = await createTcgcTestRunnerForEmitter(emitterName);
        const { MyModel } = (await runner.compile(`
        @test
        model MyModel {
          @clientName("MadeForCS", "csharp")
          @clientName("MadeForJava", "java")
          @clientName("MadeForTS", "javascript")
          @clientName("made_for_python", "python")
          @encodedName("application/json", "madeFor")
          wasMadeFor?: string;
        }
      `)) as { MyModel: Model };
        deepStrictEqual(getPropertyNames(runner.context, MyModel.properties.get("wasMadeFor")!), [
          expectedLibraryName,
          "madeFor",
        ]);
      }

      await helper("@azure-tools/typespec-csharp", "MadeForCS");
      await helper("@azure-tools/typespec-java", "MadeForJava");
      await helper("@azure-tools/typespec-python", "made_for_python");
      await helper("@azure-tools/typespec-ts", "MadeForTS");
    });
    it("property with projected language and json name", async () => {
      async function helper(emitterName: string) {
        const runner = await createTcgcTestRunnerForEmitter(emitterName);
        const { MyModel } = (await runner.compile(`
        @test
        model MyModel {
          @clientName("propName")
          @encodedName("application/json", "madeFor")
          wasMadeFor?: string;
        }
      `)) as { MyModel: Model };
        deepStrictEqual(getPropertyNames(runner.context, MyModel.properties.get("wasMadeFor")!), [
          "propName",
          "madeFor",
        ]);
      }

      await helper("@azure-tools/typespec-csharp");
      await helper("@azure-tools/typespec-java");
      await helper("@azure-tools/typespec-ts");
      await helper("@azure-tools/typespec-python");
    });
  });
  describe("getLibraryName", () => {
    it("operation client projected name", async () => {
      async function helper(emitterName: string) {
        const runner = await createTcgcTestRunnerForEmitter(emitterName);
        const { func } = (await runner.compile(`
        @test @clientName("rightName") op func(@query("api-version") myApiVersion: string): void;
      `)) as { func: Operation };
        strictEqual(getLibraryName(runner.context, func), "rightName");
      }
      await helper("@azure-tools/typespec-csharp");
      await helper("@azure-tools/typespec-java");
      await helper("@azure-tools/typespec-ts");
      await helper("@azure-tools/typespec-python");
    });
    it("operation language projected name", async () => {
      async function helper(emitterName: string, expected: string) {
        const runner = await createTcgcTestRunnerForEmitter(emitterName);
        const { func } = (await runner.compile(`
        @test
        @clientName("madeForCS", "csharp")
        @clientName("madeForJava", "java")
        @clientName("madeForTS", "javascript")
        @clientName("made_for_python", "python")
        op func(@query("api-version") myApiVersion: string): void;
      `)) as { func: Operation };
        strictEqual(getLibraryName(runner.context, func), expected);
      }
      await helper("@azure-tools/typespec-csharp", "madeForCS");
      await helper("@azure-tools/typespec-java", "madeForJava");
      await helper("@azure-tools/typespec-ts", "madeForTS");
      await helper("@azure-tools/typespec-python", "made_for_python");
    });
    it("operation language projected name augmented", async () => {
      async function helper(emitterName: string, expected: string) {
        const runner = await createTcgcTestRunnerForEmitter(emitterName);
        const { func } = (await runner.compile(`
        @test
        op func(@query("api-version") myApiVersion: string): void;

        @@clientName(func, "madeForCS", "csharp");
        @@clientName(func, "madeForJava", "java");
        @@clientName(func, "madeForTS", "javascript");
        @@clientName(func, "made_for_python", "python");
      `)) as { func: Operation };
        strictEqual(getLibraryName(runner.context, func), expected);
      }
      await helper("@azure-tools/typespec-csharp", "madeForCS");
      await helper("@azure-tools/typespec-java", "madeForJava");
      await helper("@azure-tools/typespec-ts", "madeForTS");
      await helper("@azure-tools/typespec-python", "made_for_python");
    });
    it("operation json projected name", async () => {
      async function helper(emitterName: string) {
        const runner = await createTcgcTestRunnerForEmitter(emitterName);
        const { func } = (await runner.compile(`
        @test
        @encodedName("application/json", "NotToUseMeAsName") // Should be ignored
        op func(@query("api-version") myApiVersion: string): void;
      `)) as { func: Operation };
        strictEqual(getLibraryName(runner.context, func), "func");
      }
      await helper("@azure-tools/typespec-csharp");
      await helper("@azure-tools/typespec-java");
      await helper("@azure-tools/typespec-ts");
      await helper("@azure-tools/typespec-python");
    });
    it("operation no projected name", async () => {
      async function helper(emitterName: string) {
        const runner = await createTcgcTestRunnerForEmitter(emitterName);
        const { func } = (await runner.compile(`
        @test
        op func(@query("api-version") myApiVersion: string): void;
      `)) as { func: Operation };
        strictEqual(getLibraryName(runner.context, func), "func");
      }
      await helper("@azure-tools/typespec-csharp");
      await helper("@azure-tools/typespec-java");
      await helper("@azure-tools/typespec-ts");
      await helper("@azure-tools/typespec-python");
    });
    it("model client projected name", async () => {
      async function helper(emitterName: string) {
        const runner = await createTcgcTestRunnerForEmitter(emitterName);
        const { MyModel } = (await runner.compile(`
        @test
        @clientName("RightName")
        model MyModel {
          prop: string
        }
      `)) as { MyModel: Model };
        strictEqual(getLibraryName(runner.context, MyModel), "RightName");
      }
      await helper("@azure-tools/typespec-csharp");
      await helper("@azure-tools/typespec-java");
      await helper("@azure-tools/typespec-ts");
      await helper("@azure-tools/typespec-python");
    });
    it("model language projected name", async () => {
      async function helper(emitterName: string, expected: string) {
        const runner = await createTcgcTestRunnerForEmitter(emitterName);
        const { MyModel } = (await runner.compile(`
        @test
        @clientName("CsharpModel", "csharp")
        @clientName("JavaModel", "java")
        @clientName("JavascriptModel", "javascript")
        @clientName("PythonModel", "python")
        model MyModel {
          prop: string
        }
      `)) as { MyModel: Model };
        strictEqual(getLibraryName(runner.context, MyModel), expected);
      }
      await helper("@azure-tools/typespec-csharp", "CsharpModel");
      await helper("@azure-tools/typespec-java", "JavaModel");
      await helper("@azure-tools/typespec-ts", "JavascriptModel");
      await helper("@azure-tools/typespec-python", "PythonModel");
    });
    it("model language projected name augmented", async () => {
      async function helper(emitterName: string, expected: string) {
        const runner = await createTcgcTestRunnerForEmitter(emitterName);
        const { MyModel } = (await runner.compile(`
        @test
        model MyModel {
          prop: string
        }

        @@clientName(MyModel, "CsharpModel", "csharp");
        @@clientName(MyModel, "JavaModel", "java");
        @@clientName(MyModel, "JavascriptModel", "javascript");
        @@clientName(MyModel, "PythonModel", "python");
      `)) as { MyModel: Model };
        strictEqual(getLibraryName(runner.context, MyModel), expected);
      }
      await helper("@azure-tools/typespec-csharp", "CsharpModel");
      await helper("@azure-tools/typespec-java", "JavaModel");
      await helper("@azure-tools/typespec-ts", "JavascriptModel");
      await helper("@azure-tools/typespec-python", "PythonModel");
    });
    it("model json projected name", async () => {
      async function helper(emitterName: string) {
        const runner = await createTcgcTestRunnerForEmitter(emitterName);
        const { MyModel } = (await runner.compile(`
        @test
        @encodedName("application/json", "NotToUseMeAsName") // Should be ignored
        model MyModel {
          prop: string
        }
      `)) as { MyModel: Model };
        strictEqual(getLibraryName(runner.context, MyModel), "MyModel");
      }
      await helper("@azure-tools/typespec-csharp");
      await helper("@azure-tools/typespec-java");
      await helper("@azure-tools/typespec-ts");
      await helper("@azure-tools/typespec-python");
    });
    it("model no projected name", async () => {
      async function helper(emitterName: string) {
        const runner = await createTcgcTestRunnerForEmitter(emitterName);
        const { MyModel } = (await runner.compile(`
        @test
        model MyModel {
          prop: string
        }
      `)) as { MyModel: Model };
        strictEqual(getLibraryName(runner.context, MyModel), "MyModel");
      }
      await helper("@azure-tools/typespec-csharp");
      await helper("@azure-tools/typespec-java");
      await helper("@azure-tools/typespec-ts");
      await helper("@azure-tools/typespec-python");
    });
    it("model friendly name", async () => {
      async function helper(emitterName: string) {
        const runner = await createTcgcTestRunnerForEmitter(emitterName);
        const { MyModel } = (await runner.compile(`
        @test
        @friendlyName("FriendlyName")
        model MyModel {
          prop: string
        }
      `)) as { MyModel: Model };
        strictEqual(getLibraryName(runner.context, MyModel), "FriendlyName");
      }
      await helper("@azure-tools/typespec-csharp");
      await helper("@azure-tools/typespec-java");
      await helper("@azure-tools/typespec-ts");
      await helper("@azure-tools/typespec-python");
    });
    it("model friendly name augmented", async () => {
      async function helper(emitterName: string) {
        const runner = await createTcgcTestRunnerForEmitter(emitterName);
        const { MyModel } = (await runner.compile(`
        @test
        model MyModel {
          prop: string
        }
        @@friendlyName(MyModel, "FriendlyName");
      `)) as { MyModel: Model };
        strictEqual(getLibraryName(runner.context, MyModel), "FriendlyName");
      }
      await helper("@azure-tools/typespec-csharp");
      await helper("@azure-tools/typespec-java");
      await helper("@azure-tools/typespec-ts");
      await helper("@azure-tools/typespec-python");
    });

    it("should return language specific name when both language specific name and friendly name exist", async () => {
      async function helper(expected: string, emitterName: string) {
        const runner = await createTcgcTestRunnerForEmitter(emitterName);
        const { MyModel } = (await runner.compile(`
        @test
        @friendlyName("FriendlyName")
        @clientName("CsharpModel", "csharp")
        @clientName("JavaModel", "java")
        @clientName("JavascriptModel", "javascript")
        @clientName("PythonModel", "python")
        model MyModel {
          prop: string
        }
      `)) as { MyModel: Model };
        strictEqual(getLibraryName(runner.context, MyModel), expected);
      }
      await helper("CsharpModel", "@azure-tools/typespec-csharp");
      await helper("JavaModel", "@azure-tools/typespec-java");
      await helper("JavascriptModel", "@azure-tools/typespec-ts");
      await helper("PythonModel", "@azure-tools/typespec-python");
    });

    it("should return client name when both client name and friendly name exist", async () => {
      async function helper(expected: string, emitterName: string) {
        const runner = await createTcgcTestRunnerForEmitter(emitterName);
        const { MyModel } = (await runner.compile(`
        @test
        @friendlyName("FriendlyName")
        @clientName("clientName")
        model MyModel {
          prop: string
        }
      `)) as { MyModel: Model };
        strictEqual(getLibraryName(runner.context, MyModel), expected);
      }
      await helper("clientName", "@azure-tools/typespec-csharp");
      await helper("clientName", "@azure-tools/typespec-java");
      await helper("clientName", "@azure-tools/typespec-ts");
      await helper("clientName", "@azure-tools/typespec-python");
    });

    it("parameter client projected name", async () => {
      async function helper(emitterName: string) {
        const runner = await createTcgcTestRunnerForEmitter(emitterName);
        const { param } = (await runner.compile(`
        op func(
          @test
          @clientName("rightName")
          @query("param")
          param: string
        ): void;
      `)) as { param: ModelProperty };
        strictEqual(getLibraryName(runner.context, param), "rightName");
      }
      await helper("@azure-tools/typespec-csharp");
      await helper("@azure-tools/typespec-java");
      await helper("@azure-tools/typespec-ts");
      await helper("@azure-tools/typespec-python");
    });
    it("parameter language projected name", async () => {
      async function helper(emitterName: string, expected: string) {
        const runner = await createTcgcTestRunnerForEmitter(emitterName);
        const { param } = (await runner.compile(`
        op func(
          @test
          @clientName("csharpParam", "csharp")
          @clientName("javaParam", "java")
          @clientName("javascriptParam", "javascript")
          @clientName("python_param", "python")
          @query("param")
          param: string
        ): void;
      `)) as { param: ModelProperty };
        strictEqual(getLibraryName(runner.context, param), expected);
      }
      await helper("@azure-tools/typespec-csharp", "csharpParam");
      await helper("@azure-tools/typespec-java", "javaParam");
      await helper("@azure-tools/typespec-ts", "javascriptParam");
      await helper("@azure-tools/typespec-python", "python_param");
    });

    it("parameter json projected name", async () => {
      async function helper(emitterName: string) {
        const runner = await createTcgcTestRunnerForEmitter(emitterName);
        const { param } = (await runner.compile(`
        op func(
          @test
          @encodedName("application/json", "ShouldBeIgnored")
          @query("param")
          param: string
        ): void;
      `)) as { param: ModelProperty };
        strictEqual(getLibraryName(runner.context, param), "param");
      }
      await helper("@azure-tools/typespec-csharp");
      await helper("@azure-tools/typespec-java");
      await helper("@azure-tools/typespec-ts");
      await helper("@azure-tools/typespec-python");
    });
    it("parameter no projected name", async () => {
      async function helper(emitterName: string) {
        const runner = await createTcgcTestRunnerForEmitter(emitterName);
        const { param } = (await runner.compile(`
        op func(
          @test
          @query("param")
          param: string
        ): void;
      `)) as { param: ModelProperty };
        strictEqual(getLibraryName(runner.context, param), "param");
      }
      await helper("@azure-tools/typespec-csharp");
      await helper("@azure-tools/typespec-java");
      await helper("@azure-tools/typespec-ts");
      await helper("@azure-tools/typespec-python");
    });
  });

  describe("getGeneratedName", () => {
    describe("simple anonymous model", () => {
      it("should handle anonymous model used by operation body", async () => {
        await runner.compileWithBuiltInService(`
        op test(@body body: {name: string}): void;
      `);
        const models = getAllModelsAssertNoDiagnostics(runner.context);
        strictEqual(models.length, 1);
        strictEqual((models[0] as SdkModelType).generatedName, "TestRequest");
      });

      it("should handle anonymous model used by operation response", async () => {
        await runner.compileWithBuiltInService(`
          op test(): {name: string};
        `);
        const models = getAllModelsAssertNoDiagnostics(runner.context);
        strictEqual(models.length, 1);
        strictEqual((models[0] as SdkModelType).generatedName, "TestResponse");
      });

      it("should handle anonymous model in both body and response", async () => {
        await runner.compileWithBuiltInService(`
          op test(@body body: {name: string}): {name: string};
        `);
        const models = getAllModelsAssertNoDiagnostics(runner.context);
        strictEqual(models.length, 2);
        ok(models.find((x) => (x as SdkModelType).generatedName === "TestRequest"));
        ok(models.find((x) => (x as SdkModelType).generatedName === "TestResponse"));
      });

      it("should handle anonymous model used by operation response's model", async () => {
        await runner.compileWithBuiltInService(`
          model A {
            pForA: {
              name: string;
            };
          }
          op test(): A;
        `);
        const models = getAllModelsAssertNoDiagnostics(runner.context);
        strictEqual(models.length, 2);
        ok(models.find((x) => (x as SdkModelType).generatedName === "APForA"));
      });

      it("should handle anonymous model used by operation body's model", async () => {
        await runner.compileWithBuiltInService(
          `
          model A {
            pForA: {
              name: string;
            };
          }

          op test(@body body: A): void;
        `
        );
        const models = getAllModelsAssertNoDiagnostics(runner.context);
        strictEqual(models.length, 2);
        ok(models.find((x) => (x as SdkModelType).generatedName === "APForA"));
      });

      it("should handle anonymous model used by both input and output", async () => {
        await runner.compileWithBuiltInService(
          `
          model A {
            pForA: {
              name: string;
            };
          }

          op test(@body body: A): A;
        `
        );
        const models = getAllModelsAssertNoDiagnostics(runner.context);
        strictEqual(models.length, 2);
        ok(models.find((x) => (x as SdkModelType).generatedName === "APForA"));
      });
    });

    describe("anonymous model with array or dict", () => {
      it("should handle anonymous model array used by model", async () => {
        await runner.compileWithBuiltInService(
          `
          model A {
            members: {name: string}[];
          }
          op test(@body body: A): void;
        `
        );
        const models = getAllModelsAssertNoDiagnostics(runner.context);
        strictEqual(models.length, 2);
        ok(models.find((x) => (x as SdkModelType).generatedName === "AMember"));
      });

      it("should handle anonymous model array used by operation body", async () => {
        await runner.compileWithBuiltInService(
          `
          op test(@body body: {name: string}[]): void;
        `
        );
        const models = getAllModelsAssertNoDiagnostics(runner.context);
        strictEqual(models.length, 1);
        strictEqual((models[0] as SdkModelType).generatedName, "TestRequest");
      });

      it("should handle anonymous model dictionary used by operation body", async () => {
        await runner.compileWithBuiltInService(
          `
          op test(@body body: Record<{name: string}>): void;
        `
        );
        const models = getAllModelsAssertNoDiagnostics(runner.context);
        strictEqual(models.length, 1);
        strictEqual((models[0] as SdkModelType).generatedName, "TestRequest");
      });

      it("should handle anonymous model dictionary used by model", async () => {
        await runner.compileWithBuiltInService(
          `
          model A {
            members: Record<{name: {value: string}}>;
          }
          op test(@body body: A): void;
        `
        );
        const models = getAllModelsAssertNoDiagnostics(runner.context);
        strictEqual(models.length, 3);
        ok(models.find((x) => (x as SdkModelType).generatedName === "AMember"));
        ok(models.find((x) => (x as SdkModelType).generatedName === "AMemberName"));
      });
    });
    describe("anonymous model in base or derived model", () => {
      it("should handle anonymous model used by base model", async () => {
        await runner.compileWithBuiltInService(
          `
          model A extends B {
            name: string;
          }
          model B {
            pForB: {
              name: string;
            };
          }
          op test(@body body: A): void;
        `
        );
        const models = getAllModelsAssertNoDiagnostics(runner.context);
        strictEqual(models.length, 3);
        ok(models.find((x) => (x as SdkModelType).generatedName === "BPForB"));
      });

      it("should handle anonymous model used by derived model", async () => {
        await runner.compileWithBuiltInService(
          `
          @discriminator("kind")
          model Fish {
            age: int32;
          }

          @discriminator("sharktype")
          model Shark extends Fish {
            kind: "shark";
            pForShark: {
              name: string;
            };
          }

          model Salmon extends Fish {
            kind: "salmon";
            pForSalmon: {
              name: string;
            };
          }
          op test(@body body: Fish): void;
        `
        );
        const models = getAllModelsAssertNoDiagnostics(runner.context);
        strictEqual(models.length, 5);
        ok(models.find((x) => (x as SdkModelType).generatedName === "SharkPForShark"));
        ok(models.find((x) => (x as SdkModelType).generatedName === "SalmonPForSalmon"));
      });
    });
    describe("recursively handle anonymous model", () => {
      it("should handle model A -> model B -> anonymous model case", async () => {
        await runner.compileWithBuiltInService(
          `
          model A {
            pForA: B;
          }

          model B {
            pForB: {
              name: string
            };
          }

          op test(@body body: A): void;
        `
        );
        const models = getAllModelsAssertNoDiagnostics(runner.context);
        strictEqual(models.length, 3);
        ok(models.find((x) => (x as SdkModelType).generatedName === "BPForB"));
      });

      it("should handle model A -> model B -> model C -> anonymous model case", async () => {
        await runner.compileWithBuiltInService(
          `
          model A {
            pForA: B;
          }

          model B {
            p1ForB: C;
          }

          model C {
            p1ForC: {
              name: string
            };
          }

          op test(@body body: A): void;
        `
        );
        const models = getAllModelsAssertNoDiagnostics(runner.context);
        strictEqual(models.length, 4);
        ok(models.find((x) => (x as SdkModelType).generatedName === "CP1ForC"));
      });

      it("should handle cyclic model reference", async () => {
        await runner.compileWithBuiltInService(
          `
          model A {
            pForA: B;
          }

          model B {
            p1ForB: A;
            p2ForB: {
              name: string;
            };
          }

          op test(@body body: A): void;
        `
        );
        const models = getAllModelsAssertNoDiagnostics(runner.context);
        strictEqual(models.length, 3);
        ok(models.find((x) => (x as SdkModelType).generatedName === "BP2ForB"));
      });

      it("should recursively handle array of anonymous model", async () => {
        await runner.compileWithBuiltInService(
          `
          model A {
            pForA: {
              pForAnonymousModel: {
                name: string;
              };
            }[];
          }

          op test(@body body: A): void;
        `
        );
        const models = getAllModelsAssertNoDiagnostics(runner.context);
        strictEqual(models.length, 3);
        ok(models.find((x) => (x as SdkModelType).generatedName === "APForA"));
        ok(models.find((x) => (x as SdkModelType).generatedName === "APForAPForAnonymousModel"));
      });

      it("should recursively handle dict of anonymous model", async () => {
        await runner.compileWithBuiltInService(
          `
          model A {
            pForA: Record<{name: {value: string}}>;
          }
          op test(@body body: A): void;
        `
        );
        const models = getAllModelsAssertNoDiagnostics(runner.context);
        strictEqual(models.length, 3);
        ok(models.find((x) => (x as SdkModelType).generatedName === "APForA"));
        ok(models.find((x) => (x as SdkModelType).generatedName === "APForAName"));
      });

      it("model property of union with anonymous model", async () => {
        await runner.compileWithBuiltInService(
          `
          model A {
            b: null | {
                tokens: string[];
            };
          };
          op test(@body body: A): void;
        `
        );
        const [models, diagnostics] = getAllModels(runner.context);
        strictEqual(models.length, 2);
        ok(models.find((x) => (x as SdkModelType).generatedName === "AB"));
        expectDiagnostics(diagnostics, [
          { code: "@azure-tools/typespec-azure-core/union-enums-invalid-kind" },
        ]);
      });
    });

    describe("union model's name", () => {
      it("should handle union model used in model property", async () => {
        await runner.compileWithBuiltInService(
          `
          model A {
            status: "start" | "stop";
          }
          op test(@body body: A): void;
        `
        );
        const models = getAllModelsAssertNoDiagnostics(runner.context);
        strictEqual(models.length, 1);
        const unionName = ((models[0] as SdkModelType).properties[0].type as SdkUnionType)
          .generatedName;
        strictEqual(unionName, "AStatus");
        strictEqual(models[0].kind, "model");
        const statusProp = models[0].properties[0];
        strictEqual(statusProp.kind, "property");
        strictEqual(statusProp.type.kind, "union");
        strictEqual(statusProp.type.values.length, 2);
        const startVal = statusProp.type.values.find(
          (x) => x.kind === "constant" && x.value === "start"
        )!;
        strictEqual(startVal.kind, "constant");
        strictEqual(startVal.valueType.kind, "string");

        const stopVal = statusProp.type.values.find(
          (x) => x.kind === "constant" && x.value === "stop"
        )!;
        strictEqual(stopVal.kind, "constant");
        strictEqual(stopVal.valueType.kind, "string");
      });

      it("should handle union of anonymous model", async () => {
        await runner.compileWithBuiltInService(
          `
          model A {
            items: {name: string} | {test: string} | B;
          }

          model B {
            pForB: string;
          }
          op test(@body body: A): void;
        `
        );
        const [models, diagnostics] = getAllModels(runner.context);
        strictEqual(models.length, 4);
        const union = (models[0] as SdkModelType).properties[0].type as SdkUnionType;
        strictEqual(union.generatedName, "AItems");
        const model1 = union.values[0] as SdkModelType;
        strictEqual(model1.generatedName, "AItems1");
        const model2 = union.values[1] as SdkModelType;
        strictEqual(model2.generatedName, "AItems2");
        const diagnostic = { code: "@azure-tools/typespec-azure-core/union-enums-invalid-kind" };
        expectDiagnostics(diagnostics, [diagnostic, diagnostic, diagnostic]);
      });

      it("should handle union together with anonymous model", async () => {
        await runner.compileWithBuiltInService(
          `
          model A {
            choices: {status: "start" | "stop"}[];
          }
          op test(@body body: A): void;
        `
        );
        const models = getAllModelsAssertNoDiagnostics(runner.context);
        strictEqual(models.length, 2);
        const test1 = models.find((x) => (x as SdkModelType).generatedName === "AChoice")!;
        ok(test1);
        const unionName = ((test1 as SdkModelType).properties[0].type as SdkUnionType)
          .generatedName;
        strictEqual(unionName, "AChoiceStatus");
      });
    });

    describe("anonymous model used in multiple operations", () => {
      it("should handle same anonymous model used in different operations", async () => {
        await runner.compileWithBuiltInService(
          `
          model A {
            pForA: B;
          }

          model B {
            pForB: {
              name: string;
            };
          }
          @post
          @route("/op1")
          op op1(@body body: A): void;

          @post
          @route("/op2")
          op op2(@body body: B): void;

          @post
          @route("/op3")
          op op3(@body body: B): boolean;
        `
        );
        const models = getAllModelsAssertNoDiagnostics(runner.context);
        strictEqual(models.length, 3);
        ok(models.find((x) => (x as SdkModelType).generatedName === "BPForB"));
      });
    });

    describe("orphan model with anonymous model", () => {
      it("model", async () => {
        await runner.compileWithBuiltInService(
          `
          @usage(Usage.input | Usage.output)
          @access(Access.public)
          model A {
            pForA: {
              name: string;
            };
          }
        `
        );
        const models = getAllModelsAssertNoDiagnostics(runner.context);
        strictEqual(models.length, 1);
        strictEqual(
          ((models[0] as SdkModelType).properties[0].type as SdkModelType).generatedName,
          "APForA"
        );
      });

      it("union", async () => {
        await runner.compileWithBuiltInService(
          `
          @usage(Usage.input | Usage.output)
          @access(Access.public)
          model A {
            status: "start" | "stop";
          }
        `
        );
        const models = getAllModelsAssertNoDiagnostics(runner.context);
        strictEqual(models.length, 1);
        const unionName = ((models[0] as SdkModelType).properties[0].type as SdkUnionType)
          .generatedName;
        strictEqual(unionName, "AStatus");
      });
    });

    describe("corner case", () => {
      it("anonymous model from spread alias", async () => {
        await runner.compileWithBuiltInService(
          `
          alias RequestParameter = {
            @path
            id: string;
        
            name: string;
          };
  
          op test(...RequestParameter): void;
        `
        );
<<<<<<< HEAD
        const models = getAllModels(runner.context);
        strictEqual(models.length, 2); // TODO: it should be one, but we iterate operation twice for models and packages, need to consolidate
=======
        const models = getAllModelsAssertNoDiagnostics(runner.context);
        strictEqual(models.length, 1);
>>>>>>> 7f989346
        // we could not identify the anonymous model from alias spread
        // bc each time we try to get body, we will get a new type from compiler
        // so we will keep the empty name
        ok(models.find((x) => (x as SdkModelType).generatedName === ""));
      });

      it("anonymous model for body parameter", async () => {
        await runner.compileWithBuiltInService(
          `
          op test(foo: string, bar: string): void;
        `
        );
        const models = getAllModelsAssertNoDiagnostics(runner.context);
        strictEqual(models.length, 1);
        ok(models.find((x) => (x as SdkModelType).generatedName === "TestRequest"));
      });

      it("anonymous union in response header", async () => {
        const { repeatabilityResult } = (await runner.compile(`
        @service({})
        @test namespace MyService {
          model ResponseWithAnonymousUnion {
            @header("Repeatability-Result")
            @test
            repeatabilityResult?: "accepted" | "rejected";

            test: string;
          }
  
          op test(): ResponseWithAnonymousUnion;
        }
        `)) as { repeatabilityResult: ModelProperty };

        const union = ignoreDiagnostics(
          getSdkUnion(runner.context, repeatabilityResult.type as Union)
        );
        strictEqual(
          (union as SdkUnionType).generatedName,
          "ResponseWithAnonymousUnionRepeatabilityResult"
        );
      });

      it("anonymous union in request header", async () => {
        const { repeatabilityResult } = (await runner.compile(`
        @service({})
        @test namespace MyService {
          model RequestParameterWithAnonymousUnion {
            @header("Repeatability-Result")
            @test
            repeatabilityResult?: "accepted" | "rejected";

            test: string;
          }
  
          op test(...RequestParameterWithAnonymousUnion): void;
        }
        `)) as { repeatabilityResult: ModelProperty };

        const union = ignoreDiagnostics(
          getSdkUnion(runner.context, repeatabilityResult.type as Union)
        );
        strictEqual(
          (union as SdkUnionType).generatedName,
          "RequestParameterWithAnonymousUnionRepeatabilityResult"
        );
      });

      it("anonymous union with base type", async () => {
        const { repeatabilityResult } = (await runner.compile(`
        @service({})
        @test namespace MyService {
          model RequestParameterWithAnonymousUnion {
            @header("Repeatability-Result")
            @test
            repeatabilityResult?: "accepted" | "rejected" | string;

            test: string;
          }
  
          op test(...RequestParameterWithAnonymousUnion): void;
        }
        `)) as { repeatabilityResult: ModelProperty };

        const stringType = ignoreDiagnostics(
          getSdkUnion(runner.context, repeatabilityResult.type as Union)
        )!;
        strictEqual(stringType.kind, "union");
        strictEqual(stringType.values.length, 3);
        strictEqual(stringType.values[0].kind, "constant");
        strictEqual(stringType.values[0].value, "accepted");
        strictEqual(stringType.values[1].kind, "constant");
        strictEqual(stringType.values[1].value, "rejected");
        strictEqual(stringType.values[2].kind, "string");
      });
    });
  });
});<|MERGE_RESOLUTION|>--- conflicted
+++ resolved
@@ -18,13 +18,12 @@
   getPropertyNames,
   isApiVersion,
 } from "../src/public-utils.js";
-import { getAllModels, getSdkUnion } from "../src/types.js";
+import { getSdkUnion } from "../src/types.js";
 import {
   SdkTestRunner,
   createSdkContextTestHelper,
   createSdkTestRunner,
   createTcgcTestRunnerForEmitter,
-  getAllModelsAssertNoDiagnostics,
 } from "./test-host.js";
 
 describe("typespec-client-generator-core: public-utils", () => {
@@ -786,7 +785,7 @@
         await runner.compileWithBuiltInService(`
         op test(@body body: {name: string}): void;
       `);
-        const models = getAllModelsAssertNoDiagnostics(runner.context);
+        const models = runner.context.sdkPackage.models;
         strictEqual(models.length, 1);
         strictEqual((models[0] as SdkModelType).generatedName, "TestRequest");
       });
@@ -795,7 +794,7 @@
         await runner.compileWithBuiltInService(`
           op test(): {name: string};
         `);
-        const models = getAllModelsAssertNoDiagnostics(runner.context);
+        const models = runner.context.sdkPackage.models;
         strictEqual(models.length, 1);
         strictEqual((models[0] as SdkModelType).generatedName, "TestResponse");
       });
@@ -804,7 +803,7 @@
         await runner.compileWithBuiltInService(`
           op test(@body body: {name: string}): {name: string};
         `);
-        const models = getAllModelsAssertNoDiagnostics(runner.context);
+        const models = runner.context.sdkPackage.models;
         strictEqual(models.length, 2);
         ok(models.find((x) => (x as SdkModelType).generatedName === "TestRequest"));
         ok(models.find((x) => (x as SdkModelType).generatedName === "TestResponse"));
@@ -819,7 +818,7 @@
           }
           op test(): A;
         `);
-        const models = getAllModelsAssertNoDiagnostics(runner.context);
+        const models = runner.context.sdkPackage.models;
         strictEqual(models.length, 2);
         ok(models.find((x) => (x as SdkModelType).generatedName === "APForA"));
       });
@@ -836,7 +835,7 @@
           op test(@body body: A): void;
         `
         );
-        const models = getAllModelsAssertNoDiagnostics(runner.context);
+        const models = runner.context.sdkPackage.models;
         strictEqual(models.length, 2);
         ok(models.find((x) => (x as SdkModelType).generatedName === "APForA"));
       });
@@ -853,7 +852,7 @@
           op test(@body body: A): A;
         `
         );
-        const models = getAllModelsAssertNoDiagnostics(runner.context);
+        const models = runner.context.sdkPackage.models;
         strictEqual(models.length, 2);
         ok(models.find((x) => (x as SdkModelType).generatedName === "APForA"));
       });
@@ -869,7 +868,7 @@
           op test(@body body: A): void;
         `
         );
-        const models = getAllModelsAssertNoDiagnostics(runner.context);
+        const models = runner.context.sdkPackage.models;
         strictEqual(models.length, 2);
         ok(models.find((x) => (x as SdkModelType).generatedName === "AMember"));
       });
@@ -880,7 +879,7 @@
           op test(@body body: {name: string}[]): void;
         `
         );
-        const models = getAllModelsAssertNoDiagnostics(runner.context);
+        const models = runner.context.sdkPackage.models;
         strictEqual(models.length, 1);
         strictEqual((models[0] as SdkModelType).generatedName, "TestRequest");
       });
@@ -891,7 +890,7 @@
           op test(@body body: Record<{name: string}>): void;
         `
         );
-        const models = getAllModelsAssertNoDiagnostics(runner.context);
+        const models = runner.context.sdkPackage.models;
         strictEqual(models.length, 1);
         strictEqual((models[0] as SdkModelType).generatedName, "TestRequest");
       });
@@ -905,7 +904,7 @@
           op test(@body body: A): void;
         `
         );
-        const models = getAllModelsAssertNoDiagnostics(runner.context);
+        const models = runner.context.sdkPackage.models;
         strictEqual(models.length, 3);
         ok(models.find((x) => (x as SdkModelType).generatedName === "AMember"));
         ok(models.find((x) => (x as SdkModelType).generatedName === "AMemberName"));
@@ -926,7 +925,7 @@
           op test(@body body: A): void;
         `
         );
-        const models = getAllModelsAssertNoDiagnostics(runner.context);
+        const models = runner.context.sdkPackage.models;
         strictEqual(models.length, 3);
         ok(models.find((x) => (x as SdkModelType).generatedName === "BPForB"));
       });
@@ -956,7 +955,7 @@
           op test(@body body: Fish): void;
         `
         );
-        const models = getAllModelsAssertNoDiagnostics(runner.context);
+        const models = runner.context.sdkPackage.models;
         strictEqual(models.length, 5);
         ok(models.find((x) => (x as SdkModelType).generatedName === "SharkPForShark"));
         ok(models.find((x) => (x as SdkModelType).generatedName === "SalmonPForSalmon"));
@@ -979,7 +978,7 @@
           op test(@body body: A): void;
         `
         );
-        const models = getAllModelsAssertNoDiagnostics(runner.context);
+        const models = runner.context.sdkPackage.models;
         strictEqual(models.length, 3);
         ok(models.find((x) => (x as SdkModelType).generatedName === "BPForB"));
       });
@@ -1004,7 +1003,7 @@
           op test(@body body: A): void;
         `
         );
-        const models = getAllModelsAssertNoDiagnostics(runner.context);
+        const models = runner.context.sdkPackage.models;
         strictEqual(models.length, 4);
         ok(models.find((x) => (x as SdkModelType).generatedName === "CP1ForC"));
       });
@@ -1026,7 +1025,7 @@
           op test(@body body: A): void;
         `
         );
-        const models = getAllModelsAssertNoDiagnostics(runner.context);
+        const models = runner.context.sdkPackage.models;
         strictEqual(models.length, 3);
         ok(models.find((x) => (x as SdkModelType).generatedName === "BP2ForB"));
       });
@@ -1045,7 +1044,7 @@
           op test(@body body: A): void;
         `
         );
-        const models = getAllModelsAssertNoDiagnostics(runner.context);
+        const models = runner.context.sdkPackage.models;
         strictEqual(models.length, 3);
         ok(models.find((x) => (x as SdkModelType).generatedName === "APForA"));
         ok(models.find((x) => (x as SdkModelType).generatedName === "APForAPForAnonymousModel"));
@@ -1060,7 +1059,7 @@
           op test(@body body: A): void;
         `
         );
-        const models = getAllModelsAssertNoDiagnostics(runner.context);
+        const models = runner.context.sdkPackage.models;
         strictEqual(models.length, 3);
         ok(models.find((x) => (x as SdkModelType).generatedName === "APForA"));
         ok(models.find((x) => (x as SdkModelType).generatedName === "APForAName"));
@@ -1077,7 +1076,8 @@
           op test(@body body: A): void;
         `
         );
-        const [models, diagnostics] = getAllModels(runner.context);
+        const models = runner.context.sdkPackage.models;
+        const diagnostics = runner.context.sdkPackage.diagnostics;
         strictEqual(models.length, 2);
         ok(models.find((x) => (x as SdkModelType).generatedName === "AB"));
         expectDiagnostics(diagnostics, [
@@ -1096,7 +1096,7 @@
           op test(@body body: A): void;
         `
         );
-        const models = getAllModelsAssertNoDiagnostics(runner.context);
+        const models = runner.context.sdkPackage.models;
         strictEqual(models.length, 1);
         const unionName = ((models[0] as SdkModelType).properties[0].type as SdkUnionType)
           .generatedName;
@@ -1132,7 +1132,8 @@
           op test(@body body: A): void;
         `
         );
-        const [models, diagnostics] = getAllModels(runner.context);
+        const models = runner.context.sdkPackage.models;
+        const diagnostics = runner.context.sdkPackage.diagnostics;
         strictEqual(models.length, 4);
         const union = (models[0] as SdkModelType).properties[0].type as SdkUnionType;
         strictEqual(union.generatedName, "AItems");
@@ -1153,7 +1154,7 @@
           op test(@body body: A): void;
         `
         );
-        const models = getAllModelsAssertNoDiagnostics(runner.context);
+        const models = runner.context.sdkPackage.models;
         strictEqual(models.length, 2);
         const test1 = models.find((x) => (x as SdkModelType).generatedName === "AChoice")!;
         ok(test1);
@@ -1189,7 +1190,7 @@
           op op3(@body body: B): boolean;
         `
         );
-        const models = getAllModelsAssertNoDiagnostics(runner.context);
+        const models = runner.context.sdkPackage.models;
         strictEqual(models.length, 3);
         ok(models.find((x) => (x as SdkModelType).generatedName === "BPForB"));
       });
@@ -1208,7 +1209,7 @@
           }
         `
         );
-        const models = getAllModelsAssertNoDiagnostics(runner.context);
+        const models = runner.context.sdkPackage.models;
         strictEqual(models.length, 1);
         strictEqual(
           ((models[0] as SdkModelType).properties[0].type as SdkModelType).generatedName,
@@ -1226,7 +1227,7 @@
           }
         `
         );
-        const models = getAllModelsAssertNoDiagnostics(runner.context);
+        const models = runner.context.sdkPackage.models;
         strictEqual(models.length, 1);
         const unionName = ((models[0] as SdkModelType).properties[0].type as SdkUnionType)
           .generatedName;
@@ -1248,13 +1249,8 @@
           op test(...RequestParameter): void;
         `
         );
-<<<<<<< HEAD
-        const models = getAllModels(runner.context);
-        strictEqual(models.length, 2); // TODO: it should be one, but we iterate operation twice for models and packages, need to consolidate
-=======
-        const models = getAllModelsAssertNoDiagnostics(runner.context);
+        const models = runner.context.sdkPackage.models;
         strictEqual(models.length, 1);
->>>>>>> 7f989346
         // we could not identify the anonymous model from alias spread
         // bc each time we try to get body, we will get a new type from compiler
         // so we will keep the empty name
@@ -1267,7 +1263,7 @@
           op test(foo: string, bar: string): void;
         `
         );
-        const models = getAllModelsAssertNoDiagnostics(runner.context);
+        const models = runner.context.sdkPackage.models;
         strictEqual(models.length, 1);
         ok(models.find((x) => (x as SdkModelType).generatedName === "TestRequest"));
       });
