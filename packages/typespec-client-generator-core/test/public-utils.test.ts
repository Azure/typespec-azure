--- conflicted
+++ resolved
@@ -1283,14 +1283,8 @@
           op test(...RequestParameter): void;
         `
         );
-<<<<<<< HEAD
-        const models = runner.context.sdkPackage.models;
+        const models = runner.context.experimental_sdkPackage.models;
         strictEqual(models.length, 0);
-=======
-        const models = runner.context.experimental_sdkPackage.models;
-        strictEqual(models.length, 1);
-        ok(models.find((x) => x.name === "TestRequest" && x.isGeneratedName));
->>>>>>> 70186b97
       });
 
       it("anonymous model for body parameter", async () => {
@@ -1299,14 +1293,8 @@
           op test(foo: string, bar: string): void;
         `
         );
-<<<<<<< HEAD
-        const models = runner.context.sdkPackage.models;
+        const models = runner.context.experimental_sdkPackage.models;
         strictEqual(models.length, 0);
-=======
-        const models = runner.context.experimental_sdkPackage.models;
-        strictEqual(models.length, 1);
-        ok(models.find((x) => x.name === "TestRequest" && x.isGeneratedName));
->>>>>>> 70186b97
       });
 
       it("anonymous union in response header", async () => {
