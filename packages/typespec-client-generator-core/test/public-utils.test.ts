/* eslint-disable deprecation/deprecation */
import { AzureCoreTestLibrary } from "@azure-tools/typespec-azure-core/testing";
import {
  Model,
  ModelProperty,
  Namespace,
  Operation,
  ignoreDiagnostics,
  listServices,
} from "@typespec/compiler";
import { expectDiagnostics } from "@typespec/compiler/testing";
import { getHttpOperation, getServers } from "@typespec/http";
import { deepStrictEqual, ok, strictEqual } from "assert";
import { beforeEach, describe, it } from "vitest";
import { SdkEmitterOptions, UsageFlags } from "../src/interfaces.js";
import {
  getClientNamespaceString,
  getCrossLanguageDefinitionId,
  getDefaultApiVersion,
  getLibraryName,
  getPropertyNames,
  isApiVersion,
} from "../src/public-utils.js";
import { getAllModels, getSdkUnion } from "../src/types.js";
import {
  SdkTestRunner,
  createSdkContextTestHelper,
  createSdkTestRunner,
  createTcgcTestRunnerForEmitter,
} from "./test-host.js";

describe("typespec-client-generator-core: public-utils", () => {
  let runner: SdkTestRunner;

  beforeEach(async () => {
    runner = await createSdkTestRunner({ emitterName: "@azure-tools/typespec-python" });
  });

  function getServiceNamespace() {
    return listServices(runner.context.program)[0].type;
  }
  describe("getDefaultApiVersion", () => {
    it("get single", async () => {
      await runner.compile(`
        enum Versions {
          v2022_01_01: "2022-01-01",
        }

        @versioned(Versions)
        @service({})
        namespace MyService {};
      `);
      const serviceNamespace = getServiceNamespace();
      const defaultApiVersion = getDefaultApiVersion(runner.context, serviceNamespace);
      ok(defaultApiVersion);
      strictEqual(defaultApiVersion.value, "2022-01-01");
    });

    it("get multiple date incorrect ordering", async () => {
      await runner.compile(`
        enum Versions {
          v2022_02_01: "2022-02-01",
          v2022_02_01_PREVIEW: "2022-02-01-preview",
          v2022_01_01: "2022-01-01",
        }

        @versioned(Versions)
        @service({})
        @test namespace MyService {};
      `);
      const serviceNamespace = getServiceNamespace();
      const defaultApiVersion = getDefaultApiVersion(runner.context, serviceNamespace);
      ok(defaultApiVersion);
      strictEqual(defaultApiVersion.value, "2022-01-01");
    });

    it("get multiple date correct ordering", async () => {
      await runner.compile(`
        enum Versions {
          v2022_01_01: "2022-01-01",
          v2022_02_01_PREVIEW: "2022-02-01-preview",
          v2022_02_01: "2022-02-01",
        }

        @versioned(Versions)
        @service({})
        @test namespace MyService {};
      `);
      const serviceNamespace = getServiceNamespace();
      const defaultApiVersion = getDefaultApiVersion(runner.context, serviceNamespace);
      ok(defaultApiVersion);
      strictEqual(defaultApiVersion.value, "2022-02-01");
    });

    it("get multiple semantic incorrect", async () => {
      await runner.compile(`
        enum Versions {
          v1_0_0: "1.0.0",
          v1_1_0: "1.1.0",
          v1_0_1: "1.0.1",
        }

        @versioned(Versions)
        @service({})
        @test namespace MyService {};
      `);
      const serviceNamespace = getServiceNamespace();
      const defaultApiVersion = getDefaultApiVersion(runner.context, serviceNamespace);
      ok(defaultApiVersion);
      strictEqual(defaultApiVersion.value, "1.0.1");
    });

    it("get multiple semantic correct", async () => {
      await runner.compile(`
        enum Versions {
          v1_0_0: "1.0",
          v1_0_1: "1.0.1",
          v1_1_0: "1.1.0",
        }

        @versioned(Versions)
        @service({})
        @test namespace MyService {};
      `);
      const serviceNamespace = getServiceNamespace();
      const defaultApiVersion = getDefaultApiVersion(runner.context, serviceNamespace);
      ok(defaultApiVersion);
      strictEqual(defaultApiVersion.value, "1.1.0");
    });

    it("get undefined", async () => {
      await runner.compile(`
        @service({})
        @test namespace MyService {};
      `);
      const serviceNamespace = getServiceNamespace();
      ok(!getDefaultApiVersion(runner.context, serviceNamespace));
    });

    it("get empty", async () => {
      await runner.compile(`
        enum Versions {
        }

        @versioned(Versions)
        @service({})
        @test namespace MyService {};
      `);
      const serviceNamespace = getServiceNamespace();
      ok(!getDefaultApiVersion(runner.context, serviceNamespace));
    });

    it("get with all", async () => {
      const runnerWithVersion = await createSdkTestRunner({
        "api-version": "all",
        emitterName: "@azure-tools/typespec-python",
      });

      const { MyService } = await runnerWithVersion.compile(`
        enum Versions {
          v1_0_0: "1.0",
          v1_0_1: "1.0.1",
          v1_1_0: "1.1.0",
        }

        @versioned(Versions)
        @service({})
        @test namespace MyService {};
      `);
      const defaultApiVersion = getDefaultApiVersion(
        runnerWithVersion.context,
        MyService as Namespace
      );
      ok(defaultApiVersion);
      strictEqual(defaultApiVersion.value, "1.1.0");
    });

    it("get with latest", async () => {
      const runnerWithVersion = await createSdkTestRunner({
        "api-version": "latest",
        emitterName: "@azure-tools/typespec-python",
      });

      const { MyService } = await runnerWithVersion.compile(`
        enum Versions {
          v1_0_0: "1.0",
          v1_0_1: "1.0.1",
          v1_1_0: "1.1.0",
        }

        @versioned(Versions)
        @service({})
        @test namespace MyService {};
      `);
      const defaultApiVersion = getDefaultApiVersion(
        runnerWithVersion.context,
        MyService as Namespace
      );
      ok(defaultApiVersion);
      strictEqual(defaultApiVersion.value, "1.1.0");
    });

    it("get with specific version", async () => {
      const runnerWithVersion = await createSdkTestRunner({
        "api-version": "1.0.1",
        emitterName: "@azure-tools/typespec-python",
      });

      const { MyService } = await runnerWithVersion.compile(`
        enum Versions {
          v1_0_0: "1.0",
          v1_0_1: "1.0.1",
          v1_1_0: "1.1.0",
        }

        @versioned(Versions)
        @service({})
        @test namespace MyService {};
      `);
      const defaultApiVersion = getDefaultApiVersion(
        runnerWithVersion.context,
        MyService as Namespace
      );
      ok(defaultApiVersion);
      strictEqual(defaultApiVersion.value, "1.0.1");
    });
  });
  describe("isApiVersion", () => {
    it("is api version query", async () => {
      const { func } = (await runner.compile(`
        @test op func(@query("api-version") myApiVersion: string): void;
      `)) as { func: Operation };

      const queryParam = ignoreDiagnostics(getHttpOperation(runner.context.program, func))
        .parameters.parameters[0];
      ok(isApiVersion(runner.context, queryParam));
    });

    it("is api version path", async () => {
      const { func } = (await runner.compile(`
        @test op func(@path apiVersion: string): void;
      `)) as { func: Operation };

      const pathParam = ignoreDiagnostics(getHttpOperation(runner.context.program, func)).parameters
        .parameters[0];
      ok(isApiVersion(runner.context, pathParam));
    });

    it("not api version param", async () => {
      const { func } = (await runner.compile(`
        @test op func(@path foo: string): void;
      `)) as { func: Operation };

      const pathParam = ignoreDiagnostics(getHttpOperation(runner.context.program, func)).parameters
        .parameters[0];
      ok(!isApiVersion(runner.context, pathParam));
    });

    it("api version in host param", async () => {
      await runner.compile(`
        @service({
          title: "ApiVersion",
        })
        @server(
          "{endpoint}/{ApiVersion}",
          "Api Version",
          {
            endpoint: string,

            @doc("Api Version")
            @path
            ApiVersion: APIVersions,
          }
        )
        namespace MyService;
        enum APIVersions {
          v1_0: "v1.0",
        }
      `);
      const serviceNamespace = getServiceNamespace();
      const server = getServers(runner.context.program, serviceNamespace)?.[0];
      const hostParam = server?.parameters.get("ApiVersion");

      ok(hostParam && isApiVersion(runner.context, hostParam));
    });
  });
  describe("getClientNamespaceString", () => {
    it("default to service namespace without client", async () => {
      await runner.compile(`
        @service({})
        namespace Azure.Pick.Me {};
      `);
      strictEqual(
        getClientNamespaceString(
          createSdkContextTestHelper<SdkEmitterOptions>(runner.context.program, {
            "generate-convenience-methods": true,
            "generate-protocol-methods": true,
          })
        ),
        "Azure.Pick.Me"
      );
    });
    it("default to service namespace with client", async () => {
      await runner.compile(`
        @client({name: "MeClient"})
        @service({})
        namespace Azure.Pick.Me {};
      `);
      strictEqual(
        getClientNamespaceString(
          createSdkContextTestHelper<SdkEmitterOptions>(runner.context.program, {
            "generate-convenience-methods": true,
            "generate-protocol-methods": true,
          })
        ),
        "Azure.Pick.Me"
      );
    });
    it("package-name override kebab case", async () => {
      await runner.compile(`
        namespace Azure.NotMe {};
      `);
      strictEqual(
        getClientNamespaceString(
          createSdkContextTestHelper<SdkEmitterOptions>(runner.context.program, {
            "generate-convenience-methods": true,
            "generate-protocol-methods": true,
            "package-name": "azure-pick-me",
          })
        ),
        "Azure.Pick.Me"
      );
    });
    it("package-name override pascal case", async () => {
      await runner.compile(`
        namespace Azure.NotMe {};
      `);
      strictEqual(
        getClientNamespaceString(
          createSdkContextTestHelper<SdkEmitterOptions>(runner.context.program, {
            "generate-convenience-methods": true,
            "generate-protocol-methods": true,
            "package-name": "Azure.Pick.Me",
          })
        ),
        "Azure.Pick.Me"
      );
    });

    it("package-name override lowercase with dots", async () => {
      await runner.compile(`
        @client({name: "MeClient"})
        @service({})
        namespace Azure.NotMe {};
      `);
      strictEqual(
        getClientNamespaceString(
          createSdkContextTestHelper<SdkEmitterOptions>(runner.context.program, {
            "generate-convenience-methods": true,
            "generate-protocol-methods": true,
            "package-name": "azure.pick.me",
          })
        ),
        "Azure.Pick.Me"
      );
    });
    it("no namespace or package name", async () => {
      await runner.compile(`
      namespace Not.A.Service.Namespace;
      `);
      strictEqual(
        getClientNamespaceString(
          createSdkContextTestHelper<SdkEmitterOptions>(runner.context.program, {
            "generate-convenience-methods": true,
            "generate-protocol-methods": true,
          })
        ),
        undefined
      );
    });
  });
  describe("getEffectivePayloadType", () => {
    it("get single", async () => {
      await runner.compile(`
        enum Versions {
          v2022_01_01: "2022-01-01",
        }

        @versioned(Versions)
        @service({})
        namespace MyService {};
      `);
      const serviceNamespace = getServiceNamespace();
      const defaultApiVersion = getDefaultApiVersion(runner.context, serviceNamespace);
      ok(defaultApiVersion);
      strictEqual(defaultApiVersion.value, "2022-01-01");
    });
  });

  describe("getPropertyNames", () => {
    it("property language projected name", async () => {
      async function helper(emitterName: string, expectedLibraryName: string) {
        const runner = await createTcgcTestRunnerForEmitter(emitterName);
        const { MyModel } = (await runner.compile(`
        @test
        model MyModel {
          @clientName("MadeForCS", "csharp")
          @clientName("MadeForJava", "java")
          @clientName("MadeForTS", "javascript")
          @clientName("made_for_python", "python")
          wasMadeFor?: string;
        }
      `)) as { MyModel: Model };
        const wasMadeFor = MyModel.properties.get("wasMadeFor");
        ok(wasMadeFor);
        deepStrictEqual(getPropertyNames(runner.context, wasMadeFor), [
          expectedLibraryName,
          "wasMadeFor",
        ]);
        strictEqual(getCrossLanguageDefinitionId(runner.context, wasMadeFor), "MyModel.wasMadeFor");
      }
      await helper("@azure-tools/typespec-csharp", "MadeForCS");
      await helper("@azure-tools/typespec-java", "MadeForJava");
      await helper("@azure-tools/typespec-python", "made_for_python");
      await helper("@azure-tools/typespec-ts", "MadeForTS");
    });
    it("property language projected name augmented", async () => {
      async function helper(emitterName: string, expectedLibraryName: string) {
        const runner = await createTcgcTestRunnerForEmitter(emitterName);
        const { MyModel } = (await runner.compile(`
        @test
        model MyModel {
          @clientName("MadeForCS", "csharp")
          @clientName("MadeForJava", "java")
          @clientName("MadeForTS", "javascript")
          @clientName("made_for_python", "python")
          wasMadeFor?: string;
        }
      `)) as { MyModel: Model };
        const wasMadeFor = MyModel.properties.get("wasMadeFor");
        ok(wasMadeFor);
        deepStrictEqual(getPropertyNames(runner.context, wasMadeFor), [
          expectedLibraryName,
          "wasMadeFor",
        ]);
      }
      await helper("@azure-tools/typespec-csharp", "MadeForCS");
      await helper("@azure-tools/typespec-java", "MadeForJava");
      await helper("@azure-tools/typespec-python", "made_for_python");
      await helper("@azure-tools/typespec-ts", "MadeForTS");
    });
    it("property client projected name", async () => {
      async function helper(emitterName: string) {
        const runner = await createTcgcTestRunnerForEmitter(emitterName);
        const { MyModel } = (await runner.compile(`
        @test
        model MyModel {
          @clientName("NameForAllLanguage")
          wasMadeFor?: string;
        }
      `)) as { MyModel: Model };
        const wasMadeFor = MyModel.properties.get("wasMadeFor");
        ok(wasMadeFor);
        deepStrictEqual(getPropertyNames(runner.context, wasMadeFor), [
          "NameForAllLanguage",
          "wasMadeFor",
        ]);
      }
      await helper("@azure-tools/typespec-csharp");
      await helper("@azure-tools/typespec-java");
      await helper("@azure-tools/typespec-python");
      await helper("@azure-tools/typespec-ts");
    });
    it("property no projected name", async () => {
      async function helper(emitterName: string) {
        const runner = await createTcgcTestRunnerForEmitter(emitterName);
        const { MyModel } = (await runner.compile(`
        @test
        model MyModel {
          @encodedName("application/json", "madeFor")
          wasMadeFor?: string;
        }
      `)) as { MyModel: Model };
        const wasMadeFor = MyModel.properties.get("wasMadeFor");
        ok(wasMadeFor);
        deepStrictEqual(getPropertyNames(runner.context, wasMadeFor), ["wasMadeFor", "madeFor"]);
      }
      await helper("@azure-tools/typespec-csharp");
      await helper("@azure-tools/typespec-java");
      await helper("@azure-tools/typespec-ts");
      await helper("@azure-tools/typespec-python");
    });
    it("property with projected client and json name", async () => {
      async function helper(emitterName: string, expectedLibraryName: string) {
        const runner = await createTcgcTestRunnerForEmitter(emitterName);
        const { MyModel } = (await runner.compile(`
        @test
        model MyModel {
          @clientName("MadeForCS", "csharp")
          @clientName("MadeForJava", "java")
          @clientName("MadeForTS", "javascript")
          @clientName("made_for_python", "python")
          @encodedName("application/json", "madeFor")
          wasMadeFor?: string;
        }
      `)) as { MyModel: Model };
        const wasMadeFor = MyModel.properties.get("wasMadeFor");
        ok(wasMadeFor);
        deepStrictEqual(getPropertyNames(runner.context, wasMadeFor), [
          expectedLibraryName,
          "madeFor",
        ]);
      }

      await helper("@azure-tools/typespec-csharp", "MadeForCS");
      await helper("@azure-tools/typespec-java", "MadeForJava");
      await helper("@azure-tools/typespec-python", "made_for_python");
      await helper("@azure-tools/typespec-ts", "MadeForTS");
    });
    it("property with projected language and json name", async () => {
      async function helper(emitterName: string) {
        const runner = await createTcgcTestRunnerForEmitter(emitterName);
        const { MyModel } = (await runner.compile(`
        @test
        model MyModel {
          @clientName("propName")
          @encodedName("application/json", "madeFor")
          wasMadeFor?: string;
        }
      `)) as { MyModel: Model };
        const wasMadeFor = MyModel.properties.get("wasMadeFor");
        ok(wasMadeFor);
        deepStrictEqual(getPropertyNames(runner.context, wasMadeFor), ["propName", "madeFor"]);
      }

      await helper("@azure-tools/typespec-csharp");
      await helper("@azure-tools/typespec-java");
      await helper("@azure-tools/typespec-ts");
      await helper("@azure-tools/typespec-python");
    });
  });
  describe("getLibraryName", () => {
    it("operation client projected name", async () => {
      async function helper(emitterName: string) {
        const runner = await createTcgcTestRunnerForEmitter(emitterName);
        const { func } = (await runner.compile(`
        @test @clientName("rightName") op func(@query("api-version") myApiVersion: string): void;
      `)) as { func: Operation };
        strictEqual(getLibraryName(runner.context, func), "rightName");
      }
      await helper("@azure-tools/typespec-csharp");
      await helper("@azure-tools/typespec-java");
      await helper("@azure-tools/typespec-ts");
      await helper("@azure-tools/typespec-python");
    });
    it("operation language projected name", async () => {
      async function helper(emitterName: string, expected: string) {
        const runner = await createTcgcTestRunnerForEmitter(emitterName);
        const { func } = (await runner.compile(`
        @test
        @clientName("madeForCS", "csharp")
        @clientName("madeForJava", "java")
        @clientName("madeForTS", "javascript")
        @clientName("made_for_python", "python")
        op func(@query("api-version") myApiVersion: string): void;
      `)) as { func: Operation };
        strictEqual(getLibraryName(runner.context, func), expected);
      }
      await helper("@azure-tools/typespec-csharp", "madeForCS");
      await helper("@azure-tools/typespec-java", "madeForJava");
      await helper("@azure-tools/typespec-ts", "madeForTS");
      await helper("@azure-tools/typespec-python", "made_for_python");
    });
    it("operation language projected name augmented", async () => {
      async function helper(emitterName: string, expected: string) {
        const runner = await createTcgcTestRunnerForEmitter(emitterName);
        const { func } = (await runner.compile(`
        @test
        op func(@query("api-version") myApiVersion: string): void;

        @@clientName(func, "madeForCS", "csharp");
        @@clientName(func, "madeForJava", "java");
        @@clientName(func, "madeForTS", "javascript");
        @@clientName(func, "made_for_python", "python");
      `)) as { func: Operation };
        strictEqual(getLibraryName(runner.context, func), expected);
      }
      await helper("@azure-tools/typespec-csharp", "madeForCS");
      await helper("@azure-tools/typespec-java", "madeForJava");
      await helper("@azure-tools/typespec-ts", "madeForTS");
      await helper("@azure-tools/typespec-python", "made_for_python");
    });
    it("operation json projected name", async () => {
      async function helper(emitterName: string) {
        const runner = await createTcgcTestRunnerForEmitter(emitterName);
        const { func } = (await runner.compile(`
        @test
        @encodedName("application/json", "NotToUseMeAsName") // Should be ignored
        op func(@query("api-version") myApiVersion: string): void;
      `)) as { func: Operation };
        strictEqual(getLibraryName(runner.context, func), "func");
      }
      await helper("@azure-tools/typespec-csharp");
      await helper("@azure-tools/typespec-java");
      await helper("@azure-tools/typespec-ts");
      await helper("@azure-tools/typespec-python");
    });
    it("operation no projected name", async () => {
      async function helper(emitterName: string) {
        const runner = await createTcgcTestRunnerForEmitter(emitterName);
        const { func } = (await runner.compile(`
        @test
        op func(@query("api-version") myApiVersion: string): void;
      `)) as { func: Operation };
        strictEqual(getLibraryName(runner.context, func), "func");
      }
      await helper("@azure-tools/typespec-csharp");
      await helper("@azure-tools/typespec-java");
      await helper("@azure-tools/typespec-ts");
      await helper("@azure-tools/typespec-python");
    });
    it("model client projected name", async () => {
      async function helper(emitterName: string) {
        const runner = await createTcgcTestRunnerForEmitter(emitterName);
        const { MyModel } = (await runner.compile(`
        @test
        @clientName("RightName")
        model MyModel {
          prop: string
        }
      `)) as { MyModel: Model };
        strictEqual(getLibraryName(runner.context, MyModel), "RightName");
      }
      await helper("@azure-tools/typespec-csharp");
      await helper("@azure-tools/typespec-java");
      await helper("@azure-tools/typespec-ts");
      await helper("@azure-tools/typespec-python");
    });
    it("model language projected name", async () => {
      async function helper(emitterName: string, expected: string) {
        const runner = await createTcgcTestRunnerForEmitter(emitterName);
        const { MyModel } = (await runner.compile(`
        @test
        @clientName("CsharpModel", "csharp")
        @clientName("JavaModel", "java")
        @clientName("JavascriptModel", "javascript")
        @clientName("PythonModel", "python")
        model MyModel {
          prop: string
        }
      `)) as { MyModel: Model };
        strictEqual(getLibraryName(runner.context, MyModel), expected);
      }
      await helper("@azure-tools/typespec-csharp", "CsharpModel");
      await helper("@azure-tools/typespec-java", "JavaModel");
      await helper("@azure-tools/typespec-ts", "JavascriptModel");
      await helper("@azure-tools/typespec-python", "PythonModel");
    });
    it("model language projected name augmented", async () => {
      async function helper(emitterName: string, expected: string) {
        const runner = await createTcgcTestRunnerForEmitter(emitterName);
        const { MyModel } = (await runner.compile(`
        @test
        model MyModel {
          prop: string
        }

        @@clientName(MyModel, "CsharpModel", "csharp");
        @@clientName(MyModel, "JavaModel", "java");
        @@clientName(MyModel, "JavascriptModel", "javascript");
        @@clientName(MyModel, "PythonModel", "python");
      `)) as { MyModel: Model };
        strictEqual(getLibraryName(runner.context, MyModel), expected);
      }
      await helper("@azure-tools/typespec-csharp", "CsharpModel");
      await helper("@azure-tools/typespec-java", "JavaModel");
      await helper("@azure-tools/typespec-ts", "JavascriptModel");
      await helper("@azure-tools/typespec-python", "PythonModel");
    });
    it("model json projected name", async () => {
      async function helper(emitterName: string) {
        const runner = await createTcgcTestRunnerForEmitter(emitterName);
        const { MyModel } = (await runner.compile(`
        @test
        @encodedName("application/json", "NotToUseMeAsName") // Should be ignored
        model MyModel {
          prop: string
        }
      `)) as { MyModel: Model };
        strictEqual(getLibraryName(runner.context, MyModel), "MyModel");
      }
      await helper("@azure-tools/typespec-csharp");
      await helper("@azure-tools/typespec-java");
      await helper("@azure-tools/typespec-ts");
      await helper("@azure-tools/typespec-python");
    });
    it("model no projected name", async () => {
      async function helper(emitterName: string) {
        const runner = await createTcgcTestRunnerForEmitter(emitterName);
        const { MyModel } = (await runner.compile(`
        @test
        model MyModel {
          prop: string
        }
      `)) as { MyModel: Model };
        strictEqual(getLibraryName(runner.context, MyModel), "MyModel");
      }
      await helper("@azure-tools/typespec-csharp");
      await helper("@azure-tools/typespec-java");
      await helper("@azure-tools/typespec-ts");
      await helper("@azure-tools/typespec-python");
    });
    it("model friendly name", async () => {
      async function helper(emitterName: string) {
        const runner = await createTcgcTestRunnerForEmitter(emitterName);
        const { MyModel } = (await runner.compile(`
        @test
        @friendlyName("FriendlyName")
        model MyModel {
          prop: string
        }
      `)) as { MyModel: Model };
        strictEqual(getLibraryName(runner.context, MyModel), "FriendlyName");
      }
      await helper("@azure-tools/typespec-csharp");
      await helper("@azure-tools/typespec-java");
      await helper("@azure-tools/typespec-ts");
      await helper("@azure-tools/typespec-python");
    });
    it("model friendly name augmented", async () => {
      async function helper(emitterName: string) {
        const runner = await createTcgcTestRunnerForEmitter(emitterName);
        const { MyModel } = (await runner.compile(`
        @test
        model MyModel {
          prop: string
        }
        @@friendlyName(MyModel, "FriendlyName");
      `)) as { MyModel: Model };
        strictEqual(getLibraryName(runner.context, MyModel), "FriendlyName");
      }
      await helper("@azure-tools/typespec-csharp");
      await helper("@azure-tools/typespec-java");
      await helper("@azure-tools/typespec-ts");
      await helper("@azure-tools/typespec-python");
    });

    it("should return language specific name when both language specific name and friendly name exist", async () => {
      async function helper(expected: string, emitterName: string) {
        const runner = await createTcgcTestRunnerForEmitter(emitterName);
        const { MyModel } = (await runner.compile(`
        @test
        @friendlyName("FriendlyName")
        @clientName("CsharpModel", "csharp")
        @clientName("JavaModel", "java")
        @clientName("JavascriptModel", "javascript")
        @clientName("PythonModel", "python")
        model MyModel {
          prop: string
        }
      `)) as { MyModel: Model };
        strictEqual(getLibraryName(runner.context, MyModel), expected);
      }
      await helper("CsharpModel", "@azure-tools/typespec-csharp");
      await helper("JavaModel", "@azure-tools/typespec-java");
      await helper("JavascriptModel", "@azure-tools/typespec-ts");
      await helper("PythonModel", "@azure-tools/typespec-python");
    });

    it("should return client name when both client name and friendly name exist", async () => {
      async function helper(expected: string, emitterName: string) {
        const runner = await createTcgcTestRunnerForEmitter(emitterName);
        const { MyModel } = (await runner.compile(`
        @test
        @friendlyName("FriendlyName")
        @clientName("clientName")
        model MyModel {
          prop: string
        }
      `)) as { MyModel: Model };
        strictEqual(getLibraryName(runner.context, MyModel), expected);
      }
      await helper("clientName", "@azure-tools/typespec-csharp");
      await helper("clientName", "@azure-tools/typespec-java");
      await helper("clientName", "@azure-tools/typespec-ts");
      await helper("clientName", "@azure-tools/typespec-python");
    });

    it("parameter client projected name", async () => {
      async function helper(emitterName: string) {
        const runner = await createTcgcTestRunnerForEmitter(emitterName);
        const { param } = (await runner.compile(`
        op func(
          @test
          @clientName("rightName")
          @query("param")
          param: string
        ): void;
      `)) as { param: ModelProperty };
        strictEqual(getLibraryName(runner.context, param), "rightName");
      }
      await helper("@azure-tools/typespec-csharp");
      await helper("@azure-tools/typespec-java");
      await helper("@azure-tools/typespec-ts");
      await helper("@azure-tools/typespec-python");
    });
    it("parameter language projected name", async () => {
      async function helper(emitterName: string, expected: string) {
        const runner = await createTcgcTestRunnerForEmitter(emitterName);
        const { param } = (await runner.compile(`
        op func(
          @test
          @clientName("csharpParam", "csharp")
          @clientName("javaParam", "java")
          @clientName("javascriptParam", "javascript")
          @clientName("python_param", "python")
          @query("param")
          param: string
        ): void;
      `)) as { param: ModelProperty };
        strictEqual(getLibraryName(runner.context, param), expected);
      }
      await helper("@azure-tools/typespec-csharp", "csharpParam");
      await helper("@azure-tools/typespec-java", "javaParam");
      await helper("@azure-tools/typespec-ts", "javascriptParam");
      await helper("@azure-tools/typespec-python", "python_param");
    });

    it("parameter json projected name", async () => {
      async function helper(emitterName: string) {
        const runner = await createTcgcTestRunnerForEmitter(emitterName);
        const { param } = (await runner.compile(`
        op func(
          @test
          @encodedName("application/json", "ShouldBeIgnored")
          @query("param")
          param: string
        ): void;
      `)) as { param: ModelProperty };
        strictEqual(getLibraryName(runner.context, param), "param");
      }
      await helper("@azure-tools/typespec-csharp");
      await helper("@azure-tools/typespec-java");
      await helper("@azure-tools/typespec-ts");
      await helper("@azure-tools/typespec-python");
    });
    it("parameter no projected name", async () => {
      async function helper(emitterName: string) {
        const runner = await createTcgcTestRunnerForEmitter(emitterName);
        const { param } = (await runner.compile(`
        op func(
          @test
          @query("param")
          param: string
        ): void;
      `)) as { param: ModelProperty };
        strictEqual(getLibraryName(runner.context, param), "param");
      }
      await helper("@azure-tools/typespec-csharp");
      await helper("@azure-tools/typespec-java");
      await helper("@azure-tools/typespec-ts");
      await helper("@azure-tools/typespec-python");
    });
    it("template without @friendlyName renaming", async () => {
      await runner.compileWithBuiltInService(`
      op GetResourceOperationStatus<
        Resource extends TypeSpec.Reflection.Model
      >(): ResourceOperationStatus<Resource>;
      
      model ResourceOperationStatus<Resource extends TypeSpec.Reflection.Model> {
        status: string;
        resource: Resource;
      }

      model User {
        id: string;
      }

      op getStatus is GetResourceOperationStatus<User>;
      `);
      const models = runner.context.sdkPackage.models;
      strictEqual(models.length, 2);
      const model = models.filter((x) => x.name === "ResourceOperationStatusUser")[0];
      ok(model);
    });

    it("template without @friendlyName renaming for union as enum", async () => {
      await runner.compileWithBuiltInService(`
      union DependencyOfOrigins {
        serviceExplicitlyCreated: "ServiceExplicitlyCreated",
        userExplicitlyCreated: "UserExplicitlyCreated",
        string,
      }

      model DependencyOfRelationshipProperties
        is BaseRelationshipProperties<DependencyOfOrigins>;

      model BaseRelationshipProperties<TOrigin> {
        originInformation: RelationshipOriginInformation<TOrigin>;
      }

      model RelationshipOriginInformation<TOrigin = string> {
        relationshipOriginType: TOrigin;
      }

      op test(): DependencyOfRelationshipProperties;
      `);
      const models = runner.context.sdkPackage.models;
      strictEqual(models.length, 2);
      const model = models.filter(
        (x) => x.name === "RelationshipOriginInformationDependencyOfOrigins"
      )[0];
      ok(model);
    });
  });

  describe("getGeneratedName", () => {
    describe("simple anonymous model", () => {
      it("should handle anonymous model used by operation body", async () => {
        await runner.compileWithBuiltInService(`
        op test(@body body: {name: string}): void;
      `);
        const models = runner.context.sdkPackage.models;
        strictEqual(models.length, 1);
        strictEqual(models[0].name, "TestRequest");
        strictEqual(models[0].crossLanguageDefinitionId, "TestService.test.Request.anonymous");
        ok(models[0].isGeneratedName);
      });

      it("should handle anonymous model used by operation response", async () => {
        await runner.compileWithBuiltInService(`
          op test(): {name: string};
        `);
        const models = runner.context.sdkPackage.models;
        strictEqual(models.length, 1);
        strictEqual(models[0].name, "TestResponse");
        strictEqual(models[0].crossLanguageDefinitionId, "TestService.test.Response.anonymous");
        ok(models[0].isGeneratedName);
      });

      it("should handle anonymous model in both body and response", async () => {
        await runner.compileWithBuiltInService(`
          op test(@body body: {name: string}): {name: string};
        `);
        const models = runner.context.sdkPackage.models;
        strictEqual(models.length, 2);
        ok(
          models.find(
            (x) =>
              x.name === "TestRequest" &&
              x.isGeneratedName &&
              x.crossLanguageDefinitionId === "TestService.test.Request.anonymous"
          )
        );
        ok(
          models.find(
            (x) =>
              x.name === "TestResponse" &&
              x.isGeneratedName &&
              x.crossLanguageDefinitionId === "TestService.test.Response.anonymous"
          )
        );
      });

      it("should handle anonymous model used by operation response's model", async () => {
        await runner.compileWithBuiltInService(`
          model A {
            pForA: {
              name: string;
            };
          }
          op test(): A;
        `);
        const models = runner.context.sdkPackage.models;
        strictEqual(models.length, 2);
        ok(
          models.find(
            (x) =>
              x.name === "APForA" &&
              x.isGeneratedName &&
              x.crossLanguageDefinitionId === "TestService.A.pForA.anonymous"
          )
        );
      });

      it("should handle anonymous model used by operation body's model", async () => {
        await runner.compileWithBuiltInService(
          `
          model A {
            pForA: {
              name: string;
            };
          }

          op test(@body body: A): void;
        `
        );
        const models = runner.context.sdkPackage.models;
        strictEqual(models.length, 2);
        ok(
          models.find(
            (x) =>
              x.name === "APForA" &&
              x.isGeneratedName &&
              x.crossLanguageDefinitionId === "TestService.A.pForA.anonymous"
          )
        );
      });

      it("should handle anonymous model used by both input and output", async () => {
        await runner.compileWithBuiltInService(
          `
          model A {
            pForA: {
              name: string;
            };
          }

          op test(@body body: A): A;
        `
        );
        const models = runner.context.sdkPackage.models;
        strictEqual(models.length, 2);
        ok(
          models.find(
            (x) =>
              x.name === "APForA" &&
              x.isGeneratedName &&
              x.crossLanguageDefinitionId === "TestService.A.pForA.anonymous"
          )
        );
      });
    });

    describe("anonymous model with array or dict", () => {
      it("should handle anonymous model array used by model", async () => {
        await runner.compileWithBuiltInService(
          `
          model A {
            members: {name: string}[];
          }
          op test(@body body: A): void;
        `
        );
        const models = runner.context.sdkPackage.models;
        strictEqual(models.length, 2);
        ok(
          models.find(
            (x) =>
              x.name === "AMember" &&
              x.isGeneratedName &&
              x.crossLanguageDefinitionId === "TestService.A.member.anonymous"
          )
        );
      });

      it("should handle anonymous model array used by operation body", async () => {
        await runner.compileWithBuiltInService(
          `
          op test(@body body: {name: string}[]): void;
        `
        );
        const models = runner.context.sdkPackage.models;
        strictEqual(models.length, 1);
        strictEqual(models[0].name, "TestRequest");
        strictEqual(models[0].crossLanguageDefinitionId, "TestService.test.Request.anonymous");
        ok(models[0].isGeneratedName);
      });

      it("should handle anonymous model dictionary used by operation body", async () => {
        await runner.compileWithBuiltInService(
          `
          op test(@body body: Record<{name: string}>): void;
        `
        );
        const models = runner.context.sdkPackage.models;
        strictEqual(models.length, 1);
        strictEqual(models[0].name, "TestRequest");
        strictEqual(models[0].crossLanguageDefinitionId, "TestService.test.Request.anonymous");
        ok(models[0].isGeneratedName);
      });

      it("should handle anonymous model dictionary used by model", async () => {
        await runner.compileWithBuiltInService(
          `
          model A {
            members: Record<{name: {value: string}}>;
          }
          op test(@body body: A): void;
        `
        );
        const models = runner.context.sdkPackage.models;
        strictEqual(models.length, 3);
        ok(
          models.find(
            (x) =>
              x.name === "AMember" &&
              x.isGeneratedName &&
              x.crossLanguageDefinitionId === "TestService.A.member.anonymous"
          )
        );
        ok(
          models.find(
            (x) =>
              x.name === "AMemberName" &&
              x.isGeneratedName &&
              x.crossLanguageDefinitionId === "TestService.A.member.name.anonymous"
          )
        );
      });
    });
    describe("anonymous model in base or derived model", () => {
      it("should handle anonymous model used by base model", async () => {
        await runner.compileWithBuiltInService(
          `
          model A extends B {
            name: string;
          }
          model B {
            pForB: {
              name: string;
            };
          }
          op test(@body body: A): void;
        `
        );
        const models = runner.context.sdkPackage.models;
        strictEqual(models.length, 3);
        ok(
          models.find(
            (x) =>
              x.name === "BPForB" &&
              x.isGeneratedName &&
              x.crossLanguageDefinitionId === "TestService.B.pForB.anonymous"
          )
        );
      });

      it("should handle anonymous model used by derived model", async () => {
        await runner.compileWithBuiltInService(
          `
          @discriminator("kind")
          model Fish {
            age: int32;
          }

          @discriminator("sharktype")
          model Shark extends Fish {
            kind: "shark";
            pForShark: {
              name: string;
            };
          }

          model Salmon extends Fish {
            kind: "salmon";
            pForSalmon: {
              name: string;
            };
          }
          op test(@body body: Fish): void;
        `
        );
        const models = runner.context.sdkPackage.models;
        strictEqual(models.length, 5);
        ok(
          models.find(
            (x) =>
              x.name === "SharkPForShark" &&
              x.isGeneratedName &&
              x.crossLanguageDefinitionId === "TestService.Shark.pForShark.anonymous"
          )
        );
        ok(
          models.find(
            (x) =>
              x.name === "SalmonPForSalmon" &&
              x.isGeneratedName &&
              x.crossLanguageDefinitionId === "TestService.Salmon.pForSalmon.anonymous"
          )
        );
      });
    });
    describe("recursively handle anonymous model", () => {
      it("should handle model A -> model B -> anonymous model case", async () => {
        await runner.compileWithBuiltInService(
          `
          model A {
            pForA: B;
          }

          model B {
            pForB: {
              name: string
            };
          }

          op test(@body body: A): void;
        `
        );
        const models = runner.context.sdkPackage.models;
        strictEqual(models.length, 3);
        ok(
          models.find(
            (x) =>
              x.name === "BPForB" &&
              x.isGeneratedName &&
              x.crossLanguageDefinitionId === "TestService.B.pForB.anonymous"
          )
        );
      });

      it("should handle model A -> model B -> model C -> anonymous model case", async () => {
        await runner.compileWithBuiltInService(
          `
          model A {
            pForA: B;
          }

          model B {
            p1ForB: C;
          }

          model C {
            p1ForC: {
              name: string
            };
          }

          op test(@body body: A): void;
        `
        );
        const models = runner.context.sdkPackage.models;
        strictEqual(models.length, 4);
        ok(
          models.find(
            (x) =>
              x.name === "CP1ForC" &&
              x.isGeneratedName &&
              x.crossLanguageDefinitionId === "TestService.C.p1ForC.anonymous"
          )
        );
      });

      it("should handle cyclic model reference", async () => {
        await runner.compileWithBuiltInService(
          `
          model A {
            pForA: B;
          }

          model B {
            p1ForB: A;
            p2ForB: {
              name: string;
            };
          }

          op test(@body body: A): void;
        `
        );
        const models = runner.context.sdkPackage.models;
        strictEqual(models.length, 3);
        ok(
          models.find(
            (x) =>
              x.name === "BP2ForB" &&
              x.isGeneratedName &&
              x.crossLanguageDefinitionId === "TestService.B.p2ForB.anonymous"
          )
        );
      });

      it("should handle additional properties type", async () => {
        await runner.compileWithBuiltInService(
          `
          model A {
            ...Record<{name: string}>;
          }

          op test(@body body: A): void;
        `
        );
        const models = runner.context.sdkPackage.models;
        strictEqual(models.length, 2);
        ok(
          models.find(
            (x) =>
              x.name === "AAdditionalProperty" &&
              x.isGeneratedName &&
              x.crossLanguageDefinitionId === "TestService.A.AdditionalProperty.anonymous"
          )
        );
      });

      it("should recursively handle array of anonymous model", async () => {
        await runner.compileWithBuiltInService(
          `
          model A {
            pForA: {
              pForAnonymousModel: {
                name: string;
              };
            }[];
          }

          op test(@body body: A): void;
        `
        );
        const models = runner.context.sdkPackage.models;
        strictEqual(models.length, 3);
        ok(
          models.find(
            (x) =>
              x.name === "APForA" &&
              x.isGeneratedName &&
              x.crossLanguageDefinitionId === "TestService.A.pForA.anonymous"
          )
        );
        ok(
          models.find(
            (x) =>
              x.name === "APForAPForAnonymousModel" &&
              x.isGeneratedName &&
              x.crossLanguageDefinitionId === "TestService.A.pForA.pForAnonymousModel.anonymous"
          )
        );
      });

      it("should recursively handle dict of anonymous model", async () => {
        await runner.compileWithBuiltInService(
          `
          model A {
            pForA: Record<{name: {value: string}}>;
          }
          op test(@body body: A): void;
        `
        );
        const models = runner.context.sdkPackage.models;
        strictEqual(models.length, 3);
        ok(
          models.find(
            (x) =>
              x.name === "APForA" &&
              x.isGeneratedName &&
              x.crossLanguageDefinitionId === "TestService.A.pForA.anonymous"
          )
        );
        ok(
          models.find(
            (x) =>
              x.name === "APForAName" &&
              x.isGeneratedName &&
              x.crossLanguageDefinitionId === "TestService.A.pForA.name.anonymous"
          )
        );
      });

      it("model property of union with anonymous model", async () => {
        await runner.compileWithBuiltInService(
          `
          model A {
            b: null | {
                tokens: string[];
            };
          };
          op test(@body body: A): void;
        `
        );
        const models = runner.context.sdkPackage.models;
        strictEqual(models.length, 2);
        ok(
          models.find(
            (x) =>
              x.name === "AB" &&
              x.isGeneratedName &&
              x.crossLanguageDefinitionId === "TestService.A.b.anonymous"
          )
        );
      });
    });

    describe("union model's name", () => {
      it("should handle union model used in model property", async () => {
        await runner.compileWithBuiltInService(
          `
          model A {
            status: "start" | "stop";
          }
          op test(@body body: A): void;
        `
        );
        const models = runner.context.sdkPackage.models;
        strictEqual(models.length, 1);
        const unionEnum = models[0].properties[0].type;
        strictEqual(unionEnum.kind, "enum");
        strictEqual(unionEnum.name, "AStatus");
        ok(unionEnum.isGeneratedName);
        strictEqual(unionEnum.crossLanguageDefinitionId, "A.status.anonymous");
        strictEqual(models[0].kind, "model");
        const statusProp = models[0].properties[0];
        strictEqual(statusProp.kind, "property");
        strictEqual(statusProp.type.kind, "enum");
        strictEqual(statusProp.type.values.length, 2);
        const startVal = statusProp.type.values.find((x) => x.name === "start");
        ok(startVal);
        strictEqual(startVal.kind, "enumvalue");
        strictEqual(startVal.valueType.kind, "string");

        const stopVal = statusProp.type.values.find((x) => x.name === "stop");
        ok(stopVal);
        strictEqual(stopVal.kind, "enumvalue");
        strictEqual(stopVal.valueType.kind, "string");
      });

      it("should handle union of anonymous model", async () => {
        await runner.compileWithBuiltInService(
          `
          model A {
            items: {name: string} | {test: string} | B;
          }

          model B {
            pForB: string;
          }
          op test(@body body: A): void;
        `
        );
        const models = runner.context.sdkPackage.models;
        const diagnostics = runner.context.diagnostics;
        ok(diagnostics);
        deepStrictEqual(diagnostics, runner.context.sdkPackage.diagnostics);
        strictEqual(models.length, 4);
        const union = models[0].properties[0].type;
        strictEqual(union.kind, "union");
        strictEqual(union.name, "AItems");
        ok(union.isGeneratedName);
        const model1 = union.values[0];
        strictEqual(model1.kind, "model");
        strictEqual(model1.name, "AItems1");
        ok(model1.isGeneratedName);
        const model2 = union.values[1];
        strictEqual(model2.kind, "model");
        strictEqual(model2.name, "AItems2");
        ok(model2.isGeneratedName);
        const diagnostic = { code: "@azure-tools/typespec-azure-core/union-enums-invalid-kind" };
        expectDiagnostics(diagnostics, [diagnostic, diagnostic, diagnostic]);
      });

      it("should handle union together with anonymous model", async () => {
        await runner.compileWithBuiltInService(
          `
          model A {
            choices: {status: "start" | "stop"}[];
          }
          op test(@body body: A): void;
        `
        );
        const models = runner.context.sdkPackage.models;
        strictEqual(models.length, 2);
        const test1 = models.find(
          (x) =>
            x.name === "AChoice" &&
            x.isGeneratedName &&
            x.crossLanguageDefinitionId === "TestService.A.choice.anonymous"
        );
        ok(test1);
        strictEqual(test1.properties[0].type.kind, "enum");
        const unionEnum = test1.properties[0].type;
        strictEqual(unionEnum.name, "AChoiceStatus");
        ok(unionEnum.isGeneratedName);
        strictEqual(unionEnum.crossLanguageDefinitionId, "A.choice.status.anonymous");
      });
    });

    describe("anonymous model used in multiple operations", () => {
      it("should handle same anonymous model used in different operations", async () => {
        await runner.compileWithBuiltInService(
          `
          model A {
            pForA: B;
          }

          model B {
            pForB: {
              name: string;
            };
          }
          @post
          @route("/op1")
          op op1(@body body: A): void;

          @post
          @route("/op2")
          op op2(@body body: B): void;

          @post
          @route("/op3")
          op op3(@body body: B): boolean;
        `
        );
        const models = runner.context.sdkPackage.models;
        strictEqual(models.length, 3);
        ok(
          models.find(
            (x) =>
              x.name === "BPForB" &&
              x.isGeneratedName &&
              x.crossLanguageDefinitionId === "TestService.B.pForB.anonymous"
          )
        );
      });
    });

    describe("orphan model with anonymous model", () => {
      it("model", async () => {
        await runner.compileWithBuiltInService(
          `
          @usage(Usage.input | Usage.output)
          @access(Access.public)
          model A {
            pForA: {
              name: string;
            };
          }
        `
        );
        const models = runner.context.sdkPackage.models;
        strictEqual(models.length, 1);
        strictEqual(models[0].properties[0].crossLanguageDefinitionId, "TestService.A.pForA");
        const propType = models[0].properties[0].type;
        strictEqual(propType.kind, "model");
        strictEqual(propType.name, "APForA");
        ok(propType.isGeneratedName);
        // not a defined type in tsp, so no crossLanguageDefinitionId
        strictEqual(propType.crossLanguageDefinitionId, "TestService.A.pForA.anonymous");
        const nameProp = propType.properties[0];
        strictEqual(nameProp.kind, "property");
        strictEqual(nameProp.name, "name");
        strictEqual(nameProp.type.kind, "string");
        strictEqual(nameProp.crossLanguageDefinitionId, "TestService.A.pForA.anonymous.name");
      });

      it("union", async () => {
        await runner.compileWithBuiltInService(
          `
          @usage(Usage.input | Usage.output)
          @access(Access.public)
          model A {
            status: "start" | "stop";
          }
        `
        );
        const models = runner.context.sdkPackage.models;
        strictEqual(models.length, 1);
        const unionEnum = models[0].properties[0].type;
        strictEqual(unionEnum.kind, "enum");
        strictEqual(unionEnum.name, "AStatus");
        ok(unionEnum.isGeneratedName);
        // not a defined type in tsp, so no crossLanguageDefinitionId
        strictEqual(unionEnum.crossLanguageDefinitionId, "A.status.anonymous");
      });
    });

    describe("corner case", () => {
      it("anonymous model from spread alias", async () => {
        await runner.compileWithBuiltInService(
          `
          alias RequestParameter = {
            @path
            id: string;
        
            name: string;
          };
  
          op test(...RequestParameter): void;
        `
        );
<<<<<<< HEAD
        const models = runner.context.sdkPackage.models;
        strictEqual(models.length, 0);
=======
        const models = runner.context.experimental_sdkPackage.models;
        strictEqual(models.length, 1);
        strictEqual(models[0].name, "TestRequest");
        strictEqual(models[0].usage, UsageFlags.Spread);
>>>>>>> 2faf8ec8
      });

      it("anonymous model for body parameter", async () => {
        await runner.compileWithBuiltInService(
          `
          op test(foo: string, bar: string): void;
        `
        );
<<<<<<< HEAD
        const models = runner.context.sdkPackage.models;
        strictEqual(models.length, 0);
=======
        const models = runner.context.experimental_sdkPackage.models;
        strictEqual(models.length, 1);
        strictEqual(models[0].name, "TestRequest");
        strictEqual(models[0].usage, UsageFlags.Spread);
>>>>>>> 2faf8ec8
      });

      it("anonymous union in response header", async () => {
        const { repeatabilityResult } = (await runner.compile(`
        @service({})
        @test namespace MyService {
          model ResponseWithAnonymousUnion {
            @header("Repeatability-Result")
            @test
            repeatabilityResult?: "accepted" | "rejected";

            test: string;
          }
  
          op test(): ResponseWithAnonymousUnion;
        }
        `)) as { repeatabilityResult: ModelProperty };

        strictEqual(repeatabilityResult.type.kind, "Union");
        const unionEnum = getSdkUnion(runner.context, repeatabilityResult.type);
        strictEqual(unionEnum.kind, "enum");
        strictEqual(unionEnum.name, "ResponseWithAnonymousUnionRepeatabilityResult");
        // not a defined type in tsp, so no crossLanguageDefinitionId
        strictEqual(
          unionEnum.crossLanguageDefinitionId,
          "ResponseWithAnonymousUnion.repeatabilityResult.anonymous"
        );
        ok(unionEnum.isGeneratedName);
      });

      it("anonymous union in request header", async () => {
        const { repeatabilityResult } = (await runner.compile(`
        @service({})
        @test namespace MyService {
          model RequestParameterWithAnonymousUnion {
            @header("Repeatability-Result")
            @test
            repeatabilityResult?: "accepted" | "rejected";

            test: string;
          }
  
          op test(...RequestParameterWithAnonymousUnion): void;
        }
        `)) as { repeatabilityResult: ModelProperty };

        strictEqual(repeatabilityResult.type.kind, "Union");
        const unionEnum = getSdkUnion(runner.context, repeatabilityResult.type);
        strictEqual(unionEnum.kind, "enum");
        strictEqual(unionEnum.name, "RequestParameterWithAnonymousUnionRepeatabilityResult");
        // not a defined type in tsp, so no crossLanguageDefinitionId
        strictEqual(
          unionEnum.crossLanguageDefinitionId,
          "RequestParameterWithAnonymousUnion.repeatabilityResult.anonymous"
        );
        ok(unionEnum.isGeneratedName);
      });

      it("anonymous union with base type", async () => {
        const { repeatabilityResult } = (await runner.compile(`
        @service({})
        @test namespace MyService {
          model RequestParameterWithAnonymousUnion {
            @header("Repeatability-Result")
            @test
            repeatabilityResult?: "accepted" | "rejected" | string;

            test: string;
          }
  
          op test(...RequestParameterWithAnonymousUnion): void;
        }
        `)) as { repeatabilityResult: ModelProperty };

        strictEqual(repeatabilityResult.type.kind, "Union");
        const stringType = getSdkUnion(runner.context, repeatabilityResult.type);
        strictEqual(stringType.kind, "enum");
        strictEqual(stringType.values.length, 2);
        strictEqual(stringType.values[0].kind, "enumvalue");
        strictEqual(stringType.values[0].value, "accepted");
        strictEqual(stringType.values[1].kind, "enumvalue");
        strictEqual(stringType.values[1].value, "rejected");
        strictEqual(stringType.valueType.kind, "string");
        strictEqual(stringType.name, "RequestParameterWithAnonymousUnionRepeatabilityResult");
        strictEqual(stringType.isGeneratedName, true);
        strictEqual(
          stringType.crossLanguageDefinitionId,
          "RequestParameterWithAnonymousUnion.repeatabilityResult.anonymous"
        );
      });
    });

    describe("getLroMetadata", () => {
      const lroCode = `
      @versioned(Versions)
      @service({title: "Test Service"})
      namespace TestService;
      alias ResourceOperations = Azure.Core.ResourceOperations<NoConditionalRequests &
      NoRepeatableRequests &
      NoClientRequestId>;

      @doc("The API version.")
      enum Versions {
        @doc("The 2022-12-01-preview version.")
        @useDependency(Azure.Core.Versions.v1_0_Preview_2)
        v2022_12_01_preview: "2022-12-01-preview",
      }

      @resource("users")
      @doc("Details about a user.")
      model User {
      @key
      @visibility("read")
      @doc("The name of user.")
      name: string;

      @doc("The role of user")
      role: string;
      }

      @doc("The parameters for exporting a user.")
      model UserExportParams {
      @query
      @doc("The format of the data.")
      format: string;
      }

      @doc("The exported user data.")
      model ExportedUser {
      @doc("The name of user.")
      name: string;

      @doc("The exported URI.")
      resourceUri: string;
      }

      op export is ResourceOperations.LongRunningResourceAction<User, UserExportParams, ExportedUser>;
    `;
      it("filter-out-core-models true", async () => {
        const runnerWithCore = await createSdkTestRunner({
          librariesToAdd: [AzureCoreTestLibrary],
          autoUsings: ["Azure.Core", "Azure.Core.Traits"],
          emitterName: "@azure-tools/typespec-java",
        });
        await runnerWithCore.compile(lroCode);
        const models = runnerWithCore.context.sdkPackage.models;
        strictEqual(models.length, 1);
        deepStrictEqual(models[0].name, "ExportedUser");
      });
      it("filter-out-core-models false", async () => {
        const runnerWithCore = await createSdkTestRunner({
          librariesToAdd: [AzureCoreTestLibrary],
          autoUsings: ["Azure.Core", "Azure.Core.Traits"],
          emitterName: "@azure-tools/typespec-java",
        });
        await runnerWithCore.compile(lroCode);
        runnerWithCore.context.filterOutCoreModels = false;
        const models = getAllModels(runnerWithCore.context);
        strictEqual(models.length, 8);
        // there should only be one non-core model
        deepStrictEqual(
          models.map((x) => x.name).sort(),
          [
            "ResourceOperationStatusUserExportedUserError",
            "OperationState",
            "Error",
            "InnerError",
            "ExportedUser",
            "ErrorResponse",
            "OperationStatusExportedUserError",
            "Versions",
          ].sort()
        );
      });
    });
  });
});<|MERGE_RESOLUTION|>--- conflicted
+++ resolved
@@ -1576,15 +1576,10 @@
           op test(...RequestParameter): void;
         `
         );
-<<<<<<< HEAD
-        const models = runner.context.sdkPackage.models;
-        strictEqual(models.length, 0);
-=======
-        const models = runner.context.experimental_sdkPackage.models;
+        const models = runner.context.sdkPackage.models;
         strictEqual(models.length, 1);
         strictEqual(models[0].name, "TestRequest");
         strictEqual(models[0].usage, UsageFlags.Spread);
->>>>>>> 2faf8ec8
       });
 
       it("anonymous model for body parameter", async () => {
@@ -1593,15 +1588,10 @@
           op test(foo: string, bar: string): void;
         `
         );
-<<<<<<< HEAD
-        const models = runner.context.sdkPackage.models;
-        strictEqual(models.length, 0);
-=======
-        const models = runner.context.experimental_sdkPackage.models;
+        const models = runner.context.sdkPackage.models;
         strictEqual(models.length, 1);
         strictEqual(models[0].name, "TestRequest");
         strictEqual(models[0].usage, UsageFlags.Spread);
->>>>>>> 2faf8ec8
       });
 
       it("anonymous union in response header", async () => {
