--- conflicted
+++ resolved
@@ -1076,12 +1076,7 @@
           op test(@body body: A): void;
         `
         );
-<<<<<<< HEAD
-        const models = runner.context.sdkPackage.models;
-        const diagnostics = runner.context.sdkPackage.diagnostics;
-=======
-        const models = getAllModels(runner.context);
->>>>>>> b6c3bf21
+        const models = runner.context.sdkPackage.models;
         strictEqual(models.length, 2);
         ok(models.find((x) => (x as SdkModelType).generatedName === "AB"));
       });
@@ -1097,13 +1092,8 @@
           op test(@body body: A): void;
         `
         );
-<<<<<<< HEAD
         const models = runner.context.sdkPackage.models;
         strictEqual(models.length, 1);
-=======
-        const models = getAllModels(runner.context);
-        strictEqual(models.length, 2);
->>>>>>> b6c3bf21
         const unionName = ((models[0] as SdkModelType).properties[0].type as SdkUnionType)
           .generatedName;
         strictEqual(unionName, "AStatus");
@@ -1156,13 +1146,8 @@
           op test(@body body: A): void;
         `
         );
-<<<<<<< HEAD
         const models = runner.context.sdkPackage.models;
         strictEqual(models.length, 2);
-=======
-        const models = getAllModels(runner.context);
-        strictEqual(models.length, 3);
->>>>>>> b6c3bf21
         const test1 = models.find((x) => (x as SdkModelType).generatedName === "AChoice")!;
         ok(test1);
         const unionName = ((test1 as SdkModelType).properties[0].type as SdkUnionType)
@@ -1401,10 +1386,9 @@
           emitterName: "@azure-tools/typespec-java",
         });
         await runnerWithCore.compile(lroCode);
-        const models = getAllModels(runnerWithCore.context);
-        strictEqual(models.length, 1);
-        // there should only be one non-core model
-        strictEqual(models[0].name, "ExportedUser");
+        const models = runnerWithCore.context.sdkPackage.models;
+        strictEqual(models.length, 2);
+        deepStrictEqual(models.map((x) => x.name).sort(), ["ExportedUser", "User"].sort());
       });
       it("filter-out-core-models false", async () => {
         const runnerWithCore = await createSdkTestRunner({
@@ -1418,7 +1402,7 @@
         strictEqual(models.length, 8);
         // there should only be one non-core model
         deepStrictEqual(
-          models.map((x) => x.name),
+          models.map((x) => x.name).sort(),
           [
             "ResourceOperationStatus",
             "OperationState",
@@ -1427,7 +1411,8 @@
             "ExportedUser",
             "ErrorResponse",
             "OperationStatus",
-          ]
+            "User",
+          ].sort()
         );
       });
     });
