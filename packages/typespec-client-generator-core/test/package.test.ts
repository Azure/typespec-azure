import { AzureCoreTestLibrary } from "@azure-tools/typespec-azure-core/testing";
import { ApiKeyAuth, OAuth2Flow, Oauth2Auth } from "@typespec/http";
import { deepStrictEqual, ok, strictEqual } from "assert";
import { beforeEach, describe, it } from "vitest";
import {
  SdkClientType,
  SdkCredentialParameter,
  SdkCredentialType,
  SdkEndpointParameter,
  SdkEndpointType,
  SdkHeaderParameter,
  SdkHttpOperation,
  SdkPackage,
  SdkServiceMethod,
} from "../src/interfaces.js";
import { SdkTestRunner, createSdkTestRunner } from "./test-host.js";

describe("typespec-client-generator-core: package", () => {
  let runner: SdkTestRunner;

  beforeEach(async () => {
    runner = await createSdkTestRunner({ emitterName: "@azure-tools/typespec-python" });
  });

  function getServiceWithDefaultApiVersion(op: string) {
    return `
    @server(
      "{endpoint}",
      "Testserver endpoint",
      {
        /**
         * Need to be set as 'http://localhost:3000' in client.
         */
        endpoint: url,
      }
    )
    @service({})
    @versioned(Versions)
    namespace Server.Versions.Versioned;

    /**
     * The version of the API.
     */
    enum Versions {
      /**
       * The version 2022-12-01-preview.
       */
      @useDependency(Azure.Core.Versions.v1_0_Preview_2)
      v2022_12_01_preview: "2022-12-01-preview",
    }

    ${op}
    `;
  }

  describe("package name", () => {
    it("as config option", async () => {
      const runnerWithPackageName = await createSdkTestRunner({
        "package-name": "My.Package.Name",
      });
      await runnerWithPackageName.compile(`
        @client({name: "MyClient"})
        @service({})
        namespace Not.My.Package.Name;
      `);

      strictEqual(runnerWithPackageName.context.sdkPackage.name, "My.Package.Name");
    });
    it("from namespace", async () => {
      await runner.compile(`
        @client({name: "MyClient"})
        @service({})
        namespace My.Package.Name;
      `);

      strictEqual(runner.context.sdkPackage.name, "My.Package.Name");
    });
  });
  describe("root namespace", () => {
    it("basic namespace", async () => {
      await runner.compile(`
        @client({name: "MyClient"})
        @service({})
        namespace My.Namespace;
      `);

      strictEqual(runner.context.sdkPackage.rootNamespace, "My.Namespace");
    });

    it("nested namespaces", async () => {
      await runner.compile(`
        @client({name: "MyClient"})
        @service({})
        namespace My.Namespace {};

        @client({name: "MySecondClient"})
        @service({})
        namespace My.Namespace.Sub {};
      `);

      strictEqual(runner.context.sdkPackage.rootNamespace, "My.Namespace");
    });
  });
  describe("SdkClientType", () => {
    it("name", async () => {
      await runner.compile(`
        @client({name: "MyClient"})
        @service({})
        namespace NotMyClient;
      `);
      const sdkPackage = runner.context.sdkPackage;
      strictEqual(sdkPackage.clients.length, 1);
      strictEqual(sdkPackage.clients[0].name, "MyClient");
      strictEqual(sdkPackage.clients[0].kind, "client");
      strictEqual(sdkPackage.clients[0].parent, undefined);
    });
    it("initialization default endpoint no credential", async () => {
      await runner.compile(`
        @server("http://localhost:3000", "endpoint")
        @service({})
        namespace My.Service;
      `);
      const sdkPackage = runner.context.sdkPackage;
      strictEqual(sdkPackage.clients.length, 1);
      const client = sdkPackage.clients[0];
      strictEqual(client.name, "ServiceClient");
      strictEqual(client.initialization.name, "ServiceClientOptions");
      strictEqual(client.initialization.properties.length, 1);
      const endpointParam = client.initialization.properties[0];
      strictEqual(endpointParam.kind, "endpoint");
      strictEqual(endpointParam.name, "endpoint");
      strictEqual(endpointParam.onClient, true);
      strictEqual(endpointParam.optional, false);
      strictEqual(endpointParam.type.kind, "endpoint");
      strictEqual(endpointParam.type.serverUrl, "{endpoint}");
      strictEqual(endpointParam.urlEncode, false);
      strictEqual(endpointParam.type.templateArguments.length, 1);
      const templateArg = endpointParam.type.templateArguments[0];
      strictEqual(templateArg.kind, "path");
      strictEqual(templateArg.name, "endpoint");
      strictEqual(templateArg.serializedName, "endpoint");
      strictEqual(templateArg.urlEncode, false); // eslint-disable-line deprecation/deprecation
      strictEqual(templateArg.type.kind, "string");
      strictEqual(templateArg.optional, false);
      strictEqual(templateArg.onClient, true);
      strictEqual(templateArg.clientDefaultValue, "http://localhost:3000");
    });

    it("initialization default endpoint with apikey auth", async () => {
      await runner.compile(`
        @server("http://localhost:3000", "endpoint")
        @useAuth(ApiKeyAuth<ApiKeyLocation.header, "x-ms-api-key">)
        @service({})
        namespace My.Service;
      `);
      const sdkPackage = runner.context.sdkPackage;
      strictEqual(sdkPackage.clients.length, 1);
      const client = sdkPackage.clients[0];
      strictEqual(client.name, "ServiceClient");
      strictEqual(client.initialization.properties.length, 2);

      const endpointParam = client.initialization.properties.filter(
        (p): p is SdkEndpointParameter => p.kind === "endpoint"
      )[0];
      strictEqual(endpointParam.type.kind, "endpoint");
      strictEqual(endpointParam.type.serverUrl, "{endpoint}");
      strictEqual(endpointParam.type.templateArguments.length, 1);
      const templateArg = endpointParam.type.templateArguments[0];
      strictEqual(templateArg.kind, "path");
      strictEqual(templateArg.type.kind, "string");
      strictEqual(templateArg.clientDefaultValue, "http://localhost:3000");

      const credentialParam = client.initialization.properties.filter(
        (p): p is SdkCredentialParameter => p.kind === "credential"
      )[0];
      strictEqual(credentialParam.name, "credential");
      strictEqual(credentialParam.onClient, true);
      strictEqual(credentialParam.optional, false);
      strictEqual(credentialParam.type.kind, "credential");
      const scheme = credentialParam.type.scheme;
      strictEqual(scheme.type, "apiKey");
      strictEqual(scheme.in, "header");
      strictEqual(scheme.name, "x-ms-api-key");
    });

    it("initialization default endpoint with bearer auth", async () => {
      await runner.compile(`
        @server("http://localhost:3000", "endpoint")
        @useAuth(OAuth2Auth<[MyFlow]>)
        @service({})
        namespace My.Service;

        model MyFlow {
          type: OAuth2FlowType.implicit;
          authorizationUrl: "https://login.microsoftonline.com/common/oauth2/authorize";
          scopes: ["https://security.microsoft.com/.default"];
        }
      `);
      const sdkPackage = runner.context.sdkPackage;
      strictEqual(sdkPackage.clients.length, 1);
      const client = sdkPackage.clients[0];
      strictEqual(client.name, "ServiceClient");
      strictEqual(client.initialization.properties.length, 2);

      const endpointParam = client.initialization.properties.filter(
        (p): p is SdkEndpointParameter => p.kind === "endpoint"
      )[0];
      strictEqual(endpointParam.type.kind, "endpoint");
      strictEqual(endpointParam.type.serverUrl, "{endpoint}");
      strictEqual(endpointParam.type.templateArguments.length, 1);
      const templateArg = endpointParam.type.templateArguments[0];
      strictEqual(templateArg.kind, "path");
      strictEqual(templateArg.type.kind, "string");
      strictEqual(templateArg.optional, false);
      strictEqual(templateArg.onClient, true);
      strictEqual(templateArg.clientDefaultValue, "http://localhost:3000");

      const credentialParam = client.initialization.properties.filter(
        (p): p is SdkCredentialParameter => p.kind === "credential"
      )[0];
      strictEqual(credentialParam.name, "credential");
      strictEqual(credentialParam.onClient, true);
      strictEqual(credentialParam.optional, false);
      strictEqual(credentialParam.type.kind, "credential");
      const scheme = credentialParam.type.scheme;
      strictEqual(scheme.type, "oauth2");
      strictEqual(scheme.flows.length, 1);
      strictEqual(scheme.flows[0].type, "implicit");
      strictEqual(
        scheme.flows[0].authorizationUrl,
        "https://login.microsoftonline.com/common/oauth2/authorize"
      );
      strictEqual(scheme.flows[0].scopes.length, 1);
      strictEqual(scheme.flows[0].scopes[0].value, "https://security.microsoft.com/.default");
    });

    it("initialization default endpoint with union auth", async () => {
      await runner.compile(`
        @server("http://localhost:3000", "endpoint")
        @useAuth(ApiKeyAuth<ApiKeyLocation.header, "x-ms-api-key"> | OAuth2Auth<[MyFlow]>)
        @service({})
        namespace My.Service;

        model MyFlow {
          type: OAuth2FlowType.implicit;
          authorizationUrl: "https://login.microsoftonline.com/common/oauth2/authorize";
          scopes: ["https://security.microsoft.com/.default"];
        }
      `);
      const sdkPackage = runner.context.sdkPackage;
      strictEqual(sdkPackage.clients.length, 1);
      const client = sdkPackage.clients[0];
      strictEqual(client.name, "ServiceClient");
      strictEqual(client.initialization.properties.length, 2);

      const endpointParam = client.initialization.properties.filter(
        (p): p is SdkEndpointParameter => p.kind === "endpoint"
      )[0];
      strictEqual(endpointParam.type.kind, "endpoint");
      strictEqual(endpointParam.type.serverUrl, "{endpoint}");
      strictEqual(endpointParam.type.templateArguments.length, 1);
      const templateArg = endpointParam.type.templateArguments[0];
      strictEqual(templateArg.kind, "path");
      strictEqual(templateArg.name, "endpoint");
      strictEqual(templateArg.clientDefaultValue, "http://localhost:3000");

      const credentialParam = client.initialization.properties.filter(
        (p): p is SdkCredentialParameter => p.kind === "credential"
      )[0];
      strictEqual(credentialParam.name, "credential");
      strictEqual(credentialParam.onClient, true);
      strictEqual(credentialParam.optional, false);
      strictEqual(credentialParam.type.kind, "union");
      strictEqual(credentialParam.type.name, "ServiceCredentialUnion");
      strictEqual(credentialParam.type.isGeneratedName, true);
      strictEqual(credentialParam.type.values.length, 2);
      const schemes = credentialParam.type.values
        .filter((v): v is SdkCredentialType => v.kind === "credential")
        .map((s) => s.scheme);
      strictEqual(schemes.length, 2);
      const apiKeyScheme = schemes.filter(
        (s): s is ApiKeyAuth<"header", "x-ms-api-key"> => s.type === "apiKey"
      )[0];
      strictEqual(apiKeyScheme.type, "apiKey");
      strictEqual(apiKeyScheme.in, "header");
      strictEqual(apiKeyScheme.name, "x-ms-api-key");

      const oauth2Scheme = schemes.filter(
        (s): s is Oauth2Auth<OAuth2Flow[]> => s.type === "oauth2"
      )[0];
      strictEqual(oauth2Scheme.flows.length, 1);
      strictEqual(oauth2Scheme.flows[0].type, "implicit");
      strictEqual(
        oauth2Scheme.flows[0].authorizationUrl,
        "https://login.microsoftonline.com/common/oauth2/authorize"
      );
      strictEqual(oauth2Scheme.flows[0].scopes.length, 1);
      strictEqual(oauth2Scheme.flows[0].scopes[0].value, "https://security.microsoft.com/.default");
    });

    it("initialization one server parameter with apikey auth", async () => {
      await runner.compile(`
        @server(
          "{endpointInput}",
          "Testserver endpoint",
          {
            endpointInput: url,
          }
        )
        @useAuth(ApiKeyAuth<ApiKeyLocation.header, "x-ms-api-key">)
        @service({})
        namespace My.Service;
      `);
      const sdkPackage = runner.context.sdkPackage;
      strictEqual(sdkPackage.clients.length, 1);
      const client = sdkPackage.clients[0];
      strictEqual(client.name, "ServiceClient");
      strictEqual(client.initialization.properties.length, 2);

      const endpointParam = client.initialization.properties.filter(
        (p): p is SdkEndpointParameter => p.kind === "endpoint"
      )[0];
      strictEqual(endpointParam.clientDefaultValue, undefined);
      strictEqual(endpointParam.urlEncode, false);
      strictEqual(endpointParam.name, "endpoint");
      strictEqual(endpointParam.type.kind, "endpoint");
      strictEqual(endpointParam.onClient, true);
      strictEqual(endpointParam.optional, false);
      strictEqual(endpointParam.kind, "endpoint");
      strictEqual(endpointParam.type.templateArguments.length, 1);
      const templateArg = endpointParam.type.templateArguments[0];
      strictEqual(templateArg.kind, "path");
      strictEqual(templateArg.name, "endpointInput");
      strictEqual(templateArg.urlEncode, false); // eslint-disable-line deprecation/deprecation
      strictEqual(templateArg.optional, false);
      strictEqual(templateArg.onClient, true);
      strictEqual(templateArg.clientDefaultValue, undefined);
      strictEqual(templateArg.description, undefined); // eslint-disable-line deprecation/deprecation
      strictEqual(templateArg.doc, undefined);

      const credentialParam = client.initialization.properties.filter(
        (p): p is SdkCredentialParameter => p.kind === "credential"
      )[0];
      strictEqual(credentialParam.name, "credential");
      strictEqual(credentialParam.onClient, true);
      strictEqual(credentialParam.optional, false);
      strictEqual(credentialParam.type.kind, "credential");
      const scheme = credentialParam.type.scheme;
      strictEqual(scheme.type, "apiKey");
      strictEqual(scheme.in, "header");
      strictEqual(scheme.name, "x-ms-api-key");
    });

    it("initialization multiple server parameters with apikey auth", async () => {
      await runner.compile(`
        @versioned(Versions)
        @server(
          "{endpoint}/server/path/multiple/{apiVersion}",
          "Test server with path parameters.",
          {
            @doc("Pass in http://localhost:3000 for endpoint.")
            endpoint: url,

            @doc("Pass in v1.0 for API version.")
            apiVersion: Versions,
          }
        )
        @useAuth(ApiKeyAuth<ApiKeyLocation.header, "x-ms-api-key">)
        @service({})
        namespace My.Service;

        enum Versions {
          @doc("Version 1.0")
          v1_0: "v1.0",
        }
      `);
      const sdkPackage = runner.context.sdkPackage;
      strictEqual(sdkPackage.clients.length, 1);
      const client = sdkPackage.clients[0];
      strictEqual(client.name, "ServiceClient");
      strictEqual(client.initialization.properties.length, 2);
      strictEqual(client.apiVersions.length, 1);
      strictEqual(client.apiVersions[0], "v1.0");

      const endpointParams = client.initialization.properties.filter(
        (p): p is SdkEndpointParameter => p.kind === "endpoint"
      );
      strictEqual(endpointParams.length, 1);
      const endpointParam = endpointParams[0];
      strictEqual(endpointParam.clientDefaultValue, undefined);
      strictEqual(endpointParam.urlEncode, false);
      strictEqual(endpointParam.name, "endpoint");
      strictEqual(endpointParam.onClient, true);
      strictEqual(endpointParam.optional, false);
      strictEqual(endpointParam.kind, "endpoint");

      const endpointParamType = endpointParam.type;
      strictEqual(endpointParamType.kind, "union");
      strictEqual(endpointParamType.values.length, 2);

      const overridableEndpoint = endpointParamType.values.find(
        (x) => x.kind === "endpoint" && x.serverUrl === "{endpoint}"
      ) as SdkEndpointType;
      ok(overridableEndpoint);
      strictEqual(overridableEndpoint.templateArguments.length, 1);
      strictEqual(overridableEndpoint.templateArguments[0].name, "endpoint");
      strictEqual(overridableEndpoint.templateArguments[0].clientDefaultValue, undefined);

      const templatedEndpoint = endpointParamType.values.find(
        (x) =>
          x.kind === "endpoint" && x.serverUrl === "{endpoint}/server/path/multiple/{apiVersion}"
      ) as SdkEndpointType;
      ok(templatedEndpoint);
      strictEqual(templatedEndpoint.templateArguments.length, 2);
      const endpointTemplateArg = templatedEndpoint.templateArguments[0];
      strictEqual(endpointTemplateArg.name, "endpoint");
      strictEqual(endpointTemplateArg.onClient, true);
      strictEqual(endpointTemplateArg.optional, false);
      strictEqual(endpointTemplateArg.kind, "path");

      const apiVersionParam = templatedEndpoint.templateArguments[1];
      strictEqual(apiVersionParam.clientDefaultValue, "v1.0");
      strictEqual(apiVersionParam.urlEncode, true); // eslint-disable-line deprecation/deprecation
      strictEqual(apiVersionParam.name, "apiVersion");
      strictEqual(apiVersionParam.onClient, true);
      strictEqual(apiVersionParam.optional, false);
      strictEqual(apiVersionParam.kind, "path");
      deepStrictEqual(client.apiVersions, ["v1.0"]);

      const credentialParam = client.initialization.properties.find(
        (p): p is SdkCredentialParameter => p.kind === "credential"
      );
      ok(credentialParam);
      strictEqual(credentialParam.name, "credential");
      strictEqual(credentialParam.onClient, true);
      strictEqual(credentialParam.optional, false);
      strictEqual(credentialParam.type.kind, "credential");
      const scheme = credentialParam.type.scheme;
      strictEqual(scheme.type, "apiKey");
      strictEqual(scheme.in, "header");
      strictEqual(scheme.name, "x-ms-api-key");
    });

    it("endpoint with path param default value", async () => {
      await runner.compile(`
        @server(
          "{endpoint}",
          "Test server endpoint",
          {
            endpoint: string = "http://localhost:3000",
          }
        )
        @service({})
        namespace MyService;
      `);
      const sdkPackage = runner.context.sdkPackage;
      strictEqual(sdkPackage.clients.length, 1);
      const client = sdkPackage.clients[0];
      strictEqual(client.initialization.properties.length, 1);

      const endpointParam = client.initialization.properties.filter(
        (p): p is SdkEndpointParameter => p.kind === "endpoint"
      )[0];
      strictEqual(endpointParam.type.kind, "endpoint");
      strictEqual(endpointParam.type.serverUrl, "{endpoint}");

      strictEqual(endpointParam.type.templateArguments.length, 1);
      const endpointTemplateArg = endpointParam.type.templateArguments[0];
      strictEqual(endpointTemplateArg.name, "endpoint");
      strictEqual(endpointTemplateArg.onClient, true);
      strictEqual(endpointTemplateArg.optional, false);
      strictEqual(endpointTemplateArg.kind, "path");
      strictEqual(endpointTemplateArg.clientDefaultValue, "http://localhost:3000");
    });

    it("single with core", async () => {
      const runnerWithCore = await createSdkTestRunner({
        librariesToAdd: [AzureCoreTestLibrary],
        autoUsings: ["Azure.Core"],
        emitterName: "@azure-tools/typespec-java",
      });
      await runnerWithCore.compile(`
        @versioned(MyVersions)
        @server("http://localhost:3000", "endpoint")
        @useAuth(ApiKeyAuth<ApiKeyLocation.header, "x-ms-api-key">)
        @service({name: "Service"})
        namespace My.Service;

        @doc("The version of the API.")
        enum MyVersions {
          @doc("The version 2022-12-01-preview.")
          @useDependency(Versions.v1_0_Preview_2)
          v2022_12_01_preview: "2022-12-01-preview",
        }

        @resource("users")
        @doc("Details about a user.")
        model User {
          @key
          @doc("The user's id.")
          @visibility("read")
          id: int32;

          @doc("The user's name.")
          name: string;
        }

        alias ServiceTraits = Traits.SupportsRepeatableRequests & Traits.SupportsConditionalRequests & Traits.SupportsClientRequestId;

        alias Operations = Azure.Core.ResourceOperations<ServiceTraits>;

        op delete is Operations.ResourceDelete<User>;
      `);
      const sdkPackage = runnerWithCore.context.sdkPackage;
      strictEqual(sdkPackage.clients.length, 1);
      const client = sdkPackage.clients[0];
      strictEqual(client.name, "ServiceClient");
      strictEqual(client.crossLanguageDefinitionId, "My.Service");
      strictEqual(client.initialization.properties.length, 3);
      strictEqual(client.apiVersions.length, 1);
      strictEqual(client.apiVersions[0], "2022-12-01-preview");

      const endpointParam = client.initialization.properties.find((x) => x.kind === "endpoint");
      ok(endpointParam);
      strictEqual(endpointParam.name, "endpoint");
      strictEqual(endpointParam.kind, "endpoint");
      strictEqual(endpointParam.optional, false);
      strictEqual(endpointParam.onClient, true);
      strictEqual(endpointParam.type.kind, "endpoint");
      strictEqual(endpointParam.type.serverUrl, "{endpoint}");

      strictEqual(endpointParam.type.templateArguments.length, 1);
      const endpointTemplateArg = endpointParam.type.templateArguments[0];
      strictEqual(endpointTemplateArg.name, "endpoint");
      strictEqual(endpointTemplateArg.onClient, true);
      strictEqual(endpointTemplateArg.optional, false);
      strictEqual(endpointTemplateArg.kind, "path");
      strictEqual(endpointTemplateArg.clientDefaultValue, "http://localhost:3000");

      const apiVersionParam = client.initialization.properties.filter(
        (p) => p.isApiVersionParam
      )[0];
      strictEqual(apiVersionParam.name, "apiVersion");
      strictEqual(apiVersionParam.onClient, true);
      strictEqual(apiVersionParam.optional, false);
      strictEqual(apiVersionParam.kind, "method");
      strictEqual(apiVersionParam.clientDefaultValue, "2022-12-01-preview");
    });

    it("multiple with core", async () => {
      const runnerWithCore = await createSdkTestRunner({
        librariesToAdd: [AzureCoreTestLibrary],
        autoUsings: ["Azure.Core"],
        emitterName: "@azure-tools/typespec-java",
      });
      await runnerWithCore.compile(`
        @versioned(MyVersions)
        @server("http://localhost:3000", "endpoint")
        @useAuth(ApiKeyAuth<ApiKeyLocation.header, "x-ms-api-key">)
        @service({name: "Service"})
        namespace My.Service;

        @doc("The version of the API.")
        enum MyVersions {
          @doc("The version 2022-12-01-preview.")
          @useDependency(Versions.v1_0_Preview_2)
          v2022_12_01_preview: "2022-12-01-preview",
          @doc("The version 2022-12-01.")
          @useDependency(Versions.v1_0_Preview_2)
          v2022_12_01: "2022-12-01",
        }

        @resource("users")
        @doc("Details about a user.")
        model User {
          @key
          @doc("The user's id.")
          @visibility("read")
          id: int32;

          @doc("The user's name.")
          name: string;
        }

        alias ServiceTraits = Traits.SupportsRepeatableRequests & Traits.SupportsConditionalRequests & Traits.SupportsClientRequestId;

        alias Operations = Azure.Core.ResourceOperations<ServiceTraits>;
        op get is Operations.ResourceRead<User>;

        op delete is Operations.ResourceDelete<User>;
      `);
      const sdkPackage = runnerWithCore.context.sdkPackage;
      strictEqual(sdkPackage.clients.length, 1);
      const client = sdkPackage.clients[0];
      strictEqual(client.name, "ServiceClient");
      strictEqual(client.crossLanguageDefinitionId, "My.Service");
      strictEqual(client.initialization.properties.length, 3);
      strictEqual(client.apiVersions.length, 2);
      deepStrictEqual(client.apiVersions, ["2022-12-01-preview", "2022-12-01"]);

      const endpointParam = client.initialization.properties.find((x) => x.kind === "endpoint");
      ok(endpointParam);
      strictEqual(endpointParam.type.kind, "endpoint");
      strictEqual(endpointParam.type.serverUrl, "{endpoint}");
      strictEqual(endpointParam.type.templateArguments.length, 1);
      const templateArg = endpointParam.type.templateArguments[0];
      strictEqual(templateArg.kind, "path");
      strictEqual(templateArg.name, "endpoint");
      strictEqual(templateArg.onClient, true);
      strictEqual(templateArg.clientDefaultValue, "http://localhost:3000");

      const apiVersionParam = client.initialization.properties.filter(
        (p) => p.isApiVersionParam
      )[0];
      strictEqual(apiVersionParam.name, "apiVersion");
      strictEqual(apiVersionParam.onClient, true);
      strictEqual(apiVersionParam.optional, false);
      strictEqual(apiVersionParam.kind, "method");
      strictEqual(apiVersionParam.clientDefaultValue, "2022-12-01");
    });

    it("namespace", async () => {
      const runnerWithCore = await createSdkTestRunner({
        librariesToAdd: [AzureCoreTestLibrary],
        autoUsings: ["Azure.Core"],
        emitterName: "@azure-tools/typespec-java",
      });
      await runnerWithCore.compile(`
        @server("http://localhost:3000", "endpoint")
        @useAuth(ApiKeyAuth<ApiKeyLocation.header, "x-ms-api-key">)
        @service({name: "ServiceOne"})
        namespace My.Service.One {};

        @server("http://localhost:3000", "endpoint")
        @useAuth(ApiKeyAuth<ApiKeyLocation.header, "x-ms-api-key">)
        @service({name: "ServiceTwo"})
        namespace My.Service.Two {};
      `);
      const sdkPackage = runnerWithCore.context.sdkPackage;
      strictEqual(sdkPackage.clients.length, 2);
      const clientOne = sdkPackage.clients.filter((c) => c.name === "OneClient")[0];
      strictEqual(clientOne.nameSpace, "My.Service.One");

      const clientTwo = sdkPackage.clients.filter((c) => c.name === "TwoClient")[0];
      strictEqual(clientTwo.nameSpace, "My.Service.Two");
    });

    it("operationGroup", async () => {
      await runner.compileWithBuiltInService(`
        @operationGroup
        namespace MyOperationGroup {
          op func(): void;
        }
      `);
      const sdkPackage = runner.context.sdkPackage;
      strictEqual(sdkPackage.clients.length, 1);

      const mainClient = sdkPackage.clients.find((c) => c.name === "TestServiceClient");
      const operationGroup = mainClient?.methods.find((c) => c.kind === "clientaccessor")
        ?.response as SdkClientType<SdkHttpOperation>;
      ok(mainClient && operationGroup);
      strictEqual(operationGroup.parent, mainClient);

      strictEqual(mainClient.methods.length, 1);
      strictEqual(mainClient.initialization.properties.length, 1);
      strictEqual(mainClient.initialization.properties[0].name, "endpoint");
      strictEqual(mainClient.crossLanguageDefinitionId, "TestService");

      const clientAccessor = mainClient.methods[0];
      strictEqual(clientAccessor.kind, "clientaccessor");
      strictEqual(clientAccessor.access, "internal");
      strictEqual(clientAccessor.name, "getMyOperationGroup");
      strictEqual(clientAccessor.parameters.length, 0);
      strictEqual(clientAccessor.response, operationGroup);
      strictEqual(clientAccessor.crossLanguageDefintionId, "TestService.MyOperationGroup");

      strictEqual(operationGroup.initialization.properties.length, 1);
      strictEqual(operationGroup.initialization.access, "internal");
      strictEqual(operationGroup.methods.length, 1);
      strictEqual(operationGroup.methods[0].name, "func");
      strictEqual(
        operationGroup.methods[0].crossLanguageDefintionId,
        "TestService.MyOperationGroup.func"
      );
      strictEqual(operationGroup.crossLanguageDefinitionId, "TestService.MyOperationGroup");
    });

    it("operationGroup2", async () => {
      await runner.compileWithBuiltInService(`
        namespace Foo {
          interface Bar {
            @route("/one")
            one(): void;
          }
        }
        interface Bar {
          @route("/two")
          two(): void;
        }
      `);
      const sdkPackage = runner.context.sdkPackage;
      strictEqual(sdkPackage.clients.length, 1);

      const mainClient = sdkPackage.clients[0];
      const fooClient = mainClient.methods.find(
        (m) => m.kind === "clientaccessor" && m.name === "getFoo"
      )?.response as SdkClientType<SdkHttpOperation>;
      const fooBarClient = fooClient.methods.find((m) => m.kind === "clientaccessor")
        ?.response as SdkClientType<SdkHttpOperation>;
      const barClient = mainClient.methods.find(
        (m) => m.kind === "clientaccessor" && m.name === "getBar"
      )?.response as SdkClientType<SdkHttpOperation>;
      ok(mainClient && fooClient && fooBarClient && barClient);
      strictEqual(fooClient.parent, mainClient);
      strictEqual(fooBarClient.parent, fooClient);
      strictEqual(barClient.parent, mainClient);

      strictEqual(mainClient.methods.length, 2);
      ok(mainClient.initialization);
      strictEqual(mainClient.initialization.properties.length, 1);
      strictEqual(mainClient.initialization.properties[0].name, "endpoint");
      strictEqual(mainClient.crossLanguageDefinitionId, "TestService");

      const fooAccessor = mainClient.methods[0];
      strictEqual(fooAccessor.kind, "clientaccessor");
      strictEqual(fooAccessor.crossLanguageDefintionId, "TestService.Foo");
      strictEqual(fooAccessor.access, "internal");
      strictEqual(fooAccessor.name, "getFoo");
      strictEqual(fooAccessor.parameters.length, 0);
      strictEqual(fooAccessor.response, fooClient);

      const barAccessor = mainClient.methods[1];
      strictEqual(barAccessor.kind, "clientaccessor");
      strictEqual(barAccessor.access, "internal");
      strictEqual(barAccessor.name, "getBar");
      strictEqual(barAccessor.crossLanguageDefintionId, "TestService.Bar");
      strictEqual(barAccessor.parameters.length, 0);
      strictEqual(barAccessor.response, barClient);

      strictEqual(fooClient.initialization.properties.length, 1);
      strictEqual(fooClient.initialization.access, "internal");
      strictEqual(fooClient.methods.length, 1);
      strictEqual(fooClient.crossLanguageDefinitionId, "TestService.Foo");

      const fooBarAccessor = fooClient.methods[0];
      strictEqual(fooBarAccessor.kind, "clientaccessor");
      strictEqual(fooBarAccessor.crossLanguageDefintionId, "TestService.Foo.Bar");
      strictEqual(fooBarAccessor.access, "internal");
      strictEqual(fooBarAccessor.name, "getBar");
      strictEqual(fooBarAccessor.parameters.length, 0);
      strictEqual(fooBarAccessor.response, fooBarClient);

      strictEqual(fooBarClient.initialization.properties.length, 1);
      strictEqual(fooBarClient.initialization.access, "internal");
      strictEqual(fooBarClient.crossLanguageDefinitionId, "TestService.Foo.Bar");
      strictEqual(fooBarClient.methods.length, 1);
      strictEqual(fooBarClient.methods[0].kind, "basic");
      strictEqual(fooBarClient.methods[0].name, "one");
      strictEqual(fooBarClient.methods[0].crossLanguageDefintionId, "TestService.Foo.Bar.one");

      strictEqual(barClient.initialization.properties.length, 1);
      strictEqual(barClient.initialization.access, "internal");
      strictEqual(barClient.crossLanguageDefinitionId, "TestService.Bar");
      strictEqual(barClient.methods.length, 1);
      strictEqual(barClient.methods[0].kind, "basic");
      strictEqual(barClient.methods[0].name, "two");
      strictEqual(barClient.methods[0].crossLanguageDefintionId, "TestService.Bar.two");
    });

    function getServiceNoDefaultApiVersion(op: string) {
      return `
    @server(
      "{endpoint}",
      "Testserver endpoint",
      {
        /**
         * Need to be set as 'http://localhost:3000' in client.
         */
        endpoint: url,
      }
    )
    @service({})
    namespace Server.Versions.NotVersioned;

    ${op}
    `;
    }

    it("service with no default api version, method with no api version param", async () => {
      const runnerWithCore = await createSdkTestRunner({
        librariesToAdd: [AzureCoreTestLibrary],
        autoUsings: ["Azure.Core", "Azure.Core.Traits"],
        emitterName: "@azure-tools/typespec-java",
      });
      await runnerWithCore.compile(
        getServiceNoDefaultApiVersion(`
        @route("/without-api-version")
        @head
        op withoutApiVersion(): OkResponse;
        `)
      );
      const sdkPackage = runnerWithCore.context.sdkPackage;
      strictEqual(sdkPackage.clients.length, 1);

      const client = sdkPackage.clients[0];
      strictEqual(client.initialization.properties.length, 1);
      strictEqual(client.initialization.properties[0].name, "endpoint");

      strictEqual(client.methods.length, 1);

      const withoutApiVersion = client.methods[0];
      strictEqual(withoutApiVersion.name, "withoutApiVersion");
      strictEqual(withoutApiVersion.kind, "basic");
      strictEqual(withoutApiVersion.parameters.length, 0);
      strictEqual(withoutApiVersion.operation.parameters.length, 0);
    });

    it("service with no default api version, method with api version param", async () => {
      const runnerWithCore = await createSdkTestRunner({
        librariesToAdd: [AzureCoreTestLibrary],
        autoUsings: ["Azure.Core", "Azure.Core.Traits"],
        emitterName: "@azure-tools/typespec-java",
      });
      await runnerWithCore.compile(
        getServiceNoDefaultApiVersion(`
      @route("/with-query-api-version")
      @head
      op withQueryApiVersion(@query("api-version") apiVersion: string): OkResponse;
        `)
      );
      const sdkPackage = runnerWithCore.context.sdkPackage;
      strictEqual(sdkPackage.clients.length, 1);
      const client = sdkPackage.clients[0];

      strictEqual(client.initialization.properties.length, 2);
      strictEqual(client.initialization.properties[0].name, "endpoint");
      const clientApiVersionParam = client.initialization.properties[1];
      strictEqual(clientApiVersionParam.name, "apiVersion");
      strictEqual(clientApiVersionParam.onClient, true);
      strictEqual(clientApiVersionParam.optional, false);
      strictEqual(clientApiVersionParam.kind, "method");
      strictEqual(clientApiVersionParam.clientDefaultValue, undefined);
      strictEqual(clientApiVersionParam.isApiVersionParam, true);
      strictEqual(clientApiVersionParam.type.kind, "string");

      strictEqual(sdkPackage.clients[0].methods.length, 1);
      const withApiVersion = sdkPackage.clients[0].methods[0];
      strictEqual(withApiVersion.kind, "basic");
      strictEqual(withApiVersion.parameters.length, 1);
      strictEqual(withApiVersion.operation.parameters[0].name, "apiVersion");
      strictEqual(withApiVersion.operation.parameters[0].isApiVersionParam, true);
      strictEqual(withApiVersion.operation.parameters.length, 1);

      const apiVersionParam = withApiVersion.operation.parameters[0];
      strictEqual(apiVersionParam.kind, "query");
      strictEqual(apiVersionParam.isApiVersionParam, true);
      strictEqual(apiVersionParam.optional, false);
      strictEqual(apiVersionParam.onClient, true);
      strictEqual(apiVersionParam.type.kind, "string");
      strictEqual(apiVersionParam.clientDefaultValue, undefined);
    });

    it("service with default api version, method without api version param", async () => {
      const runnerWithCore = await createSdkTestRunner({
        librariesToAdd: [AzureCoreTestLibrary],
        autoUsings: ["Azure.Core", "Azure.Core.Traits"],
        emitterName: "@azure-tools/typespec-java",
      });
      await runnerWithCore.compile(
        getServiceWithDefaultApiVersion(`
      @route("/without-api-version")
      @head
      op withoutApiVersion(): OkResponse;
      `)
      );
      const sdkPackage = runnerWithCore.context.sdkPackage;
      strictEqual(sdkPackage.clients.length, 1);

      const client = sdkPackage.clients[0];
      strictEqual(client.initialization.properties.length, 1);
      strictEqual(client.initialization.properties[0].name, "endpoint");

      const withoutApiVersion = client.methods[0];
      strictEqual(withoutApiVersion.kind, "basic");
      strictEqual(withoutApiVersion.parameters.length, 0);
      strictEqual(withoutApiVersion.operation.parameters.length, 0);
      strictEqual(
        withoutApiVersion.crossLanguageDefintionId,
        "Server.Versions.Versioned.withoutApiVersion"
      );
    });

    it("service with default api version, method with api version param", async () => {
      const runnerWithCore = await createSdkTestRunner({
        librariesToAdd: [AzureCoreTestLibrary],
        autoUsings: ["Azure.Core", "Azure.Core.Traits"],
        emitterName: "@azure-tools/typespec-java",
      });
      await runnerWithCore.compile(
        getServiceWithDefaultApiVersion(`
        @route("/with-query-api-version")
        @head
        op withQueryApiVersion(@query("api-version") apiVersion: string): OkResponse;
      `)
      );
      const sdkPackage = runnerWithCore.context.sdkPackage;
      strictEqual(sdkPackage.clients.length, 1);

      const client = sdkPackage.clients[0];
      strictEqual(client.initialization.properties.length, 2);
      strictEqual(client.initialization.properties[0].name, "endpoint");

      const clientApiVersionParam = client.initialization.properties[1];
      strictEqual(clientApiVersionParam.name, "apiVersion");
      strictEqual(clientApiVersionParam.onClient, true);
      strictEqual(clientApiVersionParam.optional, false);
      strictEqual(clientApiVersionParam.kind, "method");
      strictEqual(clientApiVersionParam.clientDefaultValue, "2022-12-01-preview");
      strictEqual(clientApiVersionParam.isApiVersionParam, true);
      strictEqual(clientApiVersionParam.type.kind, "string");
      strictEqual(client.methods.length, 1);

      const withApiVersion = client.methods[0];
      strictEqual(withApiVersion.name, "withQueryApiVersion");
      strictEqual(withApiVersion.kind, "basic");
      strictEqual(
        withApiVersion.crossLanguageDefintionId,
        "Server.Versions.Versioned.withQueryApiVersion"
      );
      strictEqual(withApiVersion.parameters.length, 1);
      strictEqual(withApiVersion.operation.parameters.length, 1);
      strictEqual(withApiVersion.parameters[0].isApiVersionParam, true);
      strictEqual(withApiVersion.parameters[0].name, "apiVersion");

      const apiVersionParam = withApiVersion.operation.parameters[0];
      strictEqual(apiVersionParam.kind, "query");
      strictEqual(apiVersionParam.isApiVersionParam, true);
      strictEqual(apiVersionParam.optional, false);
      strictEqual(apiVersionParam.onClient, true);
      strictEqual(apiVersionParam.type.kind, "string");
      strictEqual(apiVersionParam.clientDefaultValue, "2022-12-01-preview");
    });

    it("service with default api version, method with path api version param", async () => {
      const runnerWithCore = await createSdkTestRunner({
        librariesToAdd: [AzureCoreTestLibrary],
        autoUsings: ["Azure.Core", "Azure.Core.Traits"],
        emitterName: "@azure-tools/typespec-java",
      });
      await runnerWithCore.compile(
        getServiceWithDefaultApiVersion(`
        @route("/with-path-api-version")
        @head
        op withPathApiVersion(@path apiVersion: string): OkResponse;
      `)
      );
      const sdkPackage = runnerWithCore.context.sdkPackage;
      strictEqual(sdkPackage.clients.length, 1);

      const client = sdkPackage.clients[0];
      strictEqual(client.initialization.properties.length, 2);
      strictEqual(client.initialization.properties[0].name, "endpoint");

      const clientApiVersionParam = client.initialization.properties[1];
      strictEqual(clientApiVersionParam.name, "apiVersion");
      strictEqual(clientApiVersionParam.onClient, true);
      strictEqual(clientApiVersionParam.optional, false);
      strictEqual(clientApiVersionParam.kind, "method");
      strictEqual(clientApiVersionParam.clientDefaultValue, "2022-12-01-preview");
      strictEqual(clientApiVersionParam.isApiVersionParam, true);
      strictEqual(clientApiVersionParam.type.kind, "string");
      strictEqual(client.methods.length, 1);

      const withApiVersion = client.methods[0];
      strictEqual(withApiVersion.name, "withPathApiVersion");
      strictEqual(withApiVersion.kind, "basic");
      strictEqual(
        withApiVersion.crossLanguageDefintionId,
        "Server.Versions.Versioned.withPathApiVersion"
      );
      strictEqual(withApiVersion.parameters.length, 1);
      strictEqual(withApiVersion.parameters[0].isApiVersionParam, true);
      strictEqual(withApiVersion.parameters[0].name, "apiVersion");
      strictEqual(withApiVersion.operation.parameters.length, 1);

      const apiVersionParam = withApiVersion.operation.parameters[0];
      strictEqual(apiVersionParam.kind, "path");
      strictEqual(apiVersionParam.serializedName, "apiVersion");
      strictEqual(apiVersionParam.name, "apiVersion");
      strictEqual(apiVersionParam.isApiVersionParam, true);
      strictEqual(apiVersionParam.optional, false);
      strictEqual(apiVersionParam.onClient, true);
      strictEqual(apiVersionParam.type.kind, "string");
      strictEqual(apiVersionParam.clientDefaultValue, "2022-12-01-preview");
    });
  });

  describe("Responses", () => {
    it("basic returning void", async () => {
      await runner.compileWithBuiltInService(
        `
        @error
        model Error {
          code: int32;
          message: string;
<<<<<<< HEAD
=======
        }
        @delete op delete(@path id: string): void | Error;
        `
      );
      const sdkPackage = runner.context.sdkPackage;
      const method = getServiceMethodOfClient(sdkPackage);
      strictEqual(sdkPackage.models.length, 1);
      strictEqual(method.name, "delete");
      const serviceResponses = method.operation.responses;
      strictEqual(serviceResponses.size, 1);

      const voidResponse = serviceResponses.get(204);
      ok(voidResponse);
      strictEqual(voidResponse.kind, "http");
      strictEqual(voidResponse.type, undefined);
      strictEqual(voidResponse.headers.length, 0);

      const errorResponse = method.operation.exceptions.get("*");
      ok(errorResponse);
      strictEqual(errorResponse.kind, "http");
      ok(errorResponse.type);
      strictEqual(errorResponse.type.kind, "model");
      strictEqual(errorResponse.type, sdkPackage.models[0]);

      strictEqual(method.response.type, undefined);
      strictEqual(method.response.resultPath, undefined);
    });
    it("basic returning void and error model has status code", async () => {
      await runner.compileWithBuiltInService(
        `
        @error
        model Error {
          @statusCode _: 403;
          code: int32;
          message: string;
        }
        @delete op delete(@path id: string): void | Error;
        `
      );
      const sdkPackage = runner.context.sdkPackage;
      const method = getServiceMethodOfClient(sdkPackage);
      strictEqual(sdkPackage.models.length, 1);
      strictEqual(method.name, "delete");
      const serviceResponses = method.operation.responses;
      strictEqual(serviceResponses.size, 1);

      const voidResponse = serviceResponses.get(204);
      ok(voidResponse);
      strictEqual(voidResponse.kind, "http");
      strictEqual(voidResponse.type, undefined);
      strictEqual(voidResponse.headers.length, 0);

      const errorResponse = method.operation.exceptions.get(403);
      ok(errorResponse);
      strictEqual(errorResponse.kind, "http");
      ok(errorResponse.type);
      strictEqual(errorResponse.type.kind, "model");
      strictEqual(errorResponse.type, sdkPackage.models[0]);

      strictEqual(method.response.type, undefined);
      strictEqual(method.response.resultPath, undefined);
    });
    it("basic returning model", async () => {
      await runner.compileWithBuiltInService(
        `
      model Widget {
        @visibility("read", "update")
        @path
        id: string;

        weight: int32;
        color: "red" | "blue";
      }

      @error
      model Error {
        code: int32;
        message: string;
      }
      @post op create(...Widget): Widget | Error;
      `
      );
      const sdkPackage = runner.context.sdkPackage;
      const method = getServiceMethodOfClient(sdkPackage);
      strictEqual(sdkPackage.models.length, 3);
      strictEqual(method.name, "create");
      const serviceResponses = method.operation.responses;
      strictEqual(serviceResponses.size, 1);

      const createResponse = serviceResponses.get(200);
      ok(createResponse);
      strictEqual(createResponse.kind, "http");
      strictEqual(
        createResponse.type,
        sdkPackage.models.find((x) => x.name === "Widget")
      );
      strictEqual(createResponse.headers.length, 0);

      const errorResponse = method.operation.exceptions.get("*");
      ok(errorResponse);
      strictEqual(errorResponse.kind, "http");
      ok(errorResponse.type);
      strictEqual(errorResponse.type.kind, "model");
      strictEqual(
        errorResponse.type,
        sdkPackage.models.find((x) => x.name === "Error")
      );

      strictEqual(method.response.kind, "method");
      const methodResponseType = method.response.type;
      strictEqual(methodResponseType, createResponse.type);
      strictEqual(method.response.resultPath, undefined);
    });

    it("Headers and body", async () => {
      await runner.compileWithBuiltInService(
        `
        model Widget {
          @header id: string;
          weight: int32;
        }
  
        op operation(): Widget;
        `
      );
      const sdkPackage = runner.context.sdkPackage;
      const method = getServiceMethodOfClient(sdkPackage);
      strictEqual(sdkPackage.models.length, 1);
      strictEqual(method.name, "operation");
      const serviceResponses = method.operation.responses;
      strictEqual(serviceResponses.size, 1);

      strictEqual(method.parameters.length, 1);

      const createResponse = serviceResponses.get(200);
      ok(createResponse);
      strictEqual(createResponse.kind, "http");
      strictEqual(
        createResponse.type,
        sdkPackage.models.find((x) => x.name === "Widget")
      );
      strictEqual(createResponse.headers.length, 1);
      strictEqual(createResponse.headers[0].serializedName, "id");

      strictEqual(method.response.kind, "method");
      strictEqual(method.response.resultPath, undefined);
      const methodResponseType = method.response.type;
      ok(methodResponseType);
      strictEqual(
        methodResponseType,
        sdkPackage.models.find((x) => x.name === "Widget")
      );
      strictEqual(methodResponseType.properties.length, 2);
      strictEqual(methodResponseType.properties.filter((x) => x.kind === "header").length, 1);
    });

    it("Headers and body with null", async () => {
      await runner.compileWithBuiltInService(
        `
      model Widget {
        weight: int32;
      }

      op operation(): {@header id: string | null, @body body: Widget | null};
      `
      );
      const sdkPackage = runner.context.sdkPackage;
      const method = getServiceMethodOfClient(sdkPackage);
      const serviceResponses = method.operation.responses;

      const createResponse = serviceResponses.get(200);
      ok(createResponse);
      strictEqual(createResponse.headers[0].type.kind, "nullable");
      strictEqual(createResponse.type?.kind, "nullable");
      strictEqual(method.response.type?.kind, "nullable");
    });

    it("OkResponse with NoContentResponse", async () => {
      await runner.compileWithBuiltInService(
        `
      model Widget {
        weight: int32;
      }

      op operation(): Widget | NoContentResponse;
      `
      );
      const sdkPackage = runner.context.sdkPackage;
      const method = getServiceMethodOfClient(sdkPackage);
      const serviceResponses = method.operation.responses;

      const okResponse = serviceResponses.get(200);
      ok(okResponse);

      const noContentResponse = serviceResponses.get(204);
      ok(noContentResponse);
      strictEqual(noContentResponse.type, undefined);
      strictEqual(method.response.type?.kind, "nullable");
      strictEqual(
        method.response.type?.type,
        sdkPackage.models.find((x) => x.name === "Widget")
      );
    });

    it("NoContentResponse", async () => {
      await runner.compileWithBuiltInService(
        `
        @delete op delete(@path id: string): NoContentResponse;
        `
      );
      const sdkPackage = runner.context.sdkPackage;
      const method = getServiceMethodOfClient(sdkPackage);
      strictEqual(sdkPackage.models.length, 0);
      strictEqual(method.name, "delete");
      strictEqual(method.response.type, undefined);
      const serviceResponses = method.operation.responses;
      strictEqual(serviceResponses.size, 1);

      const voidResponse = serviceResponses.get(204);
      ok(voidResponse);
      strictEqual(voidResponse.kind, "http");
      strictEqual(voidResponse.type, undefined);
      strictEqual(voidResponse.headers.length, 0);
      strictEqual(voidResponse.contentTypes, undefined);

      strictEqual(method.response.type, undefined);
      strictEqual(method.response.resultPath, undefined);
    });
  });
  describe("Vanilla Widget Service", () => {
    async function compileVanillaWidgetService(runner: SdkTestRunner, code: string) {
      return await runner.compile(`
      @service({
        title: "Widget Service",
      })
      @versioned(Versions)
      namespace DemoService;

      /** The Contoso Widget Manager service version. */
      enum Versions {
        "2022-08-30",
      }

      model Widget {
        @visibility("read", "update")
        @path
        id: string;

        weight: int32;
        color: "red" | "blue";
      }

      @error
      model Error {
        code: int32;
        message: string;
      }

      @route("/widgets")
      @tag("Widgets")
      interface Widgets {
        ${code}
      }`);
    }

    it("vanilla widget create", async () => {
      await compileVanillaWidgetService(runner, "@post create(...Widget): Widget | Error;");

      const sdkPackage = runner.context.sdkPackage;
      const method = getServiceMethodOfClient(sdkPackage);
      strictEqual(method.name, "create");
      strictEqual(method.kind, "basic");
      strictEqual(method.parameters.length, 5);
      deepStrictEqual(
        method.parameters.map((x) => x.name),
        ["id", "weight", "color", "contentType", "accept"]
      );

      const bodyParameter = method.operation.bodyParam;
      ok(bodyParameter);
      strictEqual(bodyParameter.kind, "body");
      strictEqual(bodyParameter.name, "createRequest");
      strictEqual(bodyParameter.onClient, false);
      strictEqual(bodyParameter.optional, false);
      strictEqual(bodyParameter.type.kind, "model");
      strictEqual(bodyParameter.type.name, "CreateRequest");
      strictEqual(bodyParameter.type.properties.length, 2);
      strictEqual(bodyParameter.correspondingMethodParams.length, 2);

      strictEqual(method.operation.parameters.length, 2);

      const headerParams = method.operation.parameters.filter(
        (x): x is SdkHeaderParameter => x.kind === "header"
      );
      strictEqual(headerParams.length, 2);
      const contentTypeOperationParam = headerParams.find(
        (x) => x.serializedName === "Content-Type"
      );
      ok(contentTypeOperationParam);
      strictEqual(contentTypeOperationParam.clientDefaultValue, undefined);
      strictEqual(contentTypeOperationParam.onClient, false);
      strictEqual(contentTypeOperationParam.optional, false);

      const contentTypeMethodParam = method.parameters.find((x) => x.name === "contentType");
      ok(contentTypeMethodParam);
      strictEqual(contentTypeMethodParam.clientDefaultValue, undefined);
      strictEqual(contentTypeMethodParam.onClient, false);
      strictEqual(contentTypeMethodParam.optional, false);

      strictEqual(contentTypeOperationParam.correspondingMethodParams[0], contentTypeMethodParam);

      const acceptOperationParam = headerParams.find((x) => x.serializedName === "Accept");
      ok(acceptOperationParam);
      strictEqual(acceptOperationParam.clientDefaultValue, undefined);
      strictEqual(acceptOperationParam.clientDefaultValue, undefined);
      strictEqual(acceptOperationParam.onClient, false);
      strictEqual(acceptOperationParam.optional, false);

      const acceptMethodParam = method.parameters.find((x) => x.name === "accept");
      ok(acceptMethodParam);
      strictEqual(acceptMethodParam.clientDefaultValue, undefined);
      strictEqual(acceptMethodParam.onClient, false);
      strictEqual(acceptMethodParam.optional, false);

      strictEqual(acceptOperationParam.correspondingMethodParams[0], acceptMethodParam);
    });
    it("vanilla widget read", async () => {
      await compileVanillaWidgetService(runner, "@get read(@path id: string): Widget | Error;");

      const sdkPackage = runner.context.sdkPackage;
      const method = getServiceMethodOfClient(sdkPackage);
      strictEqual(method.name, "read");
      strictEqual(method.kind, "basic");
      strictEqual(method.parameters.length, 2);

      const methodIdParam = method.parameters.find((x) => x.name === "id");
      ok(methodIdParam);
      strictEqual(methodIdParam.kind, "method");
      strictEqual(methodIdParam.optional, false);
      strictEqual(methodIdParam.onClient, false);
      strictEqual(methodIdParam.isApiVersionParam, false);
      strictEqual(methodIdParam.type.kind, "string");

      const methodAcceptParam = method.parameters.find((x) => x.name === "accept");
      ok(methodAcceptParam);
      strictEqual(methodAcceptParam.clientDefaultValue, undefined);

      const serviceOperation = method.operation;

      strictEqual(serviceOperation.parameters.length, 2);
      const pathParam = serviceOperation.parameters.find((x) => x.kind === "path");
      ok(pathParam);
      strictEqual(pathParam.kind, "path");
      strictEqual(pathParam.serializedName, "id");
      strictEqual(pathParam.name, "id");
      strictEqual(pathParam.optional, false);
      strictEqual(pathParam.onClient, false);
      strictEqual(pathParam.isApiVersionParam, false);
      strictEqual(pathParam.type.kind, "string");

      const operationAcceptParam = serviceOperation.parameters.find(
        (x) => x.kind === "header" && x.serializedName === "Accept"
      );
      ok(operationAcceptParam);
      strictEqual(operationAcceptParam.clientDefaultValue, undefined);

      strictEqual(operationAcceptParam.correspondingMethodParams[0], methodAcceptParam);

      const correspondingMethodParams = pathParam.correspondingMethodParams;
      strictEqual(correspondingMethodParams.length, 1);
      strictEqual(pathParam.name, correspondingMethodParams[0].name);
    });
    it("vanilla widget update", async () => {
      await compileVanillaWidgetService(runner, "@patch update(...Widget): Widget | Error;");

      const sdkPackage = runner.context.sdkPackage;
      const method = getServiceMethodOfClient(sdkPackage);
      strictEqual(method.name, "update");
      strictEqual(method.kind, "basic");
      strictEqual(method.parameters.length, 5);

      let methodParam = method.parameters[0];
      strictEqual(methodParam.kind, "method");
      strictEqual(methodParam.name, "id");
      strictEqual(methodParam.optional, false);
      strictEqual(methodParam.onClient, false);
      strictEqual(methodParam.isApiVersionParam, false);
      strictEqual(methodParam.type.kind, "string");

      methodParam = method.parameters[1];
      strictEqual(methodParam.kind, "method");
      strictEqual(methodParam.name, "weight");
      strictEqual(methodParam.optional, false);
      strictEqual(methodParam.onClient, false);
      strictEqual(methodParam.isApiVersionParam, false);
      strictEqual(methodParam.type.kind, "int32");

      methodParam = method.parameters[2];
      strictEqual(methodParam.kind, "method");
      strictEqual(methodParam.name, "color");
      strictEqual(methodParam.optional, false);
      strictEqual(methodParam.onClient, false);
      strictEqual(methodParam.isApiVersionParam, false);
      strictEqual(methodParam.type.kind, "enum");

      const methodContentTypeParam = method.parameters.find((x) => x.name === "contentType");
      ok(methodContentTypeParam);
      strictEqual(methodContentTypeParam.clientDefaultValue, undefined);
      strictEqual(methodContentTypeParam.optional, false);

      const methodAcceptParam = method.parameters.find((x) => x.name === "accept");
      ok(methodAcceptParam);
      strictEqual(methodAcceptParam.clientDefaultValue, undefined);
      strictEqual(methodAcceptParam.optional, false);

      const serviceOperation = method.operation;

      const pathParam = serviceOperation.parameters.find((x) => x.kind === "path");
      ok(pathParam);
      strictEqual(pathParam.kind, "path");
      strictEqual(pathParam.serializedName, "id");
      strictEqual(pathParam.name, "id");
      strictEqual(pathParam.optional, false);
      strictEqual(pathParam.onClient, false);
      strictEqual(pathParam.isApiVersionParam, false);
      strictEqual(pathParam.type.kind, "string");

      const bodyParameter = serviceOperation.bodyParam;
      ok(bodyParameter);

      strictEqual(bodyParameter.kind, "body");
      deepStrictEqual(bodyParameter.contentTypes, ["application/json"]);
      strictEqual(bodyParameter.defaultContentType, "application/json");
      strictEqual(bodyParameter.onClient, false);
      strictEqual(bodyParameter.optional, false);

      strictEqual(bodyParameter.type.kind, "model");
      strictEqual(
        bodyParameter.type,
        sdkPackage.models.filter((m) => m.name === "UpdateRequest")[0]
      );

      const headerParams = serviceOperation.parameters.filter(
        (x): x is SdkHeaderParameter => x.kind === "header"
      );
      const operationContentTypeParam = headerParams.find(
        (x) => x.serializedName === "Content-Type"
      );
      ok(operationContentTypeParam);
      strictEqual(operationContentTypeParam.clientDefaultValue, undefined);
      strictEqual(operationContentTypeParam.optional, false);

      const operationAcceptParam = headerParams.find((x) => x.serializedName === "Accept");
      ok(operationAcceptParam);
      strictEqual(operationAcceptParam.clientDefaultValue, undefined);
      strictEqual(operationAcceptParam.optional, false);

      const correspondingMethodParams = bodyParameter.correspondingMethodParams.map((x) => x.name);
      deepStrictEqual(correspondingMethodParams, ["weight", "color"]);

      strictEqual(operationContentTypeParam.correspondingMethodParams[0], methodContentTypeParam);
      strictEqual(operationAcceptParam.correspondingMethodParams[0], methodAcceptParam);
    });
    it("vanilla widget delete", async () => {
      await compileVanillaWidgetService(runner, "@delete delete(@path id: string): void | Error;");

      const sdkPackage = runner.context.sdkPackage;
      const method = getServiceMethodOfClient(sdkPackage);
      strictEqual(method.name, "delete");
      strictEqual(method.kind, "basic");
      strictEqual(method.parameters.length, 2);

      const methodParam = method.parameters[0];
      strictEqual(methodParam.kind, "method");
      strictEqual(methodParam.name, "id");
      strictEqual(methodParam.optional, false);
      strictEqual(methodParam.onClient, false);
      strictEqual(methodParam.isApiVersionParam, false);
      strictEqual(methodParam.type.kind, "string");

      const serviceOperation = method.operation;

      const pathParam = serviceOperation.parameters.find((x) => x.kind === "path");
      ok(pathParam);
      strictEqual(pathParam.kind, "path");
      strictEqual(pathParam.serializedName, "id");
      strictEqual(pathParam.name, "id");
      strictEqual(pathParam.optional, false);
      strictEqual(pathParam.onClient, false);
      strictEqual(pathParam.isApiVersionParam, false);
      strictEqual(pathParam.type.kind, "string");

      const correspondingMethodParams = pathParam.correspondingMethodParams;
      strictEqual(correspondingMethodParams.length, 1);
      strictEqual(pathParam.name, correspondingMethodParams[0].name);
    });
    it("vanilla widget list", async () => {
      await compileVanillaWidgetService(runner, "@get list(): Widget[] | Error;");

      const sdkPackage = runner.context.sdkPackage;
      const method = getServiceMethodOfClient(sdkPackage);
      strictEqual(method.name, "list");
      strictEqual(method.kind, "basic");
      strictEqual(method.parameters.length, 1);
      strictEqual(method.operation.bodyParam, undefined);
    });
  });
  describe("Azure Widget Service", () => {
    async function compileAzureWidgetService(runner: SdkTestRunner, code: string) {
      return await runner.compile(`
    @useAuth(
      ApiKeyAuth<ApiKeyLocation.header, "api-key"> | OAuth2Auth<[
        {
          type: OAuth2FlowType.implicit,
          authorizationUrl: "https://login.contoso.com/common/oauth2/v2.0/authorize",
          scopes: ["https://widget.contoso.com/.default"],
>>>>>>> e3881736
        }
      ]>
    )
    @service({
      title: "Contoso Widget Manager",
    })
    @server(
      "{endpoint}/widget",
      "Contoso Widget APIs",
      {
        @doc("""
    Supported Widget Services endpoints (protocol and hostname, for example:
    https://westus.api.widget.contoso.com).
    """)
        endpoint: string,
      }
    )
    @versioned(Contoso.WidgetManager.Versions)
    namespace Contoso.WidgetManager;

    @doc("The Contoso Widget Manager service version.")
    enum Versions {
      @doc("Version 2022-08-31")
      @useDependency(Azure.Core.Versions.v1_0_Preview_2)
      "2022-08-30",
    }

    // Models ////////////////////

    @doc("The color of a widget.")
    enum WidgetColor {
      @doc("Black")
      Black,

      @doc("White")
      White,

      @doc("Red")
      Red,

      @doc("Green")
      Green,

      @doc("Blue")
      Blue,
    }

    @doc("A widget.")
    @resource("widgets")
    model Widget {
      @key("widgetName")
      @doc("The widget name.")
      @visibility("read")
      name: string;

      @doc("The widget color.")
      color: WidgetColor;

      @doc("The ID of the widget's manufacturer.")
      manufacturerId: string;

      ...EtagProperty;
    }

    @doc("The repair state of a widget.")
    @lroStatus
    enum WidgetRepairState {
      @doc("Widget repairs succeeded.")
      Succeeded,

      @doc("Widget repairs failed.")
      Failed,

      @doc("Widget repairs were canceled.")
      Canceled,

      @doc("Widget was sent to the manufacturer.")
      SentToManufacturer,
    }

    @doc("A submitted repair request for a widget.")
    model WidgetRepairRequest {
      @doc("The state of the widget repair request.")
      requestState: WidgetRepairState;

      @doc("The date and time when the repair is scheduled to occur.")
      scheduledDateTime: utcDateTime;

      @doc("The date and time when the request was created.")
      createdDateTime: utcDateTime;

      @doc("The date and time when the request was updated.")
      updatedDateTime: utcDateTime;

      @doc("The date and time when the request was completed.")
      completedDateTime: utcDateTime;
    }

    @doc("The parameters for a widget status request")
    model WidgetRepairStatusParams {
      @doc("The ID of the widget being repaired.")
      @path
      widgetId: string;
    }

    @doc("A widget's part.")
    @resource("parts")
    @parentResource(Widget)
    model WidgetPart {
      @key("widgetPartName")
      @doc("The name of the part.")
      @visibility("read")
      name: string;

      @doc("The ID to use for reordering the part.")
      partId: string;

      @doc("The ID of the part's manufacturer.")
      manufacturerId: string;

      ...EtagProperty;
    }

    @doc("The details of a reorder request for a WidgetPart.")
    model WidgetPartReorderRequest {
      @doc("Identifies who signed off the reorder request.")
      signedOffBy: string;
    }

    // An example of a singleton resource
    @doc("Provides analytics about the use and maintenance of a Widget.")
    @resource("analytics")
    @parentResource(Widget)
    model WidgetAnalytics {
      @key("analyticsId")
      @doc("The identifier for the analytics object.  There is only one named 'current'.")
      @visibility("read")
      id: "current";

      @doc("The number of uses of the widget.")
      useCount: int64;

      @doc("The number of times the widget was repaired.")
      repairCount: int64;
    }

    @doc("A manufacturer of widgets.")
    @resource("manufacturers")
    model Manufacturer {
      @key("manufacturerId")
      @doc("The manufacturer's unique ID.")
      @visibility("read")
      id: string;

      @doc("The manufacturer's name.")
      name: string;

      @doc("The manufacturer's full address.")
      address: string;

      ...EtagProperty;
    }

    // Operations ////////////////////

    alias ServiceTraits = SupportsRepeatableRequests &
      SupportsConditionalRequests &
      SupportsClientRequestId;

    alias Operations = Azure.Core.ResourceOperations<ServiceTraits>;

    @route("/widgets")
    @tag("Widgets")
    interface Widgets {
      ${code}
    }`);
    }

    it("azure widget getWidget", async () => {
      const runnerWithCore = await createSdkTestRunner({
        librariesToAdd: [AzureCoreTestLibrary],
        autoUsings: ["Azure.Core", "Azure.Core.Traits"],
        emitterName: "@azure-tools/typespec-java",
      });
      await compileAzureWidgetService(
        runnerWithCore,
        `
      @doc("Get a Widget")
      getWidget is Operations.ResourceRead<Widget>;
      `
      );
      const sdkPackage = runnerWithCore.context.sdkPackage;
      const parentClient = sdkPackage.clients.filter(
        (c) => c.initialization.access === "public"
      )[0];
      const method = getServiceMethodOfClient(sdkPackage);
      strictEqual(parentClient.name, "WidgetManagerClient");
      strictEqual(method.name, "getWidget");
      strictEqual(method.kind, "basic");
      strictEqual(method.parameters.length, 8);

      // TODO: what should we do with eTags and client request id?
      const methodWidgetName = method.parameters.find((p) => p.name === "widgetName");
      ok(methodWidgetName);
      strictEqual(methodWidgetName.kind, "method");
      strictEqual(methodWidgetName.isApiVersionParam, false);
      deepStrictEqual(methodWidgetName.apiVersions, ["2022-08-30"]);
      strictEqual(methodWidgetName.onClient, false);
      strictEqual(methodWidgetName.optional, false);

      strictEqual(method.operation.parameters.length, 8);

      const pathParam = method.operation.parameters.find((x) => x.kind === "path");
      ok(pathParam);
      strictEqual(pathParam.kind, "path");
      strictEqual(pathParam.name, "widgetName");
      strictEqual(pathParam.serializedName, "widgetName");
      strictEqual(pathParam.onClient, false);
      strictEqual(pathParam.correspondingMethodParams.length, 1);
      strictEqual(pathParam.correspondingMethodParams[0], methodWidgetName);

      const queryParam = method.operation.parameters.find((x) => x.kind === "query");
      ok(queryParam);
      strictEqual(queryParam.isApiVersionParam, true);
      strictEqual(queryParam.name, "apiVersion");
      strictEqual(queryParam.serializedName, "api-version");
      strictEqual(queryParam.onClient, true);
      strictEqual(queryParam.correspondingMethodParams.length, 1);
      ok(parentClient.initialization);
      strictEqual(
        queryParam.correspondingMethodParams[0],
        parentClient.initialization.properties.find((x) => x.isApiVersionParam)
      );

      const methodAcceptParam = method.parameters.find((x) => x.name === "accept");
      ok(methodAcceptParam);
      strictEqual(methodAcceptParam.clientDefaultValue, undefined);
      strictEqual(methodAcceptParam.onClient, false);
      strictEqual(methodAcceptParam.optional, false);

      const headerParams = method.operation.parameters.filter(
        (x): x is SdkHeaderParameter => x.kind === "header"
      );
      strictEqual(headerParams.length, 6);

      const operationAcceptParam = headerParams.find((x) => x.serializedName === "Accept");
      ok(operationAcceptParam);
      strictEqual(operationAcceptParam.clientDefaultValue, undefined);
      strictEqual(operationAcceptParam.onClient, false);
      strictEqual(operationAcceptParam.optional, false);
      strictEqual(operationAcceptParam.correspondingMethodParams[0], methodAcceptParam);

      strictEqual(
        method.parameters.some((x) => x.name === "contentType"),
        false
      );
      strictEqual(
        headerParams.some((x) => x.serializedName === "Content-Type"),
        false
      );
    });
    it("poll widget", async () => {
      const runnerWithCore = await createSdkTestRunner({
        librariesToAdd: [AzureCoreTestLibrary],
        autoUsings: ["Azure.Core", "Azure.Core.Traits"],
        emitterName: "@azure-tools/typespec-java",
      });
      await compileAzureWidgetService(
        runnerWithCore,
        `
      @doc("Gets status of a Widget operation.")
      getWidgetOperationStatus is Operations.GetResourceOperationStatus<Widget>;

      @doc("Creates or updates a Widget asynchronously")
      @pollingOperation(Widgets.getWidgetOperationStatus)
      createOrUpdateWidget is Operations.LongRunningResourceCreateOrUpdate<Widget>;
      `
      );
      const sdkPackage = runnerWithCore.context.sdkPackage;
      strictEqual(sdkPackage.clients.length, 1);
      const parentClient = sdkPackage.clients[0];
      const client = parentClient.methods.find((x) => x.kind === "clientaccessor")
        ?.response as SdkClientType<SdkHttpOperation>;
      ok(client);
      strictEqual(client.methods.length, 2);

      // TEST GET STATUS
      const getStatus = client.methods.find((x) => x.name === "getWidgetOperationStatus");
      ok(getStatus);
      strictEqual(getStatus.name, "getWidgetOperationStatus");
      strictEqual(getStatus.kind, "basic");
      strictEqual(
        getStatus.crossLanguageDefintionId,
        "Contoso.WidgetManager.Widgets.getWidgetOperationStatus"
      );
      strictEqual(getStatus.parameters.length, 4);

      const methodWidgetName = getStatus.parameters.find((p) => p.name === "widgetName");
      ok(methodWidgetName);
      strictEqual(methodWidgetName.kind, "method");
      strictEqual(methodWidgetName.isApiVersionParam, false);
      deepStrictEqual(methodWidgetName.apiVersions, ["2022-08-30"]);
      strictEqual(methodWidgetName.onClient, false);
      strictEqual(methodWidgetName.optional, false);

      const methodOperationId = getStatus.parameters.find((p) => p.name === "operationId");
      ok(methodOperationId);
      strictEqual(methodOperationId.kind, "method");
      strictEqual(methodOperationId.isApiVersionParam, false);
      deepStrictEqual(methodOperationId.apiVersions, ["2022-08-30"]);
      strictEqual(methodOperationId.onClient, false);
      strictEqual(methodOperationId.optional, false);

      const methodAcceptParam = getStatus.parameters.find((x) => x.name === "accept");
      ok(methodAcceptParam);
      strictEqual(methodAcceptParam.clientDefaultValue, undefined);
      strictEqual(methodAcceptParam.onClient, false);
      strictEqual(methodAcceptParam.optional, false);

      strictEqual(getStatus.operation.parameters.length, 4);

      const pathParams = getStatus.operation.parameters.filter((x) => x.kind === "path");
      strictEqual(pathParams.length, 2);

      const pathParam1 = pathParams[0];
      strictEqual(pathParam1.kind, "path");
      strictEqual(pathParam1.name, "widgetName");
      strictEqual(pathParam1.serializedName, "widgetName");
      strictEqual(pathParam1.onClient, false);
      strictEqual(pathParam1.correspondingMethodParams.length, 1);
      strictEqual(pathParam1.correspondingMethodParams[0], methodWidgetName);

      const pathParam2 = pathParams[1];
      strictEqual(pathParam2.kind, "path");
      strictEqual(pathParam2.name, "operationId");
      strictEqual(pathParam2.serializedName, "operationId");
      strictEqual(pathParam2.onClient, false);
      strictEqual(pathParam2.correspondingMethodParams.length, 1);
      strictEqual(pathParam2.correspondingMethodParams[0], methodOperationId);

      const apiVersionParam = getStatus.operation.parameters.find((x) => x.kind === "query");
      ok(apiVersionParam);
      strictEqual(apiVersionParam.isApiVersionParam, true);
      strictEqual(apiVersionParam.name, "apiVersion");
      strictEqual(apiVersionParam.serializedName, "api-version");
      strictEqual(apiVersionParam.onClient, true);
      strictEqual(apiVersionParam.correspondingMethodParams.length, 1);
      ok(parentClient.initialization);
      strictEqual(
        apiVersionParam.correspondingMethodParams[0],
        parentClient.initialization.properties.find((x) => x.isApiVersionParam)
      );

      const operationAcceptParam = getStatus.operation.parameters.find((x) => x.kind === "header");
      ok(operationAcceptParam);
      strictEqual(operationAcceptParam.name, "accept");
      strictEqual(operationAcceptParam.clientDefaultValue, undefined);
      strictEqual(operationAcceptParam.onClient, false);
      strictEqual(operationAcceptParam.optional, false);
      strictEqual(operationAcceptParam.correspondingMethodParams[0], methodAcceptParam);

      const widgetModel = sdkPackage.models.find((x) => x.name === "Widget");

      // TEST POLLING
      const createOrUpdate = client.methods.find((x) => x.name === "createOrUpdateWidget");
      ok(createOrUpdate);
      strictEqual(createOrUpdate.kind, "lro");
      strictEqual(createOrUpdate.parameters.length, 12);
      strictEqual(
        createOrUpdate.crossLanguageDefintionId,
        "Contoso.WidgetManager.Widgets.createOrUpdateWidget"
      );
      deepStrictEqual(
        createOrUpdate.parameters.map((x) => x.name),
        [
          "apiVersion",
          "widgetName",
          "contentType",
          "resource",
          "repeatabilityRequestId",
          "repeatabilityFirstSent",
          "ifMatch",
          "ifNoneMatch",
          "ifUnmodifiedSince",
          "ifModifiedSince",
          "clientRequestId",
          "accept",
        ]
      );

      const serviceOperation = createOrUpdate.operation;
      strictEqual(serviceOperation.verb, "patch");
      const headerParams = serviceOperation.parameters.filter(
        (x): x is SdkHeaderParameter => x.kind === "header"
      );
      deepStrictEqual(
        headerParams.map((x) => x.name),
        [
          "contentType",
          "repeatabilityRequestId",
          "repeatabilityFirstSent",
          "ifMatch",
          "ifNoneMatch",
          "ifUnmodifiedSince",
          "ifModifiedSince",
          "clientRequestId",
          "accept",
        ]
      );
      strictEqual(headerParams.length, 9);
      const pathParam = serviceOperation.parameters.find((x) => x.kind === "path");
      ok(pathParam);
      strictEqual(pathParam.serializedName, "widgetName");
      const queryParam = serviceOperation.parameters.find((x) => x.kind === "query");
      ok(queryParam);
      strictEqual(queryParam.serializedName, "api-version");
      ok(serviceOperation.bodyParam);
      strictEqual(serviceOperation.bodyParam.name, "resource");
      strictEqual(serviceOperation.bodyParam.type, widgetModel);

      strictEqual(serviceOperation.responses.size, 2);
      const responseHeaders = [
        "Repeatability-Result",
        "ETag",
        "x-ms-client-request-id",
        "Operation-Location",
      ];
      const response200 = serviceOperation.responses.get(200);
      ok(response200);
      deepStrictEqual(
        response200.headers.map((x) => x.serializedName),
        responseHeaders
      );
      strictEqual(response200.type, widgetModel);

      const response201 = serviceOperation.responses.get(201);
      ok(response201);
      deepStrictEqual(
        response201.headers.map((x) => x.serializedName),
        responseHeaders
      );
      strictEqual(response201.type, widgetModel);

      const exception = serviceOperation.exceptions.get("*");
      ok(exception);
      strictEqual(exception.kind, "http");
      ok(exception.type);
      strictEqual(exception.type.kind, "model");
      strictEqual(exception.type.crossLanguageDefinitionId, "Azure.Core.Foundations.ErrorResponse");
      // we shouldn't generate this model
      strictEqual(
        sdkPackage.models.find(
          (x) => x.crossLanguageDefinitionId === "Azure.Core.Foundations.ErrorResponse"
        ),
        undefined
      );

      const methodResponse = createOrUpdate.response;
      strictEqual(methodResponse.kind, "method");
      strictEqual(methodResponse.type, widgetModel);
      strictEqual(createOrUpdate.response.resultPath, "result");
    });
    it("lro delete", async () => {
      const runnerWithCore = await createSdkTestRunner({
        librariesToAdd: [AzureCoreTestLibrary],
        autoUsings: ["Azure.Core", "Azure.Core.Traits"],
        emitterName: "@azure-tools/typespec-java",
      });
      await compileAzureWidgetService(
        runnerWithCore,
        `
        op delete is ResourceOperations.LongRunningResourceDelete<Widget>;
        `
      );
      const method = getServiceMethodOfClient(runnerWithCore.context.sdkPackage);
      strictEqual(method.name, "delete");
      strictEqual(method.kind, "lro");
      strictEqual(method.response.type, undefined);
      strictEqual(runnerWithCore.context.sdkPackage.models.length, 0);
      strictEqual(runnerWithCore.context.sdkPackage.enums.length, 1);
    });
    it("paging", async () => {
      const runnerWithCore = await createSdkTestRunner({
        librariesToAdd: [AzureCoreTestLibrary],
        autoUsings: ["Azure.Core", "Azure.Core.Traits"],
        emitterName: "@azure-tools/typespec-java",
      });
      await compileAzureWidgetService(
        runnerWithCore,
        `
        @doc("List Manufacturer resources")
        listManufacturers is Operations.ResourceList<Manufacturer>;
      `
      );
      const sdkPackage = runnerWithCore.context.sdkPackage;
      strictEqual(sdkPackage.clients.length, 1);
      strictEqual(sdkPackage.models.length, 1);
      strictEqual(sdkPackage.models[0].name, "Manufacturer");
      const widgetClient = sdkPackage.clients[0].methods.find((x) => x.kind === "clientaccessor")
        ?.response as SdkClientType<SdkHttpOperation>;
      ok(widgetClient);
      strictEqual(widgetClient.initialization.properties.length, 3);
      strictEqual(widgetClient.initialization.access, "internal");
      strictEqual(widgetClient.methods.length, 1);
      const listManufacturers = widgetClient.methods[0];

      strictEqual(listManufacturers.name, "listManufacturers");
      strictEqual(
        listManufacturers.crossLanguageDefintionId,
        "Contoso.WidgetManager.Widgets.listManufacturers"
      );
      strictEqual(listManufacturers.kind, "paging");
      strictEqual(listManufacturers.parameters.length, 3);
      deepStrictEqual(
        listManufacturers.parameters.map((x) => x.name),
        ["apiVersion", "clientRequestId", "accept"]
      );
      const methodResponse = listManufacturers.response.type;
      ok(methodResponse);
      strictEqual(methodResponse.kind, "array");
      deepStrictEqual(methodResponse.valueType, sdkPackage.models[0]);

      const operation = listManufacturers.operation;
      strictEqual(operation.kind, "http");
      strictEqual(operation.verb, "get");
      strictEqual(operation.parameters.length, 3);

      const apiVersion = operation.parameters.find((x) => x.isApiVersionParam);
      ok(apiVersion);
      strictEqual(apiVersion.kind, "query");
      strictEqual(apiVersion.name, "apiVersion");
      strictEqual(apiVersion.serializedName, "api-version");
      strictEqual(apiVersion.onClient, true);

      const clientRequestId = operation.parameters.find((x) => x.name === "clientRequestId");
      ok(clientRequestId);
      strictEqual(clientRequestId.kind, "header");
      deepStrictEqual(
        clientRequestId.correspondingMethodParams[0],
        listManufacturers.parameters[1]
      );

      const accept = operation.parameters.find((x) => x.name === "accept");
      ok(accept);
      strictEqual(accept.kind, "header");
      deepStrictEqual(accept.correspondingMethodParams[0], listManufacturers.parameters[2]);

      strictEqual(operation.responses.size, 1);
      const response200 = operation.responses.get(200);
      ok(response200);
      strictEqual(response200.kind, "http");
      const pagingModel = response200.type;
      ok(pagingModel);
      strictEqual(pagingModel.kind, "model");
      strictEqual(pagingModel.name, "PagedManufacturer");
      strictEqual(pagingModel.properties.length, 3);

      const valueProperty = pagingModel.properties.find((x) => x.name === "value");
      ok(valueProperty);
      strictEqual(valueProperty.kind, "property");
      strictEqual(valueProperty.type.kind, "array");
      strictEqual(valueProperty.type.valueType, sdkPackage.models[0]);

      const nextLinkProperty = pagingModel.properties.find((x) => x.name === "nextLink");
      ok(nextLinkProperty);
      strictEqual(nextLinkProperty.kind, "property");
      strictEqual(nextLinkProperty.type.kind, "url");
      strictEqual(nextLinkProperty.type.name, "ResourceLocation");
      strictEqual(
        nextLinkProperty.type.crossLanguageDefinitionId,
        "TypeSpec.Rest.ResourceLocation"
      );
      strictEqual(nextLinkProperty.type.baseType?.kind, "url");
      strictEqual(nextLinkProperty.serializedName, "nextLink");
      strictEqual(nextLinkProperty.serializedName, listManufacturers.nextLinkPath);

      const clientRequestIdProperty = pagingModel.properties.find(
        (x) => x.name === "clientRequestId"
      );
      ok(clientRequestIdProperty);
      strictEqual(clientRequestIdProperty.kind, "header");
    });
  });

  describe("versioning", () => {
    it("define own api version param", async () => {
      await runner.compileWithBuiltInService(`
      model ApiVersionParam {
        @header apiVersion: Versions;
      }

      enum Versions {
        v1, v2
      }

      op getPet(...ApiVersionParam): void;
      `);
      const sdkPackage = runner.context.sdkPackage;
      const method = getServiceMethodOfClient(sdkPackage);
      strictEqual(method.operation.parameters.length, 1);
      const apiVersionParam = method.operation.parameters[0];
      strictEqual(apiVersionParam.kind, "header");
      strictEqual(apiVersionParam.serializedName, "api-version");
      strictEqual(apiVersionParam.name, "apiVersion");
      strictEqual(apiVersionParam.onClient, true);
      strictEqual(apiVersionParam.isApiVersionParam, true);
    });

    it("default api version for interface extends", async () => {
      await runner.compile(`
        namespace Azure.ResourceManager {
          interface Operations {
            @get
            list(@query "api-version": string): void;
          }
        }
        
        @service({})
        @versioned(Versions)
        namespace Test {
          enum Versions {
            v1,
            v2,
          }
        
          interface Operations extends Azure.ResourceManager.Operations {}
        }      
      `);

      const sdkPackage = runner.context.sdkPackage;
      const client = sdkPackage.clients[0].methods.find((x) => x.kind === "clientaccessor")
        ?.response as SdkClientType<SdkHttpOperation>;
      strictEqual(client.methods[0].parameters[0].clientDefaultValue, "v2");
    });

    it("default api version for operation is", async () => {
      await runner.compile(`
        namespace Azure.ResourceManager {
          interface Operations {
            @get
            list(@query "api-version": string): void;
          }
        }
        
        @service({})
        @versioned(Versions)
        namespace Test {
          enum Versions {
            v1,
            v2,
          }
        
          op list is Azure.ResourceManager.Operations.list;
        }      
      `);

      const sdkPackage = runner.context.sdkPackage;
      strictEqual(sdkPackage.clients[0].methods[0].parameters[0].clientDefaultValue, "v2");
    });
    it("add method", async () => {
      await runner.compileWithVersionedService(`
      @route("/v1")
      @post
      @added(Versions.v2)
      op v2(@header headerV2: string): void;
      `);

      const sdkPackage = runner.context.sdkPackage;
      deepStrictEqual(sdkPackage.clients[0].apiVersions, ["v1", "v2"]);
      const method = getServiceMethodOfClient(sdkPackage);
      strictEqual(method.kind, "basic");
      deepStrictEqual(method.apiVersions, ["v2"]);
      strictEqual(method.parameters.length, 1);
      const methodParam = sdkPackage.clients[0].methods[0].parameters[0];
      strictEqual(methodParam.name, "headerV2");
      strictEqual(methodParam.kind, "method");
      deepStrictEqual(methodParam.apiVersions, ["v2"]);

      strictEqual(method.operation.parameters.length, 1);
      const headerParam = method.operation.parameters[0];
      strictEqual(headerParam.name, "headerV2");
      strictEqual(headerParam.kind, "header");
      deepStrictEqual(headerParam.apiVersions, ["v2"]);
    });
    it("add parameter", async () => {
      await runner.compileWithVersionedService(`
      @route("/v1")
      @post
      op v1(@added(Versions.v2) @header headerV2: string): void;
      `);

      const sdkPackage = runner.context.sdkPackage;
      deepStrictEqual(sdkPackage.clients[0].apiVersions, ["v1", "v2"]);
      const method = getServiceMethodOfClient(sdkPackage);
      strictEqual(method.kind, "basic");
      deepStrictEqual(method.apiVersions, ["v1", "v2"]);
      strictEqual(method.parameters.length, 1);
      const methodParam = sdkPackage.clients[0].methods[0].parameters[0];
      strictEqual(methodParam.name, "headerV2");
      strictEqual(methodParam.kind, "method");
      deepStrictEqual(methodParam.apiVersions, ["v2"]);

      strictEqual(method.operation.parameters.length, 1);
      const headerParam = method.operation.parameters[0];
      strictEqual(headerParam.name, "headerV2");
      strictEqual(headerParam.kind, "header");
      deepStrictEqual(headerParam.apiVersions, ["v2"]);
    });
  });

  describe("lro", () => {
    it("customized lro delete", async () => {
      const runnerWithCore = await createSdkTestRunner({
        librariesToAdd: [AzureCoreTestLibrary],
        autoUsings: ["Azure.Core"],
        emitterName: "@azure-tools/typespec-java",
      });
      await runnerWithCore.compile(`
        @versioned(MyVersions)
        @server("http://localhost:3000", "endpoint")
        @service({name: "Service"})
        namespace My.Service;

        enum MyVersions {
          @useDependency(Versions.v1_0_Preview_2)
          v1: "v1",
        }

        op delete(): {
          ...AcceptedResponse,
          @header("Location")
          @Azure.Core.pollingLocation(Azure.Core.StatusMonitorPollingOptions<ArmOperationStatus>)
          @Azure.Core.finalLocation(void)
          location?: string;
        };

        @Azure.Core.lroStatus
        union ResourceProvisioningState {
          Succeeded: "Succeeded",
          Failed: "Failed",
          Canceled: "Canceled",
          string,
        }

        model ArmOperationStatus {
          @Azure.Core.lroStatus
          status: ResourceProvisioningState;
          @key
          @path
          @segment("operationStatuses")
          id: Azure.Core.uuid;
          @visibility("read")
          name?: string;
        }
      `);
      const sdkPackage = runnerWithCore.context.sdkPackage;
      strictEqual(sdkPackage.models.length, 0);
      strictEqual(sdkPackage.enums.length, 1);
    });
  });
});

function getServiceMethodOfClient(
  sdkPackage: SdkPackage<SdkHttpOperation>,
  numMethods: number = 1,
  methodIndex: number = 0
): SdkServiceMethod<SdkHttpOperation> {
  let client = sdkPackage.clients[0];
  if (client.methods.some((x) => x.kind === "clientaccessor")) {
    client = client.methods.find((x) => x.kind === "clientaccessor")
      ?.response as SdkClientType<SdkHttpOperation>;
  }
  strictEqual(client.methods.length, numMethods);
  const method = client.methods[methodIndex];
  strictEqual(["basic", "paging", "lro", "lropaging"].includes(method.kind), true);
  return method as SdkServiceMethod<SdkHttpOperation>;
}<|MERGE_RESOLUTION|>--- conflicted
+++ resolved
@@ -1003,8 +1003,6 @@
         model Error {
           code: int32;
           message: string;
-<<<<<<< HEAD
-=======
         }
         @delete op delete(@path id: string): void | Error;
         `
@@ -1521,7 +1519,6 @@
           type: OAuth2FlowType.implicit,
           authorizationUrl: "https://login.contoso.com/common/oauth2/v2.0/authorize",
           scopes: ["https://widget.contoso.com/.default"],
->>>>>>> e3881736
         }
       ]>
     )
