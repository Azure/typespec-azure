--- conflicted
+++ resolved
@@ -551,17 +551,11 @@
       const sdkPackage = runner.context.experimental_sdkPackage;
       strictEqual(sdkPackage.clients.length, 4);
 
-<<<<<<< HEAD
       const mainClient = sdkPackage.clients.find((c) => c.name === "TestServiceClient");
       const fooClient = sdkPackage.clients.find((c) => c.name === "Foo");
-      const barClient = sdkPackage.clients.find((c) => c.name === "Bar");
-      ok(mainClient && fooClient && barClient);
-=======
-      const mainClient = sdkPackage.clients.find((c) => c.name === "TestServiceClient")!;
-      const fooClient = sdkPackage.clients.find((c) => c.name === "Foo")!;
       const fooBarClient = sdkPackage.clients.filter((c) => c.name === "Bar")![0];
       const barClient = sdkPackage.clients.filter((c) => c.name === "Bar")![1];
->>>>>>> 42f95a30
+      ok(mainClient && fooClient && fooBarClient && barClient);
 
       strictEqual(mainClient.methods.length, 2);
       ok(mainClient.initialization);
