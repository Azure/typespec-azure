--- conflicted
+++ resolved
@@ -400,13 +400,8 @@
       strictEqual(endpointParamType.kind, "union");
       strictEqual(endpointParamType.variantTypes.length, 2);
 
-<<<<<<< HEAD
       const overridableEndpoint = endpointParamType.variantTypes.find(
-        (x) => x.kind === "endpoint" && x.serverUrl === "{endpoint}"
-=======
-      const overridableEndpoint = endpointParamType.values.find(
         (x) => x.kind === "endpoint" && x.serverUrl === "{endpoint}",
->>>>>>> 2b288d0e
       ) as SdkEndpointType;
       ok(overridableEndpoint);
       strictEqual(overridableEndpoint.templateArguments.length, 1);
