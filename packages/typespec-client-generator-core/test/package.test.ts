--- conflicted
+++ resolved
@@ -541,16 +541,11 @@
       ok(mainClient && operationGroup);
 
       strictEqual(mainClient.methods.length, 1);
-<<<<<<< HEAD
-      strictEqual(mainClient.initialization!.properties.length, 1);
-      //eslint-disable-next-line deprecation/deprecation
-      strictEqual(mainClient.initialization!.properties[0].nameInClient, "endpoint");
-      strictEqual(mainClient.initialization!.properties[0].name, "endpoint");
-=======
       ok(mainClient.initialization);
       strictEqual(mainClient.initialization.properties.length, 1);
+      //eslint-disable-next-line deprecation/deprecation
       strictEqual(mainClient.initialization.properties[0].nameInClient, "endpoint");
->>>>>>> 7bdf1b74
+      strictEqual(mainClient.initialization!.properties[0].name, "endpoint");
 
       const clientAccessor = mainClient.methods[0];
       strictEqual(clientAccessor.kind, "clientaccessor");
@@ -587,16 +582,11 @@
       ok(mainClient && fooClient && fooBarClient && barClient);
 
       strictEqual(mainClient.methods.length, 2);
-<<<<<<< HEAD
-      strictEqual(mainClient.initialization!.properties.length, 1);
-      //eslint-disable-next-line deprecation/deprecation
-      strictEqual(mainClient.initialization!.properties[0].nameInClient, "endpoint");
-      strictEqual(mainClient.initialization!.properties[0].name, "endpoint");
-=======
       ok(mainClient.initialization);
       strictEqual(mainClient.initialization.properties.length, 1);
+      //eslint-disable-next-line deprecation/deprecation
       strictEqual(mainClient.initialization.properties[0].nameInClient, "endpoint");
->>>>>>> 7bdf1b74
+      strictEqual(mainClient.initialization!.properties[0].name, "endpoint");
 
       const fooAccessor = mainClient.methods[0];
       strictEqual(fooAccessor.kind, "clientaccessor");
@@ -1090,26 +1080,16 @@
       strictEqual(method.kind, "basic");
       strictEqual(method.parameters.length, 2);
 
-<<<<<<< HEAD
-      const methodBodyParam = method.parameters.find((x) => x.name === "body")!;
-=======
-      const methodBodyParam = method.parameters.find((x) => x.nameInClient === "body");
+      const methodBodyParam = method.parameters.find((x) => x.name === "body");
       ok(methodBodyParam);
->>>>>>> 7bdf1b74
       strictEqual(methodBodyParam.kind, "method");
       strictEqual(methodBodyParam.optional, false);
       strictEqual(methodBodyParam.onClient, false);
       strictEqual(methodBodyParam.isApiVersionParam, false);
       strictEqual(methodBodyParam.type, sdkPackage.models[0]);
 
-<<<<<<< HEAD
-      const methodContentTypeParam = method.parameters.find((x) => x.name === "contentType")!;
-=======
-      const methodContentTypeParam = method.parameters.find(
-        (x) => x.nameInClient === "contentType"
-      );
+      const methodContentTypeParam = method.parameters.find((x) => x.name === "contentType");
       ok(methodContentTypeParam);
->>>>>>> 7bdf1b74
       strictEqual(methodContentTypeParam.clientDefaultValue, undefined);
       strictEqual(methodContentTypeParam.type.kind, "constant");
       strictEqual(methodContentTypeParam.onClient, false);
@@ -1165,26 +1145,16 @@
       strictEqual(method.kind, "basic");
       strictEqual(method.parameters.length, 2);
 
-<<<<<<< HEAD
-      const methodBodyParam = method.parameters.find((x) => x.name === "body")!;
-=======
-      const methodBodyParam = method.parameters.find((x) => x.nameInClient === "body");
+      const methodBodyParam = method.parameters.find((x) => x.name === "body");
       ok(methodBodyParam);
->>>>>>> 7bdf1b74
       strictEqual(methodBodyParam.kind, "method");
       strictEqual(methodBodyParam.optional, true);
       strictEqual(methodBodyParam.onClient, false);
       strictEqual(methodBodyParam.isApiVersionParam, false);
       strictEqual(methodBodyParam.type, sdkPackage.models[0]);
 
-<<<<<<< HEAD
-      const methodContentTypeParam = method.parameters.find((x) => x.name === "contentType")!;
-=======
-      const methodContentTypeParam = method.parameters.find(
-        (x) => x.nameInClient === "contentType"
-      );
+      const methodContentTypeParam = method.parameters.find((x) => x.name === "contentType");
       ok(methodContentTypeParam);
->>>>>>> 7bdf1b74
       strictEqual(methodContentTypeParam.clientDefaultValue, undefined);
       strictEqual(methodContentTypeParam.type.kind, "constant");
       strictEqual(methodContentTypeParam.onClient, false);
@@ -1238,24 +1208,16 @@
       strictEqual(method.kind, "basic");
       strictEqual(method.parameters.length, 2);
 
-<<<<<<< HEAD
-      const methodParam = method.parameters.find((x) => x.name === "key")!;
-=======
-      const methodParam = method.parameters.find((x) => x.nameInClient === "key");
+      const methodParam = method.parameters.find((x) => x.name === "key");
       ok(methodParam);
->>>>>>> 7bdf1b74
       strictEqual(methodParam.kind, "method");
       strictEqual(methodParam.optional, false);
       strictEqual(methodParam.onClient, false);
       strictEqual(methodParam.isApiVersionParam, false);
       strictEqual(methodParam.type.kind, "string");
 
-<<<<<<< HEAD
-      const contentTypeParam = method.parameters.find((x) => x.name === "contentType")!;
-=======
-      const contentTypeParam = method.parameters.find((x) => x.nameInClient === "contentType");
+      const contentTypeParam = method.parameters.find((x) => x.name === "contentType");
       ok(contentTypeParam);
->>>>>>> 7bdf1b74
       strictEqual(contentTypeParam.clientDefaultValue, undefined);
       strictEqual(contentTypeParam.type.kind, "constant");
       strictEqual(contentTypeParam.onClient, false);
@@ -1297,26 +1259,16 @@
       strictEqual(method.kind, "basic");
       strictEqual(method.parameters.length, 2);
 
-<<<<<<< HEAD
-      const methodParam = method.parameters.find((x) => x.name === "name")!;
-=======
-      const methodParam = method.parameters.find((x) => x.nameInClient === "name");
+      const methodParam = method.parameters.find((x) => x.name === "name");
       ok(methodParam);
->>>>>>> 7bdf1b74
       strictEqual(methodParam.kind, "method");
       strictEqual(methodParam.optional, false);
       strictEqual(methodParam.onClient, false);
       strictEqual(methodParam.isApiVersionParam, false);
       strictEqual(methodParam.type.kind, "string");
 
-<<<<<<< HEAD
-      const contentTypeMethodParam = method.parameters.find((x) => x.name === "contentType")!;
-=======
-      const contentTypeMethodParam = method.parameters.find(
-        (x) => x.nameInClient === "contentType"
-      );
+      const contentTypeMethodParam = method.parameters.find((x) => x.name === "contentType");
       ok(contentTypeMethodParam);
->>>>>>> 7bdf1b74
       strictEqual(contentTypeMethodParam.clientDefaultValue, undefined);
       strictEqual(contentTypeMethodParam.type.kind, "constant");
 
@@ -1381,15 +1333,9 @@
       strictEqual(requestOptionsModel.properties.length, 3);
 
       const headerParamProp = requestOptionsModel.properties.find(
-<<<<<<< HEAD
-        (x): x is SdkHeaderParameter => x.name === "header"
-      )!;
-=======
-        (x): x is SdkHeaderParameter => x.nameInClient === "header"
+        (x): x is SdkHeaderParameter => x.kind === "header"
       );
       ok(headerParamProp);
->>>>>>> 7bdf1b74
-      strictEqual(headerParamProp.kind, "header");
       //eslint-disable-next-line deprecation/deprecation
       strictEqual(headerParamProp.nameInClient, "header");
       strictEqual(headerParamProp.name, "header");
@@ -1398,15 +1344,9 @@
       strictEqual(headerParamProp.type.kind, "string");
 
       const queryParamProp = requestOptionsModel.properties.find(
-<<<<<<< HEAD
-        (x): x is SdkQueryParameter => x.name === "query"
-      )!;
-=======
-        (x): x is SdkQueryParameter => x.nameInClient === "query"
+        (x): x is SdkQueryParameter => x.kind === "query"
       );
       ok(queryParamProp);
->>>>>>> 7bdf1b74
-      strictEqual(queryParamProp.kind, "query");
       //eslint-disable-next-line deprecation/deprecation
       strictEqual(queryParamProp.nameInClient, "query");
       strictEqual(queryParamProp.name, "query");
@@ -1415,15 +1355,9 @@
       strictEqual(queryParamProp.type.kind, "string");
 
       const bodyParamProp = requestOptionsModel.properties.find(
-<<<<<<< HEAD
-        (x): x is SdkBodyParameter => x.name === "body"
-      )!;
-=======
-        (x): x is SdkBodyParameter => x.nameInClient === "body"
+        (x): x is SdkBodyParameter => x.kind === "body"
       );
       ok(bodyParamProp);
->>>>>>> 7bdf1b74
-      strictEqual(bodyParamProp.kind, "body");
       //eslint-disable-next-line deprecation/deprecation
       strictEqual(bodyParamProp.nameInClient, "body");
       strictEqual(bodyParamProp.name, "body");
@@ -1881,14 +1815,8 @@
       strictEqual(contentTypeOperationParam.onClient, false);
       strictEqual(contentTypeOperationParam.optional, false);
 
-<<<<<<< HEAD
-      const contentTypeMethodParam = method.parameters.find((x) => x.name === "contentType")!;
-=======
-      const contentTypeMethodParam = method.parameters.find(
-        (x) => x.nameInClient === "contentType"
-      );
+      const contentTypeMethodParam = method.parameters.find((x) => x.name === "contentType");
       ok(contentTypeMethodParam);
->>>>>>> 7bdf1b74
       strictEqual(contentTypeMethodParam.clientDefaultValue, undefined);
       strictEqual(contentTypeMethodParam.onClient, false);
       strictEqual(contentTypeMethodParam.optional, false);
@@ -1902,12 +1830,8 @@
       strictEqual(acceptOperationParam.onClient, false);
       strictEqual(acceptOperationParam.optional, false);
 
-<<<<<<< HEAD
-      const acceptMethodParam = method.parameters.find((x) => x.name === "accept")!;
-=======
-      const acceptMethodParam = method.parameters.find((x) => x.nameInClient === "accept");
+      const acceptMethodParam = method.parameters.find((x) => x.name === "accept");
       ok(acceptMethodParam);
->>>>>>> 7bdf1b74
       strictEqual(acceptMethodParam.clientDefaultValue, undefined);
       strictEqual(acceptMethodParam.onClient, false);
       strictEqual(acceptMethodParam.optional, false);
@@ -1923,24 +1847,16 @@
       strictEqual(method.kind, "basic");
       strictEqual(method.parameters.length, 2);
 
-<<<<<<< HEAD
-      const methodIdParam = method.parameters.find((x) => x.name === "id")!;
-=======
-      const methodIdParam = method.parameters.find((x) => x.nameInClient === "id");
+      const methodIdParam = method.parameters.find((x) => x.name === "id");
       ok(methodIdParam);
->>>>>>> 7bdf1b74
       strictEqual(methodIdParam.kind, "method");
       strictEqual(methodIdParam.optional, false);
       strictEqual(methodIdParam.onClient, false);
       strictEqual(methodIdParam.isApiVersionParam, false);
       strictEqual(methodIdParam.type.kind, "string");
 
-<<<<<<< HEAD
-      const methodAcceptParam = method.parameters.find((x) => x.name === "accept")!;
-=======
-      const methodAcceptParam = method.parameters.find((x) => x.nameInClient === "accept");
+      const methodAcceptParam = method.parameters.find((x) => x.name === "accept");
       ok(methodAcceptParam);
->>>>>>> 7bdf1b74
       strictEqual(methodAcceptParam.clientDefaultValue, undefined);
 
       const serviceOperation = method.operation;
@@ -2011,23 +1927,13 @@
       strictEqual(methodParamColor.isApiVersionParam, false);
       strictEqual(methodParamColor.type.kind, "enum");
 
-<<<<<<< HEAD
-      const methodContentTypeParam = method.parameters.find((x) => x.name === "contentType")!;
-      strictEqual(methodContentTypeParam.clientDefaultValue, undefined);
-      strictEqual(methodContentTypeParam.optional, false);
-
-      const methodAcceptParam = method.parameters.find((x) => x.name === "accept")!;
-=======
-      const methodContentTypeParam = method.parameters.find(
-        (x) => x.nameInClient === "contentType"
-      );
+      const methodContentTypeParam = method.parameters.find((x) => x.name === "contentType");
       ok(methodContentTypeParam);
       strictEqual(methodContentTypeParam.clientDefaultValue, undefined);
       strictEqual(methodContentTypeParam.optional, false);
 
-      const methodAcceptParam = method.parameters.find((x) => x.nameInClient === "accept");
+      const methodAcceptParam = method.parameters.find((x) => x.name === "accept");
       ok(methodAcceptParam);
->>>>>>> 7bdf1b74
       strictEqual(methodAcceptParam.clientDefaultValue, undefined);
       strictEqual(methodAcceptParam.optional, false);
 
@@ -2342,12 +2248,8 @@
       strictEqual(method.parameters.length, 7);
 
       // TODO: what should we do with eTags and client request id?
-<<<<<<< HEAD
-      const methodWidgetName = method.parameters.find((p) => p.name === "widgetName")!;
-=======
-      const methodWidgetName = method.parameters.find((p) => p.nameInClient === "widgetName");
+      const methodWidgetName = method.parameters.find((p) => p.name === "widgetName");
       ok(methodWidgetName);
->>>>>>> 7bdf1b74
       strictEqual(methodWidgetName.kind, "method");
       strictEqual(methodWidgetName.isApiVersionParam, false);
       deepStrictEqual(methodWidgetName.apiVersions, ["2022-08-30"]);
@@ -2382,12 +2284,8 @@
         parentClient.initialization.properties.find((x) => x.isApiVersionParam)
       );
 
-<<<<<<< HEAD
-      const methodAcceptParam = method.parameters.find((x) => x.name === "accept")!;
-=======
-      const methodAcceptParam = method.parameters.find((x) => x.nameInClient === "accept");
+      const methodAcceptParam = method.parameters.find((x) => x.name === "accept");
       ok(methodAcceptParam);
->>>>>>> 7bdf1b74
       strictEqual(methodAcceptParam.clientDefaultValue, undefined);
       strictEqual(methodAcceptParam.onClient, false);
       strictEqual(methodAcceptParam.optional, false);
@@ -2443,36 +2341,24 @@
       strictEqual(getStatus.kind, "basic");
       strictEqual(getStatus.parameters.length, 3);
 
-<<<<<<< HEAD
-      const methodWidgetName = getStatus.parameters.find((p) => p.name === "widgetName")!;
-=======
-      const methodWidgetName = getStatus.parameters.find((p) => p.nameInClient === "widgetName");
+      const methodWidgetName = getStatus.parameters.find((p) => p.name === "widgetName");
       ok(methodWidgetName);
->>>>>>> 7bdf1b74
       strictEqual(methodWidgetName.kind, "method");
       strictEqual(methodWidgetName.isApiVersionParam, false);
       deepStrictEqual(methodWidgetName.apiVersions, ["2022-08-30"]);
       strictEqual(methodWidgetName.onClient, false);
       strictEqual(methodWidgetName.optional, false);
 
-<<<<<<< HEAD
-      const methodOperationId = getStatus.parameters.find((p) => p.name === "operationId")!;
-=======
-      const methodOperationId = getStatus.parameters.find((p) => p.nameInClient === "operationId");
+      const methodOperationId = getStatus.parameters.find((p) => p.name === "operationId");
       ok(methodOperationId);
->>>>>>> 7bdf1b74
       strictEqual(methodOperationId.kind, "method");
       strictEqual(methodOperationId.isApiVersionParam, false);
       deepStrictEqual(methodOperationId.apiVersions, ["2022-08-30"]);
       strictEqual(methodOperationId.onClient, false);
       strictEqual(methodOperationId.optional, false);
 
-<<<<<<< HEAD
-      const methodAcceptParam = getStatus.parameters.find((x) => x.name === "accept")!;
-=======
-      const methodAcceptParam = getStatus.parameters.find((x) => x.nameInClient === "accept");
+      const methodAcceptParam = getStatus.parameters.find((x) => x.name === "accept");
       ok(methodAcceptParam);
->>>>>>> 7bdf1b74
       strictEqual(methodAcceptParam.clientDefaultValue, undefined);
       strictEqual(methodAcceptParam.onClient, false);
       strictEqual(methodAcceptParam.optional, false);
@@ -2517,13 +2403,9 @@
         parentClient.initialization.properties.find((x) => x.isApiVersionParam)
       );
 
-<<<<<<< HEAD
-      const operationAcceptParam = getStatus.operation.parameters.find((x) => x.kind === "header")!;
-      //eslint-disable-next-line deprecation/deprecation
-=======
       const operationAcceptParam = getStatus.operation.parameters.find((x) => x.kind === "header");
       ok(operationAcceptParam);
->>>>>>> 7bdf1b74
+      // eslint-disable-next-line deprecation/deprecation
       strictEqual(operationAcceptParam.nameInClient, "accept");
       strictEqual(operationAcceptParam.name, "accept");
       strictEqual(operationAcceptParam.clientDefaultValue, undefined);
@@ -2678,26 +2560,16 @@
       strictEqual(apiVersion.serializedName, "api-version");
       strictEqual(apiVersion.onClient, true);
 
-<<<<<<< HEAD
-      const clientRequestId = operation.parameters.find((x) => x.name === "clientRequestId")!;
-=======
-      const clientRequestId = operation.parameters.find(
-        (x) => x.nameInClient === "clientRequestId"
-      );
+      const clientRequestId = operation.parameters.find((x) => x.name === "clientRequestId");
       ok(clientRequestId);
->>>>>>> 7bdf1b74
       strictEqual(clientRequestId.kind, "header");
       deepStrictEqual(
         listManufacturers.getParameterMapping(clientRequestId)[0],
         listManufacturers.parameters[0]
       );
 
-<<<<<<< HEAD
-      const accept = operation.parameters.find((x) => x.name === "accept")!;
-=======
-      const accept = operation.parameters.find((x) => x.nameInClient === "accept");
+      const accept = operation.parameters.find((x) => x.name === "accept");
       ok(accept);
->>>>>>> 7bdf1b74
       strictEqual(accept.kind, "header");
       deepStrictEqual(
         listManufacturers.getParameterMapping(accept)[0],
@@ -2713,36 +2585,23 @@
       strictEqual(pagingModel.name, "PagedManufacturer");
       strictEqual(pagingModel.properties.length, 3);
 
-<<<<<<< HEAD
-      const valueProperty = pagingModel.properties.find((x) => x.name === "value")!;
-=======
-      const valueProperty = pagingModel.properties.find((x) => x.nameInClient === "value");
+      const valueProperty = pagingModel.properties.find((x) => x.name === "value");
       ok(valueProperty);
->>>>>>> 7bdf1b74
       strictEqual(valueProperty.kind, "property");
       strictEqual(valueProperty.type.kind, "array");
       strictEqual(valueProperty.type.valueType, sdkPackage.models[0]);
 
-<<<<<<< HEAD
-      const nextLinkProperty = pagingModel.properties.find((x) => x.name === "nextLink")!;
-=======
-      const nextLinkProperty = pagingModel.properties.find((x) => x.nameInClient === "nextLink");
+      const nextLinkProperty = pagingModel.properties.find((x) => x.name === "nextLink");
       ok(nextLinkProperty);
->>>>>>> 7bdf1b74
       strictEqual(nextLinkProperty.kind, "property");
       strictEqual(nextLinkProperty.type.kind, "url");
       strictEqual(nextLinkProperty.serializedName, "nextLink");
       strictEqual(nextLinkProperty.serializedName, listManufacturers.nextLinkPath);
 
       const clientRequestIdProperty = pagingModel.properties.find(
-<<<<<<< HEAD
         (x) => x.name === "clientRequestId"
-      )!;
-=======
-        (x) => x.nameInClient === "clientRequestId"
       );
       ok(clientRequestIdProperty);
->>>>>>> 7bdf1b74
       strictEqual(clientRequestIdProperty.kind, "header");
     });
   });
