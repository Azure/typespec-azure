import { AzureCoreTestLibrary } from "@azure-tools/typespec-azure-core/testing";
import { isErrorModel } from "@typespec/compiler";
import { deepStrictEqual, ok, strictEqual } from "assert";
import { beforeEach, describe, it } from "vitest";
import { SdkBodyModelPropertyType, UsageFlags } from "../../src/interfaces.js";
import { isAzureCoreTspModel } from "../../src/internal-utils.js";
import { isAzureCoreModel } from "../../src/public-utils.js";
import { getAllModels } from "../../src/types.js";
import { SdkTestRunner, createSdkTestRunner } from "../test-host.js";

describe("typespec-client-generator-core: model types", () => {
  let runner: SdkTestRunner;

  beforeEach(async () => {
    runner = await createSdkTestRunner({ emitterName: "@azure-tools/typespec-java" });
  });
  it("basic", async () => {
    await runner.compile(`
        @service({})
        @test namespace MyService {
          model InputModel {
            prop: string
          }

          model OutputModel {
            prop: string
          }

          op test(@body input: InputModel): OutputModel;
        }
      `);
    const models = runner.context.sdkPackage.models;
    strictEqual(models.length, 2);
    const modelNames = models.map((model) => model.name).sort();
    deepStrictEqual(modelNames, ["InputModel", "OutputModel"].sort());
  });

  it("models in Record", async () => {
    await runner.compile(`
        @service({})
        @test namespace MyService {
          model InnerModel {
            prop: string
          }

          op test(@body input: Record<InnerModel>): void;
        }
      `);
    const models = runner.context.sdkPackage.models;
    strictEqual(models.length, 1);
    const modelNames = models.map((model) => model.name).sort();
    deepStrictEqual(modelNames, ["InnerModel"].sort());
  });

  it("models in Array", async () => {
    await runner.compile(`
        @service({})
        @test namespace MyService {
          model InnerModel {
            prop: string
          }

          op test(@body input: InnerModel[]): void;
        }
      `);
    const models = runner.context.sdkPackage.models;
    strictEqual(models.length, 1);
    const modelNames = models.map((model) => model.name).sort();
    deepStrictEqual(modelNames, ["InnerModel"].sort());
  });

  it("embedded models", async () => {
    await runner.compile(`
        @service({})
        @test namespace MyService {
          model InnerModel {
            prop: string
          }

          model InputModel {
            prop: InnerModel
          }

          op test(@body input: InputModel): void;
        }
      `);
    const models = runner.context.sdkPackage.models;
    strictEqual(models.length, 2);
    const modelNames = models.map((model) => model.name).sort();
    deepStrictEqual(modelNames, ["InputModel", "InnerModel"].sort());
  });

  it("base model", async () => {
    await runner.compile(`
        @service({})
        @test namespace MyService {
          model BaseModel {
            prop: string
          }

          model InputModel extends BaseModel {
            prop2: string
          }

          op test(@body input: InputModel): void;
        }
      `);
    const models = runner.context.sdkPackage.models;
    strictEqual(models.length, 2);
    const modelNames = models.map((model) => model.name).sort();
    deepStrictEqual(modelNames, ["InputModel", "BaseModel"].sort());
  });

  it("derived model", async () => {
    await runner.compileWithBuiltInService(`
      model InputModel {
        prop: string
      }

      model DerivedModel extends InputModel {
        prop2: string
      }

      op test(@body input: DerivedModel): void;
      `);
    const models = runner.context.sdkPackage.models;
    strictEqual(models.length, 2);
    const modelNames = models.map((model) => model.name).sort();
    deepStrictEqual(modelNames, ["InputModel", "DerivedModel"].sort());
  });

  it("recursive model", async () => {
    await runner.compileWithBuiltInService(`
      @usage(Usage.input | Usage.output)
      model RecursiveModel {
        prop: RecursiveModel
      }
      `);
    const models = runner.context.sdkPackage.models;
    strictEqual(models.length, 1);
    const recursiveModel = models[0];
    strictEqual(recursiveModel.name, "RecursiveModel");
    strictEqual(recursiveModel.kind, "model");
    strictEqual(recursiveModel.crossLanguageDefinitionId, "TestService.RecursiveModel");
    strictEqual(recursiveModel.properties.length, 1);
    const prop = recursiveModel.properties[0];
    strictEqual(prop.kind, "property");
    strictEqual(prop.name, "prop");
    strictEqual(prop.type.kind, "model");
    strictEqual(prop.type.name, "RecursiveModel");
  });

  it("discriminator model", async () => {
    await runner.compileWithBuiltInService(`
      @discriminator("kind")
      model Fish {
        age: int32;
      }

      @discriminator("sharktype")
      model Shark extends Fish {
        kind: "shark";
      }

      model Salmon extends Fish {
        kind: "salmon";
        friends?: Fish[];
        hate?: Record<Fish>;
        partner?: Fish;
      }

      model SawShark extends Shark {
        sharktype: "saw";
      }

      model GoblinShark extends Shark {
        sharktype: "goblin";
      }

      @get
      op getModel(): Fish;
      `);
    const models = runner.context.sdkPackage.models;
    strictEqual(models.length, 5);
    const fish = models.find((x) => x.name === "Fish");
    ok(fish);
    const kindProperty = fish.properties[0];
    ok(kindProperty);
    strictEqual(kindProperty.name, "kind");
    strictEqual(kindProperty.doc, "Discriminator property for Fish.");
    strictEqual(kindProperty.kind, "property");
    strictEqual(kindProperty.discriminator, true);
    strictEqual(kindProperty.type.kind, "string");
    strictEqual(kindProperty.__raw, undefined);
    strictEqual(fish.discriminatorProperty, kindProperty);
    const shark = models.find((x) => x.name === "Shark");
    ok(shark);
    strictEqual(shark.properties.length, 2);
    const sharktypeProperty = shark.properties[0];
    ok(sharktypeProperty);
    strictEqual(sharktypeProperty.name, "sharktype");
    strictEqual(sharktypeProperty.doc, "Discriminator property for Shark.");
    strictEqual(sharktypeProperty.kind, "property");
    strictEqual(sharktypeProperty.discriminator, true);
    strictEqual(sharktypeProperty.type.kind, "string");
    strictEqual(shark.discriminatorProperty, sharktypeProperty);
  });

  it("handle derived model with discriminator first", async () => {
    await runner.compileWithBuiltInService(`
      model Salmon extends Fish {
        kind: "salmon";
        friends?: Fish[];
        hate?: Record<Fish>;
        partner?: Fish;
      }

      @discriminator("kind")
      model Fish {
        age: int32;
      }

      @get
      op getSalmon(): Salmon;
      `);
    const models = runner.context.sdkPackage.models;
    strictEqual(models.length, 2);
    const fish = models.find((x) => x.name === "Fish");
    ok(fish);
    const kindProperty = fish.properties[0];
    ok(kindProperty);
    strictEqual(kindProperty.name, "kind");
    strictEqual(kindProperty.doc, "Discriminator property for Fish.");
    strictEqual(kindProperty.kind, "property");
    strictEqual(kindProperty.discriminator, true);
    strictEqual(kindProperty.type.kind, "string");
    strictEqual(kindProperty.__raw, undefined);
    strictEqual(fish.discriminatorProperty, kindProperty);

    const salmon = models.find((x) => x.name === "Salmon");
    ok(salmon);
    strictEqual(salmon.properties.length, 4);
    strictEqual(salmon.properties[0].name, "kind");
    strictEqual((salmon.properties[0] as SdkBodyModelPropertyType).discriminator, true);
    strictEqual(salmon.discriminatorValue, "salmon");
  });

  it("single discriminated model", async () => {
    await runner.compileWithBuiltInService(`
      @discriminator("kind")
      model Fish {
        age: int32;
      }

      @get
      op getModel(): Fish;
      `);
    const models = runner.context.sdkPackage.models;
    strictEqual(models.length, 1);
    const fish = models.find((x) => x.name === "Fish");
    ok(fish);
    const kindProperty = fish.properties[0];
    ok(kindProperty);
    strictEqual(kindProperty.name, "kind");
    strictEqual(kindProperty.doc, "Discriminator property for Fish.");
    strictEqual(kindProperty.kind, "property");
    strictEqual(kindProperty.discriminator, true);
    strictEqual(kindProperty.type.kind, "string");
    strictEqual(kindProperty.__raw, undefined);
    strictEqual(kindProperty.type.__raw?.kind, "Scalar");
    strictEqual(kindProperty.type.__raw?.name, "string");
    strictEqual(fish.discriminatorProperty, kindProperty);
  });

  it("enum discriminator model", async () => {
    await runner.compileWithBuiltInService(`
      enum DogKind {
        Golden: "golden",
      }

      @discriminator("kind")
      model Dog {
        kind: DogKind;
        weight: int32;
      }

      model Golden extends Dog {
        kind: DogKind.Golden;
      }

      @route("/extensible-enum")
      @get
      op getExtensibleModel(): Dog;
      `);
    const models = runner.context.sdkPackage.models;
    strictEqual(models.length, 2);

    const golden = models.find((x) => x.name === "Golden");
    ok(golden);

    const kind = golden.properties.find(
      (x) => x.kind === "property" && x.serializedName === "kind",
    );
    ok(kind);
    strictEqual(kind.type.kind, "enumvalue");
    strictEqual(kind.type.value, "golden");

    const dog = models.find((x) => x.name === "Dog");
    ok(dog);
    strictEqual(runner.context.sdkPackage.enums.length, 1);
    const dogKind = runner.context.sdkPackage.enums[0];

    const dogKindProperty = dog.properties.find(
      (x) => x.kind === "property" && x.serializedName === "kind",
    );
    ok(dogKindProperty);
    strictEqual(dogKindProperty.kind, "property");
    strictEqual(dogKindProperty.type, dogKind);
    strictEqual(dog.discriminatorProperty, dogKindProperty);
  });

  it("anonymous model contains template", async () => {
    await runner.compileWithBuiltInService(`

      model Name {
        name: string;
      }
      model ModelTemplate<T> {
        prop: T
      }

      op test(): {prop: ModelTemplate<Name>};
      `);
    const models = runner.context.sdkPackage.models;
    strictEqual(models.length, 3);
    const modelNames = models.map((model) => model.name).sort();
    deepStrictEqual(modelNames, ["TestResponse", "Name", "ModelTemplateName"].sort());
  });

  it("union to extensible enum values", async () => {
    await runner.compileWithBuiltInService(`
      union PetKind {
        @doc("Cat")
        Cat: "cat",
        @doc("Dog")
        Dog: "dog",
        string,
      }

      @route("/extensible-enum")
      @put
      op putPet(@body petKind: PetKind): void;
      `);
    strictEqual(runner.context.sdkPackage.enums.length, 1);
    const petKind = runner.context.sdkPackage.enums[0];
    strictEqual(petKind.name, "PetKind");
    strictEqual(petKind.isFixed, false);
    strictEqual(petKind.valueType.kind, "string");
    const values = petKind.values;
    deepStrictEqual(
      values.map((x) => x.name),
      ["Cat", "Dog"],
    );

    const catValue = values.find((x) => x.name === "Cat");
    ok(catValue);
    strictEqual(catValue.value, "cat");
    strictEqual(catValue.doc, "Cat");
    strictEqual(catValue.enumType, petKind);
    strictEqual(catValue.valueType, petKind.valueType);
    strictEqual(catValue.kind, "enumvalue");

    const dogValue = values.find((x) => x.name === "Dog");
    ok(dogValue);
    strictEqual(dogValue.value, "dog");
    strictEqual(dogValue.doc, "Dog");
    strictEqual(dogValue.enumType, petKind);
    strictEqual(dogValue.valueType, petKind.valueType);
    strictEqual(dogValue.kind, "enumvalue");
  });

  it("template variable of anonymous union", async () => {
    await runner.compileWithBuiltInService(`
      interface GetAndSend<Type> {
        get(): {
          prop: Type;
        };
      
        send(prop: Type): void;
      }
      
      @route("/string-extensible")
      interface StringExtensible extends GetAndSend<string | "b" | "c"> {}
      `);
    const sdkPackage = runner.context.sdkPackage;
    strictEqual(sdkPackage.models.length, 2);
    strictEqual(sdkPackage.enums.length, 1);
    const prop = sdkPackage.enums.find((x) => x.name === "GetResponseProp" && x.isGeneratedName);
    ok(prop);
    strictEqual(prop.isFixed, false);
    strictEqual(prop.valueType.kind, "string");
    const resp = sdkPackage.models.find((x) => x.name === "GetResponse" && x.isGeneratedName);
    ok(resp);
    strictEqual(resp.properties[0].type, prop);
    const req = sdkPackage.models.find((x) => x.name === "SendRequest" && x.isGeneratedName);
    ok(req);
    strictEqual(req.usage, UsageFlags.Spread | UsageFlags.Json);
  });

  it("property of anonymous union as enum", async () => {
    await runner.compileWithBuiltInService(`
      model Pet {
        kind: string | "cat" | "dog";
      }

      @route("/extensible-enum")
      @put
      op putPet(@body pet: Pet): void;
      `);
    const models = runner.context.sdkPackage.models;
    strictEqual(models.length, 1);
    const pet = models.find((x) => x.name === "Pet");

    const enums = runner.context.sdkPackage.enums;
    const kind = enums.find((x) => x.name === "PetKind");
    ok(pet && kind);
    ok(kind.isGeneratedName);
    const kindProperty = pet.properties.find((x) => (x.name = "kind"));
    ok(kindProperty);
    strictEqual(kindProperty.type, kind);
  });

  it("request/response header with enum value", async () => {
    await runner.compileWithBuiltInService(`
      model RepeatableResponse {
        @visibility("read")
        @header("Repeatability-Result")
        repeatabilityResult?: "accepted" | "rejected";
      }
      op foo(@header("Repeatability-Result") repeatabilityResult?: "accepted" | "rejected"): RepeatableResponse;
      `);
    const sdkPackage = runner.context.sdkPackage;
    strictEqual(sdkPackage.models.length, 0);
    strictEqual(sdkPackage.enums.length, 2);
    strictEqual(sdkPackage.enums[0].name, "FooRequestRepeatabilityResult");
    strictEqual(sdkPackage.enums[1].name, "FooResponseRepeatabilityResult");
    deepStrictEqual(
      sdkPackage.enums[0].values.map((x) => x.name),
      ["accepted", "rejected"],
    );
    deepStrictEqual(
      sdkPackage.enums[1].values.map((x) => x.name),
      ["accepted", "rejected"],
    );
  });

  it("enum discriminator model without base discriminator property", async () => {
    await runner.compileWithBuiltInService(`
      enum DogKind {
        Golden: "golden",
      }

      @discriminator("kind")
      model Dog {
        weight: int32;
      }

      model Golden extends Dog {
        kind: DogKind.Golden;
      }

      @route("/extensible-enum")
      @get
      op getExtensibleModel(): Dog;
      `);
    const models = runner.context.sdkPackage.models;
    strictEqual(models.length, 2);

    const golden = models.find((x) => x.name === "Golden");
    ok(golden);

    const kind = golden.properties.find(
      (x) => x.kind === "property" && x.serializedName === "kind",
    );
    ok(kind);
    strictEqual(kind.type.kind, "enumvalue");
    strictEqual(kind.type.value, "golden");

    const dog = models.find((x) => x.name === "Dog");
    ok(dog);
    strictEqual(runner.context.sdkPackage.enums.length, 1);
    const dogKind = runner.context.sdkPackage.enums[0];

    const dogKindProperty = dog.properties[0];
    ok(dogKindProperty);
    strictEqual(dogKindProperty.type, dogKind);
    strictEqual(dogKindProperty.doc, "Discriminator property for Dog.");
  });

  it("discriminator", async () => {
    await runner.compileWithBuiltInService(`
      @discriminator("kind")
      model Fish {
        age: int32;
      }

      @discriminator("sharktype")
      model Shark extends Fish {
        kind: "shark";
        sharktype: string;
      }

      model Salmon extends Fish {
        kind: "salmon";
        friends?: Fish[];
        hate?: Record<Fish>;
        partner?: Fish;
      }

      model SawShark extends Shark {
        sharktype: "saw";
      }

      model GoblinShark extends Shark {
        sharktype: "goblin";
      }

      @get
      op getModel(): Fish;
      `);
    const models = runner.context.sdkPackage.models;
    strictEqual(models.length, 5);
    const shark = models.find((x) => x.name === "Shark");
    ok(shark);
    strictEqual(shark.properties.length, 2);
    const sharktypeProperty = shark.properties.find((x) => x.name === "sharktype");
    ok(sharktypeProperty);
    strictEqual(sharktypeProperty.kind, "property");
    strictEqual(sharktypeProperty.discriminator, true);
    strictEqual(sharktypeProperty.type.kind, "string");
  });

  it("union discriminator", async () => {
    await runner.compileWithBuiltInService(`
      union KindType {
        string,
        shark: "shark",
        salmon: "salmon"
      };

      @discriminator("kind")
      model Fish {
        age: int32;
      }

      model Shark extends Fish {
        kind: KindType.shark;
        hasFin: boolean;
      }

      model Salmon extends Fish {
        kind: KindType.salmon;
        norweigan: boolean;
      }

      @get
      op getModel(): Fish;
      `);
    const models = runner.context.sdkPackage.models;
    strictEqual(models.length, 3);
    const fish = models.find((x) => x.name === "Fish");
    ok(fish);
    let kindTypeProperty = fish.properties.find((x) => x.name === "kind");
    ok(kindTypeProperty);
    strictEqual(kindTypeProperty.type.kind, "enum");
    strictEqual(kindTypeProperty.type.isUnionAsEnum, true);
    strictEqual(fish.discriminatorProperty, kindTypeProperty);
    const shark = models.find((x) => x.name === "Shark");
    ok(shark);
    strictEqual(shark.discriminatorValue, "shark");
    kindTypeProperty = shark.properties.find((x) => x.name === "kind");
    ok(kindTypeProperty);
    strictEqual(kindTypeProperty.type.kind, "enumvalue");
    const salmon = models.find((x) => x.name === "Salmon");
    ok(salmon);
    kindTypeProperty = salmon.properties.find((x) => x.name === "kind");
    ok(kindTypeProperty);
    strictEqual(kindTypeProperty.type.kind, "enumvalue");
    strictEqual(salmon.discriminatorValue, "salmon");

    strictEqual(runner.context.sdkPackage.enums.length, 1);
    const kindType = runner.context.sdkPackage.enums.find((x) => x.name === "KindType");
    ok(kindType);
    strictEqual(kindType.isFixed, false);
  });

  it("string discriminator map to enum value", async () => {
    await runner.compileWithBuiltInService(`
      union KindType {
        string,
        shark: "shark",
        salmon: "salmon"
      };

      @discriminator("kind")
      model Fish {
        kind: KindType;
        age: int32;
      }

      model Shark extends Fish {
        kind: "shark";
        hasFin: boolean;
      }

      model Salmon extends Fish {
        kind: "salmon";
        norweigan: boolean;
      }

      @get
      op getModel(): Fish;
      `);
    const models = runner.context.sdkPackage.models;
    strictEqual(models.length, 3);
    const fish = models.find((x) => x.name === "Fish");
    ok(fish);
    let kindTypeProperty = fish.properties.find((x) => x.name === "kind");
    ok(kindTypeProperty);
    strictEqual(kindTypeProperty.type.kind, "enum");
    strictEqual(kindTypeProperty.type.isUnionAsEnum, true);
    strictEqual(fish.discriminatorProperty, kindTypeProperty);
    const shark = models.find((x) => x.name === "Shark");
    ok(shark);
    strictEqual(shark.discriminatorValue, "shark");
    kindTypeProperty = shark.properties.find((x) => x.name === "kind");
    ok(kindTypeProperty);
    strictEqual(kindTypeProperty.type.kind, "enumvalue");
    const salmon = models.find((x) => x.name === "Salmon");
    ok(salmon);
    kindTypeProperty = salmon.properties.find((x) => x.name === "kind");
    ok(kindTypeProperty);
    strictEqual(kindTypeProperty.type.kind, "enumvalue");
    strictEqual(salmon.discriminatorValue, "salmon");

    strictEqual(runner.context.sdkPackage.enums.length, 1);
    const kindType = runner.context.sdkPackage.enums.find((x) => x.name === "KindType");
    ok(kindType);
    strictEqual(kindType.isFixed, false);
  });

  it("discriminator rename", async () => {
    await runner.compileWithBuiltInService(`
      @discriminator("kind")
      model Fish {
        @clientName("type")
        @encodedName("application/json", "@data.kind")
        kind: string;
        age: int32;
      }

      model Salmon extends Fish {
        kind: "salmon";
        friends?: Fish[];
        hate?: Record<Fish>;
        partner?: Fish;
      }

      @get
      op getModel(): Fish;
      `);
    const models = runner.context.sdkPackage.models;
    strictEqual(models.length, 2);
    const fish = models.find((x) => x.name === "Fish");
    ok(fish);
    strictEqual(fish.properties.length, 2);
    const discriminatorProperty = fish.properties.find((x) => x.name === "type");
    ok(discriminatorProperty);
    strictEqual(discriminatorProperty.kind, "property");
    strictEqual(discriminatorProperty.discriminator, true);
    strictEqual(discriminatorProperty.type.kind, "string");
    strictEqual(discriminatorProperty.serializedName, "@data.kind");
  });

  it("filterOutCoreModels true", async () => {
    runner = await createSdkTestRunner({
      librariesToAdd: [AzureCoreTestLibrary],
      autoUsings: ["Azure.Core"],
      emitterName: "@azure-tools/typespec-java",
    });
    await runner.compileWithBuiltInAzureCoreService(`
      @resource("users")
      @doc("Details about a user.")
      model User {
        @key
        @doc("The user's id.")
        @visibility("read")
        id: int32;

        @doc("The user's name.")
        name: string;
      }

      @doc("Creates or updates a User")
      op createOrUpdate is StandardResourceOperations.ResourceCreateOrUpdate<User>;
      `);
    const models = runner.context.sdkPackage.models.filter((x) => !isAzureCoreModel(x));
    strictEqual(models.length, 1);
    strictEqual(models[0].name, "User");
    strictEqual(models[0].crossLanguageDefinitionId, "My.Service.User");

<<<<<<< HEAD
    for (const [type, sdkType] of runner.context.modelsMap?.entries() ?? []) {
      if (isAzureCoreTspModel(type)) {
        ok(sdkType.usage !== UsageFlags.None);
=======
    for (const [type, sdkType] of runner.context.referencedTypeMap?.entries() ?? []) {
      if (isAzureCoreModel(type)) {
        ok(
          sdkType.kind !== "union" &&
            sdkType.kind !== "nullable" &&
            sdkType.usage !== UsageFlags.None,
        );
>>>>>>> ba57ec54
      }
    }
  });

  it("filterOutCoreModels false", async () => {
    runner = await createSdkTestRunner({
      librariesToAdd: [AzureCoreTestLibrary],
      autoUsings: ["Azure.Core"],
      "filter-out-core-models": false,
      emitterName: "@azure-tools/typespec-java",
    });
    await runner.compileWithBuiltInAzureCoreService(`
        @resource("users")
        @doc("Details about a user.")
        model User {
          @key
          @doc("The user's id.")
          @visibility("read")
          id: int32;

          @doc("The user's name.")
          name: string;
        }

        @doc("Creates or updates a User")
        op createOrUpdate is StandardResourceOperations.ResourceCreateOrUpdate<User>;
      `);
    const models = runner.context.sdkPackage.models.sort((a, b) => a.name.localeCompare(b.name));
    strictEqual(models.length, 4);
    strictEqual(models[0].name, "Error");
    strictEqual(models[0].crossLanguageDefinitionId, "Azure.Core.Foundations.Error");
    strictEqual(models[1].name, "ErrorResponse");
    strictEqual(models[1].crossLanguageDefinitionId, "Azure.Core.Foundations.ErrorResponse");
    strictEqual(models[2].name, "InnerError");
    strictEqual(models[2].crossLanguageDefinitionId, "Azure.Core.Foundations.InnerError");
    strictEqual(models[3].name, "User");
    strictEqual(models[3].crossLanguageDefinitionId, "My.Service.User");
  });

  it("lro core filterOutCoreModels true", async () => {
    runner = await createSdkTestRunner({
      librariesToAdd: [AzureCoreTestLibrary],
      autoUsings: ["Azure.Core"],
      emitterName: "@azure-tools/typespec-java",
    });
    await runner.compileWithBuiltInAzureCoreService(`
      @resource("users")
      @doc("Details about a user.")
      model User {
        @key
        @doc("The user's name.")
        @visibility("read")
        name: string;
      }

      @doc("Gets status.")
      op getStatus is StandardResourceOperations.GetResourceOperationStatus<User>;

      @doc("Polls status.")
      @pollingOperation(My.Service.getStatus)
      op createOrUpdateUser is StandardResourceOperations.LongRunningResourceCreateOrUpdate<User>;
      `);
    const models = runner.context.sdkPackage.models.filter((x) => !isAzureCoreModel(x));
    strictEqual(models.length, 1);
    strictEqual(models[0].name, "User");
    strictEqual(models[0].crossLanguageDefinitionId, "My.Service.User");
  });

  it("lro core filterOutCoreModels false", async () => {
    runner = await createSdkTestRunner({
      librariesToAdd: [AzureCoreTestLibrary],
      autoUsings: ["Azure.Core"],
      "filter-out-core-models": false,
      emitterName: "@azure-tools/typespec-java",
    });
    await runner.compileWithBuiltInAzureCoreService(`
      @resource("users")
      @doc("Details about a user.")
      model User {
        @key
        @doc("The user's name.")
        @visibility("read")
        name: string;
      }

      @doc("Gets status.")
      op getStatus is StandardResourceOperations.GetResourceOperationStatus<User>;

      @doc("Polls status.")
      @pollingOperation(My.Service.getStatus)
      op createOrUpdateUser is StandardResourceOperations.LongRunningResourceCreateOrUpdate<User>;
      `);
    const models = runner.context.sdkPackage.models.sort((a, b) => a.name.localeCompare(b.name));
    strictEqual(models.length, 5);
    strictEqual(models[0].name, "Error");
    strictEqual(models[0].crossLanguageDefinitionId, "Azure.Core.Foundations.Error");
    strictEqual(models[1].name, "ErrorResponse");
    strictEqual(models[1].crossLanguageDefinitionId, "Azure.Core.Foundations.ErrorResponse");
    strictEqual(models[2].name, "InnerError");
    strictEqual(models[2].crossLanguageDefinitionId, "Azure.Core.Foundations.InnerError");
    strictEqual(models[3].name, "ResourceOperationStatusUserUserError");
    strictEqual(models[3].crossLanguageDefinitionId, "Azure.Core.ResourceOperationStatus");
    strictEqual(models[4].name, "User");
    strictEqual(models[4].crossLanguageDefinitionId, "My.Service.User");
    strictEqual(runner.context.sdkPackage.enums.length, 1);
    strictEqual(runner.context.sdkPackage.enums[0].name, "OperationState");
  });

  it("model with core property", async () => {
    const runnerWithCore = await createSdkTestRunner({
      librariesToAdd: [AzureCoreTestLibrary],
      autoUsings: ["Azure.Core"],
      emitterName: "@azure-tools/typespec-java",
    });
    await runnerWithCore.compileWithBuiltInAzureCoreService(`
      @usage(Usage.input)
      model MyError {
        innerError: Azure.Core.Foundations.Error;
      }
      `);
    const models = runnerWithCore.context.sdkPackage.models;
    strictEqual(models.length, 3);
    const myError = models.find((x) => x.name === "MyError");
    ok(myError);

    const azureError = models.find((x) => x.name === "Error");
    ok(azureError);
    strictEqual(isAzureCoreModel(azureError), true);

    const azureInnerError = models.find((x) => x.name === "InnerError");
    ok(azureInnerError);
    strictEqual(isAzureCoreModel(azureInnerError), true);

    strictEqual(myError.properties.length, 1);
    strictEqual(myError.properties[0].type, azureError);
  });
  it("no models filter core", async () => {
    await runner.compile(`
        @service({})
        @test namespace MyService { }
      `);
    const models = runner.context.sdkPackage.models;
    strictEqual(models.length, 0);
  });
  it("no models don't filter core", async () => {
    await runner.compile(`
        @service({})
        @test namespace MyService { }
      `);
    const models = runner.context.sdkPackage.models;
    strictEqual(models.length, 0);
  });
  it("input usage", async () => {
    await runner.compileWithBuiltInService(`
        model InputModel {
          prop: string
        }
        op operation(@body input: InputModel): void;
      `);
    const models = runner.context.sdkPackage.models;
    strictEqual(models.length, 1);
    strictEqual(models[0].usage, UsageFlags.Input | UsageFlags.Json);
    strictEqual(models.filter((x) => (x.usage & UsageFlags.Input) > 0).length, 1);
    strictEqual(models.filter((x) => (x.usage & UsageFlags.Output) > 0).length, 0);
  });

  it("output usage", async () => {
    await runner.compileWithBuiltInService(`
        model OutputModel {
          prop: string
        }
        op operation(): OutputModel;
      `);
    const models = runner.context.sdkPackage.models;
    strictEqual(models.length, 1);
    strictEqual(models[0].usage, UsageFlags.Output | UsageFlags.Json);

    strictEqual(models.filter((x) => (x.usage & UsageFlags.Output) > 0).length, 1);
    strictEqual(models.filter((x) => (x.usage & UsageFlags.Input) > 0).length, 0);
  });

  it("roundtrip usage", async () => {
    await runner.compileWithBuiltInService(`
        model RoundtripModel {
          prop: string
        }
        op operation(@body input: RoundtripModel): RoundtripModel;
      `);
    const models = runner.context.sdkPackage.models;
    strictEqual(models.length, 1);
    strictEqual(models[0].usage, UsageFlags.Input | UsageFlags.Output | UsageFlags.Json);

    strictEqual(models.filter((x) => (x.usage & UsageFlags.Output) > 0).length, 1);
    strictEqual(models.filter((x) => (x.usage & UsageFlags.Input) > 0).length, 1);
    strictEqual(models.filter((x) => x.usage === UsageFlags.None).length, 0);
  });

  it("readonly usage", async () => {
    await runner.compileWithBuiltInService(`
        model ResultModel {
          name: string;
        }
      
        model RoundTripModel {
          @visibility("read")
          result: ResultModel;
        }
      
        @route("/modelInReadOnlyProperty")
        @put
        op modelInReadOnlyProperty(@body body: RoundTripModel): {
          @body body: RoundTripModel;
        };
      `);
    const models = runner.context.sdkPackage.models;
    strictEqual(models.length, 2);
    strictEqual(
      models.find((x) => x.name === "RoundTripModel")?.usage,
      UsageFlags.Input | UsageFlags.Output | UsageFlags.Json,
    );
    strictEqual(
      models.find((x) => x.name === "ResultModel")?.usage,
      UsageFlags.Output | UsageFlags.Json,
    );
  });

  it("usage propagation", async () => {
    await runner.compileWithBuiltInService(`
        @discriminator("kind")
        model Fish {
          age: int32;
        }

        @discriminator("sharktype")
        model Shark extends Fish {
          kind: "shark";
        }

        model Salmon extends Fish {
          kind: "salmon";
          friends?: Fish[];
          hate?: Record<Fish>;
          partner?: Fish;
        }

        model SawShark extends Shark {
          sharktype: "saw";
        }

        model GoblinShark extends Shark {
          sharktype: "goblin";
        }
        op operation(@body input: Shark): Shark;
      `);
    const models = runner.context.sdkPackage.models;
    strictEqual(models.length, 4);
    strictEqual(models[0].usage, UsageFlags.Input | UsageFlags.Output | UsageFlags.Json);
    ok(!(models[0].usage & UsageFlags.Error));
  });

  it("usage propagation from subtype", async () => {
    await runner.compileWithBuiltInService(`
        @discriminator("kind")
        model Fish {
          age: int32;
        }

        @discriminator("sharktype")
        model Shark extends Fish {
          kind: "shark";
        }

        model Salmon extends Fish {
          kind: "salmon";
          friends?: Fish[];
          hate?: Record<Fish>;
          partner?: Fish;
        }

        model SawShark extends Shark {
          sharktype: "saw";
        }

        model GoblinShark extends Shark {
          sharktype: "goblin";
        }
        op operation(@body input: Salmon): Salmon;
      `);
    const models = runner.context.sdkPackage.models;
    strictEqual(models.length, 2);
    strictEqual(models[0].usage, UsageFlags.Input | UsageFlags.Output | UsageFlags.Json);
  });

  it("usage propagation from subtype of type with another discriminated property", async () => {
    await runner.compileWithBuiltInService(`
        @discriminator("kind")
        model Fish {
          age: int32;
          food: Food;
        }

        @discriminator("sharktype")
        model Shark extends Fish {
          kind: "shark";
        }

        @discriminator("kind")
        model Food {
          kind: string;
        }

        model Salmon extends Fish {
          kind: "salmon";
          friends?: Fish[];
        }

        model Fruit extends Food {
          kind: "fruit";
        }

        model Meet extends Food {
          kind: "meet";
        }
        op operation(@body input: Salmon): Salmon;
      `);
    const models = runner.context.sdkPackage.models;
    strictEqual(models.length, 5);
    strictEqual(models[0].usage, UsageFlags.Input | UsageFlags.Output | UsageFlags.Json);
  });

  it("unnamed model", async () => {
    await runner.compileWithBuiltInService(`
        model Test {
          prop1: {innerProp1: string};
          prop2: {innerProp2: string};
        }
        op func(
          @body body: Test
        ): void;
      `);
    const models = runner.context.sdkPackage.models;
    strictEqual(models.length, 3);
    const propreties: string[] = [];
    models.forEach((model) => {
      model.properties.forEach((prop) => {
        propreties.push(prop.name);
      });
    });
    propreties.sort();
    deepStrictEqual(propreties, ["innerProp1", "innerProp2", "prop1", "prop2"]);
  });
  it("model access transitive closure", async () => {
    await runner.compileWithBuiltInService(`
        model Test {
          prop: string;
        }
        @access(Access.internal)
        op func(
          @body body: Test
        ): void;
      `);

    const models = runner.context.sdkPackage.models;
    strictEqual(models.length, 1);
    strictEqual(models[0].access, "internal");
  });

  it("complicated access transitive closure", async () => {
    await runner.compileWithBuiltInService(`
        model Test1 {
          prop: Test2;
        }
        model Test2 {
          prop: string;
        }
        @access(Access.internal)
        @route("/func1")
        op func1(
          @body body: Test1
        ): void;

        model Test3 {
          prop: string;
        }

        @access(Access.internal)
        @route("/func2")
        op func2(
          @body body: Test3
        ): void;

        @route("/func3")
        op func3(
          @body body: Test3
        ): void;

        model Test4 {
          prop: Test5;
        }

        model Test5 {
          prop: Test6;
        }

        model Test6 {
          prop: string;
        }

        @access(Access.internal)
        @route("/func4")
        op func4(
          @body body: Test4
        ): void;

        @route("/func5")
        op func5(
          @body body: Test6
        ): void;
      `);
    const models = runner.context.sdkPackage.models;
    strictEqual(models.length, 6);

    const Test1 = models.find((x) => x.name === "Test1");
    ok(Test1);
    strictEqual(Test1.access, "internal");

    const Test2 = models.find((x) => x.name === "Test2");
    ok(Test2);
    strictEqual(Test2.access, "internal");

    const Test3 = models.find((x) => x.name === "Test3");
    ok(Test3);
    strictEqual(Test3.access, "public");

    const Test4 = models.find((x) => x.name === "Test4");
    ok(Test4);
    strictEqual(Test4.access, "internal");

    const Test5 = models.find((x) => x.name === "Test5");
    ok(Test5);
    strictEqual(Test5.access, "internal");

    const Test6 = models.find((x) => x.name === "Test6");
    ok(Test6);
    strictEqual(Test6.access, "public");
  });
  it("additionalProperties of same type", async () => {
    await runner.compileWithBuiltInService(`
        @usage(Usage.input | Usage.output)
        model AdditionalPropertiesModel extends Record<string> {
          prop: string;
        }
        @usage(Usage.input | Usage.output)
        model AdditionalPropertiesModel2 is Record<unknown> {
          prop: string;
        }
        @usage(Usage.input | Usage.output)
        model AdditionalPropertiesModel3 {
          prop: string;
          ...Record<string>;
        }
        @usage(Usage.input | Usage.output)
        model NoAdditionalPropertiesModel {
          prop: string;
        }
      `);
    const models = runner.context.sdkPackage.models;
    strictEqual(models.length, 4);
    const AdditionalPropertiesModel = models.find((x) => x.name === "AdditionalPropertiesModel");
    const AdditionalPropertiesModel2 = models.find((x) => x.name === "AdditionalPropertiesModel2");
    const AdditionalPropertiesModel3 = models.find((x) => x.name === "AdditionalPropertiesModel3");
    const NonAdditionalPropertiesModel = models.find(
      (x) => x.name === "NoAdditionalPropertiesModel",
    );
    ok(
      AdditionalPropertiesModel &&
        AdditionalPropertiesModel2 &&
        AdditionalPropertiesModel3 &&
        NonAdditionalPropertiesModel,
    );
    strictEqual(AdditionalPropertiesModel.additionalProperties?.kind, "string");
    strictEqual(AdditionalPropertiesModel.baseModel, undefined);
    strictEqual(AdditionalPropertiesModel2.additionalProperties?.kind, "unknown");
    strictEqual(AdditionalPropertiesModel2.baseModel, undefined);
    strictEqual(AdditionalPropertiesModel3.additionalProperties?.kind, "string");
    strictEqual(AdditionalPropertiesModel3.baseModel, undefined);
    strictEqual(NonAdditionalPropertiesModel.additionalProperties, undefined);
  });

  it("additionalProperties usage", async () => {
    await runner.compileWithBuiltInService(`
        @service({})
        namespace MyService {
          model AdditionalPropertiesModel extends Record<Test> {
          }
  
          model AdditionalPropertiesModel2 is Record<Test> {
          }

          model AdditionalPropertiesModel3 {
            ...Record<Test2>;
          }

          model Test {
          }

          model Test2 {
          }

          @route("test")
          op test(@body input: AdditionalPropertiesModel): AdditionalPropertiesModel2;
          @route("test2")
          op test2(@body input: AdditionalPropertiesModel3): AdditionalPropertiesModel3;
        }
      `);
    const models = runner.context.sdkPackage.models;
    strictEqual(models.length, 5);
    const AdditionalPropertiesModel = models.find((x) => x.name === "AdditionalPropertiesModel");
    const AdditionalPropertiesModel2 = models.find((x) => x.name === "AdditionalPropertiesModel2");
    const AdditionalPropertiesModel3 = models.find((x) => x.name === "AdditionalPropertiesModel3");
    const Test = models.find((x) => x.name === "Test");
    const Test2 = models.find((x) => x.name === "Test2");
    ok(
      AdditionalPropertiesModel &&
        AdditionalPropertiesModel2 &&
        AdditionalPropertiesModel3 &&
        Test &&
        Test2,
    );

    strictEqual(AdditionalPropertiesModel.additionalProperties?.kind, "model");
    strictEqual(AdditionalPropertiesModel.baseModel, undefined);
    strictEqual(AdditionalPropertiesModel.usage, UsageFlags.Input | UsageFlags.Json);
    strictEqual(AdditionalPropertiesModel2.additionalProperties?.kind, "model");
    strictEqual(AdditionalPropertiesModel2.baseModel, undefined);
    strictEqual(AdditionalPropertiesModel2.usage, UsageFlags.Output | UsageFlags.Json);
    strictEqual(AdditionalPropertiesModel3.additionalProperties?.kind, "model");
    strictEqual(AdditionalPropertiesModel3.baseModel, undefined);
    strictEqual(
      AdditionalPropertiesModel3.usage,
      UsageFlags.Input | UsageFlags.Output | UsageFlags.Json,
    );
    strictEqual(Test.usage, UsageFlags.Input | UsageFlags.Output | UsageFlags.Json);
    strictEqual(Test2.usage, UsageFlags.Input | UsageFlags.Output | UsageFlags.Json);
  });

  it("additionalProperties of different types", async () => {
    await runner.compileWithBuiltInService(`
        @usage(Usage.input | Usage.output)
        model AdditionalPropertiesModel {
          prop: string;
          ...Record<float32>;
        }

        @usage(Usage.input | Usage.output)
        model AdditionalPropertiesModel2 {
          prop: string;
          ...Record<boolean | float32>;
        }
      `);
    const models = runner.context.sdkPackage.models;
    strictEqual(models.length, 2);
    const AdditionalPropertiesModel = models.find((x) => x.name === "AdditionalPropertiesModel");
    const AdditionalPropertiesModel2 = models.find((x) => x.name === "AdditionalPropertiesModel2");
    ok(AdditionalPropertiesModel && AdditionalPropertiesModel2);
    strictEqual(AdditionalPropertiesModel.additionalProperties?.kind, "float32");
    strictEqual(AdditionalPropertiesModel.baseModel, undefined);
    strictEqual(AdditionalPropertiesModel2.additionalProperties?.kind, "union");
    strictEqual(AdditionalPropertiesModel2.additionalProperties?.variantTypes[0].kind, "boolean");
    strictEqual(AdditionalPropertiesModel2.additionalProperties?.variantTypes[1].kind, "float32");
    strictEqual(AdditionalPropertiesModel2.baseModel, undefined);
  });

  it("crossLanguageDefinitionId", async () => {
    await runner.compile(`
        @service({})
        namespace MyService {
          @usage(Usage.input)
          model InputModel {}

          @usage(Usage.output)
          model OutputModel {}
        }
      `);
    const models = runner.context.sdkPackage.models;
    strictEqual(models.length, 2);
    const inputModel = models.find((x) => x.name === "InputModel");
    ok(inputModel);
    strictEqual(inputModel.crossLanguageDefinitionId, "MyService.InputModel");
    const outputModel = models.find((x) => x.name === "OutputModel");
    ok(outputModel);
    strictEqual(outputModel.crossLanguageDefinitionId, "MyService.OutputModel");
  });

  it("template model", async () => {
    await runner.compileWithBuiltInService(`
        @usage(Usage.input | Usage.output)
        model Catalog is TrackedResource<CatalogProperties> {
          @pattern("^[A-Za-z0-9_-]{1,50}$")
          @key("catalogName")
          @segment("catalogs")
          name: string;
        }

        @usage(Usage.input | Usage.output)
        model CatalogProperties {
          test?: string;
        }

        model TrackedResource<TProperties extends {}> {
          properties?: TProperties;
        }

        @usage(Usage.input | Usage.output)
        model Deployment is TrackedResource<DeploymentProperties> {
          @key("deploymentName")
          @segment("deployments")
          name: string;
        }

        @usage(Usage.input | Usage.output)
        model DeploymentProperties {
          deploymentId?: string;
          deploymentDateUtc?: utcDateTime;
        }
      `);
    const models = runner.context.sdkPackage.models;
    strictEqual(models.length, 4);
    const catalog = models.find((x) => x.name === "Catalog");
    const deployment = models.find((x) => x.name === "Deployment");
    ok(catalog && deployment);
    strictEqual(catalog.properties.length, 2);
    strictEqual(deployment.properties.length, 2);
  });
  it("model with deprecated annotation", async () => {
    await runner.compileAndDiagnose(`
        @service({})
        namespace MyService;
        #deprecated "no longer support"
        model Test {
        }
        op func(
          @body body: Test
        ): void;
      `);

    const models = runner.context.sdkPackage.models;
    strictEqual(models.length, 1);
    strictEqual(models[0].deprecation, "no longer support");
  });

  it("orphan model", async () => {
    await runner.compileAndDiagnose(`
        @service({})
        @test namespace MyService {
          @test
          @usage(Usage.input | Usage.output)
          model Model1{}

          model Model2{}
        }
      `);

    const models = runner.context.sdkPackage.models;
    strictEqual(models.length, 1);
    strictEqual(models[0].name, "Model1");
    strictEqual(models[0].crossLanguageDefinitionId, "MyService.Model1");
    strictEqual(models[0].usage, UsageFlags.Input | UsageFlags.Output);
  });

  it("model with client hierarchy", async () => {
    await runner.compile(`
        @service({})
        namespace Test1Client {
          model T1 {
            prop: string;
          }
          model T2 {
            prop: string;
          }
          @route("/b")
          namespace B {
            op x(): void;

            @route("/c")
            interface C {
              op y(): T1;
            }

            @route("/d")
            namespace D {
              op z(@body body: T2): void;
            }
          }
        }
      `);
    const models = runner.context.sdkPackage.models;
    strictEqual(models.length, 2);
  });
  it("error model", async () => {
    await runner.compileWithBuiltInService(`
        @error
        model ApiError {
          code: string;
        }

        op test(): ApiError;
      `);
    const models = getAllModels(runner.context);
    strictEqual(models.length, 1);
    strictEqual(models[0].kind, "model");
    ok(models[0].usage & UsageFlags.Error);

    const model = models[0];
    const rawModel = model.__raw;
    ok(rawModel);
    strictEqual(rawModel.kind, "Model");
    strictEqual(isErrorModel(runner.context.program, rawModel), true);
    ok(model.usage & UsageFlags.Output);
    ok(model.usage & UsageFlags.Error);
  });

  it("error model inheritance", async () => {
    await runner.compileWithBuiltInService(`
        model ValidResponse {
          prop: string;
        };

        @error
        model ApiError {
          code: string
        };

        model FourHundredError extends ApiError {
          @statusCode
          @minValue(400)
          @maxValue(499)
          statusCode: int32;
        };
        model FourZeroFourError extends FourHundredError {
          @statusCode
          statusCode: 404;
        };
        model FiveHundredError extends ApiError {
          @statusCode
          @minValue(500)
          @maxValue(599)
          statusCode: int32;
        };

        op test(): ValidResponse | FourZeroFourError | FiveHundredError;
      `);
    const models = getAllModels(runner.context);
    strictEqual(models.length, 5);
    const errorModels = models.filter(
      (x) => x.kind === "model" && (x.usage & UsageFlags.Error) > 0,
    );
    deepStrictEqual(errorModels.map((x) => x.name).sort(), [
      "ApiError",
      "FiveHundredError",
      "FourHundredError",
      "FourZeroFourError",
    ]);
    const validModel = models.filter(
      (x) => x.kind === "model" && (x.usage & UsageFlags.Error) === 0,
    );
    deepStrictEqual(
      validModel.map((x) => x.name),
      ["ValidResponse"],
    );
  });

  it("never or void property", async () => {
    await runner.compileAndDiagnose(`
        @service({})
        @test namespace MyService {
          @test
          @usage(Usage.input | Usage.output)
          model Test{
            prop1: never;
            prop2: void;
          }
        }
      `);

    const models = runner.context.sdkPackage.models;
    strictEqual(models.length, 1);
    strictEqual(models[0].name, "Test");
    strictEqual(models[0].properties.length, 0);
  });

  it("xml usage", async () => {
    await runner.compileAndDiagnose(`
        @service({})
        namespace MyService {
          model RoundTrip {
            prop: string;
          }

          model Input {
            prop: string;
          }

          @route("/test1")
          op test1(@header("content-type") contentType: "application/xml", @body body: RoundTrip): RoundTrip;
          
          @route("/test2")
          op test2(@header("content-type") contentType: "application/xml", @body body: Input): void;
        }
      `);

    const models = runner.context.sdkPackage.models;
    strictEqual(models.length, 2);
    const roundTripModel = models.find((x) => x.name === "RoundTrip");
    const inputModel = models.find((x) => x.name === "Input");
    ok(roundTripModel);
    strictEqual(
      roundTripModel.usage,
      UsageFlags.Input | UsageFlags.Output | UsageFlags.Json | UsageFlags.Xml,
    );

    ok(inputModel);
    strictEqual(inputModel.usage, UsageFlags.Input | UsageFlags.Xml);
  });

  it("check bodyParam for @multipartBody", async function () {
    await runner.compileWithBuiltInService(`
        model Address {
          city: string;
        }
        model MultiPartRequest{
          id?: HttpPart<string>;
          profileImage: HttpPart<bytes>;
          address: HttpPart<Address>;
          picture: HttpPart<File>;
        }
        @post
        op upload(@header contentType: "multipart/form-data", @multipartBody body: MultiPartRequest): void;
        `);
    const formDataMethod = runner.context.sdkPackage.clients[0].methods[0];
    strictEqual(formDataMethod.kind, "basic");
    strictEqual(formDataMethod.name, "upload");
    strictEqual(formDataMethod.parameters.length, 2);

    strictEqual(formDataMethod.parameters[0].name, "contentType");
    strictEqual(formDataMethod.parameters[0].type.kind, "constant");
    strictEqual(formDataMethod.parameters[0].type.value, "multipart/form-data");

    strictEqual(formDataMethod.parameters[1].name, "body");
    strictEqual(formDataMethod.parameters[1].type.kind, "model");
    strictEqual(formDataMethod.parameters[1].type.name, "MultiPartRequest");

    const formDataOp = formDataMethod.operation;
    strictEqual(formDataOp.parameters.length, 1);
    ok(formDataOp.parameters.find((x) => x.name === "contentType" && x.kind === "header"));

    const formDataBodyParam = formDataOp.bodyParam;
    ok(formDataBodyParam);
    strictEqual(formDataBodyParam.type.kind, "model");
    strictEqual(formDataBodyParam.type.name, "MultiPartRequest");
    strictEqual(formDataBodyParam.correspondingMethodParams.length, 1);
    strictEqual(formDataBodyParam.type.properties.length, 4);
    strictEqual(formDataBodyParam.type.properties[0].name, "id");
    strictEqual(formDataBodyParam.type.properties[0].type.kind, "string");
    strictEqual(formDataBodyParam.type.properties[1].name, "profileImage");
    strictEqual(formDataBodyParam.type.properties[1].type.kind, "bytes");
    strictEqual(formDataBodyParam.type.properties[2].name, "address");
    strictEqual(formDataBodyParam.type.properties[2].type.kind, "model");
    strictEqual(formDataBodyParam.type.properties[2].type.name, "Address");
    strictEqual(formDataBodyParam.type.properties[3].name, "picture");
    strictEqual(formDataBodyParam.type.properties[3].type.kind, "model");
    strictEqual(formDataBodyParam.type.properties[3].type.name, "File");
  });

  it("check multipartOptions for property of base model", async function () {
    await runner.compileWithBuiltInService(`
      model MultiPartRequest{
          fileProperty: HttpPart<File>;
      }
      @post
      op upload(@header contentType: "multipart/form-data", @multipartBody body: MultiPartRequest): void;
      `);
    const models = runner.context.sdkPackage.models;
    const fileModel = models.find((x) => x.name === "File");
    ok(fileModel);
    for (const p of fileModel.properties) {
      strictEqual(p.kind, "property");
      strictEqual(p.isMultipartFileInput, false);
      strictEqual(p.multipartOptions, undefined);
    }
  });
});<|MERGE_RESOLUTION|>--- conflicted
+++ resolved
@@ -709,19 +709,9 @@
     strictEqual(models[0].name, "User");
     strictEqual(models[0].crossLanguageDefinitionId, "My.Service.User");
 
-<<<<<<< HEAD
-    for (const [type, sdkType] of runner.context.modelsMap?.entries() ?? []) {
+    for (const [type, sdkType] of runner.context.referencedTypeMap?.entries() ?? []) {
       if (isAzureCoreTspModel(type)) {
         ok(sdkType.usage !== UsageFlags.None);
-=======
-    for (const [type, sdkType] of runner.context.referencedTypeMap?.entries() ?? []) {
-      if (isAzureCoreModel(type)) {
-        ok(
-          sdkType.kind !== "union" &&
-            sdkType.kind !== "nullable" &&
-            sdkType.usage !== UsageFlags.None,
-        );
->>>>>>> ba57ec54
       }
     }
   });
