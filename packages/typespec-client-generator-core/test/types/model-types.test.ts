--- conflicted
+++ resolved
@@ -923,12 +923,8 @@
       `);
     const models = runner.context.experimental_sdkPackage.models;
     strictEqual(models.length, 4);
-<<<<<<< HEAD
     strictEqual(models[0].usage, UsageFlags.Input | UsageFlags.Output | UsageFlags.Json);
-=======
-    strictEqual(models[0].usage, UsageFlags.Input | UsageFlags.Output);
     ok(!(models[0].usage & UsageFlags.Error));
->>>>>>> f512e1f0
   });
 
   it("usage propagation from subtype", async () => {
