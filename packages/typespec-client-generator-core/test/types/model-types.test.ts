import { AzureCoreTestLibrary } from "@azure-tools/typespec-azure-core/testing";
import { isErrorModel } from "@typespec/compiler";
import { deepStrictEqual, ok, strictEqual } from "assert";
import { afterEach, beforeEach, describe, it } from "vitest";
import { SdkBodyModelPropertyType, UsageFlags } from "../../src/interfaces.js";
import { isAzureCoreModel } from "../../src/internal-utils.js";
import { getAllModels } from "../../src/types.js";
import { SdkTestRunner, createSdkTestRunner } from "../test-host.js";

describe("typespec-client-generator-core: model types", () => {
  let runner: SdkTestRunner;

  beforeEach(async () => {
    runner = await createSdkTestRunner({ emitterName: "@azure-tools/typespec-java" });
  });
  afterEach(async () => {
    for (const modelsOrEnums of [
      runner.context.sdkPackage.models,
      runner.context.sdkPackage.enums,
    ]) {
      for (const item of modelsOrEnums) {
        ok(item.name !== "");
      }
    }
  });
  it("basic", async () => {
    await runner.compile(`
        @service({})
        @test namespace MyService {
          model InputModel {
            prop: string
          }

          model OutputModel {
            prop: string
          }

          op test(@body input: InputModel): OutputModel;
        }
      `);
    const models = runner.context.sdkPackage.models;
    strictEqual(models.length, 2);
    const modelNames = models.map((model) => model.name).sort();
    deepStrictEqual(modelNames, ["InputModel", "OutputModel"].sort());
  });

  it("models in Record", async () => {
    await runner.compile(`
        @service({})
        @test namespace MyService {
          model InnerModel {
            prop: string
          }

          op test(@body input: Record<InnerModel>): void;
        }
      `);
    const models = runner.context.sdkPackage.models;
    strictEqual(models.length, 1);
    const modelNames = models.map((model) => model.name).sort();
    deepStrictEqual(modelNames, ["InnerModel"].sort());
  });

  it("models in Array", async () => {
    await runner.compile(`
        @service({})
        @test namespace MyService {
          model InnerModel {
            prop: string
          }

          op test(@body input: InnerModel[]): void;
        }
      `);
    const models = runner.context.sdkPackage.models;
    strictEqual(models.length, 1);
    const modelNames = models.map((model) => model.name).sort();
    deepStrictEqual(modelNames, ["InnerModel"].sort());
  });

  it("embedded models", async () => {
    await runner.compile(`
        @service({})
        @test namespace MyService {
          model InnerModel {
            prop: string
          }

          model InputModel {
            prop: InnerModel
          }

          op test(@body input: InputModel): void;
        }
      `);
    const models = runner.context.sdkPackage.models;
    strictEqual(models.length, 2);
    const modelNames = models.map((model) => model.name).sort();
    deepStrictEqual(modelNames, ["InputModel", "InnerModel"].sort());
  });

  it("base model", async () => {
    await runner.compile(`
        @service({})
        @test namespace MyService {
          model BaseModel {
            prop: string
          }

          model InputModel extends BaseModel {
            prop2: string
          }

          op test(@body input: InputModel): void;
        }
      `);
    const models = runner.context.sdkPackage.models;
    strictEqual(models.length, 2);
    const modelNames = models.map((model) => model.name).sort();
    deepStrictEqual(modelNames, ["InputModel", "BaseModel"].sort());
  });

  it("derived model", async () => {
    await runner.compileWithBuiltInService(`
      model InputModel {
        prop: string
      }

      model DerivedModel extends InputModel {
        prop2: string
      }

      op test(@body input: DerivedModel): void;
      `);
    const models = runner.context.sdkPackage.models;
    strictEqual(models.length, 2);
    const modelNames = models.map((model) => model.name).sort();
    deepStrictEqual(modelNames, ["InputModel", "DerivedModel"].sort());
  });

  it("recursive model", async () => {
    await runner.compileWithBuiltInService(`
      @usage(Usage.input | Usage.output)
      model RecursiveModel {
        prop: RecursiveModel
      }
      `);
    const models = runner.context.sdkPackage.models;
    strictEqual(models.length, 1);
    const recursiveModel = models[0];
    strictEqual(recursiveModel.name, "RecursiveModel");
    strictEqual(recursiveModel.kind, "model");
    strictEqual(recursiveModel.crossLanguageDefinitionId, "TestService.RecursiveModel");
    strictEqual(recursiveModel.properties.length, 1);
    const prop = recursiveModel.properties[0];
    strictEqual(prop.kind, "property");
    strictEqual(prop.name, "prop");
    strictEqual(prop.type.kind, "model");
    strictEqual(prop.type.name, "RecursiveModel");
  });

  it("discriminator model", async () => {
    await runner.compileWithBuiltInService(`
      @discriminator("kind")
      model Fish {
        age: int32;
      }

      @discriminator("sharktype")
      model Shark extends Fish {
        kind: "shark";
      }

      model Salmon extends Fish {
        kind: "salmon";
        friends?: Fish[];
        hate?: Record<Fish>;
        partner?: Fish;
      }

      model SawShark extends Shark {
        sharktype: "saw";
      }

      model GoblinShark extends Shark {
        sharktype: "goblin";
      }

      @get
      op getModel(): Fish;
      `);
    const models = runner.context.sdkPackage.models;
    strictEqual(models.length, 5);
    const fish = models.find((x) => x.name === "Fish");
    ok(fish);
    const kindProperty = fish.properties[0];
    ok(kindProperty);
    strictEqual(kindProperty.name, "kind");
    strictEqual(kindProperty.description, "Discriminator property for Fish.");
    strictEqual(kindProperty.doc, "Discriminator property for Fish.");
    strictEqual(kindProperty.kind, "property");
    strictEqual(kindProperty.discriminator, true);
    strictEqual(kindProperty.type.kind, "string");
    strictEqual(kindProperty.__raw, undefined);
    strictEqual(fish.discriminatorProperty, kindProperty);
    const shark = models.find((x) => x.name === "Shark");
    ok(shark);
    strictEqual(shark.properties.length, 2);
    const sharktypeProperty = shark.properties[0];
    ok(sharktypeProperty);
    strictEqual(sharktypeProperty.name, "sharktype");
    strictEqual(sharktypeProperty.description, "Discriminator property for Shark.");
    strictEqual(sharktypeProperty.doc, "Discriminator property for Shark.");
    strictEqual(sharktypeProperty.kind, "property");
    strictEqual(sharktypeProperty.discriminator, true);
    strictEqual(sharktypeProperty.type.kind, "string");
    strictEqual(shark.discriminatorProperty, sharktypeProperty);
  });

  it("handle derived model with discriminator first", async () => {
    await runner.compileWithBuiltInService(`
      model Salmon extends Fish {
        kind: "salmon";
        friends?: Fish[];
        hate?: Record<Fish>;
        partner?: Fish;
      }

      @discriminator("kind")
      model Fish {
        age: int32;
      }

      @get
      op getSalmon(): Salmon;
      `);
    const models = runner.context.sdkPackage.models;
    strictEqual(models.length, 2);
    const fish = models.find((x) => x.name === "Fish");
    ok(fish);
    const kindProperty = fish.properties[0];
    ok(kindProperty);
    strictEqual(kindProperty.name, "kind");
    strictEqual(kindProperty.description, "Discriminator property for Fish.");
    strictEqual(kindProperty.doc, "Discriminator property for Fish.");
    strictEqual(kindProperty.kind, "property");
    strictEqual(kindProperty.discriminator, true);
    strictEqual(kindProperty.type.kind, "string");
    strictEqual(kindProperty.__raw, undefined);
    strictEqual(fish.discriminatorProperty, kindProperty);

    const salmon = models.find((x) => x.name === "Salmon");
    ok(salmon);
    strictEqual(salmon.properties.length, 4);
    strictEqual(salmon.properties[0].name, "kind");
    strictEqual((salmon.properties[0] as SdkBodyModelPropertyType).discriminator, true);
    strictEqual(salmon.discriminatorValue, "salmon");
  });

  it("single discriminated model", async () => {
    await runner.compileWithBuiltInService(`
      @discriminator("kind")
      model Fish {
        age: int32;
      }

      @get
      op getModel(): Fish;
      `);
    const models = runner.context.sdkPackage.models;
    strictEqual(models.length, 1);
    const fish = models.find((x) => x.name === "Fish");
    ok(fish);
    const kindProperty = fish.properties[0];
    ok(kindProperty);
    strictEqual(kindProperty.name, "kind");
    strictEqual(kindProperty.description, "Discriminator property for Fish.");
    strictEqual(kindProperty.doc, "Discriminator property for Fish.");
    strictEqual(kindProperty.kind, "property");
    strictEqual(kindProperty.discriminator, true);
    strictEqual(kindProperty.type.kind, "string");
    strictEqual(kindProperty.__raw, undefined);
    strictEqual(kindProperty.type.__raw?.kind, "Scalar");
    strictEqual(kindProperty.type.__raw?.name, "string");
    strictEqual(fish.discriminatorProperty, kindProperty);
  });

  it("enum discriminator model", async () => {
    await runner.compileWithBuiltInService(`
      enum DogKind {
        Golden: "golden",
      }

      @discriminator("kind")
      model Dog {
        kind: DogKind;
        weight: int32;
      }

      model Golden extends Dog {
        kind: DogKind.Golden;
      }

      @route("/extensible-enum")
      @get
      op getExtensibleModel(): Dog;
      `);
    const models = runner.context.sdkPackage.models;
    strictEqual(models.length, 2);

    const golden = models.find((x) => x.name === "Golden");
    ok(golden);

    const kind = golden.properties.find(
      (x) => x.kind === "property" && x.serializedName === "kind",
    );
    ok(kind);
    strictEqual(kind.type.kind, "enumvalue");
    strictEqual(kind.type.value, "golden");

    const dog = models.find((x) => x.name === "Dog");
    ok(dog);
    strictEqual(runner.context.sdkPackage.enums.length, 1);
    const dogKind = runner.context.sdkPackage.enums[0];

    const dogKindProperty = dog.properties.find(
      (x) => x.kind === "property" && x.serializedName === "kind",
    );
    ok(dogKindProperty);
    strictEqual(dogKindProperty.kind, "property");
    strictEqual(dogKindProperty.type, dogKind);
    strictEqual(dog.discriminatorProperty, dogKindProperty);
  });

  it("anonymous model contains template", async () => {
    await runner.compileWithBuiltInService(`

      model Name {
        name: string;
      }
      model ModelTemplate<T> {
        prop: T
      }

      op test(): {prop: ModelTemplate<Name>};
      `);
    const models = runner.context.sdkPackage.models;
    strictEqual(models.length, 3);
    const modelNames = models.map((model) => model.name).sort();
    deepStrictEqual(modelNames, ["TestResponse", "Name", "ModelTemplateName"].sort());
  });

  it("union to extensible enum values", async () => {
    await runner.compileWithBuiltInService(`
      union PetKind {
        @doc("Cat")
        Cat: "cat",
        @doc("Dog")
        Dog: "dog",
        string,
      }

      @route("/extensible-enum")
      @put
      op putPet(@body petKind: PetKind): void;
      `);
    strictEqual(runner.context.sdkPackage.enums.length, 1);
    const petKind = runner.context.sdkPackage.enums[0];
    strictEqual(petKind.name, "PetKind");
    strictEqual(petKind.isFixed, false);
    strictEqual(petKind.valueType.kind, "string");
    const values = petKind.values;
    deepStrictEqual(
      values.map((x) => x.name),
      ["Cat", "Dog"],
    );

    const catValue = values.find((x) => x.name === "Cat");
    ok(catValue);
    strictEqual(catValue.value, "cat");
    strictEqual(catValue.description, "Cat");
    strictEqual(catValue.doc, "Cat");
    strictEqual(catValue.enumType, petKind);
    strictEqual(catValue.valueType, petKind.valueType);
    strictEqual(catValue.kind, "enumvalue");

    const dogValue = values.find((x) => x.name === "Dog");
    ok(dogValue);
    strictEqual(dogValue.value, "dog");
    strictEqual(dogValue.description, "Dog");
    strictEqual(dogValue.doc, "Dog");
    strictEqual(dogValue.enumType, petKind);
    strictEqual(dogValue.valueType, petKind.valueType);
    strictEqual(dogValue.kind, "enumvalue");
  });

  it("template variable of anonymous union", async () => {
    await runner.compileWithBuiltInService(`
      interface GetAndSend<Type> {
        get(): {
          prop: Type;
        };
      
        send(prop: Type): void;
      }
      
      @route("/string-extensible")
      interface StringExtensible extends GetAndSend<string | "b" | "c"> {}
      `);
    const sdkPackage = runner.context.sdkPackage;
    strictEqual(sdkPackage.models.length, 2);
    strictEqual(sdkPackage.enums.length, 1);
    const prop = sdkPackage.enums.find((x) => x.name === "GetResponseProp" && x.isGeneratedName);
    ok(prop);
    strictEqual(prop.isFixed, false);
    strictEqual(prop.valueType.kind, "string");
    const resp = sdkPackage.models.find((x) => x.name === "GetResponse" && x.isGeneratedName);
    ok(resp);
    strictEqual(resp.properties[0].type, prop);
    const req = sdkPackage.models.find((x) => x.name === "SendRequest" && x.isGeneratedName);
    ok(req);
    strictEqual(req.usage, UsageFlags.Spread | UsageFlags.Json);
  });

  it("property of anonymous union as enum", async () => {
    await runner.compileWithBuiltInService(`
      model Pet {
        kind: string | "cat" | "dog";
      }

      @route("/extensible-enum")
      @put
      op putPet(@body pet: Pet): void;
      `);
    const models = runner.context.sdkPackage.models;
    strictEqual(models.length, 1);
    const pet = models.find((x) => x.name === "Pet");

    const enums = runner.context.sdkPackage.enums;
    const kind = enums.find((x) => x.name === "PetKind");
    ok(pet && kind);
    ok(kind.isGeneratedName);
    const kindProperty = pet.properties.find((x) => (x.name = "kind"));
    ok(kindProperty);
    strictEqual(kindProperty.type, kind);
  });

  it("request/response header with enum value", async () => {
    await runner.compileWithBuiltInService(`
      model RepeatableResponse {
        @visibility("read")
        @header("Repeatability-Result")
        repeatabilityResult?: "accepted" | "rejected";
      }
      op foo(@header("Repeatability-Result") repeatabilityResult?: "accepted" | "rejected"): RepeatableResponse;
      `);
    const sdkPackage = runner.context.sdkPackage;
    strictEqual(sdkPackage.models.length, 0);
    strictEqual(sdkPackage.enums.length, 2);
    strictEqual(sdkPackage.enums[0].name, "FooRequestRepeatabilityResult");
    strictEqual(sdkPackage.enums[1].name, "FooResponseRepeatabilityResult");
    deepStrictEqual(
      sdkPackage.enums[0].values.map((x) => x.name),
      ["accepted", "rejected"],
    );
    deepStrictEqual(
      sdkPackage.enums[1].values.map((x) => x.name),
      ["accepted", "rejected"],
    );
  });

  it("enum discriminator model without base discriminator property", async () => {
    await runner.compileWithBuiltInService(`
      enum DogKind {
        Golden: "golden",
      }

      @discriminator("kind")
      model Dog {
        weight: int32;
      }

      model Golden extends Dog {
        kind: DogKind.Golden;
      }

      @route("/extensible-enum")
      @get
      op getExtensibleModel(): Dog;
      `);
    const models = runner.context.sdkPackage.models;
    strictEqual(models.length, 2);

    const golden = models.find((x) => x.name === "Golden");
    ok(golden);

    const kind = golden.properties.find(
      (x) => x.kind === "property" && x.serializedName === "kind",
    );
    ok(kind);
    strictEqual(kind.type.kind, "enumvalue");
    strictEqual(kind.type.value, "golden");

    const dog = models.find((x) => x.name === "Dog");
    ok(dog);
    strictEqual(runner.context.sdkPackage.enums.length, 1);
    const dogKind = runner.context.sdkPackage.enums[0];

    const dogKindProperty = dog.properties[0];
    ok(dogKindProperty);
    strictEqual(dogKindProperty.type, dogKind);
    strictEqual(dogKindProperty.description, "Discriminator property for Dog.");
    strictEqual(dogKindProperty.doc, "Discriminator property for Dog.");
  });

  it("discriminator", async () => {
    await runner.compileWithBuiltInService(`
      @discriminator("kind")
      model Fish {
        age: int32;
      }

      @discriminator("sharktype")
      model Shark extends Fish {
        kind: "shark";
        sharktype: string;
      }

      model Salmon extends Fish {
        kind: "salmon";
        friends?: Fish[];
        hate?: Record<Fish>;
        partner?: Fish;
      }

      model SawShark extends Shark {
        sharktype: "saw";
      }

      model GoblinShark extends Shark {
        sharktype: "goblin";
      }

      @get
      op getModel(): Fish;
      `);
    const models = runner.context.sdkPackage.models;
    strictEqual(models.length, 5);
    const shark = models.find((x) => x.name === "Shark");
    ok(shark);
    strictEqual(shark.properties.length, 2);
    const sharktypeProperty = shark.properties.find((x) => x.name === "sharktype");
    ok(sharktypeProperty);
    strictEqual(sharktypeProperty.kind, "property");
    strictEqual(sharktypeProperty.discriminator, true);
    strictEqual(sharktypeProperty.type.kind, "string");
  });

  it("union discriminator", async () => {
    await runner.compileWithBuiltInService(`
      union KindType {
        string,
        shark: "shark",
        salmon: "salmon"
      };

      @discriminator("kind")
      model Fish {
        age: int32;
      }

      model Shark extends Fish {
        kind: KindType.shark;
        hasFin: boolean;
      }

      model Salmon extends Fish {
        kind: KindType.salmon;
        norweigan: boolean;
      }

      @get
      op getModel(): Fish;
      `);
    const models = runner.context.sdkPackage.models;
    strictEqual(models.length, 3);
    const fish = models.find((x) => x.name === "Fish");
    ok(fish);
    let kindTypeProperty = fish.properties.find((x) => x.name === "kind");
    ok(kindTypeProperty);
    strictEqual(kindTypeProperty.type.kind, "enum");
    strictEqual(kindTypeProperty.type.isUnionAsEnum, true);
    strictEqual(fish.discriminatorProperty, kindTypeProperty);
    const shark = models.find((x) => x.name === "Shark");
    ok(shark);
    strictEqual(shark.discriminatorValue, "shark");
    kindTypeProperty = shark.properties.find((x) => x.name === "kind");
    ok(kindTypeProperty);
    strictEqual(kindTypeProperty.type.kind, "enumvalue");
    const salmon = models.find((x) => x.name === "Salmon");
    ok(salmon);
    kindTypeProperty = salmon.properties.find((x) => x.name === "kind");
    ok(kindTypeProperty);
    strictEqual(kindTypeProperty.type.kind, "enumvalue");
    strictEqual(salmon.discriminatorValue, "salmon");

    strictEqual(runner.context.sdkPackage.enums.length, 1);
    const kindType = runner.context.sdkPackage.enums.find((x) => x.name === "KindType");
    ok(kindType);
    strictEqual(kindType.isFixed, false);
  });

  it("string discriminator map to enum value", async () => {
    await runner.compileWithBuiltInService(`
      union KindType {
        string,
        shark: "shark",
        salmon: "salmon"
      };

      @discriminator("kind")
      model Fish {
        kind: KindType;
        age: int32;
      }

      model Shark extends Fish {
        kind: "shark";
        hasFin: boolean;
      }

      model Salmon extends Fish {
        kind: "salmon";
        norweigan: boolean;
      }

      @get
      op getModel(): Fish;
      `);
    const models = runner.context.sdkPackage.models;
    strictEqual(models.length, 3);
    const fish = models.find((x) => x.name === "Fish");
    ok(fish);
    let kindTypeProperty = fish.properties.find((x) => x.name === "kind");
    ok(kindTypeProperty);
    strictEqual(kindTypeProperty.type.kind, "enum");
    strictEqual(kindTypeProperty.type.isUnionAsEnum, true);
    strictEqual(fish.discriminatorProperty, kindTypeProperty);
    const shark = models.find((x) => x.name === "Shark");
    ok(shark);
    strictEqual(shark.discriminatorValue, "shark");
    kindTypeProperty = shark.properties.find((x) => x.name === "kind");
    ok(kindTypeProperty);
    strictEqual(kindTypeProperty.type.kind, "enumvalue");
    const salmon = models.find((x) => x.name === "Salmon");
    ok(salmon);
    kindTypeProperty = salmon.properties.find((x) => x.name === "kind");
    ok(kindTypeProperty);
    strictEqual(kindTypeProperty.type.kind, "enumvalue");
    strictEqual(salmon.discriminatorValue, "salmon");

    strictEqual(runner.context.sdkPackage.enums.length, 1);
    const kindType = runner.context.sdkPackage.enums.find((x) => x.name === "KindType");
    ok(kindType);
    strictEqual(kindType.isFixed, false);
  });

  it("discriminator rename", async () => {
    await runner.compileWithBuiltInService(`
      @discriminator("kind")
      model Fish {
        @clientName("type")
        @encodedName("application/json", "@data.kind")
        kind: string;
        age: int32;
      }

      model Salmon extends Fish {
        kind: "salmon";
        friends?: Fish[];
        hate?: Record<Fish>;
        partner?: Fish;
      }

      @get
      op getModel(): Fish;
      `);
    const models = runner.context.sdkPackage.models;
    strictEqual(models.length, 2);
    const fish = models.find((x) => x.name === "Fish");
    ok(fish);
    strictEqual(fish.properties.length, 2);
    const discriminatorProperty = fish.properties.find((x) => x.name === "type");
    ok(discriminatorProperty);
    strictEqual(discriminatorProperty.kind, "property");
    strictEqual(discriminatorProperty.discriminator, true);
    strictEqual(discriminatorProperty.type.kind, "string");
    strictEqual(discriminatorProperty.serializedName, "@data.kind");
  });

  it("filterOutCoreModels true", async () => {
    runner = await createSdkTestRunner({
      librariesToAdd: [AzureCoreTestLibrary],
      autoUsings: ["Azure.Core"],
      emitterName: "@azure-tools/typespec-java",
    });
    await runner.compileWithBuiltInAzureCoreService(`
      @resource("users")
      @doc("Details about a user.")
      model User {
        @key
        @doc("The user's id.")
        @visibility("read")
        id: int32;

        @doc("The user's name.")
        name: string;
      }

      @doc("Creates or updates a User")
      op createOrUpdate is StandardResourceOperations.ResourceCreateOrUpdate<User>;
      `);
    const models = runner.context.sdkPackage.models;
    strictEqual(models.length, 1);
    strictEqual(models[0].name, "User");
    strictEqual(models[0].crossLanguageDefinitionId, "My.Service.User");

    for (const [type, sdkType] of runner.context.modelsMap?.entries() ?? []) {
      if (isAzureCoreModel(type)) {
        ok(sdkType.usage !== UsageFlags.None);
      }
    }
  });

  it("filterOutCoreModels false", async () => {
    runner = await createSdkTestRunner({
      librariesToAdd: [AzureCoreTestLibrary],
      autoUsings: ["Azure.Core"],
      "filter-out-core-models": false,
      emitterName: "@azure-tools/typespec-java",
    });
    await runner.compileWithBuiltInAzureCoreService(`
        @resource("users")
        @doc("Details about a user.")
        model User {
          @key
          @doc("The user's id.")
          @visibility("read")
          id: int32;

          @doc("The user's name.")
          name: string;
        }

        @doc("Creates or updates a User")
        op createOrUpdate is StandardResourceOperations.ResourceCreateOrUpdate<User>;
      `);
<<<<<<< HEAD
    const models = runner.context.sdkPackage.models.sort((a, b) => a.name.localeCompare(b.name));
=======
    const models = runnerWithCore.context.sdkPackage.models.sort((a, b) =>
      a.name.localeCompare(b.name),
    );
>>>>>>> 2b288d0e
    strictEqual(models.length, 4);
    strictEqual(models[0].name, "Error");
    strictEqual(models[0].crossLanguageDefinitionId, "Azure.Core.Foundations.Error");
    strictEqual(models[1].name, "ErrorResponse");
    strictEqual(models[1].crossLanguageDefinitionId, "Azure.Core.Foundations.ErrorResponse");
    strictEqual(models[2].name, "InnerError");
    strictEqual(models[2].crossLanguageDefinitionId, "Azure.Core.Foundations.InnerError");
    strictEqual(models[3].name, "User");
    strictEqual(models[3].crossLanguageDefinitionId, "My.Service.User");
  });

  it("lro core filterOutCoreModels true", async () => {
    runner = await createSdkTestRunner({
      librariesToAdd: [AzureCoreTestLibrary],
      autoUsings: ["Azure.Core"],
      emitterName: "@azure-tools/typespec-java",
    });
    await runner.compileWithBuiltInAzureCoreService(`
      @resource("users")
      @doc("Details about a user.")
      model User {
        @key
        @doc("The user's name.")
        @visibility("read")
        name: string;
      }

      @doc("Gets status.")
      op getStatus is StandardResourceOperations.GetResourceOperationStatus<User>;

      @doc("Polls status.")
      @pollingOperation(My.Service.getStatus)
      op createOrUpdateUser is StandardResourceOperations.LongRunningResourceCreateOrUpdate<User>;
      `);
    const models = runner.context.sdkPackage.models;
    strictEqual(models.length, 1);
    strictEqual(models[0].name, "User");
    strictEqual(models[0].crossLanguageDefinitionId, "My.Service.User");
  });

  it("lro core filterOutCoreModels false", async () => {
    runner = await createSdkTestRunner({
      librariesToAdd: [AzureCoreTestLibrary],
      autoUsings: ["Azure.Core"],
      "filter-out-core-models": false,
      emitterName: "@azure-tools/typespec-java",
    });
    await runner.compileWithBuiltInAzureCoreService(`
      @resource("users")
      @doc("Details about a user.")
      model User {
        @key
        @doc("The user's name.")
        @visibility("read")
        name: string;
      }

      @doc("Gets status.")
      op getStatus is StandardResourceOperations.GetResourceOperationStatus<User>;

      @doc("Polls status.")
      @pollingOperation(My.Service.getStatus)
      op createOrUpdateUser is StandardResourceOperations.LongRunningResourceCreateOrUpdate<User>;
      `);
<<<<<<< HEAD
    const models = runner.context.sdkPackage.models.sort((a, b) => a.name.localeCompare(b.name));
=======
    const models = runnerWithCore.context.sdkPackage.models.sort((a, b) =>
      a.name.localeCompare(b.name),
    );
>>>>>>> 2b288d0e
    strictEqual(models.length, 5);
    strictEqual(models[0].name, "Error");
    strictEqual(models[0].crossLanguageDefinitionId, "Azure.Core.Foundations.Error");
    strictEqual(models[1].name, "ErrorResponse");
    strictEqual(models[1].crossLanguageDefinitionId, "Azure.Core.Foundations.ErrorResponse");
    strictEqual(models[2].name, "InnerError");
    strictEqual(models[2].crossLanguageDefinitionId, "Azure.Core.Foundations.InnerError");
    strictEqual(models[3].name, "ResourceOperationStatusUserUserError");
    strictEqual(models[3].crossLanguageDefinitionId, "Azure.Core.ResourceOperationStatus");
    strictEqual(models[4].name, "User");
    strictEqual(models[4].crossLanguageDefinitionId, "My.Service.User");
    strictEqual(runner.context.sdkPackage.enums.length, 1);
    strictEqual(runner.context.sdkPackage.enums[0].name, "OperationState");
  });
  it("no models filter core", async () => {
    await runner.compile(`
        @service({})
        @test namespace MyService { }
      `);
    const models = runner.context.sdkPackage.models;
    strictEqual(models.length, 0);
  });
  it("no models don't filter core", async () => {
    await runner.compile(`
        @service({})
        @test namespace MyService { }
      `);
    const models = runner.context.sdkPackage.models;
    strictEqual(models.length, 0);
  });
  it("input usage", async () => {
    await runner.compileWithBuiltInService(`
        model InputModel {
          prop: string
        }
        op operation(@body input: InputModel): void;
      `);
    const models = runner.context.sdkPackage.models;
    strictEqual(models.length, 1);
    strictEqual(models[0].usage, UsageFlags.Input | UsageFlags.Json);
    strictEqual(models.filter((x) => (x.usage & UsageFlags.Input) > 0).length, 1);
    strictEqual(models.filter((x) => (x.usage & UsageFlags.Output) > 0).length, 0);
  });

  it("output usage", async () => {
    await runner.compileWithBuiltInService(`
        model OutputModel {
          prop: string
        }
        op operation(): OutputModel;
      `);
    const models = runner.context.sdkPackage.models;
    strictEqual(models.length, 1);
    strictEqual(models[0].usage, UsageFlags.Output | UsageFlags.Json);

    strictEqual(models.filter((x) => (x.usage & UsageFlags.Output) > 0).length, 1);
    strictEqual(models.filter((x) => (x.usage & UsageFlags.Input) > 0).length, 0);
  });

  it("roundtrip usage", async () => {
    await runner.compileWithBuiltInService(`
        model RoundtripModel {
          prop: string
        }
        op operation(@body input: RoundtripModel): RoundtripModel;
      `);
    const models = runner.context.sdkPackage.models;
    strictEqual(models.length, 1);
    strictEqual(models[0].usage, UsageFlags.Input | UsageFlags.Output | UsageFlags.Json);

    strictEqual(models.filter((x) => (x.usage & UsageFlags.Output) > 0).length, 1);
    strictEqual(models.filter((x) => (x.usage & UsageFlags.Input) > 0).length, 1);
    strictEqual(models.filter((x) => x.usage === UsageFlags.None).length, 0);
  });

  it("readonly usage", async () => {
    await runner.compileWithBuiltInService(`
        model ResultModel {
          name: string;
        }
      
        model RoundTripModel {
          @visibility("read")
          result: ResultModel;
        }
      
        @route("/modelInReadOnlyProperty")
        @put
        op modelInReadOnlyProperty(@body body: RoundTripModel): {
          @body body: RoundTripModel;
        };
      `);
    const models = runner.context.sdkPackage.models;
    strictEqual(models.length, 2);
    strictEqual(
      models.find((x) => x.name === "RoundTripModel")?.usage,
      UsageFlags.Input | UsageFlags.Output | UsageFlags.Json,
    );
    strictEqual(
      models.find((x) => x.name === "ResultModel")?.usage,
      UsageFlags.Output | UsageFlags.Json,
    );
  });

  it("usage propagation", async () => {
    await runner.compileWithBuiltInService(`
        @discriminator("kind")
        model Fish {
          age: int32;
        }

        @discriminator("sharktype")
        model Shark extends Fish {
          kind: "shark";
        }

        model Salmon extends Fish {
          kind: "salmon";
          friends?: Fish[];
          hate?: Record<Fish>;
          partner?: Fish;
        }

        model SawShark extends Shark {
          sharktype: "saw";
        }

        model GoblinShark extends Shark {
          sharktype: "goblin";
        }
        op operation(@body input: Shark): Shark;
      `);
    const models = runner.context.sdkPackage.models;
    strictEqual(models.length, 4);
    strictEqual(models[0].usage, UsageFlags.Input | UsageFlags.Output | UsageFlags.Json);
    ok(!(models[0].usage & UsageFlags.Error));
  });

  it("usage propagation from subtype", async () => {
    await runner.compileWithBuiltInService(`
        @discriminator("kind")
        model Fish {
          age: int32;
        }

        @discriminator("sharktype")
        model Shark extends Fish {
          kind: "shark";
        }

        model Salmon extends Fish {
          kind: "salmon";
          friends?: Fish[];
          hate?: Record<Fish>;
          partner?: Fish;
        }

        model SawShark extends Shark {
          sharktype: "saw";
        }

        model GoblinShark extends Shark {
          sharktype: "goblin";
        }
        op operation(@body input: Salmon): Salmon;
      `);
    const models = runner.context.sdkPackage.models;
    strictEqual(models.length, 2);
    strictEqual(models[0].usage, UsageFlags.Input | UsageFlags.Output | UsageFlags.Json);
  });

  it("usage propagation from subtype of type with another discriminated property", async () => {
    await runner.compileWithBuiltInService(`
        @discriminator("kind")
        model Fish {
          age: int32;
          food: Food;
        }

        @discriminator("sharktype")
        model Shark extends Fish {
          kind: "shark";
        }

        @discriminator("kind")
        model Food {
          kind: string;
        }

        model Salmon extends Fish {
          kind: "salmon";
          friends?: Fish[];
        }

        model Fruit extends Food {
          kind: "fruit";
        }

        model Meet extends Food {
          kind: "meet";
        }
        op operation(@body input: Salmon): Salmon;
      `);
    const models = runner.context.sdkPackage.models;
    strictEqual(models.length, 5);
    strictEqual(models[0].usage, UsageFlags.Input | UsageFlags.Output | UsageFlags.Json);
  });

  it("unnamed model", async () => {
    await runner.compileWithBuiltInService(`
        model Test {
          prop1: {innerProp1: string};
          prop2: {innerProp2: string};
        }
        op func(
          @body body: Test
        ): void;
      `);
    const models = runner.context.sdkPackage.models;
    strictEqual(models.length, 3);
    const propreties: string[] = [];
    models.forEach((model) => {
      model.properties.forEach((prop) => {
        propreties.push(prop.name);
      });
    });
    propreties.sort();
    deepStrictEqual(propreties, ["innerProp1", "innerProp2", "prop1", "prop2"]);
  });
  it("model access transitive closure", async () => {
    await runner.compileWithBuiltInService(`
        model Test {
          prop: string;
        }
        @access(Access.internal)
        op func(
          @body body: Test
        ): void;
      `);

    const models = runner.context.sdkPackage.models;
    strictEqual(models.length, 1);
    strictEqual(models[0].access, "internal");
  });

  it("complicated access transitive closure", async () => {
    await runner.compileWithBuiltInService(`
        model Test1 {
          prop: Test2;
        }
        model Test2 {
          prop: string;
        }
        @access(Access.internal)
        @route("/func1")
        op func1(
          @body body: Test1
        ): void;

        model Test3 {
          prop: string;
        }

        @access(Access.internal)
        @route("/func2")
        op func2(
          @body body: Test3
        ): void;

        @route("/func3")
        op func3(
          @body body: Test3
        ): void;

        model Test4 {
          prop: Test5;
        }

        model Test5 {
          prop: Test6;
        }

        model Test6 {
          prop: string;
        }

        @access(Access.internal)
        @route("/func4")
        op func4(
          @body body: Test4
        ): void;

        @route("/func5")
        op func5(
          @body body: Test6
        ): void;
      `);
    const models = runner.context.sdkPackage.models;
    strictEqual(models.length, 6);

    const Test1 = models.find((x) => x.name === "Test1");
    ok(Test1);
    strictEqual(Test1.access, "internal");

    const Test2 = models.find((x) => x.name === "Test2");
    ok(Test2);
    strictEqual(Test2.access, "internal");

    const Test3 = models.find((x) => x.name === "Test3");
    ok(Test3);
    strictEqual(Test3.access, "public");

    const Test4 = models.find((x) => x.name === "Test4");
    ok(Test4);
    strictEqual(Test4.access, "internal");

    const Test5 = models.find((x) => x.name === "Test5");
    ok(Test5);
    strictEqual(Test5.access, "internal");

    const Test6 = models.find((x) => x.name === "Test6");
    ok(Test6);
    strictEqual(Test6.access, "public");
  });
  it("additionalProperties of same type", async () => {
    await runner.compileWithBuiltInService(`
        @usage(Usage.input | Usage.output)
        model AdditionalPropertiesModel extends Record<string> {
          prop: string;
        }
        @usage(Usage.input | Usage.output)
        model AdditionalPropertiesModel2 is Record<unknown> {
          prop: string;
        }
        @usage(Usage.input | Usage.output)
        model AdditionalPropertiesModel3 {
          prop: string;
          ...Record<string>;
        }
        @usage(Usage.input | Usage.output)
        model NoAdditionalPropertiesModel {
          prop: string;
        }
      `);
    const models = runner.context.sdkPackage.models;
    strictEqual(models.length, 4);
    const AdditionalPropertiesModel = models.find((x) => x.name === "AdditionalPropertiesModel");
    const AdditionalPropertiesModel2 = models.find((x) => x.name === "AdditionalPropertiesModel2");
    const AdditionalPropertiesModel3 = models.find((x) => x.name === "AdditionalPropertiesModel3");
    const NonAdditionalPropertiesModel = models.find(
      (x) => x.name === "NoAdditionalPropertiesModel",
    );
    ok(
      AdditionalPropertiesModel &&
        AdditionalPropertiesModel2 &&
        AdditionalPropertiesModel3 &&
        NonAdditionalPropertiesModel,
    );
    strictEqual(AdditionalPropertiesModel.additionalProperties?.kind, "string");
    strictEqual(AdditionalPropertiesModel.baseModel, undefined);
    strictEqual(AdditionalPropertiesModel2.additionalProperties?.kind, "unknown");
    strictEqual(AdditionalPropertiesModel2.baseModel, undefined);
    strictEqual(AdditionalPropertiesModel3.additionalProperties?.kind, "string");
    strictEqual(AdditionalPropertiesModel3.baseModel, undefined);
    strictEqual(NonAdditionalPropertiesModel.additionalProperties, undefined);
  });

  it("additionalProperties usage", async () => {
    await runner.compileWithBuiltInService(`
        @service({})
        namespace MyService {
          model AdditionalPropertiesModel extends Record<Test> {
          }
  
          model AdditionalPropertiesModel2 is Record<Test> {
          }

          model AdditionalPropertiesModel3 {
            ...Record<Test2>;
          }

          model Test {
          }

          model Test2 {
          }

          @route("test")
          op test(@body input: AdditionalPropertiesModel): AdditionalPropertiesModel2;
          @route("test2")
          op test2(@body input: AdditionalPropertiesModel3): AdditionalPropertiesModel3;
        }
      `);
    const models = runner.context.sdkPackage.models;
    strictEqual(models.length, 5);
    const AdditionalPropertiesModel = models.find((x) => x.name === "AdditionalPropertiesModel");
    const AdditionalPropertiesModel2 = models.find((x) => x.name === "AdditionalPropertiesModel2");
    const AdditionalPropertiesModel3 = models.find((x) => x.name === "AdditionalPropertiesModel3");
    const Test = models.find((x) => x.name === "Test");
    const Test2 = models.find((x) => x.name === "Test2");
    ok(
      AdditionalPropertiesModel &&
        AdditionalPropertiesModel2 &&
        AdditionalPropertiesModel3 &&
        Test &&
        Test2,
    );

    strictEqual(AdditionalPropertiesModel.additionalProperties?.kind, "model");
    strictEqual(AdditionalPropertiesModel.baseModel, undefined);
    strictEqual(AdditionalPropertiesModel.usage, UsageFlags.Input | UsageFlags.Json);
    strictEqual(AdditionalPropertiesModel2.additionalProperties?.kind, "model");
    strictEqual(AdditionalPropertiesModel2.baseModel, undefined);
    strictEqual(AdditionalPropertiesModel2.usage, UsageFlags.Output | UsageFlags.Json);
    strictEqual(AdditionalPropertiesModel3.additionalProperties?.kind, "model");
    strictEqual(AdditionalPropertiesModel3.baseModel, undefined);
    strictEqual(
      AdditionalPropertiesModel3.usage,
      UsageFlags.Input | UsageFlags.Output | UsageFlags.Json,
    );
    strictEqual(Test.usage, UsageFlags.Input | UsageFlags.Output | UsageFlags.Json);
    strictEqual(Test2.usage, UsageFlags.Input | UsageFlags.Output | UsageFlags.Json);
  });

  it("additionalProperties of different types", async () => {
    await runner.compileWithBuiltInService(`
        @usage(Usage.input | Usage.output)
        model AdditionalPropertiesModel {
          prop: string;
          ...Record<float32>;
        }

        @usage(Usage.input | Usage.output)
        model AdditionalPropertiesModel2 {
          prop: string;
          ...Record<boolean | float32>;
        }
      `);
    const models = runner.context.sdkPackage.models;
    strictEqual(models.length, 2);
    const AdditionalPropertiesModel = models.find((x) => x.name === "AdditionalPropertiesModel");
    const AdditionalPropertiesModel2 = models.find((x) => x.name === "AdditionalPropertiesModel2");
    ok(AdditionalPropertiesModel && AdditionalPropertiesModel2);
    strictEqual(AdditionalPropertiesModel.additionalProperties?.kind, "float32");
    strictEqual(AdditionalPropertiesModel.baseModel, undefined);
    strictEqual(AdditionalPropertiesModel2.additionalProperties?.kind, "union");
    strictEqual(AdditionalPropertiesModel2.additionalProperties?.variantTypes[0].kind, "boolean");
    strictEqual(AdditionalPropertiesModel2.additionalProperties?.variantTypes[1].kind, "float32");
    strictEqual(AdditionalPropertiesModel2.baseModel, undefined);
  });

  it("crossLanguageDefinitionId", async () => {
    await runner.compile(`
        @service({})
        namespace MyService {
          @usage(Usage.input)
          model InputModel {}

          @usage(Usage.output)
          model OutputModel {}
        }
      `);
    const models = runner.context.sdkPackage.models;
    strictEqual(models.length, 2);
    const inputModel = models.find((x) => x.name === "InputModel");
    ok(inputModel);
    strictEqual(inputModel.crossLanguageDefinitionId, "MyService.InputModel");
    const outputModel = models.find((x) => x.name === "OutputModel");
    ok(outputModel);
    strictEqual(outputModel.crossLanguageDefinitionId, "MyService.OutputModel");
  });

  it("template model", async () => {
    await runner.compileWithBuiltInService(`
        @usage(Usage.input | Usage.output)
        model Catalog is TrackedResource<CatalogProperties> {
          @pattern("^[A-Za-z0-9_-]{1,50}$")
          @key("catalogName")
          @segment("catalogs")
          name: string;
        }

        @usage(Usage.input | Usage.output)
        model CatalogProperties {
          test?: string;
        }

        model TrackedResource<TProperties extends {}> {
          properties?: TProperties;
        }

        @usage(Usage.input | Usage.output)
        model Deployment is TrackedResource<DeploymentProperties> {
          @key("deploymentName")
          @segment("deployments")
          name: string;
        }

        @usage(Usage.input | Usage.output)
        model DeploymentProperties {
          deploymentId?: string;
          deploymentDateUtc?: utcDateTime;
        }
      `);
    const models = runner.context.sdkPackage.models;
    strictEqual(models.length, 4);
    const catalog = models.find((x) => x.name === "Catalog");
    const deployment = models.find((x) => x.name === "Deployment");
    ok(catalog && deployment);
    strictEqual(catalog.properties.length, 2);
    strictEqual(deployment.properties.length, 2);
  });
  it("model with deprecated annotation", async () => {
    await runner.compileAndDiagnose(`
        @service({})
        namespace MyService;
        #deprecated "no longer support"
        model Test {
        }
        op func(
          @body body: Test
        ): void;
      `);

    const models = runner.context.sdkPackage.models;
    strictEqual(models.length, 1);
    strictEqual(models[0].deprecation, "no longer support");
  });

  it("orphan model", async () => {
    await runner.compileAndDiagnose(`
        @service({})
        @test namespace MyService {
          @test
          @usage(Usage.input | Usage.output)
          model Model1{}

          model Model2{}
        }
      `);

    const models = runner.context.sdkPackage.models;
    strictEqual(models.length, 1);
    strictEqual(models[0].name, "Model1");
    strictEqual(models[0].crossLanguageDefinitionId, "MyService.Model1");
    strictEqual(models[0].usage, UsageFlags.Input | UsageFlags.Output);
  });

  it("model with client hierarchy", async () => {
    await runner.compile(`
        @service({})
        namespace Test1Client {
          model T1 {
            prop: string;
          }
          model T2 {
            prop: string;
          }
          @route("/b")
          namespace B {
            op x(): void;

            @route("/c")
            interface C {
              op y(): T1;
            }

            @route("/d")
            namespace D {
              op z(@body body: T2): void;
            }
          }
        }
      `);
    const models = runner.context.sdkPackage.models;
    strictEqual(models.length, 2);
  });
  it("error model", async () => {
    await runner.compileWithBuiltInService(`
        @error
        model ApiError {
          code: string;
        }

        op test(): ApiError;
      `);
    const models = getAllModels(runner.context);
    strictEqual(models.length, 1);
    strictEqual(models[0].kind, "model");
    ok(models[0].usage & UsageFlags.Error);

    const model = models[0];
    const rawModel = model.__raw;
    ok(rawModel);
    strictEqual(rawModel.kind, "Model");
    strictEqual(isErrorModel(runner.context.program, rawModel), true);
    ok(model.usage & UsageFlags.Output);
    ok(model.usage & UsageFlags.Error);
  });

  it("error model inheritance", async () => {
    await runner.compileWithBuiltInService(`
        model ValidResponse {
          prop: string;
        };

        @error
        model ApiError {
          code: string
        };

        model FourHundredError extends ApiError {
          @statusCode
          @minValue(400)
          @maxValue(499)
          statusCode: int32;
        };
        model FourZeroFourError extends FourHundredError {
          @statusCode
          statusCode: 404;
        };
        model FiveHundredError extends ApiError {
          @statusCode
          @minValue(500)
          @maxValue(599)
          statusCode: int32;
        };

        op test(): ValidResponse | FourZeroFourError | FiveHundredError;
      `);
    const models = getAllModels(runner.context);
    strictEqual(models.length, 5);
    const errorModels = models.filter(
      (x) => x.kind === "model" && (x.usage & UsageFlags.Error) > 0,
    );
    deepStrictEqual(errorModels.map((x) => x.name).sort(), [
      "ApiError",
      "FiveHundredError",
      "FourHundredError",
      "FourZeroFourError",
    ]);
    const validModel = models.filter(
      (x) => x.kind === "model" && (x.usage & UsageFlags.Error) === 0,
    );
    deepStrictEqual(
      validModel.map((x) => x.name),
      ["ValidResponse"],
    );
  });

  it("never or void property", async () => {
    await runner.compileAndDiagnose(`
        @service({})
        @test namespace MyService {
          @test
          @usage(Usage.input | Usage.output)
          model Test{
            prop1: never;
            prop2: void;
          }
        }
      `);

    const models = runner.context.sdkPackage.models;
    strictEqual(models.length, 1);
    strictEqual(models[0].name, "Test");
    strictEqual(models[0].properties.length, 0);
  });

  it("xml usage", async () => {
    await runner.compileAndDiagnose(`
        @service({})
        namespace MyService {
          model RoundTrip {
            prop: string;
          }

          model Input {
            prop: string;
          }

          @route("/test1")
          op test1(@header("content-type") contentType: "application/xml", @body body: RoundTrip): RoundTrip;
          
          @route("/test2")
          op test2(@header("content-type") contentType: "application/xml", @body body: Input): void;
        }
      `);

    const models = runner.context.sdkPackage.models;
    strictEqual(models.length, 2);
    const roundTripModel = models.find((x) => x.name === "RoundTrip");
    const inputModel = models.find((x) => x.name === "Input");
    ok(roundTripModel);
    strictEqual(
      roundTripModel.usage,
      UsageFlags.Input | UsageFlags.Output | UsageFlags.Json | UsageFlags.Xml,
    );

    ok(inputModel);
    strictEqual(inputModel.usage, UsageFlags.Input | UsageFlags.Xml);
  });

  it("check bodyParam for @multipartBody", async function () {
    await runner.compileWithBuiltInService(`
        model Address {
          city: string;
        }
        model MultiPartRequest{
          id?: HttpPart<string>;
          profileImage: HttpPart<bytes>;
          address: HttpPart<Address>;
          picture: HttpPart<File>;
        }
        @post
        op upload(@header contentType: "multipart/form-data", @multipartBody body: MultiPartRequest): void;
        `);
    const formDataMethod = runner.context.sdkPackage.clients[0].methods[0];
    strictEqual(formDataMethod.kind, "basic");
    strictEqual(formDataMethod.name, "upload");
    strictEqual(formDataMethod.parameters.length, 2);

    strictEqual(formDataMethod.parameters[0].name, "contentType");
    strictEqual(formDataMethod.parameters[0].type.kind, "constant");
    strictEqual(formDataMethod.parameters[0].type.value, "multipart/form-data");

    strictEqual(formDataMethod.parameters[1].name, "body");
    strictEqual(formDataMethod.parameters[1].type.kind, "model");
    strictEqual(formDataMethod.parameters[1].type.name, "MultiPartRequest");

    const formDataOp = formDataMethod.operation;
    strictEqual(formDataOp.parameters.length, 1);
    ok(formDataOp.parameters.find((x) => x.name === "contentType" && x.kind === "header"));

    const formDataBodyParam = formDataOp.bodyParam;
    ok(formDataBodyParam);
    strictEqual(formDataBodyParam.type.kind, "model");
    strictEqual(formDataBodyParam.type.name, "MultiPartRequest");
    strictEqual(formDataBodyParam.correspondingMethodParams.length, 1);
    strictEqual(formDataBodyParam.type.properties.length, 4);
    strictEqual(formDataBodyParam.type.properties[0].name, "id");
    strictEqual(formDataBodyParam.type.properties[0].type.kind, "string");
    strictEqual(formDataBodyParam.type.properties[1].name, "profileImage");
    strictEqual(formDataBodyParam.type.properties[1].type.kind, "bytes");
    strictEqual(formDataBodyParam.type.properties[2].name, "address");
    strictEqual(formDataBodyParam.type.properties[2].type.kind, "model");
    strictEqual(formDataBodyParam.type.properties[2].type.name, "Address");
    strictEqual(formDataBodyParam.type.properties[3].name, "picture");
    strictEqual(formDataBodyParam.type.properties[3].type.kind, "model");
    strictEqual(formDataBodyParam.type.properties[3].type.name, "File");
  });

  it("check multipartOptions for property of base model", async function () {
    await runner.compileWithBuiltInService(`
      model MultiPartRequest{
          fileProperty: HttpPart<File>;
      }
      @post
      op upload(@header contentType: "multipart/form-data", @multipartBody body: MultiPartRequest): void;
      `);
    const models = runner.context.sdkPackage.models;
    const fileModel = models.find((x) => x.name === "File");
    ok(fileModel);
    for (const p of fileModel.properties) {
      strictEqual(p.kind, "property");
      strictEqual(p.isMultipartFileInput, false);
      strictEqual(p.multipartOptions, undefined);
    }
  });
});<|MERGE_RESOLUTION|>--- conflicted
+++ resolved
@@ -755,13 +755,7 @@
         @doc("Creates or updates a User")
         op createOrUpdate is StandardResourceOperations.ResourceCreateOrUpdate<User>;
       `);
-<<<<<<< HEAD
     const models = runner.context.sdkPackage.models.sort((a, b) => a.name.localeCompare(b.name));
-=======
-    const models = runnerWithCore.context.sdkPackage.models.sort((a, b) =>
-      a.name.localeCompare(b.name),
-    );
->>>>>>> 2b288d0e
     strictEqual(models.length, 4);
     strictEqual(models[0].name, "Error");
     strictEqual(models[0].crossLanguageDefinitionId, "Azure.Core.Foundations.Error");
@@ -826,13 +820,7 @@
       @pollingOperation(My.Service.getStatus)
       op createOrUpdateUser is StandardResourceOperations.LongRunningResourceCreateOrUpdate<User>;
       `);
-<<<<<<< HEAD
     const models = runner.context.sdkPackage.models.sort((a, b) => a.name.localeCompare(b.name));
-=======
-    const models = runnerWithCore.context.sdkPackage.models.sort((a, b) =>
-      a.name.localeCompare(b.name),
-    );
->>>>>>> 2b288d0e
     strictEqual(models.length, 5);
     strictEqual(models[0].name, "Error");
     strictEqual(models[0].crossLanguageDefinitionId, "Azure.Core.Foundations.Error");
