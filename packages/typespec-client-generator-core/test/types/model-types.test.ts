--- conflicted
+++ resolved
@@ -374,13 +374,8 @@
       @route("/string-extensible")
       interface StringExtensible extends GetAndSend<string | "b" | "c"> {}
       `);
-<<<<<<< HEAD
     const sdkPackage = runner.context.sdkPackage;
-    strictEqual(sdkPackage.models.length, 1);
-=======
-    const sdkPackage = runner.context.experimental_sdkPackage;
     strictEqual(sdkPackage.models.length, 2);
->>>>>>> 2faf8ec8
     strictEqual(sdkPackage.enums.length, 1);
     const prop = sdkPackage.enums.find((x) => x.name === "GetResponseProp" && x.isGeneratedName);
     ok(prop);
@@ -800,15 +795,9 @@
     strictEqual(models[3].name, "ResourceOperationStatusUserUserError");
     strictEqual(models[3].crossLanguageDefinitionId, "Azure.Core.ResourceOperationStatus");
     strictEqual(models[4].name, "User");
-<<<<<<< HEAD
-    strictEqual(models[4].tspNamespace, "My.Service");
+    strictEqual(models[4].crossLanguageDefinitionId, "My.Service.User");
     strictEqual(runnerWithCore.context.sdkPackage.enums.length, 1);
     strictEqual(runnerWithCore.context.sdkPackage.enums[0].name, "OperationState");
-=======
-    strictEqual(models[4].crossLanguageDefinitionId, "My.Service.User");
-    strictEqual(runnerWithCore.context.experimental_sdkPackage.enums.length, 1);
-    strictEqual(runnerWithCore.context.experimental_sdkPackage.enums[0].name, "OperationState");
->>>>>>> 2faf8ec8
   });
   it("no models filter core", async () => {
     await runner.compile(`
