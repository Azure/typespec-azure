--- conflicted
+++ resolved
@@ -255,7 +255,6 @@
       }
     `,
     );
-<<<<<<< HEAD
     const model = runner.context.sdkPackage.models[0];
     const urlScalarProperty = model.properties.find((x) => x.name === "urlScalar");
     const urlFormatProperty = model.properties.find((x) => x.name === "urlFormatProperty");
@@ -263,16 +262,6 @@
     ok(urlFormatProperty);
     strictEqual(urlScalarProperty.type.kind, "url");
     strictEqual(urlFormatProperty.type.kind, "string");
-=======
-    const models = runnerWithCore.context.sdkPackage.models;
-    for (const property of models[0].properties) {
-      strictEqual(property.kind, "property");
-      strictEqual(
-        property.type.kind,
-        property.serializedName.replace("Scalar", "").replace("Property", ""),
-      );
-    }
->>>>>>> 2b288d0e
   });
 
   it("etag from core", async () => {
@@ -297,13 +286,8 @@
     @doc("Gets status.")
     op getStatus is GetResourceOperationStatus<User>;
     `);
-<<<<<<< HEAD
     const userModel = runner.context.sdkPackage.models.find(
-      (x) => x.kind === "model" && x.name === "User"
-=======
-    const userModel = runnerWithCore.context.sdkPackage.models.find(
       (x) => x.kind === "model" && x.name === "User",
->>>>>>> 2b288d0e
     );
     ok(userModel);
     strictEqual(userModel.properties.length, 2);
@@ -343,24 +327,6 @@
     strictEqual(type.baseType.baseType.baseType, undefined);
   });
 
-<<<<<<< HEAD
-=======
-  it("unknown format", async function () {
-    await runner.compileWithBuiltInService(
-      `
-      @usage(Usage.input | Usage.output)
-      model Test {
-        @format("unknown")
-        unknownProp: string;
-      }
-    `,
-    );
-    const models = getAllModels(runner.context);
-    strictEqual(models[0].kind, "model");
-    strictEqual(models[0].properties[0].type.kind, "string");
-  });
-
->>>>>>> 2b288d0e
   it("known values", async function () {
     await runner.compileWithBuiltInService(
       `
