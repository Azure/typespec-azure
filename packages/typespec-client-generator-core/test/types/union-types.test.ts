import { ok, strictEqual } from "assert";
import { afterEach, beforeEach, describe, it } from "vitest";
import { SdkArrayType, UsageFlags } from "../../src/interfaces.js";
import { SdkTestRunner, createSdkTestRunner } from "../test-host.js";
import { getSdkTypeHelper } from "./utils.js";

describe("typespec-client-generator-core: union types", () => {
  let runner: SdkTestRunner;

  beforeEach(async () => {
    runner = await createSdkTestRunner({ emitterName: "@azure-tools/typespec-java" });
  });
  afterEach(async () => {
    for (const modelsOrEnums of [
      runner.context.sdkPackage.models,
      runner.context.sdkPackage.enums,
    ]) {
      for (const item of modelsOrEnums) {
        ok(item.name !== "");
      }
    }
  });
  it("primitive union", async function () {
    await runner.compileWithBuiltInService(
      `
        @usage(Usage.input | Usage.output)
        model Test {
          name: string | int32;
        }
      `,
    );
    const sdkType = getSdkTypeHelper(runner);
    strictEqual(sdkType.kind, "union");
    strictEqual(sdkType.name, "TestName");
    ok(sdkType.isGeneratedName);
    const values = sdkType.variantTypes;
    strictEqual(values.length, 2);
    strictEqual(values[0].kind, "string");
    strictEqual(values[1].kind, "int32");
  });
  it("nullable", async function () {
    await runner.compileWithBuiltInService(`
        @usage(Usage.input | Usage.output)
        model Test {
          name: float32 | null;
        }
      `);

    const nullableType = getSdkTypeHelper(runner);
    strictEqual(nullableType.kind, "nullable");

    const sdkType = nullableType.type;
    strictEqual(sdkType.kind, "float32");
  });

  it("nullable with more types", async function () {
    await runner.compileWithBuiltInService(`
        @usage(Usage.input | Usage.output)
        model Test {
          name: string | float32 | null;
        }
      `);

    const nullableType = getSdkTypeHelper(runner);
    strictEqual(nullableType.kind, "nullable");

    const sdkType = nullableType.type;
    strictEqual(sdkType.kind, "union");
    strictEqual(sdkType.variantTypes.length, 2);
    strictEqual(sdkType.variantTypes[0].kind, "string");
    strictEqual(sdkType.variantTypes[1].kind, "float32");
  });

  it("record with nullable", async function () {
    await runner.compileWithBuiltInService(`
        @usage(Usage.input | Usage.output)
        model Test {
          name: Record<float32 | null>;
        }
      `);

    const sdkType = getSdkTypeHelper(runner);
    strictEqual(sdkType.kind, "dict");
    const elementType = sdkType.valueType;
    strictEqual(elementType.kind, "nullable");
    strictEqual(elementType.type.kind, "float32");
  });

  it("record with nullable with more types", async function () {
    await runner.compileWithBuiltInService(`
        @usage(Usage.input | Usage.output)
        model Test {
          name: Record<string | float32 | null>;
        }
      `);

    const sdkType = getSdkTypeHelper(runner);
    strictEqual(sdkType.kind, "dict");
    const elementType = sdkType.valueType;
    strictEqual(elementType.kind, "nullable");

    const elementTypeValueType = elementType.type;
    strictEqual(elementTypeValueType.kind, "union");
    strictEqual(elementTypeValueType.variantTypes.length, 2);
    strictEqual(elementTypeValueType.variantTypes[0].kind, "string");
    strictEqual(elementTypeValueType.variantTypes[1].kind, "float32");
  });

  it("array with nullable", async function () {
    await runner.compileWithBuiltInService(`
        @usage(Usage.input | Usage.output)
        model Test {
          name: (float32 | null)[];
        }
      `);

    const sdkType = getSdkTypeHelper(runner);
    strictEqual(sdkType.kind, "array");
    const elementType = sdkType.valueType;
    strictEqual(elementType.kind, "nullable");
    strictEqual(elementType.type.kind, "float32");
  });

  it("array with nullable with more types", async function () {
    await runner.compileWithBuiltInService(`
        @usage(Usage.input | Usage.output)
        model Test {
          name: (string | float32 | null)[];
        }
      `);

    const sdkType = getSdkTypeHelper(runner);
    strictEqual(sdkType.kind, "array");
    const elementType = sdkType.valueType;
    strictEqual(elementType.kind, "nullable");
    const elementTypeValueType = elementType.type;
    strictEqual(elementTypeValueType.kind, "union");
    strictEqual(elementTypeValueType.variantTypes.length, 2);
    strictEqual(elementTypeValueType.variantTypes[0].kind, "string");
    strictEqual(elementTypeValueType.variantTypes[1].kind, "float32");
  });

  it("additional property is nullable", async function () {
    await runner.compileWithBuiltInService(`
        @usage(Usage.input | Usage.output)
        model TestExtends extends Record<string|null> {
          name: string;
        }

        @usage(Usage.input | Usage.output)
        model TestIs is Record<string|null> {
          name: string;
        }

        @usage(Usage.input | Usage.output)
        model TestSpread {
          name: string;
          ...Record<string|null>
        }
      `);

    const models = runner.context.sdkPackage.models;
    strictEqual(models.length, 3);

    const extendsType = models.find((x) => x.name === "TestExtends");
    ok(extendsType);
    strictEqual(extendsType.kind, "model");
    const additionalProperties = extendsType.additionalProperties;
    ok(additionalProperties);
    strictEqual(additionalProperties.kind, "nullable");
    strictEqual(additionalProperties.type.kind, "string");

    const isType = models.find((x) => x.name === "TestIs");
    ok(isType);
    strictEqual(isType.kind, "model");
    const isTypeAdditionalProperties = isType.additionalProperties;
    ok(isTypeAdditionalProperties);
    strictEqual(isTypeAdditionalProperties.kind, "nullable");
    strictEqual(isTypeAdditionalProperties.type.kind, "string");

    const spreadType = models.find((x) => x.name === "TestSpread");
    ok(spreadType);
    strictEqual(spreadType.kind, "model");
    const spreadTypeAdditionalProperties = spreadType.additionalProperties;
    ok(spreadTypeAdditionalProperties);
    strictEqual(spreadTypeAdditionalProperties.kind, "nullable");
    strictEqual(spreadTypeAdditionalProperties.type.kind, "string");
  });

  it("additional property nullable with more types", async function () {
    await runner.compileWithBuiltInService(`
        @usage(Usage.input | Usage.output)
        model TestExtends extends Record<string|float32|null> {
          name: string;
        }

        @usage(Usage.input | Usage.output)
        model TestIs is Record<string|float32|null> {
          name: string;
        }

        @usage(Usage.input | Usage.output)
        model TestSpread {
          name: string;
          ...Record<string|float32|null>
        }
      `);

    const models = runner.context.sdkPackage.models;
    strictEqual(models.length, 3);

    const extendsType = models.find((x) => x.name === "TestExtends");
    ok(extendsType);
    strictEqual(extendsType.kind, "model");

    const extendsTypeAdditionalProperties = extendsType.additionalProperties;
    ok(extendsTypeAdditionalProperties);
    strictEqual(extendsTypeAdditionalProperties.kind, "nullable");
    const extendsAdPropUnderlyingType = extendsTypeAdditionalProperties.type;
    strictEqual(extendsAdPropUnderlyingType.kind, "union");
    strictEqual(extendsAdPropUnderlyingType.name, "TestExtendsAdditionalProperty");
    strictEqual(extendsAdPropUnderlyingType.isGeneratedName, true);
    strictEqual(extendsAdPropUnderlyingType.variantTypes.length, 2);
    strictEqual(extendsAdPropUnderlyingType.variantTypes[0].kind, "string");
    strictEqual(extendsAdPropUnderlyingType.variantTypes[1].kind, "float32");

    const isType = models.find((x) => x.name === "TestIs");
    ok(isType);
    strictEqual(isType.kind, "model");
    const isTypeAdditionalProperties = isType.additionalProperties;
    ok(isTypeAdditionalProperties);
    strictEqual(isTypeAdditionalProperties.kind, "nullable");

    const isTypeAdditionalPropertiesUnderlyingType = isTypeAdditionalProperties.type;
    strictEqual(isTypeAdditionalPropertiesUnderlyingType.kind, "union");
    strictEqual(isTypeAdditionalPropertiesUnderlyingType.name, "TestIsAdditionalProperty");
    strictEqual(isTypeAdditionalPropertiesUnderlyingType.isGeneratedName, true);
    strictEqual(isTypeAdditionalPropertiesUnderlyingType.variantTypes.length, 2);
    strictEqual(isTypeAdditionalPropertiesUnderlyingType.variantTypes[0].kind, "string");
    strictEqual(isTypeAdditionalPropertiesUnderlyingType.variantTypes[1].kind, "float32");

    const spreadType = models.find((x) => x.name === "TestSpread");
    ok(spreadType);
    strictEqual(spreadType.kind, "model");

    const spreadTypeAdditionalProperties = spreadType.additionalProperties;
    ok(spreadTypeAdditionalProperties);
    strictEqual(spreadTypeAdditionalProperties.kind, "nullable");

    const spreadTypeAdditionalPropertiesUnderlyingType = spreadTypeAdditionalProperties.type;
    strictEqual(spreadTypeAdditionalPropertiesUnderlyingType.kind, "union");
    strictEqual(spreadTypeAdditionalPropertiesUnderlyingType.name, "TestSpreadAdditionalProperty");
    strictEqual(spreadTypeAdditionalPropertiesUnderlyingType.isGeneratedName, true);
    strictEqual(spreadTypeAdditionalPropertiesUnderlyingType.variantTypes.length, 2);
    strictEqual(spreadTypeAdditionalPropertiesUnderlyingType.variantTypes[0].kind, "string");
    strictEqual(spreadTypeAdditionalPropertiesUnderlyingType.variantTypes[1].kind, "float32");
  });

  it("model with simple union property", async function () {
    await runner.compileWithBuiltInService(`
      @usage(Usage.input | Usage.output)
      model ModelWithSimpleUnionProperty {
        prop: int32 | int32[];
      }
      `);

    const sdkType = getSdkTypeHelper(runner);
    strictEqual(sdkType.kind, "union");
    const values = sdkType.variantTypes;
    strictEqual(values.length, 2);
    strictEqual(values[0].kind, "int32");
    strictEqual(values[1].kind, "array");

    const elementType = (<SdkArrayType>values[1]).valueType;
    strictEqual(elementType.kind, "int32");
  });

  it("model with named union", async function () {
    await runner.compileWithBuiltInService(`
      @usage(Usage.input | Usage.output)
      model BaseModel {
        name: string;
      }
      @usage(Usage.input | Usage.output)
      model Model1 extends BaseModel {
        prop1: int32;
      }
      @usage(Usage.input | Usage.output)
      model Model2 extends BaseModel {
        prop2: int32;
      }
      @usage(Usage.input | Usage.output)
      union MyNamedUnion {
        one: Model1,
        two: Model2,
      }

      @usage(Usage.input | Usage.output)
      model ModelWithNamedUnionProperty {
        prop: MyNamedUnion;
      }
      `);

    const models = runner.context.sdkPackage.models;
    strictEqual(models.length, 4);
    const modelWithNamedUnionProperty = models.find(
      (x) => x.kind === "model" && x.name === "ModelWithNamedUnionProperty",
    );
    ok(modelWithNamedUnionProperty);
    const property = modelWithNamedUnionProperty.properties[0];
    strictEqual(property.kind, "property");
    const sdkType = property.type;
    strictEqual(sdkType.kind, "union");
    const variants = sdkType.variantTypes;
    strictEqual(variants.length, 2);
    strictEqual(variants[0].kind, "model");
    strictEqual(variants[0].name, "Model1");
    strictEqual(
      variants[0],
<<<<<<< HEAD
      models.find((x) => x.kind === "model" && x.name === "Model1")
=======
      models.find((x) => x.kind === "model" && x.name === "Model1"),
>>>>>>> 6faaac8d
    );
    strictEqual(variants[1].kind, "model");
    strictEqual(variants[1].name, "Model2");
    strictEqual(
      variants[1],
<<<<<<< HEAD
      models.find((x) => x.kind === "model" && x.name === "Model2")
=======
      models.find((x) => x.kind === "model" && x.name === "Model2"),
>>>>>>> 6faaac8d
    );
  });

  it("model with nullable enum property", async function () {
    await runner.compileWithBuiltInService(`
      enum PetKind {
        dog, cat, bird
      }
      @usage(Usage.input | Usage.output)
      model Home {
        pet: PetKind | null;
      }
      `);

    const nullableType = getSdkTypeHelper(runner);
    strictEqual(nullableType.kind, "nullable");

    const sdkType = nullableType.type;
    strictEqual(sdkType.kind, "enum");
    strictEqual(sdkType.isUnionAsEnum, false);
    strictEqual(sdkType.name, "PetKind");

    const values = sdkType.values;
    strictEqual(values.length, 3);
  });

  it("model with nullable union as enum", async function () {
    await runner.compileWithBuiltInService(`
      @usage(Usage.input | Usage.output)
      model Home {
        pet: "dog" | "cat" | "bird" | string | null;
      }
      `);

    const nullableType = getSdkTypeHelper(runner);
    strictEqual(nullableType.kind, "nullable");

    const sdkType = nullableType.type;
    strictEqual(sdkType.kind, "enum");
    strictEqual(sdkType.isUnionAsEnum, true);
    strictEqual(sdkType.name, "HomePet");

    const values = sdkType.values;
    strictEqual(values.length, 3);
  });

  it("model with nullable model property", async function () {
    await runner.compileWithBuiltInService(`
      @usage(Usage.input | Usage.output)
      model PropertyModel {
        internalProp: string;
      }

      @usage(Usage.input | Usage.output)
      model Test {
        prop: PropertyModel | null;
      }
      `);

    const models = runner.context.sdkPackage.models;
    strictEqual(models.length, 2);
    const model = models.find((x) => x.kind === "model" && x.name === "Test");
    ok(model);
    const nullableType = model.properties[0].type;
    strictEqual(nullableType.kind, "nullable");

    const sdkType = nullableType.type;
    strictEqual(sdkType.kind, "model");
    strictEqual(sdkType.name, "PropertyModel");
  });

  it("mix types", async function () {
    await runner.compileWithBuiltInService(`
      @usage(Usage.input | Usage.output)
      model ModelType {
        name: string;
      }

      @usage(Usage.input | Usage.output)
      model Test {
        prop: "none" | "auto" | ModelType;
      }

      @usage(Usage.input | Usage.output)
      model TestNullable {
        prop: "none" | "auto" | ModelType | null;
      }
      `);

    const models = runner.context.sdkPackage.models;
    strictEqual(models.length, 3);
    const model = models.find((x) => x.kind === "model" && x.name === "Test");
    ok(model);
    const nullableModel = models.find((x) => x.kind === "model" && x.name === "TestNullable");
    ok(nullableModel);
    strictEqual(model.properties[0].type.kind, "union");
    const unionType = model.properties[0].type;
    strictEqual(unionType.kind, "union");
    for (const v of unionType.variantTypes) {
      if (v.kind === "model") {
        strictEqual(v.name, "ModelType");
      } else {
        strictEqual(v.kind, "constant");
      }
    }
    const nullableProp = nullableModel.properties[0];
    strictEqual(nullableProp.type.kind, "nullable");
    strictEqual(nullableProp.type.type.kind, "union");
    strictEqual(nullableProp.type.type.variantTypes.length, 3);

    // now check without null with help of helper function
    strictEqual(nullableModel.properties[0].type.kind, "nullable");
    const sdkType = nullableProp.type.type;
    strictEqual(sdkType.kind, "union");
    for (const v of sdkType.variantTypes) {
      if (v.kind === "model") {
        strictEqual(v.name, "ModelType");
      } else {
        strictEqual(v.kind, "constant");
      }
    }
  });

  it("usage", async function () {
    await runner.compileWithBuiltInService(`
      union UnionAsEnum {
        "A",
        "B",
        string,
      }

      model Foo {
        prop: string;
      }

      union NullableUnion {
        Foo,
        null
      }

      model Bar {
        prop1: UnionAsEnum;
        prop2: NullableUnion;
      }

      @access(Access.internal)
      op func(
        @body body: Bar
      ): void;
      `);

    const models = runner.context.sdkPackage.models;
    strictEqual(models.length, 2);
    const foo = models.find((x) => x.name === "Foo");
    ok(foo);
    strictEqual(foo.usage, UsageFlags.Input | UsageFlags.Json);
    strictEqual(foo.access, "internal");
    const enums = runner.context.sdkPackage.enums;
    strictEqual(enums.length, 1);
    const unionAsEnum = enums.find((x) => x.name === "UnionAsEnum");
    ok(unionAsEnum);
    strictEqual(unionAsEnum.usage, UsageFlags.Input | UsageFlags.Json);
    strictEqual(unionAsEnum.access, "internal");
  });

  it("usage override", async function () {
    await runner.compileWithBuiltInService(`
      @usage(Usage.input | Usage.output)
      @access(Access.public)
      union UnionAsEnum {
        "A",
        "B",
        string,
      }

      @usage(Usage.input | Usage.output)
      @access(Access.public)
      model Foo {
        prop: string;
      }

      union NullableUnion {
        Foo,
        null
      }

      model Bar {
        prop1: UnionAsEnum;
        prop2: NullableUnion;
      }

      @access(Access.internal)
      op func(
        @body body: Bar
      ): void;
      `);

    const models = runner.context.sdkPackage.models;
    strictEqual(models.length, 2);
    const foo = models.find((x) => x.name === "Foo");
    ok(foo);
    strictEqual(foo.usage, UsageFlags.Input | UsageFlags.Output | UsageFlags.Json);
    strictEqual(foo.access, "public");
    const enums = runner.context.sdkPackage.enums;
    strictEqual(enums.length, 1);
    const unionAsEnum = enums.find((x) => x.name === "UnionAsEnum");
    ok(unionAsEnum);
    strictEqual(unionAsEnum.usage, UsageFlags.Input | UsageFlags.Output | UsageFlags.Json);
    strictEqual(unionAsEnum.access, "public");
  });

  it("usage override for orphan union as enum", async function () {
    await runner.compileWithBuiltInService(`
      @usage(Usage.input | Usage.output)
      union UnionAsEnum {
        "A",
        "B",
        string,
      }

      @usage(Usage.input | Usage.output)
      @access(Access.internal)
      union UnionAsEnumInternal {
        "A",
        "B",
        string,
      }
      `);

    const enums = runner.context.sdkPackage.enums;
    strictEqual(enums.length, 2);
    const unionAsEnum = enums.find((x) => x.name === "UnionAsEnum");
    ok(unionAsEnum);
    strictEqual(unionAsEnum.usage, UsageFlags.Input | UsageFlags.Output);
    strictEqual(unionAsEnum.access, "public");
    const unionAsEnumInternal = enums.find((x) => x.name === "UnionAsEnumInternal");
    ok(unionAsEnumInternal);
    strictEqual(unionAsEnumInternal.usage, UsageFlags.Input | UsageFlags.Output);
    strictEqual(unionAsEnumInternal.access, "internal");
  });

  it("union with only one literal", async function () {
    await runner.compileWithBuiltInService(
      `
        @usage(Usage.input | Usage.output)
        model Test {
          name: TestUnion;
        }

        union TestUnion {
          "A"
        }
      `,
    );
    const sdkType = getSdkTypeHelper(runner);
    strictEqual(sdkType.kind, "enum");
    strictEqual(sdkType.name, "TestUnion");
    const values = sdkType.values;
    strictEqual(values.length, 1);
    strictEqual(values[0].value, "A");
  });
});<|MERGE_RESOLUTION|>--- conflicted
+++ resolved
@@ -317,21 +317,13 @@
     strictEqual(variants[0].name, "Model1");
     strictEqual(
       variants[0],
-<<<<<<< HEAD
-      models.find((x) => x.kind === "model" && x.name === "Model1")
-=======
       models.find((x) => x.kind === "model" && x.name === "Model1"),
->>>>>>> 6faaac8d
     );
     strictEqual(variants[1].kind, "model");
     strictEqual(variants[1].name, "Model2");
     strictEqual(
       variants[1],
-<<<<<<< HEAD
-      models.find((x) => x.kind === "model" && x.name === "Model2")
-=======
       models.find((x) => x.kind === "model" && x.name === "Model2"),
->>>>>>> 6faaac8d
     );
   });
 
