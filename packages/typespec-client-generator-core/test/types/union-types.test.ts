--- conflicted
+++ resolved
@@ -316,24 +316,14 @@
     strictEqual(variants[0].kind, "model");
     strictEqual(variants[0].name, "Model1");
     strictEqual(
-<<<<<<< HEAD
       variants[0],
-      models.find((x) => x.kind === "model" && x.name === "Model1")
-=======
-      values[0],
       models.find((x) => x.kind === "model" && x.name === "Model1"),
->>>>>>> 2b288d0e
     );
     strictEqual(variants[1].kind, "model");
     strictEqual(variants[1].name, "Model2");
     strictEqual(
-<<<<<<< HEAD
       variants[1],
-      models.find((x) => x.kind === "model" && x.name === "Model2")
-=======
-      values[1],
       models.find((x) => x.kind === "model" && x.name === "Model2"),
->>>>>>> 2b288d0e
     );
   });
 
