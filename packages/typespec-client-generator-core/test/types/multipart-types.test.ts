/* eslint-disable deprecation/deprecation */
import { expectDiagnostics } from "@typespec/compiler/testing";
import { deepEqual, ok, strictEqual } from "assert";
import { beforeEach, describe, it } from "vitest";
import {
  SdkBodyModelPropertyType,
  SdkClientType,
  SdkHttpOperation,
  UsageFlags,
} from "../../src/interfaces.js";
import { getAllModelsWithDiagnostics } from "../../src/types.js";
import { SdkTestRunner, createSdkTestRunner } from "../test-host.js";

describe("typespec-client-generator-core: multipart types", () => {
  let runner: SdkTestRunner;

  beforeEach(async () => {
    runner = await createSdkTestRunner({ emitterName: "@azure-tools/typespec-java" });
  });

  it("multipart form basic", async function () {
    await runner.compileWithBuiltInService(`
      model MultiPartRequest {
        id: string;
        profileImage: bytes;
      }

      op basic(@header contentType: "multipart/form-data", @body body: MultiPartRequest): NoContentResponse;
      `);

    const models = runner.context.sdkPackage.models;
    strictEqual(models.length, 1);
    const model = models[0];
    strictEqual(model.kind, "model");
    strictEqual(model.isFormDataType, true);
    ok((model.usage & UsageFlags.MultipartFormData) > 0);
    strictEqual(model.name, "MultiPartRequest");
    strictEqual(model.properties.length, 2);
    const id = model.properties.find((x) => x.name === "id");
    ok(id);
    strictEqual(id.kind, "property");
    strictEqual(id.type.kind, "string");
    const profileImage = model.properties.find((x) => x.name === "profileImage");
    ok(profileImage);
    strictEqual(profileImage.kind, "property");
    strictEqual(profileImage.isMultipartFileInput, true);
    ok(profileImage.multipartOptions);
    strictEqual(profileImage.multipartOptions.isFilePart, true);
  });
  it("multipart conflicting model usage", async function () {
    await runner.compile(
      `
        @service({title: "Test Service"}) namespace TestService;
        model MultiPartRequest {
          id: string;
          profileImage: bytes;
        }
  
        @post op multipartUse(@header contentType: "multipart/form-data", @body body: MultiPartRequest): NoContentResponse;
        @put op jsonUse(@body body: MultiPartRequest): NoContentResponse;
      `
    );
    const [_, diagnostics] = getAllModelsWithDiagnostics(runner.context);
    expectDiagnostics(diagnostics, {
      code: "@azure-tools/typespec-client-generator-core/conflicting-multipart-model-usage",
    });
  });
  it("multipart resolving conflicting model usage with spread", async function () {
    await runner.compileWithBuiltInService(
      `
        model B {
          doc: bytes
        }
        
        model A {
          ...B
        }
        
        @put op multipartOperation(@header contentType: "multipart/form-data", ...A): void;
        @post op normalOperation(...B): void;
        `
    );
    const models = runner.context.sdkPackage.models;
    strictEqual(models.length, 2);
    const modelA = models.find((x) => x.name === "MultipartOperationRequest");
    ok(modelA);
    strictEqual(modelA.kind, "model");
    strictEqual(modelA.isFormDataType, true);
    strictEqual(modelA.usage, UsageFlags.MultipartFormData | UsageFlags.Spread);
    strictEqual(modelA.properties.length, 1);
    const modelAProp = modelA.properties[0];
    strictEqual(modelAProp.kind, "property");
    strictEqual(modelAProp.isMultipartFileInput, true);
    ok(modelAProp.multipartOptions);
    strictEqual(modelAProp.multipartOptions.isFilePart, true);

    const modelB = models.find((x) => x.name === "NormalOperationRequest");
    ok(modelB);
    strictEqual(modelB.kind, "model");
    strictEqual(modelB.isFormDataType, false);
    strictEqual(modelB.usage, UsageFlags.Spread | UsageFlags.Json);
    strictEqual(modelB.properties.length, 1);
    strictEqual(modelB.properties[0].type.kind, "bytes");
  });

  it("multipart with non-formdata model property", async function () {
    await runner.compileWithBuiltInService(
      `
        model Address {
          city: string;
        }

        model AddressFirstAppearance {
          address: Address;
        }

        @usage(Usage.input | Usage.output)
        @access(Access.public)
        model AddressSecondAppearance {
          address: Address;
        }
        
        @put op multipartOne(@header contentType: "multipart/form-data", @body body: AddressFirstAppearance): void;
        `
    );
    const models = runner.context.sdkPackage.models;
    strictEqual(models.length, 3);
  });

  it("multipart with list of bytes", async function () {
    await runner.compileWithBuiltInService(
      `
        model PictureWrapper {
          pictures: bytes[];
        }
        
        @put op multipartOp(@header contentType: "multipart/form-data", @body body: PictureWrapper): void;
        `
    );
    const models = runner.context.sdkPackage.models;
    strictEqual(models.length, 1);
    const model = models[0];
    strictEqual(model.properties.length, 1);
    const pictures = model.properties[0];
    strictEqual(pictures.kind, "property");
    strictEqual(pictures.isMultipartFileInput, true);
    ok(pictures.multipartOptions);
    strictEqual(pictures.multipartOptions.isFilePart, true);
    strictEqual(pictures.multipartOptions.isMulti, true);
  });

  it("multipart with encoding bytes raises error", async function () {
    await runner.compile(
      `
        @service({title: "Test Service"}) namespace TestService;
        model EncodedBytesMFD {
          @encode("base64")
          pictures: bytes;
        }
        
        @put op multipartOp(@header contentType: "multipart/form-data", @body body: EncodedBytesMFD): void;
        `
    );
    ok(runner.context.diagnostics?.length);
    expectDiagnostics(runner.context.diagnostics, {
      code: "@azure-tools/typespec-client-generator-core/encoding-multipart-bytes",
    });
  });

  it("multipart with reused error model", async function () {
    await runner.compileWithBuiltInService(
      `
        model PictureWrapper {
          pictures: bytes[];
        }

        model ErrorResponse {
          errorCode: string;
        }
        
        @put op multipartOp(@header contentType: "multipart/form-data", @body body: PictureWrapper): void | ErrorResponse;
        @post op normalOp(): void | ErrorResponse;
        `
    );
    const models = runner.context.sdkPackage.models;
    strictEqual(models.length, 2);

    const pictureWrapper = models.find((x) => x.name === "PictureWrapper");
    ok(pictureWrapper);
    strictEqual(pictureWrapper.isFormDataType, true);
    ok((pictureWrapper.usage & UsageFlags.MultipartFormData) > 0);

    const errorResponse = models.find((x) => x.name === "ErrorResponse");
    ok(errorResponse);
    strictEqual(errorResponse.kind, "model");
    strictEqual(errorResponse.isFormDataType, false);
    ok((errorResponse.usage & UsageFlags.MultipartFormData) === 0);
  });

  it("expands model into formData parameters", async function () {
    await runner.compileWithBuiltInService(`
        @doc("A widget.")
        model Widget {
          @key("widgetName")
          name: string;
          displayName: string;
          description: string;
          color: string;
        }

        model WidgetForm is Widget {
          @header("content-type")
          contentType: "multipart/form-data";
        }

        @route("/widgets")
        interface Widgets {
          @route(":upload")
          @post
          upload(...WidgetForm): Widget;
        }
        `);
    const client = runner.context.sdkPackage.clients[0].methods.find(
      (x) => x.kind === "clientaccessor"
    )?.response as SdkClientType<SdkHttpOperation>;
    const formDataMethod = client.methods[0];
    strictEqual(formDataMethod.kind, "basic");
    strictEqual(formDataMethod.name, "upload");
    strictEqual(formDataMethod.parameters.length, 6);

    strictEqual(formDataMethod.parameters[0].name, "name");
    strictEqual(formDataMethod.parameters[0].type.kind, "string");

    strictEqual(formDataMethod.parameters[1].name, "displayName");
    strictEqual(formDataMethod.parameters[1].type.kind, "string");

    strictEqual(formDataMethod.parameters[2].name, "description");
    strictEqual(formDataMethod.parameters[2].type.kind, "string");

    strictEqual(formDataMethod.parameters[3].name, "color");
    strictEqual(formDataMethod.parameters[3].type.kind, "string");

    strictEqual(formDataMethod.parameters[4].name, "contentType");
    strictEqual(formDataMethod.parameters[4].type.kind, "constant");
    strictEqual(formDataMethod.parameters[4].type.value, "multipart/form-data");

    strictEqual(formDataMethod.parameters[5].name, "accept");
    strictEqual(formDataMethod.parameters[5].type.kind, "constant");
    strictEqual(formDataMethod.parameters[5].type.value, "application/json");

    const formDataOp = formDataMethod.operation;
    strictEqual(formDataOp.parameters.length, 2);
    ok(formDataOp.parameters.find((x) => x.name === "accept" && x.kind === "header"));
    ok(formDataOp.parameters.find((x) => x.name === "contentType" && x.kind === "header"));

    const formDataBodyParam = formDataOp.bodyParam;
    ok(formDataBodyParam);
    strictEqual(formDataBodyParam.type.kind, "model");
    strictEqual(formDataBodyParam.type.name, "UploadRequest");
    strictEqual(formDataBodyParam.correspondingMethodParams.length, 4);
  });

  it("usage doesn't apply to properties of a form data", async function () {
    await runner.compileWithBuiltInService(`
        model MultiPartRequest {
          id: string;
          profileImage: bytes;
          address: Address;
        }

        model Address {
          city: string;
        }

        @post
        op upload(@header contentType: "multipart/form-data", @body body: MultiPartRequest): void;
        `);
    const models = runner.context.sdkPackage.models;
    strictEqual(models.length, 2);
    const multiPartRequest = models.find((x) => x.name === "MultiPartRequest");
    ok(multiPartRequest);
    ok(multiPartRequest.usage & UsageFlags.MultipartFormData);

    const address = models.find((x) => x.name === "Address");
    ok(address);
    strictEqual(address.usage & UsageFlags.MultipartFormData, 0);
  });

  it("Json[] and bytes[] in multipart/form-data", async function () {
    await runner.compileWithBuiltInService(`
        model MultiPartRequest {
          profileImages: bytes[];
          addresses: Address[];
        }
        model Address {
          city: string;
        }
        @post
        op upload(@header contentType: "multipart/form-data", @body body: MultiPartRequest): void;
        `);
    const models = runner.context.sdkPackage.models;
    strictEqual(models.length, 2);
    const multiPartRequest = models.find((x) => x.name === "MultiPartRequest");
    ok(multiPartRequest);

    for (const p of multiPartRequest.properties.values()) {
      strictEqual(p.kind, "property");
      ok(p.multipartOptions);
<<<<<<< HEAD
      ok(p.type.kind === "array");
=======
      ok(p.type.kind === "bytes" || p.type.kind === "model");
>>>>>>> 4434dc25
      strictEqual(p.multipartOptions.isMulti, true);
    }
  });

  it("basic multipart with @multipartBody for model", async function () {
    await runner.compileWithBuiltInService(`
        model Address {
          city: string;
        }
        model MultiPartRequest{
          id?: HttpPart<string>;
          profileImage: HttpPart<bytes>;
          address: HttpPart<Address>;
        }
        @post
        op upload(@header contentType: "multipart/form-data", @multipartBody body: MultiPartRequest): void;
        `);
    const models = runner.context.sdkPackage.models;
    strictEqual(models.length, 2);
    const MultiPartRequest = models.find((x) => x.name === "MultiPartRequest");
    ok(MultiPartRequest);
    ok(MultiPartRequest.usage & UsageFlags.MultipartFormData);
    const id = MultiPartRequest.properties.find((x) => x.name === "id") as SdkBodyModelPropertyType;
    strictEqual(id.optional, true);
    ok(id.multipartOptions);
    strictEqual(id.multipartOptions.isFilePart, false);
    deepEqual(id.multipartOptions.defaultContentTypes, ["text/plain"]);
    const profileImage = MultiPartRequest.properties.find(
      (x) => x.name === "profileImage"
    ) as SdkBodyModelPropertyType;
    strictEqual(profileImage.optional, false);
    ok(profileImage.multipartOptions);
    strictEqual(profileImage.multipartOptions.isFilePart, true);
    strictEqual(profileImage.multipartOptions.filename, undefined);
    strictEqual(profileImage.multipartOptions.contentType, undefined);
    deepEqual(profileImage.multipartOptions.defaultContentTypes, ["application/octet-stream"]);
    const address = MultiPartRequest.properties.find(
      (x) => x.name === "address"
    ) as SdkBodyModelPropertyType;
    strictEqual(address.optional, false);
    ok(address.multipartOptions);
    strictEqual(address.multipartOptions.isFilePart, false);
    deepEqual(address.multipartOptions.defaultContentTypes, ["application/json"]);
    strictEqual(address.type.kind, "model");
  });

  it("File[] of multipart with @multipartBody for model", async function () {
    await runner.compileWithBuiltInService(`
        model MultiPartRequest{
            fileArrayOnePart: HttpPart<File[]>;
            fileArrayMultiParts: HttpPart<File>[];
        }
        @post
        op upload(@header contentType: "multipart/form-data", @multipartBody body: MultiPartRequest): void;
        `);
    const models = runner.context.sdkPackage.models;
    strictEqual(models.length, 2);
    const MultiPartRequest = models.find((x) => x.name === "MultiPartRequest");
    ok(MultiPartRequest);
    const fileArrayOnePart = MultiPartRequest.properties.find(
      (x) => x.name === "fileArrayOnePart"
    ) as SdkBodyModelPropertyType;
    ok(fileArrayOnePart);
    ok(fileArrayOnePart.multipartOptions);
    strictEqual(fileArrayOnePart.type.kind, "array");
<<<<<<< HEAD
    strictEqual(fileArrayOnePart.type.valueType.kind, "model");
=======
>>>>>>> 4434dc25
    strictEqual(fileArrayOnePart.multipartOptions.isMulti, false);
    strictEqual(fileArrayOnePart.multipartOptions.filename, undefined);
    strictEqual(fileArrayOnePart.multipartOptions.contentType, undefined);
    // Maybe we won't meet this case in real world, but we still need to test it.
    deepEqual(fileArrayOnePart.multipartOptions.defaultContentTypes, ["application/json"]);

    const fileArrayMultiParts = MultiPartRequest.properties.find(
      (x) => x.name === "fileArrayMultiParts"
    ) as SdkBodyModelPropertyType;
    ok(fileArrayMultiParts);
    ok(fileArrayMultiParts.multipartOptions);
<<<<<<< HEAD
    strictEqual(fileArrayMultiParts.type.kind, "array");
    strictEqual(fileArrayMultiParts.type.valueType.kind, "model");
=======
    strictEqual(fileArrayMultiParts.type.kind, "model");
>>>>>>> 4434dc25
    strictEqual(fileArrayMultiParts.multipartOptions.isMulti, true);
    ok(fileArrayMultiParts.multipartOptions.filename);
    strictEqual(fileArrayMultiParts.multipartOptions.filename.optional, true);
    ok(fileArrayMultiParts.multipartOptions.contentType);
    strictEqual(fileArrayMultiParts.multipartOptions.contentType.optional, true);
    // Typespec compiler will set default content type to ["*/*"] for "HttpPart<File>[]"
    deepEqual(fileArrayMultiParts.multipartOptions.defaultContentTypes, ["*/*"]);
  });

  it("File with specific content-type", async function () {
    await runner.compileWithBuiltInService(`
      model RequiredMetaData extends File {
        filename: string;
        contentType: "image/png";
      }
      model MultiPartRequest{
          file: HttpPart<RequiredMetaData>;
      }
      @post
      op upload(@header contentType: "multipart/form-data", @multipartBody body: MultiPartRequest): void;
      `);
    const models = runner.context.sdkPackage.models;
    const MultiPartRequest = models.find((x) => x.name === "MultiPartRequest");
    ok(MultiPartRequest);
    const fileOptionalFileName = MultiPartRequest.properties.find(
      (x) => x.name === "file"
    ) as SdkBodyModelPropertyType;
    ok(fileOptionalFileName);
    ok(fileOptionalFileName.multipartOptions);
    deepEqual(fileOptionalFileName.multipartOptions.defaultContentTypes, ["image/png"]);
  });

  it("File of multipart with @multipartBody for model", async function () {
    await runner.compileWithBuiltInService(`
        model RequiredMetaData extends File {
          filename: string;
          contentType: string;
        }
        model MultiPartRequest{
            fileOptionalFileName: HttpPart<File>;
            fileRequiredFileName: HttpPart<RequiredMetaData>;
        }
        @post
        op upload(@header contentType: "multipart/form-data", @multipartBody body: MultiPartRequest): void;
        `);
    const models = runner.context.sdkPackage.models;
    strictEqual(models.length, 3);
    const MultiPartRequest = models.find((x) => x.name === "MultiPartRequest");
    ok(MultiPartRequest);
    ok(MultiPartRequest.usage & UsageFlags.MultipartFormData);
    const fileOptionalFileName = MultiPartRequest.properties.find(
      (x) => x.name === "fileOptionalFileName"
    ) as SdkBodyModelPropertyType;
    ok(fileOptionalFileName);
    strictEqual(fileOptionalFileName.optional, false);
    ok(fileOptionalFileName.multipartOptions);
    strictEqual(fileOptionalFileName.name, "fileOptionalFileName");
    strictEqual(fileOptionalFileName.multipartOptions.isFilePart, true);
    ok(fileOptionalFileName.multipartOptions.filename);
    strictEqual(fileOptionalFileName.multipartOptions.filename.optional, true);
    ok(fileOptionalFileName.multipartOptions.contentType);
    strictEqual(fileOptionalFileName.multipartOptions.contentType.optional, true);

    const fileRequiredFileName = MultiPartRequest.properties.find(
      (x) => x.name === "fileRequiredFileName"
    ) as SdkBodyModelPropertyType;
    ok(fileRequiredFileName);
    strictEqual(fileRequiredFileName.optional, false);
    ok(fileRequiredFileName.multipartOptions);
    strictEqual(fileRequiredFileName.name, "fileRequiredFileName");
    strictEqual(fileRequiredFileName.multipartOptions.isFilePart, true);
    ok(fileRequiredFileName.multipartOptions.filename);
    strictEqual(fileRequiredFileName.multipartOptions.filename.optional, false);
    ok(fileRequiredFileName.multipartOptions.contentType);
    strictEqual(fileRequiredFileName.multipartOptions.contentType.optional, false);
  });

  it("check 'multi' of multipart with @multipartBody for model", async function () {
    await runner.compileWithBuiltInService(`
        model Address {
          city: string;
        }
        model MultiPartRequest {
            stringsOnePart: HttpPart<string[]>;
            stringsMultiParts: HttpPart<string>[];
            bytesOnePart: HttpPart<bytes[]>;
            bytesMultiParts: HttpPart<bytes>[];
            addressesOnePart: HttpPart<Address[]>;
            addressesMultiParts: HttpPart<Address>[];
            filesOnePart: HttpPart<File[]>;
            filesMultiParts: HttpPart<File>[];
        }
        @post
        op upload(@header contentType: "multipart/form-data", @multipartBody body: MultiPartRequest): void;
        `);
    const models = runner.context.sdkPackage.models;
    strictEqual(models.length, 3);
    const MultiPartRequest = models.find((x) => x.name === "MultiPartRequest");
    ok(MultiPartRequest);
    for (const p of MultiPartRequest.properties.values()) {
      strictEqual(p.kind, "property");
      ok(p.multipartOptions);
      strictEqual(p.multipartOptions.isMulti, p.name.toLowerCase().includes("multi"));
    }
  });

  it("check returned sdkType of multipart with @multipartBody for model", async function () {
    await runner.compileWithBuiltInService(`
        model MultiPartRequest {
            stringsOnePart: HttpPart<string[]>;
            stringsMultiParts: HttpPart<string>[];
        }
        @post
        op upload(@header contentType: "multipart/form-data", @multipartBody body: MultiPartRequest): void;
        `);
    const models = runner.context.sdkPackage.models;
    strictEqual(models.length, 1);
    const MultiPartRequest = models.find((x) => x.name === "MultiPartRequest");
    ok(MultiPartRequest);
    const stringsOnePart = MultiPartRequest.properties.find(
      (x) => x.name === "stringsOnePart"
    ) as SdkBodyModelPropertyType;
    ok(stringsOnePart);
    strictEqual(stringsOnePart.type.kind, "array");
<<<<<<< HEAD
    strictEqual(stringsOnePart.type.valueType.kind, "string");
=======
>>>>>>> 4434dc25
    ok(stringsOnePart.multipartOptions);
    strictEqual(stringsOnePart.multipartOptions.isMulti, false);
    const stringsMultiParts = MultiPartRequest.properties.find(
      (x) => x.name === "stringsMultiParts"
    ) as SdkBodyModelPropertyType;
    ok(stringsMultiParts);
<<<<<<< HEAD
    strictEqual(stringsMultiParts.type.kind, "array");
    strictEqual(stringsMultiParts.type.valueType.kind, "string");
=======
    strictEqual(stringsMultiParts.type.kind, "string");
>>>>>>> 4434dc25
    ok(stringsMultiParts.multipartOptions);
    strictEqual(stringsMultiParts.multipartOptions.isMulti, true);
  });

  it("check content-type in multipart with @multipartBody for model", async function () {
    await runner.compileWithBuiltInService(`
        model MultiPartRequest {
            stringWithoutContentType: HttpPart<string>,
            stringWithContentType: HttpPart<{@body body: string, @header contentType: "text/html"}>,
            bytesWithoutContentType: HttpPart<bytes>,
            bytesWithContentType: HttpPart<{@body body: string, @header contentType: "image/png"}>
        }
        @post
        op upload(@header contentType: "multipart/form-data", @multipartBody body: MultiPartRequest): void;
        `);
    const models = runner.context.sdkPackage.models;
    strictEqual(models.length, 3);
    const MultiPartRequest = models.find((x) => x.name === "MultiPartRequest");
    ok(MultiPartRequest);
    const stringWithoutContentType = MultiPartRequest.properties.find(
      (x) => x.name === "stringWithoutContentType"
    ) as SdkBodyModelPropertyType;
    ok(stringWithoutContentType);
    strictEqual(stringWithoutContentType.type.kind, "string");
    ok(stringWithoutContentType.multipartOptions);
    strictEqual(stringWithoutContentType.multipartOptions.contentType, undefined);
    deepEqual(stringWithoutContentType.multipartOptions.defaultContentTypes, ["text/plain"]);

    const stringWithContentType = MultiPartRequest.properties.find(
      (x) => x.name === "stringWithContentType"
    ) as SdkBodyModelPropertyType;
    ok(stringWithContentType);
    strictEqual(stringWithContentType.type.kind, "model");
    ok(stringWithContentType.multipartOptions);
    ok(stringWithContentType.multipartOptions.contentType);
    deepEqual(stringWithContentType.multipartOptions.defaultContentTypes, ["text/html"]);

    const bytesWithoutContentType = MultiPartRequest.properties.find(
      (x) => x.name === "bytesWithoutContentType"
    ) as SdkBodyModelPropertyType;
    ok(bytesWithoutContentType);
    strictEqual(bytesWithoutContentType.type.kind, "bytes");
    ok(bytesWithoutContentType.multipartOptions);
    strictEqual(bytesWithoutContentType.multipartOptions.contentType, undefined);
    deepEqual(bytesWithoutContentType.multipartOptions.defaultContentTypes, [
      "application/octet-stream",
    ]);

    const bytesWithContentType = MultiPartRequest.properties.find(
      (x) => x.name === "bytesWithContentType"
    ) as SdkBodyModelPropertyType;
    ok(bytesWithContentType);
    strictEqual(bytesWithContentType.type.kind, "model");
    ok(bytesWithContentType.multipartOptions);
    ok(bytesWithContentType.multipartOptions.contentType);
    deepEqual(bytesWithContentType.multipartOptions.defaultContentTypes, ["image/png"]);
  });

  it("check isFilePart in multipart with @multipartBody for model", async function () {
    await runner.compileWithBuiltInService(`
        model MultiPartRequest {
            bytesRaw: HttpPart<bytes>,
            bytesArrayRaw: HttpPart<bytes>[],
            fileRaw: HttpPart<File>,
            fileArrayRaw: HttpPart<File>[],
            bytesWithBody: HttpPart<{@body body: bytes}>,
            bytesArrayWithBody: HttpPart<{@body body: bytes}>[],
            fileWithBody: HttpPart<{@body body: File}>,
            fileArrayWithBody: HttpPart<{@body body: File}>[],
        }
        @post
        op upload(@header contentType: "multipart/form-data", @multipartBody body: MultiPartRequest): void;
        `);
    const models = runner.context.sdkPackage.models;
    const MultiPartRequest = models.find((x) => x.name === "MultiPartRequest");
    ok(MultiPartRequest);

    for (const p of MultiPartRequest.properties.values()) {
      strictEqual(p.kind, "property");
      ok(p.multipartOptions);
      strictEqual(p.multipartOptions.isFilePart, true);
      strictEqual(p.multipartOptions.isMulti, p.name.toLowerCase().includes("array"));
    }
  });

  it("check serialized name with @multipartBody for model", async function () {
    await runner.compileWithBuiltInService(`
        model MultiPartRequest {
            name: HttpPart<bytes, #{ name: "serializedName" }>,
        }
        @post
        op upload(@header contentType: "multipart/form-data", @multipartBody body: MultiPartRequest): void;
        `);
    const models = runner.context.sdkPackage.models;
    const MultiPartRequest = models.find((x) => x.name === "MultiPartRequest");
    ok(MultiPartRequest);
    const nameProperty = MultiPartRequest.properties.find((x) => x.name === "name");
    ok(nameProperty);
    strictEqual(nameProperty.name, "name");
    strictEqual((nameProperty as SdkBodyModelPropertyType).serializedName, "serializedName");
  });
});<|MERGE_RESOLUTION|>--- conflicted
+++ resolved
@@ -306,11 +306,7 @@
     for (const p of multiPartRequest.properties.values()) {
       strictEqual(p.kind, "property");
       ok(p.multipartOptions);
-<<<<<<< HEAD
-      ok(p.type.kind === "array");
-=======
       ok(p.type.kind === "bytes" || p.type.kind === "model");
->>>>>>> 4434dc25
       strictEqual(p.multipartOptions.isMulti, true);
     }
   });
@@ -376,10 +372,7 @@
     ok(fileArrayOnePart);
     ok(fileArrayOnePart.multipartOptions);
     strictEqual(fileArrayOnePart.type.kind, "array");
-<<<<<<< HEAD
     strictEqual(fileArrayOnePart.type.valueType.kind, "model");
-=======
->>>>>>> 4434dc25
     strictEqual(fileArrayOnePart.multipartOptions.isMulti, false);
     strictEqual(fileArrayOnePart.multipartOptions.filename, undefined);
     strictEqual(fileArrayOnePart.multipartOptions.contentType, undefined);
@@ -391,12 +384,7 @@
     ) as SdkBodyModelPropertyType;
     ok(fileArrayMultiParts);
     ok(fileArrayMultiParts.multipartOptions);
-<<<<<<< HEAD
-    strictEqual(fileArrayMultiParts.type.kind, "array");
-    strictEqual(fileArrayMultiParts.type.valueType.kind, "model");
-=======
     strictEqual(fileArrayMultiParts.type.kind, "model");
->>>>>>> 4434dc25
     strictEqual(fileArrayMultiParts.multipartOptions.isMulti, true);
     ok(fileArrayMultiParts.multipartOptions.filename);
     strictEqual(fileArrayMultiParts.multipartOptions.filename.optional, true);
@@ -521,22 +509,14 @@
     ) as SdkBodyModelPropertyType;
     ok(stringsOnePart);
     strictEqual(stringsOnePart.type.kind, "array");
-<<<<<<< HEAD
     strictEqual(stringsOnePart.type.valueType.kind, "string");
-=======
->>>>>>> 4434dc25
     ok(stringsOnePart.multipartOptions);
     strictEqual(stringsOnePart.multipartOptions.isMulti, false);
     const stringsMultiParts = MultiPartRequest.properties.find(
       (x) => x.name === "stringsMultiParts"
     ) as SdkBodyModelPropertyType;
     ok(stringsMultiParts);
-<<<<<<< HEAD
-    strictEqual(stringsMultiParts.type.kind, "array");
-    strictEqual(stringsMultiParts.type.valueType.kind, "string");
-=======
     strictEqual(stringsMultiParts.type.kind, "string");
->>>>>>> 4434dc25
     ok(stringsMultiParts.multipartOptions);
     strictEqual(stringsMultiParts.multipartOptions.isMulti, true);
   });
