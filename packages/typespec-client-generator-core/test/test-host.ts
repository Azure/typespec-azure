import { Diagnostic, EmitContext, Program, Type } from "@typespec/compiler";
import {
  BasicTestRunner,
  StandardTestLibrary,
  TestHost,
  TypeSpecTestLibrary,
  createTestHost,
  createTestWrapper,
  resolveVirtualPath,
} from "@typespec/compiler/testing";
import { HttpTestLibrary } from "@typespec/http/testing";
import { RestTestLibrary } from "@typespec/rest/testing";
import { VersioningTestLibrary } from "@typespec/versioning/testing";
import { CreateSdkContextOptions, createSdkContext } from "../src/context.js";
import {
  SdkContext,
  SdkEmitterOptions,
  SdkHttpOperation,
  SdkServiceOperation,
} from "../src/interfaces.js";
import { SdkTestLibrary } from "../src/testing/index.js";

export interface CreateSdkTestRunnerOptions extends SdkEmitterOptions {
  emitterName?: string;
  librariesToAdd?: TypeSpecTestLibrary[];
  autoUsings?: string[];
  packageName?: string;
}

export async function createSdkTestHost(options: CreateSdkTestRunnerOptions = {}) {
  let libraries = [SdkTestLibrary, HttpTestLibrary, RestTestLibrary, VersioningTestLibrary];
  if (options.librariesToAdd) {
    libraries = libraries.concat(options.librariesToAdd);
  }
  return createTestHost({
    libraries: libraries,
  });
}

export async function createSdkTestRunner(
  options: CreateSdkTestRunnerOptions = {},
  sdkContextOption?: CreateSdkContextOptions,
): Promise<SdkTestRunner> {
  const host = await createSdkTestHost(options);
  let autoUsings = [
    "Azure.ClientGenerator.Core",
    "TypeSpec.Rest",
    "TypeSpec.Http",
    "TypeSpec.Versioning",
  ];
  if (options.autoUsings) {
    autoUsings = autoUsings.concat(options.autoUsings);
  }
  const sdkTestRunner = createTestWrapper(host, {
    autoUsings: autoUsings,
  }) as SdkTestRunner;

  sdkTestRunner.host = host;

  const baseCompile = sdkTestRunner.compile;
  const baseDiagnose = sdkTestRunner.diagnose;
  const baseCompileAndDiagnose = sdkTestRunner.compileAndDiagnose;

  // compile
  sdkTestRunner.compile = async (code, compileOptions?) => {
    const result = await baseCompile(code, compileOptions);
    sdkTestRunner.context = await createSdkContextTestHelper(
      sdkTestRunner.program,
      options,
      sdkContextOption,
    );
    return result;
  };

  // diagnose
  sdkTestRunner.diagnose = async (code, compileOptions?) => {
    const result = await baseDiagnose(code, compileOptions);
    sdkTestRunner.context = await createSdkContextTestHelper(
      sdkTestRunner.program,
      options,
      sdkContextOption,
    );
    return result;
  };

  // compile and diagnose
  sdkTestRunner.compileAndDiagnose = async (code, compileOptions?) => {
    const result = await baseCompileAndDiagnose(code, compileOptions);
    sdkTestRunner.context = await createSdkContextTestHelper(
      sdkTestRunner.program,
      options,
      sdkContextOption,
    );
    return result;
  };

  // compile with dummy service definition
  sdkTestRunner.compileWithBuiltInService = async (code) => {
    const result = await baseCompile(
      `@service({title: "Test Service"}) namespace TestService;
    ${code}`,
      {
        noEmit: true,
      },
    );
    sdkTestRunner.context = await createSdkContextTestHelper(
      sdkTestRunner.program,
      options,
      sdkContextOption,
    );
    return result;
  };

  // compile with dummy service definition
  sdkTestRunner.compileWithBuiltInAzureCoreService = async (code) => {
    const result = await baseCompile(
      `
      @useDependency(Versions.v1_0_Preview_2)
      @server("http://localhost:3000", "endpoint")
      @service()
      namespace My.Service;
      ${code}`,
      {
        noEmit: true,
      },
    );
    sdkTestRunner.context = await createSdkContextTestHelper(
      sdkTestRunner.program,
      options,
      sdkContextOption,
    );
    return result;
  };

  // compile with dummy arm service definition
  sdkTestRunner.compileWithBuiltInAzureResourceManagerService = async (code) => {
    const result = await baseCompile(
      `
    @armProviderNamespace("My.Service")
    @server("http://localhost:3000", "endpoint")
    @service({title: "My.Service"})
    @versioned(Versions)
    @armCommonTypesVersion(CommonTypes.Versions.v5)
    namespace My.Service;

    /** Api versions */
    enum Versions {
      /** 2024-04-01-preview api version */
      @useDependency(Azure.ResourceManager.Versions.v1_0_Preview_1)
      V2024_04_01_PREVIEW: "2024-04-01-preview",
    }
    ${code}`,
      {
        noEmit: true,
      },
    );
    sdkTestRunner.context = await createSdkContextTestHelper(
      sdkTestRunner.program,
      options,
      sdkContextOption,
    );
    return result;
  };

  // compile with versioned service
  sdkTestRunner.compileWithVersionedService = async (code) => {
    const result = await baseCompile(
      `
      @service
      @versioned(Versions)
      @server(
        "{endpoint}/versioning/api-version:{version}",
        "Testserver endpoint",
        {
          endpoint: url,
          version: Versions,
        }
      )
      namespace Versioning;
      enum Versions {
        v1: "v1",
        v2: "v2",
      }
      
      ${code}`,
      {
        noEmit: true,
      },
    );
    sdkTestRunner.context = await createSdkContextTestHelper(
      sdkTestRunner.program,
      options,
      sdkContextOption,
    );
    return result;
  };

  const mainAutoCode = [
    ...host.libraries
      .filter((x) => x !== StandardTestLibrary)
      .map((x) => x.name)
      .map((x) => `import "${x}";`),
    ...(autoUsings ?? []).map((x) => `using ${x};`),
  ].join("\n");

  const clientAutoCode = [
    ...host.libraries
      .filter((x) => x !== StandardTestLibrary)
      .map((x) => x.name)
      .map((x) => `import "${x}";`),
    `import "./main.tsp";`,
    ...(autoUsings ?? []).map((x) => `using ${x};`),
  ].join("\n");

  // compile with client.tsp
  sdkTestRunner.compileWithCustomization = async (mainCode, clientCode) => {
    host.addTypeSpecFile("./main.tsp", `${mainAutoCode}${mainCode}`);
    host.addTypeSpecFile("./client.tsp", `${clientAutoCode}${clientCode}`);
    const result = await host.compile("./client.tsp");
    sdkTestRunner.context = await createSdkContextTestHelper(
      sdkTestRunner.program,
      options,
      sdkContextOption,
    );
    return result;
  };

  // compile and diagnose with client.tsp
  sdkTestRunner.compileAndDiagnoseWithCustomization = async (mainCode, clientCode) => {
    host.addTypeSpecFile("./main.tsp", `${mainAutoCode}${mainCode}`);
    host.addTypeSpecFile("./client.tsp", `${clientAutoCode}${clientCode}`);
    const result = await host.compileAndDiagnose("./client.tsp");
    sdkTestRunner.context = await createSdkContextTestHelper(
      sdkTestRunner.program,
      options,
      sdkContextOption,
    );
    return result;
  };

  return sdkTestRunner;
}

export interface SdkTestRunner extends BasicTestRunner {
  host: TestHost;
  context: SdkContext<CreateSdkTestRunnerOptions, SdkHttpOperation>;
  compileWithBuiltInService(code: string): Promise<Record<string, Type>>;
  compileWithBuiltInAzureCoreService(code: string): Promise<Record<string, Type>>;
  compileWithBuiltInAzureResourceManagerService(code: string): Promise<Record<string, Type>>;
  compileWithVersionedService(code: string): Promise<Record<string, Type>>;
  compileWithCustomization(mainCode: string, clientCode: string): Promise<Record<string, Type>>;
  compileAndDiagnoseWithCustomization(
    mainCode: string,
    clientCode: string,
  ): Promise<[Record<string, Type>, readonly Diagnostic[]]>;
}

export async function createSdkContextTestHelper<
  TOptions extends Record<string, any> = CreateSdkTestRunnerOptions,
  TServiceOperation extends SdkServiceOperation = SdkHttpOperation,
>(
  program: Program,
  options: TOptions,
  sdkContextOption?: CreateSdkContextOptions,
): Promise<SdkContext<TOptions, TServiceOperation>> {
  const emitContext: EmitContext<TOptions> = {
    program: program,
    emitterOutputDir: resolveVirtualPath("tsp-output"),
    options: options,
    getAssetEmitter: null as any,
  };
  return await createSdkContext(
    emitContext,
    options.emitterName ?? "@azure-tools/typespec-csharp",
    sdkContextOption,
  );
}

<<<<<<< HEAD
export function removeRawFromType<TType extends object>(type: TType): TType {
  const { __raw, ...rest } = type as any;
  return rest;
}

=======
>>>>>>> cff495c0
export function hasFlag<T extends number>(value: T, flag: T): boolean {
  return (value & flag) !== 0;
}<|MERGE_RESOLUTION|>--- conflicted
+++ resolved
@@ -276,14 +276,10 @@
   );
 }
 
-<<<<<<< HEAD
-export function removeRawFromType<TType extends object>(type: TType): TType {
-  const { __raw, ...rest } = type as any;
-  return rest;
-}
-
-=======
->>>>>>> cff495c0
+export function hasFlag<T extends number>(value: T, flag: T): boolean {
+  return (value & flag) !== 0;
+}
+
 export function hasFlag<T extends number>(value: T, flag: T): boolean {
   return (value & flag) !== 0;
 }