--- conflicted
+++ resolved
@@ -119,19 +119,11 @@
     const result = await baseCompile(
       `
       @server("http://localhost:3000", "endpoint")
-<<<<<<< HEAD
-      @service()
+      @service
       @versioned(Versions)
       namespace My.Service;
       enum Versions {v1}
       
-=======
-      @service
-      @versioned(Versions)
-      namespace My.Service;
-      enum Versions {@useDependency(Azure.Core.Versions.v1_0_Preview_2) v1}
-
->>>>>>> df25afe9
       ${code}`,
       {
         noEmit: true,
