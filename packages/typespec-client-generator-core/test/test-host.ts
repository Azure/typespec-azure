--- conflicted
+++ resolved
@@ -255,7 +255,6 @@
   ): Promise<[Record<string, Type>, readonly Diagnostic[]]>;
 }
 
-<<<<<<< HEAD
 export async function createSdkContextTestHelper<
   TOptions extends Record<string, any> = CreateSdkTestRunnerOptions,
   TServiceOperation extends SdkServiceOperation = SdkHttpOperation,
@@ -275,13 +274,8 @@
     options.emitterName ?? "@azure-tools/typespec-csharp",
     sdkContextOption,
   );
-=======
-export function removeRawFromType<TType extends object>(type: TType): TType {
-  const { __raw, ...rest } = type as any;
-  return rest;
 }
 
 export function hasFlag<T extends number>(value: T, flag: T): boolean {
   return (value & flag) !== 0;
->>>>>>> 41806ca8
 }