import { expectDiagnostics } from "@typespec/compiler/testing";
import { deepStrictEqual, ok, strictEqual } from "assert";
import { beforeEach, describe, it } from "vitest";
import { SdkHttpOperation, SdkServiceMethod } from "../../src/interfaces.js";
import { SdkTestRunner, createSdkTestRunner } from "../test-host.js";

describe("typespec-client-generator-core: http operation examples", () => {
  let runner: SdkTestRunner;

  beforeEach(async () => {
    runner = await createSdkTestRunner({
      emitterName: "@azure-tools/typespec-java",
      "examples-dir": `./examples`,
    });
  });

  it("simple case", async () => {
    await runner.host.addRealTypeSpecFile(
      "./examples/simple.json",
      `${__dirname}/http-operation-examples/simple.json`,
    );
    await runner.compile(`
      @service({})
      namespace TestClient {
        op simple(): void;
      }
    `);

    const operation = (
      runner.context.sdkPackage.clients[0].methods[0] as SdkServiceMethod<SdkHttpOperation>
    ).operation;
    ok(operation);
    strictEqual(operation.examples?.length, 1);
    strictEqual(operation.examples[0].kind, "http");
    strictEqual(operation.examples[0].name, "simple description");
    strictEqual(operation.examples[0].description, "simple description");
    strictEqual(operation.examples[0].filePath, "simple.json");
    deepStrictEqual(operation.examples[0].rawExample, {
      operationId: "simple",
      title: "simple description",
      parameters: {},
      responses: {},
    });

    expectDiagnostics(runner.context.diagnostics, []);
  });

  it("parameters", async () => {
    await runner.host.addRealTypeSpecFile(
      "./examples/parameters.json",
      `${__dirname}/http-operation-examples/parameters.json`,
    );
    await runner.compile(`
      @service({})
      namespace TestClient {
        @route("/{b}")
        op parameters(
          @header a: string,
          @path b: string,
          @query c: string,
          @body d: string,
          @header testHeader: string,
          @clientName("renameQuery")
          @query testQuery: string,
          @path("renamePath") testPath: string,
        ): void;
      }
    `);

    const operation = (
      runner.context.sdkPackage.clients[0].methods[0] as SdkServiceMethod<SdkHttpOperation>
    ).operation;
    ok(operation);
    strictEqual(operation.examples?.length, 1);
    strictEqual(operation.examples[0].kind, "http");

    const parameters = operation.examples[0].parameters;
    ok(parameters);
    strictEqual(parameters.length, 7);

    strictEqual(parameters[0].value.kind, "string");
    strictEqual(parameters[0].value.value, "header");
    strictEqual(parameters[0].value.type.kind, "string");

    strictEqual(parameters[1].value.kind, "string");
    strictEqual(parameters[1].value.value, "path");
    strictEqual(parameters[1].value.type.kind, "string");

    strictEqual(parameters[2].value.kind, "string");
    strictEqual(parameters[2].value.value, "query");
    strictEqual(parameters[2].value.type.kind, "string");

    strictEqual(parameters[3].value.kind, "string");
    strictEqual(parameters[3].value.value, "body");
    strictEqual(parameters[3].value.type.kind, "string");

    strictEqual(parameters[4].value.kind, "string");
    strictEqual(parameters[4].value.value, "test-header");
    strictEqual(parameters[4].value.type.kind, "string");

    strictEqual(parameters[5].value.kind, "string");
    strictEqual(parameters[5].value.value, "testQuery");
    strictEqual(parameters[5].value.type.kind, "string");

    strictEqual(parameters[6].value.kind, "string");
    strictEqual(parameters[6].value.value, "renamePath");
    strictEqual(parameters[6].value.type.kind, "string");

    expectDiagnostics(runner.context.diagnostics, []);
  });

  it("body fallback", async () => {
    await runner.host.addRealTypeSpecFile(
      "./examples/parameters.json",
      `${__dirname}/http-operation-examples/bodyFallback.json`,
    );
    await runner.compile(`
      @service({})
      namespace TestClient {
        op bodyTest(prop: string): void;
      }
    `);

    const operation = (
      runner.context.sdkPackage.clients[0].methods[0] as SdkServiceMethod<SdkHttpOperation>
    ).operation;
    ok(operation);
    strictEqual(operation.examples?.length, 1);
    strictEqual(operation.examples[0].kind, "http");

    const parameters = operation.examples[0].parameters;
    ok(parameters);
    strictEqual(parameters.length, 1);

    strictEqual(parameters[0].value.kind, "model");
    strictEqual(parameters[0].value.value["prop"].kind, "string");
    strictEqual(parameters[0].value.value["prop"].value, "body");
    strictEqual(parameters[0].value.type.kind, "model");

    expectDiagnostics(runner.context.diagnostics, []);
  });

  it("parameters diagnostic", async () => {
    await runner.host.addRealTypeSpecFile(
      "./examples/parametersDiagnostic.json",
      `${__dirname}/http-operation-examples/parametersDiagnostic.json`,
    );
    await runner.compile(`
      @service({})
      namespace TestClient {
        @route("/{b}")
        op parametersDiagnostic(
          @header a: string,
          @path b: string,
          @query c: string,
          @body d: string,
        ): void;
      }
    `);

    const operation = (
      runner.context.sdkPackage.clients[0].methods[0] as SdkServiceMethod<SdkHttpOperation>
    ).operation;
    ok(operation);
    strictEqual(operation.examples?.length, 1);
    strictEqual(operation.examples[0].kind, "http");

    const parameters = operation.examples[0].parameters;
    ok(parameters);
    strictEqual(parameters.length, 0);

    expectDiagnostics(runner.context.diagnostics, {
      code: "@azure-tools/typespec-client-generator-core/example-value-no-mapping",
      message: `Value in example file 'parametersDiagnostic.json' does not follow its definition:\n{"test":"a"}`,
    });
  });

  it("responses", async () => {
    await runner.host.addRealTypeSpecFile(
      "./examples/responses.json",
      `${__dirname}/http-operation-examples/responses.json`,
    );
    await runner.compile(`
      @service({})
      namespace TestClient {
        op responses(): {
          @statusCode
          code: 200,
          @body
          body: string
        } | {
          @statusCode
          code: 201,
          @header
          test: string
        };
      }
    `);

    const operation = (
      runner.context.sdkPackage.clients[0].methods[0] as SdkServiceMethod<SdkHttpOperation>
    ).operation;
    ok(operation);
    strictEqual(operation.examples?.length, 1);
    strictEqual(operation.examples[0].kind, "http");

    const okResponse = operation.examples[0].responses.find((x) => x.statusCode === 200);
    ok(okResponse);
    deepStrictEqual(
      okResponse.response,
<<<<<<< HEAD
      operation.responses.find((x) => x.statusCodes === 200)
=======
      operation.responses.find((x) => x.statusCodes === 200),
>>>>>>> 6faaac8d
    );
    ok(okResponse.bodyValue);

    strictEqual(okResponse.bodyValue.kind, "string");
    strictEqual(okResponse.bodyValue.value, "test");
    strictEqual(okResponse.bodyValue.type.kind, "string");

    const createdResponse = operation.examples[0].responses.find((x) => x.statusCode === 201);
    ok(createdResponse);
    deepStrictEqual(
      createdResponse.response,
<<<<<<< HEAD
      operation.responses.find((x) => x.statusCodes === 201)
=======
      operation.responses.find((x) => x.statusCodes === 201),
>>>>>>> 6faaac8d
    );

    strictEqual(createdResponse.bodyValue, undefined);
    strictEqual(createdResponse.headers.length, 1);

    deepStrictEqual(
      createdResponse.headers[0].header,
<<<<<<< HEAD
      operation.responses.find((x) => x.statusCodes === 201)?.headers[0]
=======
      operation.responses.find((x) => x.statusCodes === 201)?.headers[0],
>>>>>>> 6faaac8d
    );
    strictEqual(createdResponse.headers[0].value.value, "test");
    strictEqual(createdResponse.headers[0].value.kind, "string");
    strictEqual(createdResponse.headers[0].value.type.kind, "string");

    expectDiagnostics(runner.context.diagnostics, []);
  });

  it("responses diagnostic", async () => {
    await runner.host.addRealTypeSpecFile(
      "./examples/responsesDiagnostic.json",
      `${__dirname}/http-operation-examples/responsesDiagnostic.json`,
    );
    await runner.compile(`
      @service({})
      namespace TestClient {
        op responsesDiagnostic(): {
          @statusCode
          code: 200,
          @body
          body: string
        } | {
          @statusCode
          code: 201,
          @header
          test: string
        };
      }
    `);

    const operation = (
      runner.context.sdkPackage.clients[0].methods[0] as SdkServiceMethod<SdkHttpOperation>
    ).operation;
    ok(operation);
    strictEqual(operation.examples?.length, 1);
    strictEqual(operation.examples[0].kind, "http");

    strictEqual(operation.examples[0].responses.length, 1);
    const createdResponse = operation.examples[0].responses.find((x) => x.statusCode === 201);
    ok(createdResponse);
    deepStrictEqual(
      createdResponse.response,
<<<<<<< HEAD
      operation.responses.find((x) => x.statusCodes === 201)
=======
      operation.responses.find((x) => x.statusCodes === 201),
>>>>>>> 6faaac8d
    );

    strictEqual(createdResponse.bodyValue, undefined);
    strictEqual(createdResponse.headers.length, 0);

    expectDiagnostics(runner.context.diagnostics, [
      {
        code: "@azure-tools/typespec-client-generator-core/example-value-no-mapping",
        message: `Value in example file 'responsesDiagnostic.json' does not follow its definition:\n{"a":"test"}`,
      },
      {
        code: "@azure-tools/typespec-client-generator-core/example-value-no-mapping",
        message: `Value in example file 'responsesDiagnostic.json' does not follow its definition:\n{"body":"test"}`,
      },
      {
        code: "@azure-tools/typespec-client-generator-core/example-value-no-mapping",
        message: `Value in example file 'responsesDiagnostic.json' does not follow its definition:\n{"test":1}`,
      },
      {
        code: "@azure-tools/typespec-client-generator-core/example-value-no-mapping",
        message: `Value in example file 'responsesDiagnostic.json' does not follow its definition:\n{"203":{"headers":{},"body":"test"}}`,
      },
    ]);
  });
});<|MERGE_RESOLUTION|>--- conflicted
+++ resolved
@@ -208,11 +208,7 @@
     ok(okResponse);
     deepStrictEqual(
       okResponse.response,
-<<<<<<< HEAD
-      operation.responses.find((x) => x.statusCodes === 200)
-=======
       operation.responses.find((x) => x.statusCodes === 200),
->>>>>>> 6faaac8d
     );
     ok(okResponse.bodyValue);
 
@@ -224,11 +220,7 @@
     ok(createdResponse);
     deepStrictEqual(
       createdResponse.response,
-<<<<<<< HEAD
-      operation.responses.find((x) => x.statusCodes === 201)
-=======
       operation.responses.find((x) => x.statusCodes === 201),
->>>>>>> 6faaac8d
     );
 
     strictEqual(createdResponse.bodyValue, undefined);
@@ -236,11 +228,7 @@
 
     deepStrictEqual(
       createdResponse.headers[0].header,
-<<<<<<< HEAD
-      operation.responses.find((x) => x.statusCodes === 201)?.headers[0]
-=======
       operation.responses.find((x) => x.statusCodes === 201)?.headers[0],
->>>>>>> 6faaac8d
     );
     strictEqual(createdResponse.headers[0].value.value, "test");
     strictEqual(createdResponse.headers[0].value.kind, "string");
@@ -283,11 +271,7 @@
     ok(createdResponse);
     deepStrictEqual(
       createdResponse.response,
-<<<<<<< HEAD
-      operation.responses.find((x) => x.statusCodes === 201)
-=======
       operation.responses.find((x) => x.statusCodes === 201),
->>>>>>> 6faaac8d
     );
 
     strictEqual(createdResponse.bodyValue, undefined);
