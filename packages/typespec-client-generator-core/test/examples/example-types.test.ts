import { expectDiagnostics } from "@typespec/compiler/testing";
import { deepStrictEqual, ok, strictEqual } from "assert";
import { beforeEach, describe, it } from "vitest";
import { SdkHttpOperation, SdkServiceMethod } from "../../src/interfaces.js";
import { SdkTestRunner, createSdkTestRunner } from "../test-host.js";

describe("typespec-client-generator-core: example types", () => {
  let runner: SdkTestRunner;

  beforeEach(async () => {
    runner = await createSdkTestRunner({
      emitterName: "@azure-tools/typespec-java",
      "examples-dir": `./examples`,
    });
  });

  it("SdkStringExample", async () => {
    await runner.host.addRealTypeSpecFile(
      "./examples/getString.json",
      `${__dirname}/example-types/getString.json`,
    );
    await runner.compile(`
      @service({})
      namespace TestClient {
        op getString(): string;
      }
    `);

    const operation = (
      runner.context.sdkPackage.clients[0].methods[0] as SdkServiceMethod<SdkHttpOperation>
    ).operation;
    ok(operation);
    strictEqual(operation.examples?.length, 1);
    const response = operation.examples[0].responses.find((x) => x.statusCode === 200);
    ok(response);
    strictEqual(response.bodyValue?.kind, "string");
    strictEqual(response.bodyValue?.value, "test");
    strictEqual(response.bodyValue?.type.kind, "string");

    expectDiagnostics(runner.context.diagnostics, []);
  });

  it("SdkStringExample diagnostic", async () => {
    await runner.host.addRealTypeSpecFile(
      "./examples/getStringDiagnostic.json",
      `${__dirname}/example-types/getStringDiagnostic.json`,
    );
    await runner.compile(`
      @service({})
      namespace TestClient {
        op getStringDiagnostic(): string;
      }
    `);

    const operation = (
      runner.context.sdkPackage.clients[0].methods[0] as SdkServiceMethod<SdkHttpOperation>
    ).operation;
    ok(operation);
    strictEqual(operation.examples?.length, 1);
    const response = operation.examples[0].responses.find((x) => x.statusCode === 200);
    ok(response);
    strictEqual(response.bodyValue, undefined);
    expectDiagnostics(runner.context.diagnostics, {
      code: "@azure-tools/typespec-client-generator-core/example-value-no-mapping",
      message: `Value in example file 'getStringDiagnostic.json' does not follow its definition:\n123`,
    });
  });

  it("SdkStringExample from constant", async () => {
    await runner.host.addRealTypeSpecFile(
      "./examples/getStringFromConstant.json",
      `${__dirname}/example-types/getStringFromConstant.json`,
    );
    await runner.compile(`
      @service({})
      namespace TestClient {
        op getStringFromConstant(): "test";
      }
    `);

    const operation = (
      runner.context.sdkPackage.clients[0].methods[0] as SdkServiceMethod<SdkHttpOperation>
    ).operation;
    ok(operation);
    strictEqual(operation.examples?.length, 1);
    const response = operation.examples[0].responses.find((x) => x.statusCode === 200);
    ok(response);
    strictEqual(response.bodyValue?.kind, "string");
    strictEqual(response.bodyValue?.value, "test");
    strictEqual(response.bodyValue?.type.kind, "constant");

    expectDiagnostics(runner.context.diagnostics, []);
  });

  it("SdkStringExample from constant diagnostic", async () => {
    await runner.host.addRealTypeSpecFile(
      "./examples/getStringFromConstantDiagnostic.json",
      `${__dirname}/example-types/getStringFromConstantDiagnostic.json`,
    );
    await runner.compile(`
      @service({})
      namespace TestClient {
        op getStringFromConstantDiagnostic(): "test";
      }
    `);

    const operation = (
      runner.context.sdkPackage.clients[0].methods[0] as SdkServiceMethod<SdkHttpOperation>
    ).operation;
    ok(operation);
    strictEqual(operation.examples?.length, 1);
    const response = operation.examples[0].responses.find((x) => x.statusCode === 200);
    ok(response);
    strictEqual(response.bodyValue, undefined);
    expectDiagnostics(runner.context.diagnostics, {
      code: "@azure-tools/typespec-client-generator-core/example-value-no-mapping",
      message: `Value in example file 'getStringFromConstantDiagnostic.json' does not follow its definition:\n123`,
    });
  });

  it("SdkStringExample from enum", async () => {
    await runner.host.addRealTypeSpecFile(
      "./examples/getStringFromEnum.json",
      `${__dirname}/example-types/getStringFromEnum.json`,
    );
    await runner.compile(`
      @service({})
      namespace TestClient {
        enum TestEnum {
            one,two,three
        }
        op getStringFromEnum(): TestEnum;
      }
    `);

    const operation = (
      runner.context.sdkPackage.clients[0].methods[0] as SdkServiceMethod<SdkHttpOperation>
    ).operation;
    ok(operation);
    strictEqual(operation.examples?.length, 1);
    const response = operation.examples[0].responses.find((x) => x.statusCode === 200);
    ok(response);
    strictEqual(response.bodyValue?.kind, "string");
    strictEqual(response.bodyValue?.value, "one");
    strictEqual(response.bodyValue?.type.kind, "enum");

    expectDiagnostics(runner.context.diagnostics, []);
  });

  it("SdkStringExample from enum diagnostic", async () => {
    await runner.host.addRealTypeSpecFile(
      "./examples/getStringFromEnumDiagnostic.json",
      `${__dirname}/example-types/getStringFromEnumDiagnostic.json`,
    );
    await runner.compile(`
      @service({})
      namespace TestClient {
        enum TestEnum {
            one,two,three
        }
        op getStringFromEnumDiagnostic(): TestEnum;
      }
    `);

    const operation = (
      runner.context.sdkPackage.clients[0].methods[0] as SdkServiceMethod<SdkHttpOperation>
    ).operation;
    ok(operation);
    strictEqual(operation.examples?.length, 1);
    const response = operation.examples[0].responses.find((x) => x.statusCode === 200);
    ok(response);
    strictEqual(response.bodyValue, undefined);
    expectDiagnostics(runner.context.diagnostics, {
      code: "@azure-tools/typespec-client-generator-core/example-value-no-mapping",
      message: `Value in example file 'getStringFromEnumDiagnostic.json' does not follow its definition:\n"four"`,
    });
  });

  it("SdkStringExample from enum value", async () => {
    await runner.host.addRealTypeSpecFile(
      "./examples/getStringFromEnumValue.json",
      `${__dirname}/example-types/getStringFromEnumValue.json`,
    );
    await runner.compile(`
      @service({})
      namespace TestClient {
        enum TestEnum {
            one,two,three
        }
        op getStringFromEnumValue(): TestEnum.one;
      }
    `);

    const operation = (
      runner.context.sdkPackage.clients[0].methods[0] as SdkServiceMethod<SdkHttpOperation>
    ).operation;
    ok(operation);
    strictEqual(operation.examples?.length, 1);
    const response = operation.examples[0].responses.find((x) => x.statusCode === 200);
    ok(response);
    strictEqual(response.bodyValue?.kind, "string");
    strictEqual(response.bodyValue?.value, "one");
    strictEqual(response.bodyValue?.type.kind, "enumvalue");

    expectDiagnostics(runner.context.diagnostics, []);
  });

  it("SdkStringExample from enum value diagnostic", async () => {
    await runner.host.addRealTypeSpecFile(
      "./examples/getStringFromEnumValueDiagnostic.json",
      `${__dirname}/example-types/getStringFromEnumValueDiagnostic.json`,
    );
    await runner.compile(`
      @service({})
      namespace TestClient {
        enum TestEnum {
            one,two,three
        }
        op getStringFromEnumValueDiagnostic(): TestEnum.one;
      }
    `);

    const operation = (
      runner.context.sdkPackage.clients[0].methods[0] as SdkServiceMethod<SdkHttpOperation>
    ).operation;
    ok(operation);
    strictEqual(operation.examples?.length, 1);
    const response = operation.examples[0].responses.find((x) => x.statusCode === 200);
    ok(response);
    strictEqual(response.bodyValue, undefined);
    expectDiagnostics(runner.context.diagnostics, {
      code: "@azure-tools/typespec-client-generator-core/example-value-no-mapping",
      message: `Value in example file 'getStringFromEnumValueDiagnostic.json' does not follow its definition:\n"four"`,
    });
  });

  it("SdkStringExample from datetime", async () => {
    await runner.host.addRealTypeSpecFile(
      "./examples/getStringFromDataTime.json",
      `${__dirname}/example-types/getStringFromDataTime.json`,
    );
    await runner.compile(`
      @service({})
      namespace TestClient {
        op getStringFromDataTime(): utcDateTime;
      }
    `);

    const operation = (
      runner.context.sdkPackage.clients[0].methods[0] as SdkServiceMethod<SdkHttpOperation>
    ).operation;
    ok(operation);
    strictEqual(operation.examples?.length, 1);
<<<<<<< HEAD
    const response = operation.examples[0].responses.find((x) => x.statusCode === 200);
    ok(response);
    strictEqual(response.bodyValue?.kind, "string");
    strictEqual(response.bodyValue?.value, "2022-08-26T18:38:00.000Z");
    strictEqual(response.bodyValue?.type.kind, "utcDateTime");
    strictEqual(response.bodyValue?.type.wireType.kind, "string");
=======
    strictEqual(operation.examples[0].responses.get(200)?.bodyValue?.kind, "string");
    strictEqual(
      operation.examples[0].responses.get(200)?.bodyValue?.value,
      "2022-08-26T18:38:00.000Z",
    );
    strictEqual(operation.examples[0].responses.get(200)?.bodyValue?.type.kind, "utcDateTime");
    strictEqual(
      (operation.examples[0].responses.get(200)?.bodyValue?.type as SdkDateTimeType).wireType.kind,
      "string",
    );
>>>>>>> 2b288d0e

    expectDiagnostics(runner.context.diagnostics, []);
  });

  it("SdkStringExample from duration", async () => {
    await runner.host.addRealTypeSpecFile(
      "./examples/getStringFromDuration.json",
      `${__dirname}/example-types/getStringFromDuration.json`,
    );
    await runner.compile(`
      @service({})
      namespace TestClient {
        op getStringFromDuration(): duration;
      }
    `);

    const operation = (
      runner.context.sdkPackage.clients[0].methods[0] as SdkServiceMethod<SdkHttpOperation>
    ).operation;
    ok(operation);
    strictEqual(operation.examples?.length, 1);
<<<<<<< HEAD
    const response = operation.examples[0].responses.find((x) => x.statusCode === 200);
    ok(response);
    strictEqual(response?.bodyValue?.kind, "string");
    strictEqual(response?.bodyValue?.value, "P40D");
    strictEqual(response?.bodyValue?.type.kind, "duration");
    strictEqual(response.bodyValue?.type.wireType.kind, "string");
=======
    strictEqual(operation.examples[0].responses.get(200)?.bodyValue?.kind, "string");
    strictEqual(operation.examples[0].responses.get(200)?.bodyValue?.value, "P40D");
    strictEqual(operation.examples[0].responses.get(200)?.bodyValue?.type.kind, "duration");
    strictEqual(
      (operation.examples[0].responses.get(200)?.bodyValue?.type as SdkDurationType).wireType.kind,
      "string",
    );
>>>>>>> 2b288d0e

    expectDiagnostics(runner.context.diagnostics, []);
  });

  it("SdkNumberExample", async () => {
    await runner.host.addRealTypeSpecFile(
      "./examples/getNumber.json",
      `${__dirname}/example-types/getNumber.json`,
    );
    await runner.compile(`
      @service({})
      namespace TestClient {
        op getNumber(): float32;
      }
    `);

    const operation = (
      runner.context.sdkPackage.clients[0].methods[0] as SdkServiceMethod<SdkHttpOperation>
    ).operation;
    ok(operation);
    strictEqual(operation.examples?.length, 1);
    const response = operation.examples[0].responses.find((x) => x.statusCode === 200);
    ok(response);
    strictEqual(response.bodyValue?.kind, "number");
    strictEqual(response.bodyValue?.value, 31.752);
    strictEqual(response.bodyValue?.type.kind, "float32");

    expectDiagnostics(runner.context.diagnostics, []);
  });

  it("SdkNumberExample diagnostic", async () => {
    await runner.host.addRealTypeSpecFile(
      "./examples/getNumberDiagnostic.json",
      `${__dirname}/example-types/getNumberDiagnostic.json`,
    );
    await runner.compile(`
      @service({})
      namespace TestClient {
        op getNumberDiagnostic(): float32;
      }
    `);

    const operation = (
      runner.context.sdkPackage.clients[0].methods[0] as SdkServiceMethod<SdkHttpOperation>
    ).operation;
    ok(operation);
    strictEqual(operation.examples?.length, 1);
    const response = operation.examples[0].responses.find((x) => x.statusCode === 200);
    ok(response);
    strictEqual(response.bodyValue, undefined);
    expectDiagnostics(runner.context.diagnostics, {
      code: "@azure-tools/typespec-client-generator-core/example-value-no-mapping",
      message: `Value in example file 'getNumberDiagnostic.json' does not follow its definition:\n"123"`,
    });
  });

  it("SdkNumberExample from datetime", async () => {
    await runner.host.addRealTypeSpecFile(
      "./examples/getNumberFromDateTime.json",
      `${__dirname}/example-types/getNumberFromDateTime.json`,
    );
    await runner.compile(`
      @service({})
      namespace TestClient {
        @encode(DateTimeKnownEncoding.unixTimestamp, int64)
        scalar timestamp extends utcDateTime;

        op getNumberFromDateTime(): timestamp;
      }
    `);

    const operation = (
      runner.context.sdkPackage.clients[0].methods[0] as SdkServiceMethod<SdkHttpOperation>
    ).operation;
    ok(operation);
    strictEqual(operation.examples?.length, 1);
<<<<<<< HEAD
    const response = operation.examples[0].responses.find((x) => x.statusCode === 200);
    ok(response);
    strictEqual(response.bodyValue?.kind, "number");
    strictEqual(response.bodyValue?.value, 1686566864);
    strictEqual(response.bodyValue?.type.kind, "utcDateTime");
    strictEqual(response.bodyValue?.type.wireType.kind, "int64");
=======
    strictEqual(operation.examples[0].responses.get(200)?.bodyValue?.kind, "number");
    strictEqual(operation.examples[0].responses.get(200)?.bodyValue?.value, 1686566864);
    strictEqual(operation.examples[0].responses.get(200)?.bodyValue?.type.kind, "utcDateTime");
    strictEqual(
      (operation.examples[0].responses.get(200)?.bodyValue?.type as SdkDateTimeType).wireType.kind,
      "int64",
    );
>>>>>>> 2b288d0e

    expectDiagnostics(runner.context.diagnostics, []);
  });

  it("SdkNumberExample from duration", async () => {
    await runner.host.addRealTypeSpecFile(
      "./examples/getNumberFromDuration.json",
      `${__dirname}/example-types/getNumberFromDuration.json`,
    );
    await runner.compile(`
      @service({})
      namespace TestClient {
        @encode(DurationKnownEncoding.seconds, float)
        scalar delta extends duration;

        op getNumberFromDuration(): delta;
      }
    `);

    const operation = (
      runner.context.sdkPackage.clients[0].methods[0] as SdkServiceMethod<SdkHttpOperation>
    ).operation;
    ok(operation);
    strictEqual(operation.examples?.length, 1);
<<<<<<< HEAD
    const response = operation.examples[0].responses.find((x) => x.statusCode === 200);
    ok(response);
    strictEqual(response.bodyValue?.kind, "number");
    strictEqual(response.bodyValue?.value, 62.525);
    strictEqual(response.bodyValue?.type.kind, "duration");
    strictEqual(response.bodyValue?.type.wireType.kind, "float");
=======
    strictEqual(operation.examples[0].responses.get(200)?.bodyValue?.kind, "number");
    strictEqual(operation.examples[0].responses.get(200)?.bodyValue?.value, 62.525);
    strictEqual(operation.examples[0].responses.get(200)?.bodyValue?.type.kind, "duration");
    strictEqual(
      (operation.examples[0].responses.get(200)?.bodyValue?.type as SdkDurationType).wireType.kind,
      "float",
    );
>>>>>>> 2b288d0e

    expectDiagnostics(runner.context.diagnostics, []);
  });

  it("SdkBooleanExample", async () => {
    await runner.host.addRealTypeSpecFile(
      "./examples/getBoolean.json",
      `${__dirname}/example-types/getBoolean.json`,
    );
    await runner.compile(`
      @service({})
      namespace TestClient {
        op getBoolean(): boolean;
      }
    `);

    const operation = (
      runner.context.sdkPackage.clients[0].methods[0] as SdkServiceMethod<SdkHttpOperation>
    ).operation;
    ok(operation);
    strictEqual(operation.examples?.length, 1);
    const response = operation.examples[0].responses.find((x) => x.statusCode === 200);
    ok(response);
    strictEqual(response.bodyValue?.kind, "boolean");
    strictEqual(response.bodyValue?.value, true);
    strictEqual(response.bodyValue?.type.kind, "boolean");

    expectDiagnostics(runner.context.diagnostics, []);
  });

  it("SdkBooleanExample diagnostic", async () => {
    await runner.host.addRealTypeSpecFile(
      "./examples/getBooleanDiagnostic.json",
      `${__dirname}/example-types/getBooleanDiagnostic.json`,
    );
    await runner.compile(`
      @service({})
      namespace TestClient {
        op getBooleanDiagnostic(): boolean;
      }
    `);

    const operation = (
      runner.context.sdkPackage.clients[0].methods[0] as SdkServiceMethod<SdkHttpOperation>
    ).operation;
    ok(operation);
    strictEqual(operation.examples?.length, 1);
    const response = operation.examples[0].responses.find((x) => x.statusCode === 200);
    ok(response);
    strictEqual(response.bodyValue, undefined);
    expectDiagnostics(runner.context.diagnostics, {
      code: "@azure-tools/typespec-client-generator-core/example-value-no-mapping",
      message: `Value in example file 'getBooleanDiagnostic.json' does not follow its definition:\n123`,
    });
  });

  it("SdkNullExample", async () => {
    await runner.host.addRealTypeSpecFile(
      "./examples/getNull.json",
      `${__dirname}/example-types/getNull.json`,
    );
    await runner.compile(`
      @service({})
      namespace TestClient {
        op getNull(): {@body body: string | null};
      }
    `);

    const operation = (
      runner.context.sdkPackage.clients[0].methods[0] as SdkServiceMethod<SdkHttpOperation>
    ).operation;
    ok(operation);
    strictEqual(operation.examples?.length, 1);
<<<<<<< HEAD
    const response = operation.examples[0].responses.find((x) => x.statusCode === 200);
    ok(response);
    strictEqual(response.bodyValue?.kind, "null");
    strictEqual(response.bodyValue?.value, null);
    strictEqual(response.bodyValue?.type.kind, "nullable");
    strictEqual(response.bodyValue?.type.type.kind, "string");
=======
    strictEqual(operation.examples[0].responses.get(200)?.bodyValue?.kind, "null");
    strictEqual(operation.examples[0].responses.get(200)?.bodyValue?.value, null);
    strictEqual(operation.examples[0].responses.get(200)?.bodyValue?.type.kind, "nullable");
    strictEqual(
      (operation.examples[0].responses.get(200)?.bodyValue?.type as SdkNullableType).type.kind,
      "string",
    );
>>>>>>> 2b288d0e

    expectDiagnostics(runner.context.diagnostics, []);
  });

  it("SdkAnyExample", async () => {
    await runner.host.addRealTypeSpecFile(
      "./examples/getAny.json",
      `${__dirname}/example-types/getAny.json`,
    );
    await runner.compile(`
      @service({})
      namespace TestClient {
        op getAny(): unknown;
      }
    `);

    const operation = (
      runner.context.sdkPackage.clients[0].methods[0] as SdkServiceMethod<SdkHttpOperation>
    ).operation;
    ok(operation);
    strictEqual(operation.examples?.length, 1);
    const response = operation.examples[0].responses.find((x) => x.statusCode === 200);
    ok(response);
    strictEqual(response.bodyValue?.kind, "unknown");
    deepStrictEqual(response.bodyValue?.value, { test: 123 });

    expectDiagnostics(runner.context.diagnostics, []);
  });

  it("SdkUnionExample", async () => {
    await runner.host.addRealTypeSpecFile(
      "./examples/getUnion.json",
      `${__dirname}/example-types/getUnion.json`,
    );
    await runner.compile(`
      @service({})
      namespace TestClient {
        op getUnion(): {@body body: string | int32};
      }
    `);

    const operation = (
      runner.context.sdkPackage.clients[0].methods[0] as SdkServiceMethod<SdkHttpOperation>
    ).operation;
    ok(operation);
    strictEqual(operation.examples?.length, 1);
    const response = operation.examples[0].responses.find((x) => x.statusCode === 200);
    ok(response);
    strictEqual(response.bodyValue?.kind, "union");
    strictEqual(response.bodyValue?.value, "test");
    strictEqual(response.bodyValue?.type.kind, "union");
  });

  it("SdkArrayExample", async () => {
    await runner.host.addRealTypeSpecFile(
      "./examples/getArray.json",
      `${__dirname}/example-types/getArray.json`,
    );
    await runner.compile(`
      @service({})
      namespace TestClient {
        op getArray(): string[];
      }
    `);

    const operation = (
      runner.context.sdkPackage.clients[0].methods[0] as SdkServiceMethod<SdkHttpOperation>
    ).operation;
    ok(operation);
    strictEqual(operation.examples?.length, 1);
    const response = operation.examples[0].responses.find((x) => x.statusCode === 200);
    ok(response);
    strictEqual(response.bodyValue?.kind, "array");
    strictEqual(response.bodyValue.value.length, 3);
    strictEqual(response.bodyValue.type.kind, "array");
    strictEqual(response.bodyValue.type.valueType.kind, "string");
    strictEqual(response.bodyValue.value[0].value, "a");
    strictEqual(response.bodyValue.value[0].kind, "string");
    strictEqual(response.bodyValue.value[0].type.kind, "string");
    strictEqual(response.bodyValue.value[1].value, "b");
    strictEqual(response.bodyValue.value[1].kind, "string");
    strictEqual(response.bodyValue.value[1].type.kind, "string");
    strictEqual(response.bodyValue.value[2].value, "c");
    strictEqual(response.bodyValue.value[2].kind, "string");
    strictEqual(response.bodyValue.value[2].type.kind, "string");

    expectDiagnostics(runner.context.diagnostics, []);
  });

  it("SdkArrayExample diagnostic", async () => {
    await runner.host.addRealTypeSpecFile(
      "./examples/getArrayDiagnostic.json",
      `${__dirname}/example-types/getArrayDiagnostic.json`,
    );
    await runner.compile(`
      @service({})
      namespace TestClient {
        op getArrayDiagnostic(): string[];
      }
    `);

    const operation = (
      runner.context.sdkPackage.clients[0].methods[0] as SdkServiceMethod<SdkHttpOperation>
    ).operation;
    ok(operation);
    strictEqual(operation.examples?.length, 1);
    const response = operation.examples[0].responses.find((x) => x.statusCode === 200);
    ok(response);
    strictEqual(response.bodyValue, undefined);
    expectDiagnostics(runner.context.diagnostics, {
      code: "@azure-tools/typespec-client-generator-core/example-value-no-mapping",
      message: `Value in example file 'getArrayDiagnostic.json' does not follow its definition:\n"test"`,
    });
  });

  it("SdkDictionaryExample", async () => {
    await runner.host.addRealTypeSpecFile(
      "./examples/getDictionary.json",
      `${__dirname}/example-types/getDictionary.json`,
    );
    await runner.compile(`
      @service({})
      namespace TestClient {
        op getDictionary(): Record<string>;
      }
    `);

    const operation = (
      runner.context.sdkPackage.clients[0].methods[0] as SdkServiceMethod<SdkHttpOperation>
    ).operation;
    ok(operation);
    strictEqual(operation.examples?.length, 1);
    const response = operation.examples[0].responses.find((x) => x.statusCode === 200);
    ok(response);
    const bodyValue = response.bodyValue;
    ok(bodyValue);
    strictEqual(bodyValue.kind, "dict");
    strictEqual(Object.keys(bodyValue.value).length, 3);
    strictEqual(bodyValue.value["a"].value, "a");
    strictEqual(bodyValue.value["a"].kind, "string");
    strictEqual(bodyValue.value["a"].type.kind, "string");
    strictEqual(bodyValue.value["b"].value, "b");
    strictEqual(bodyValue.value["b"].kind, "string");
    strictEqual(bodyValue.value["b"].type.kind, "string");
    strictEqual(bodyValue.value["c"].value, "c");
    strictEqual(bodyValue.value["c"].kind, "string");
    strictEqual(bodyValue.value["c"].type.kind, "string");

    expectDiagnostics(runner.context.diagnostics, []);
  });

  it("SdkDictionaryExample diagnostic", async () => {
    await runner.host.addRealTypeSpecFile(
      "./examples/getDictionaryDiagnostic.json",
      `${__dirname}/example-types/getDictionaryDiagnostic.json`,
    );
    await runner.compile(`
      @service({})
      namespace TestClient {
        op getDictionaryDiagnostic(): Record<string>;
      }
    `);

    const operation = (
      runner.context.sdkPackage.clients[0].methods[0] as SdkServiceMethod<SdkHttpOperation>
    ).operation;
    ok(operation);
    strictEqual(operation.examples?.length, 1);
    const response = operation.examples[0].responses.find((x) => x.statusCode === 200);
    ok(response);
    strictEqual(response.bodyValue, undefined);
    expectDiagnostics(runner.context.diagnostics, {
      code: "@azure-tools/typespec-client-generator-core/example-value-no-mapping",
      message: `Value in example file 'getDictionaryDiagnostic.json' does not follow its definition:\n"test"`,
    });
  });

  it("SdkModelExample", async () => {
    await runner.host.addRealTypeSpecFile(
      "./examples/getModel.json",
      `${__dirname}/example-types/getModel.json`,
    );
    await runner.compile(`
      @service({})
      namespace TestClient {
        model Test {
          a: string;
          b: int32;
          @clientName("renamedProp")
          prop: string;
          nullProp?: {};
        }

        op getModel(): Test;
      }
    `);

    const operation = (
      runner.context.sdkPackage.clients[0].methods[0] as SdkServiceMethod<SdkHttpOperation>
    ).operation;
    ok(operation);
    strictEqual(operation.examples?.length, 1);
    const response = operation.examples[0].responses.find((x) => x.statusCode === 200);
    ok(response);
    const bodyValue = response.bodyValue;
    ok(bodyValue);
    strictEqual(bodyValue.kind, "model");
    strictEqual(bodyValue.type.kind, "model");
    strictEqual(bodyValue.type.name, "Test");
    strictEqual(Object.keys(bodyValue.value).length, 3);
    strictEqual(bodyValue.value["a"].value, "a");
    strictEqual(bodyValue.value["a"].kind, "string");
    strictEqual(bodyValue.value["a"].type.kind, "string");
    strictEqual(bodyValue.value["b"].value, 2);
    strictEqual(bodyValue.value["b"].kind, "number");
    strictEqual(bodyValue.value["b"].type.kind, "int32");
    strictEqual(bodyValue.value["prop"].value, "prop");
    strictEqual(bodyValue.value["prop"].kind, "string");
    strictEqual(bodyValue.value["prop"].type.kind, "string");

    expectDiagnostics(runner.context.diagnostics, []);
  });

  it("SdkModelExample diagnostic", async () => {
    await runner.host.addRealTypeSpecFile(
      "./examples/getModelDiagnostic.json",
      `${__dirname}/example-types/getModelDiagnostic.json`,
    );
    await runner.compile(`
      @service({})
      namespace TestClient {
        model Test {
          a: string;
          b: int32;
        }

        op getModelDiagnostic(): Test;
      }
    `);

    const operation = (
      runner.context.sdkPackage.clients[0].methods[0] as SdkServiceMethod<SdkHttpOperation>
    ).operation;
    ok(operation);
    strictEqual(operation.examples?.length, 1);
    expectDiagnostics(runner.context.diagnostics, {
      code: "@azure-tools/typespec-client-generator-core/example-value-no-mapping",
      message: `Value in example file 'getModelDiagnostic.json' does not follow its definition:\n{"c":true}`,
    });
  });

  it("SdkModelExample from discriminated types", async () => {
    await runner.host.addRealTypeSpecFile(
      "./examples/getModelDiscriminator.json",
      `${__dirname}/example-types/getModelDiscriminator.json`,
    );
    await runner.compile(`
      @service({})
      namespace TestClient {
        @discriminator("kind")
        model Fish {
          friends?: Fish[];
          hate?: Record<Fish>;
          partner?: Fish;
        }

        @discriminator("sharktype")
        model Shark extends Fish {
          kind: "shark";
          age: int32;
        }

        model Salmon extends Fish {
          kind: "salmon";
        }

        model SawShark extends Shark {
          sharktype: "saw";
          info: string[];
          prop: int32[];
        }

        model GoblinShark extends Shark {
          sharktype: "goblin";
        }

        op getModelDiscriminator(): Shark;
      }
    `);

    const operation = (
      runner.context.sdkPackage.clients[0].methods[0] as SdkServiceMethod<SdkHttpOperation>
    ).operation;
    ok(operation);
    strictEqual(operation.examples?.length, 1);
    const response = operation.examples[0].responses.find((x) => x.statusCode === 200);
    ok(response);
    const bodyValue = response.bodyValue;
    ok(bodyValue);
    strictEqual(bodyValue.kind, "model");
    strictEqual(bodyValue.type.kind, "model");
    strictEqual(bodyValue.type.name, "SawShark");
    strictEqual(Object.keys(bodyValue.value).length, 6);
    strictEqual(bodyValue.value["kind"].value, "shark");
    strictEqual(bodyValue.value["kind"].kind, "string");
    strictEqual(bodyValue.value["kind"].type.kind, "constant");
    strictEqual(bodyValue.value["sharktype"].value, "saw");
    strictEqual(bodyValue.value["sharktype"].kind, "string");
    strictEqual(bodyValue.value["sharktype"].type.kind, "constant");

    strictEqual(bodyValue.value["friends"].kind, "array");
    const friend = bodyValue.value["friends"].value[0];
    ok(friend);
    strictEqual(friend.type.kind, "model");
    strictEqual(friend.type.name, "GoblinShark");
    strictEqual(friend.kind, "model");
    strictEqual(friend.value["kind"].value, "shark");
    strictEqual(friend.value["kind"].kind, "string");
    strictEqual(friend.value["kind"].type.kind, "constant");
    strictEqual(friend.value["sharktype"].value, "goblin");
    strictEqual(friend.value["sharktype"].kind, "string");
    strictEqual(friend.value["sharktype"].type.kind, "constant");

    strictEqual(bodyValue.value["hate"].kind, "dict");
    const hate = bodyValue.value["hate"].value["most"];
    ok(hate);
    strictEqual(hate.type.kind, "model");
    strictEqual(hate.type.name, "Salmon");
    strictEqual(hate.kind, "model");
    strictEqual(hate.value["kind"].value, "salmon");
    strictEqual(hate.value["kind"].kind, "string");
    strictEqual(hate.value["kind"].type.kind, "constant");

    strictEqual(bodyValue.value["age"].value, 2);
    strictEqual(bodyValue.value["age"].kind, "number");
    strictEqual(bodyValue.value["age"].type.kind, "int32");

    strictEqual(bodyValue.value["prop"].kind, "array");
    strictEqual(bodyValue.value["prop"].value[0].value, 1);
    strictEqual(bodyValue.value["prop"].value[0].kind, "number");
    strictEqual(bodyValue.value["prop"].value[0].type.kind, "int32");
    strictEqual(bodyValue.value["prop"].value[1].value, 2);
    strictEqual(bodyValue.value["prop"].value[1].kind, "number");
    strictEqual(bodyValue.value["prop"].value[1].type.kind, "int32");
    strictEqual(bodyValue.value["prop"].value[2].value, 3);
    strictEqual(bodyValue.value["prop"].value[2].kind, "number");
    strictEqual(bodyValue.value["prop"].value[2].type.kind, "int32");

    expectDiagnostics(runner.context.diagnostics, []);
  });

  it("SdkModelExample from discriminated types diagnostic", async () => {
    await runner.host.addRealTypeSpecFile(
      "./examples/getModelDiscriminatorDiagnostic.json",
      `${__dirname}/example-types/getModelDiscriminatorDiagnostic.json`,
    );
    await runner.compile(`
      @service({})
      namespace TestClient {
        @discriminator("kind")
        model Fish {
        }

        @discriminator("sharktype")
        model Shark extends Fish {
          kind: "shark";
        }

        model Salmon extends Fish {
          kind: "salmon";
        }

        model SawShark extends Shark {
          sharktype: "saw";
        }

        model GoblinShark extends Shark {
          sharktype: "goblin";
        }

        op getModelDiscriminatorDiagnostic(): Shark;
      }
    `);

    const operation = (
      runner.context.sdkPackage.clients[0].methods[0] as SdkServiceMethod<SdkHttpOperation>
    ).operation;
    ok(operation);
    strictEqual(operation.examples?.length, 1);
    const response = operation.examples[0].responses.find((x) => x.statusCode === 200);
    ok(response);
    strictEqual(response.bodyValue, undefined);
    expectDiagnostics(runner.context.diagnostics, {
      code: "@azure-tools/typespec-client-generator-core/example-value-no-mapping",
      message: `Value in example file 'getModelDiscriminatorDiagnostic.json' does not follow its definition:\n{"kind":"shark","sharktype":"test","age":2}`,
    });
  });

  it("SdkModelExample with additional properties", async () => {
    await runner.host.addRealTypeSpecFile(
      "./examples/getModelAdditionalProperties.json",
      `${__dirname}/example-types/getModelAdditionalProperties.json`,
    );
    await runner.compile(`
      @service({})
      namespace TestClient {
        model Test {
          a: string;
          b: int32;
          
          ...Record<unknown>;
        }

        op getModelAdditionalProperties(): Test;
      }
    `);

    const operation = (
      runner.context.sdkPackage.clients[0].methods[0] as SdkServiceMethod<SdkHttpOperation>
    ).operation;
    ok(operation);
    strictEqual(operation.examples?.length, 1);
    const response = operation.examples[0].responses.find((x) => x.statusCode === 200);
    ok(response);
    const bodyValue = response.bodyValue;
    ok(bodyValue);
    strictEqual(bodyValue.kind, "model");
    strictEqual(bodyValue.type.kind, "model");
    strictEqual(bodyValue.type.name, "Test");
    strictEqual(Object.keys(bodyValue.value).length, 2);
    strictEqual(bodyValue.value["a"].value, "a");
    strictEqual(bodyValue.value["a"].kind, "string");
    strictEqual(bodyValue.value["a"].type.kind, "string");
    strictEqual(bodyValue.value["b"].value, 2);
    strictEqual(bodyValue.value["b"].kind, "number");
    strictEqual(bodyValue.value["b"].type.kind, "int32");

    ok(bodyValue.additionalPropertiesValue);
    strictEqual(Object.keys(bodyValue.additionalPropertiesValue).length, 2);
    strictEqual(bodyValue.additionalPropertiesValue["c"].value, true);
    strictEqual(bodyValue.additionalPropertiesValue["c"].kind, "unknown");
    strictEqual(bodyValue.additionalPropertiesValue["c"].type.kind, "unknown");
    deepStrictEqual(bodyValue.additionalPropertiesValue["d"].value, [1, 2, 3]);
    strictEqual(bodyValue.additionalPropertiesValue["d"].kind, "unknown");
    strictEqual(bodyValue.additionalPropertiesValue["d"].type.kind, "unknown");

    expectDiagnostics(runner.context.diagnostics, []);
  });
});<|MERGE_RESOLUTION|>--- conflicted
+++ resolved
@@ -251,25 +251,12 @@
     ).operation;
     ok(operation);
     strictEqual(operation.examples?.length, 1);
-<<<<<<< HEAD
     const response = operation.examples[0].responses.find((x) => x.statusCode === 200);
     ok(response);
     strictEqual(response.bodyValue?.kind, "string");
     strictEqual(response.bodyValue?.value, "2022-08-26T18:38:00.000Z");
     strictEqual(response.bodyValue?.type.kind, "utcDateTime");
     strictEqual(response.bodyValue?.type.wireType.kind, "string");
-=======
-    strictEqual(operation.examples[0].responses.get(200)?.bodyValue?.kind, "string");
-    strictEqual(
-      operation.examples[0].responses.get(200)?.bodyValue?.value,
-      "2022-08-26T18:38:00.000Z",
-    );
-    strictEqual(operation.examples[0].responses.get(200)?.bodyValue?.type.kind, "utcDateTime");
-    strictEqual(
-      (operation.examples[0].responses.get(200)?.bodyValue?.type as SdkDateTimeType).wireType.kind,
-      "string",
-    );
->>>>>>> 2b288d0e
 
     expectDiagnostics(runner.context.diagnostics, []);
   });
@@ -291,22 +278,12 @@
     ).operation;
     ok(operation);
     strictEqual(operation.examples?.length, 1);
-<<<<<<< HEAD
     const response = operation.examples[0].responses.find((x) => x.statusCode === 200);
     ok(response);
     strictEqual(response?.bodyValue?.kind, "string");
     strictEqual(response?.bodyValue?.value, "P40D");
     strictEqual(response?.bodyValue?.type.kind, "duration");
     strictEqual(response.bodyValue?.type.wireType.kind, "string");
-=======
-    strictEqual(operation.examples[0].responses.get(200)?.bodyValue?.kind, "string");
-    strictEqual(operation.examples[0].responses.get(200)?.bodyValue?.value, "P40D");
-    strictEqual(operation.examples[0].responses.get(200)?.bodyValue?.type.kind, "duration");
-    strictEqual(
-      (operation.examples[0].responses.get(200)?.bodyValue?.type as SdkDurationType).wireType.kind,
-      "string",
-    );
->>>>>>> 2b288d0e
 
     expectDiagnostics(runner.context.diagnostics, []);
   });
@@ -383,22 +360,12 @@
     ).operation;
     ok(operation);
     strictEqual(operation.examples?.length, 1);
-<<<<<<< HEAD
     const response = operation.examples[0].responses.find((x) => x.statusCode === 200);
     ok(response);
     strictEqual(response.bodyValue?.kind, "number");
     strictEqual(response.bodyValue?.value, 1686566864);
     strictEqual(response.bodyValue?.type.kind, "utcDateTime");
     strictEqual(response.bodyValue?.type.wireType.kind, "int64");
-=======
-    strictEqual(operation.examples[0].responses.get(200)?.bodyValue?.kind, "number");
-    strictEqual(operation.examples[0].responses.get(200)?.bodyValue?.value, 1686566864);
-    strictEqual(operation.examples[0].responses.get(200)?.bodyValue?.type.kind, "utcDateTime");
-    strictEqual(
-      (operation.examples[0].responses.get(200)?.bodyValue?.type as SdkDateTimeType).wireType.kind,
-      "int64",
-    );
->>>>>>> 2b288d0e
 
     expectDiagnostics(runner.context.diagnostics, []);
   });
@@ -423,22 +390,12 @@
     ).operation;
     ok(operation);
     strictEqual(operation.examples?.length, 1);
-<<<<<<< HEAD
     const response = operation.examples[0].responses.find((x) => x.statusCode === 200);
     ok(response);
     strictEqual(response.bodyValue?.kind, "number");
     strictEqual(response.bodyValue?.value, 62.525);
     strictEqual(response.bodyValue?.type.kind, "duration");
     strictEqual(response.bodyValue?.type.wireType.kind, "float");
-=======
-    strictEqual(operation.examples[0].responses.get(200)?.bodyValue?.kind, "number");
-    strictEqual(operation.examples[0].responses.get(200)?.bodyValue?.value, 62.525);
-    strictEqual(operation.examples[0].responses.get(200)?.bodyValue?.type.kind, "duration");
-    strictEqual(
-      (operation.examples[0].responses.get(200)?.bodyValue?.type as SdkDurationType).wireType.kind,
-      "float",
-    );
->>>>>>> 2b288d0e
 
     expectDiagnostics(runner.context.diagnostics, []);
   });
@@ -512,22 +469,12 @@
     ).operation;
     ok(operation);
     strictEqual(operation.examples?.length, 1);
-<<<<<<< HEAD
     const response = operation.examples[0].responses.find((x) => x.statusCode === 200);
     ok(response);
     strictEqual(response.bodyValue?.kind, "null");
     strictEqual(response.bodyValue?.value, null);
     strictEqual(response.bodyValue?.type.kind, "nullable");
     strictEqual(response.bodyValue?.type.type.kind, "string");
-=======
-    strictEqual(operation.examples[0].responses.get(200)?.bodyValue?.kind, "null");
-    strictEqual(operation.examples[0].responses.get(200)?.bodyValue?.value, null);
-    strictEqual(operation.examples[0].responses.get(200)?.bodyValue?.type.kind, "nullable");
-    strictEqual(
-      (operation.examples[0].responses.get(200)?.bodyValue?.type as SdkNullableType).type.kind,
-      "string",
-    );
->>>>>>> 2b288d0e
 
     expectDiagnostics(runner.context.diagnostics, []);
   });
