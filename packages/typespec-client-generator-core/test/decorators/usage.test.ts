--- conflicted
+++ resolved
@@ -450,11 +450,7 @@
             name: string;
           }
         }
-<<<<<<< HEAD
-      `
-=======
       `,
->>>>>>> 6faaac8d
     );
     const models = runner.context.sdkPackage.models;
     strictEqual(models.length, 2);
