--- conflicted
+++ resolved
@@ -1,11 +1,11 @@
+import { AzureCoreTestLibrary } from "@azure-tools/typespec-azure-core/testing";
+import { AzureResourceManagerTestLibrary } from "@azure-tools/typespec-azure-resource-manager/testing";
 import { expectDiagnostics } from "@typespec/compiler/testing";
-import { deepStrictEqual, ok, strictEqual } from "assert";
+import { OpenAPITestLibrary } from "@typespec/openapi/testing";
+import { ok, strictEqual } from "assert";
 import { beforeEach, it } from "vitest";
 import { SdkHttpOperation, SdkServiceMethod } from "../../src/interfaces.js";
 import { SdkTestRunner, createSdkTestRunner } from "../test-host.js";
-import { AzureResourceManagerTestLibrary } from "@azure-tools/typespec-azure-resource-manager/testing";
-import { AzureCoreTestLibrary } from "@azure-tools/typespec-azure-core/testing";
-import { OpenAPITestLibrary } from "@typespec/openapi/testing";
 
 let runner: SdkTestRunner;
 
@@ -428,7 +428,6 @@
   );
 });
 
-<<<<<<< HEAD
 it("client level signatures by default", async () => {
   const runnerWithArm = await createSdkTestRunner({
     librariesToAdd: [AzureResourceManagerTestLibrary, AzureCoreTestLibrary, OpenAPITestLibrary],
@@ -477,8 +476,8 @@
     `,
     `
     @@clientLocation(CommonTypes.SubscriptionIdParameter.subscriptionId, My.Service.MyClient.MyInterface.put);
-    `
-    );
+    `,
+  );
 
   const sdkPackage = runnerWithArm.context.sdkPackage;
   const client = sdkPackage.clients[0].children?.[0];
@@ -495,7 +494,7 @@
   strictEqual(getOperation.parameters.length, 1);
 
   strictEqual(getOperation.parameters.length, 0);
-=======
+});
 it("all operations have been moved", async () => {
   await runner.compile(
     `
@@ -542,5 +541,4 @@
     (p) => p.name === "apiVersion",
   );
   ok(cClientApiVersionParam);
->>>>>>> 86f1fa4f
 });