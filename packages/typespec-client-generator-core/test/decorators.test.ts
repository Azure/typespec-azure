--- conflicted
+++ resolved
@@ -3899,11 +3899,7 @@
             @convenientAPI(true)
             op op2(@path p1: string): void;
         }
-<<<<<<< HEAD
-        `
-=======
         `,
->>>>>>> 6faaac8d
       );
       const sdkPackage = runner.context.sdkPackage;
       const clientAccessor = sdkPackage.clients[0].methods[0];
