import { AzureCoreTestLibrary } from "@azure-tools/typespec-azure-core/testing";
import { Enum, Model, Union } from "@typespec/compiler";
import { expectDiagnostics } from "@typespec/compiler/testing";
import { deepEqual, deepStrictEqual, ok, strictEqual } from "assert";
import { beforeEach, describe, it } from "vitest";
import { SdkArrayType, SdkBodyModelPropertyType, SdkType, UsageFlags } from "../src/interfaces.js";
import { isErrorOrChildOfError } from "../src/public-utils.js";
import {
  getAllModels,
  getAllModelsWithDiagnostics,
  getClientType,
  getSdkEnum,
  isReadOnly,
} from "../src/types.js";
import { SdkTestRunner, createSdkTestRunner, createTcgcTestRunnerForEmitter } from "./test-host.js";

describe("typespec-client-generator-core: types", () => {
  let runner: SdkTestRunner;

  beforeEach(async () => {
    runner = await createSdkTestRunner({ emitterName: "@azure-tools/typespec-java" });
  });

  describe("SdkBuiltInType", () => {
    it("decimal", async function () {
      await runner.compileWithBuiltInService(
        `
        @usage(Usage.input | Usage.output)
        @access(Access.public)
        model Test {
          prop: decimal;
        }
      `
      );
      const sdkType = getSdkTypeHelper(runner);
      strictEqual(sdkType.kind, "decimal");
    });

    it("decimal128", async function () {
      await runner.compileWithBuiltInService(
        `
        @usage(Usage.input | Usage.output)
        @access(Access.public)
        model Test {
          prop: decimal128;
        }
      `
      );
      const sdkType = getSdkTypeHelper(runner);
      strictEqual(sdkType.kind, "decimal128");
    });

    it("unknown", async function () {
      await runner.compileWithBuiltInService(
        `
        @usage(Usage.input | Usage.output)
        @access(Access.public)
        model Test {
          prop: unknown;
        }
      `
      );
      const sdkType = getSdkTypeHelper(runner);
      strictEqual(sdkType.kind, "any");
    });

    it("bytes", async function () {
      await runner.compileWithBuiltInService(
        `
        @usage(Usage.input | Usage.output)
        @access(Access.public)
        model Test {
          prop: bytes;
        }
      `
      );
      const sdkType = getSdkTypeHelper(runner);
      strictEqual(sdkType.kind, "bytes");
      strictEqual(sdkType.encode, "base64");
    });

    it("bytes base64", async function () {
      await runner.compileWithBuiltInService(
        `
        @usage(Usage.input | Usage.output)
        @access(Access.public)
        model Test {
          @encode(BytesKnownEncoding.base64)
          prop: bytes;
        }
      `
      );
      const sdkType = getSdkTypeHelper(runner);
      strictEqual(sdkType.kind, "bytes");
      strictEqual(sdkType.encode, "base64");
    });

    it("bytes base64url", async function () {
      await runner.compileWithBuiltInService(
        `
        @usage(Usage.input | Usage.output)
        @access(Access.public)
        model Test {
          @encode(BytesKnownEncoding.base64url)
          prop: bytes;
        }
      `
      );
      const sdkType = getSdkTypeHelper(runner);
      strictEqual(sdkType.kind, "bytes");
      strictEqual(sdkType.encode, "base64url");
    });

    it("bytes base64url scalar", async function () {
      await runner.compileWithBuiltInService(
        `
        @encode(BytesKnownEncoding.base64url)
        scalar Base64rulBytes extends bytes;

        @usage(Usage.input | Usage.output)
        @access(Access.public)
        model Test {
          value: Base64rulBytes[];
        }
      `
      );
      const sdkType = getSdkTypeHelper(runner);
      strictEqual(sdkType.kind, "array");
      strictEqual(sdkType.valueType.kind, "bytes");
      strictEqual(sdkType.valueType.encode, "base64url");
    });

    it("format", async function () {
      const runnerWithCore = await createSdkTestRunner({
        librariesToAdd: [AzureCoreTestLibrary],
        autoUsings: ["Azure.Core"],
        emitterName: "@azure-tools/typespec-java",
      });
      await runnerWithCore.compile(
        `
        @useDependency(Azure.Core.Versions.v1_0_Preview_2)
        @service
        namespace MyNamespace;
        @usage(Usage.input | Usage.output)
        @access(Access.public)
        model Test {
          urlScalar: url;
          uuidScalar: uuid;
          eTagScalar: eTag;

          @format("url")
          urlProperty: string;
          @format("uuid")
          uuidProperty: string;
          @format("eTag")
          eTagProperty: string;
        }
      `
      );
      const models = runnerWithCore.context.experimental_sdkPackage.models;
      for (const property of models[0].properties) {
        strictEqual(property.kind, "property");
        strictEqual(
          property.type.kind,
          property.serializedName.replace("Scalar", "").replace("Property", "")
        );
      }
    });

    it("etag from core", async () => {
      const runnerWithCore = await createSdkTestRunner({
        librariesToAdd: [AzureCoreTestLibrary],
        autoUsings: ["Azure.Core"],
        "filter-out-core-models": false,
        emitterName: "@azure-tools/typespec-java",
      });
      await runnerWithCore.compile(`
        @useDependency(Azure.Core.Versions.v1_0_Preview_2)
        @service
        namespace MyService {
          @resource("users")
          @doc("Details about a user.")
          model User {
            @key
            @doc("The user's name.")
            @visibility("read")
            name: string;

            ...Azure.Core.EtagProperty;
          }

          @doc("Gets status.")
          op getStatus is GetResourceOperationStatus<User>;
        }
      `);
      const userModel = runnerWithCore.context.experimental_sdkPackage.models.find(
        (x) => x.kind === "model" && x.name === "User"
      );
      ok(userModel);
      strictEqual(userModel.properties.length, 2);
      const etagProperty = userModel.properties.find((x) => x.name === "etag");
      ok(etagProperty);
      strictEqual(etagProperty.type.kind, "eTag");
    });

    it("unknown format", async function () {
      await runner.compileWithBuiltInService(
        `
        @usage(Usage.input | Usage.output)
        @access(Access.public)
        model Test {
          @format("unknown")
          unknownProp: string;
        }
      `
      );
      const models = getAllModels(runner.context);
      strictEqual(models[0].kind, "model");
      strictEqual(models[0].properties[0].type.kind, "string");
    });

    it("known values", async function () {
      await runner.compileWithBuiltInService(
        `
        enum TestEnum{
          one,
          two,
          three,
        }

        @knownValues(TestEnum)
        scalar testScalar extends string;

        model TestModel {
          prop1: testScalar;
          @knownValues(TestEnum)
          prop2: string;
        }

        op func(
          @body body: TestModel
        ): void;
      `
      );
      const diagnostics = runner.context.experimental_sdkPackage.diagnostics;
      expectDiagnostics(diagnostics, []);
      const m = runner.context.experimental_sdkPackage.models.find((x) => x.name === "TestModel");
      const e1 = runner.context.experimental_sdkPackage.enums.find((x) => x.name === "TestEnum");
      const e2 = runner.context.experimental_sdkPackage.enums.find((x) => x.name === "testScalar");
      ok(m && e1 && e2);
      strictEqual(e1.kind, "enum");
      strictEqual(e1.valueType.kind, "string");
      strictEqual(e2.kind, "enum");
      strictEqual(e2.valueType.kind, "string");
      for (const property of m.properties) {
        if (property.name === "prop1") {
          strictEqual(property.type, e2);
        } else if (property.name === "prop2") {
          strictEqual(property.type, e1);
        }
      }
    });
  });
  describe("SdkDurationType", () => {
    it("default", async function () {
      await runner.compileWithBuiltInService(
        `
        @usage(Usage.input | Usage.output)
        @access(Access.public)
        model Test {
          prop: duration;
        }
      `
      );
      const sdkType = getSdkTypeHelper(runner);
      strictEqual(sdkType.kind, "duration");
      strictEqual(sdkType.wireType.kind, "string");
      strictEqual(sdkType.encode, "ISO8601");
    });
    it("iso8601", async function () {
      await runner.compileWithBuiltInService(
        `
        @usage(Usage.input | Usage.output)
        @access(Access.public)
        model Test {
          @encode(DurationKnownEncoding.ISO8601)
          prop: duration;
        }
      `
      );
      const sdkType = getSdkTypeHelper(runner);
      strictEqual(sdkType.kind, "duration");
      strictEqual(sdkType.wireType.kind, "string");
      strictEqual(sdkType.encode, "ISO8601");
    });
    it("int32 seconds", async function () {
      await runner.compileWithBuiltInService(
        `
        @usage(Usage.input | Usage.output)
        @access(Access.public)
        model Test {
          @encode(DurationKnownEncoding.seconds, int32)
          prop: duration;
        }
      `
      );
      const sdkType = getSdkTypeHelper(runner);
      strictEqual(sdkType.kind, "duration");
      strictEqual(sdkType.wireType.kind, "int32");
      strictEqual(sdkType.encode, "seconds");
    });

    it("float seconds", async function () {
      await runner.compileWithBuiltInService(
        `
        @usage(Usage.input | Usage.output)
        @access(Access.public)
        model Test {
          @encode(DurationKnownEncoding.seconds, float)
          prop: duration;
        }
      `
      );
      const sdkType = getSdkTypeHelper(runner);
      strictEqual(sdkType.kind, "duration");
      strictEqual(sdkType.wireType.kind, "float");
      strictEqual(sdkType.encode, "seconds");
    });

    it("float seconds decorated scalar", async function () {
      await runner.compileWithBuiltInService(
        `
        @encode(DurationKnownEncoding.seconds, float32)
        scalar Float32Duration extends duration;

        @usage(Usage.input | Usage.output)
        @access(Access.public)
        model Test {
          value: Float32Duration[];
        }
      `
      );
      const sdkType = getSdkTypeHelper(runner);
      strictEqual(sdkType.kind, "array");
      strictEqual(sdkType.valueType.kind, "duration");
      strictEqual(sdkType.valueType.wireType.kind, "float32");
      strictEqual(sdkType.valueType.encode, "seconds");
    });
  });

  describe("SdkDatetimeType", () => {
    it("default", async function () {
      await runner.compileWithBuiltInService(
        `
        @usage(Usage.input | Usage.output)
        @access(Access.public)
        model Test {
          prop: utcDateTime;
        }
      `
      );
      const sdkType = getSdkTypeHelper(runner);
      strictEqual(sdkType.kind, "utcDateTime");
      strictEqual(sdkType.wireType.kind, "string");
      strictEqual(sdkType.encode, "rfc3339");
    });
    it("rfc3339", async function () {
      await runner.compileWithBuiltInService(
        `
        @usage(Usage.input | Usage.output)
        @access(Access.public)
        model Test {
          @encode(DateTimeKnownEncoding.rfc3339)
          prop: utcDateTime;
        }
      `
      );
      const sdkType = getSdkTypeHelper(runner);
      strictEqual(sdkType.kind, "utcDateTime");
      strictEqual(sdkType.wireType.kind, "string");
      strictEqual(sdkType.encode, "rfc3339");
    });
    it("rfc7231", async function () {
      await runner.compileWithBuiltInService(
        `
        @usage(Usage.input | Usage.output)
        @access(Access.public)
        model Test {
          @encode(DateTimeKnownEncoding.rfc7231)
          prop: utcDateTime;
        }
      `
      );
      const sdkType = getSdkTypeHelper(runner);
      strictEqual(sdkType.kind, "utcDateTime");
      strictEqual(sdkType.wireType.kind, "string");
      strictEqual(sdkType.encode, "rfc7231");
    });

    it("unixTimestamp", async function () {
      await runner.compileWithBuiltInService(
        `
        @usage(Usage.input | Usage.output)
        @access(Access.public)
        model Test {
          @encode(DateTimeKnownEncoding.unixTimestamp, int64)
          value: utcDateTime;
        }
      `
      );
      const sdkType = getSdkTypeHelper(runner);
      strictEqual(sdkType.kind, "utcDateTime");
      strictEqual(sdkType.wireType.kind, "int64");
      strictEqual(sdkType.encode, "unixTimestamp");
    });

    it("unixTimestamp array", async function () {
      await runner.compileWithBuiltInService(
        `
        @encode(DateTimeKnownEncoding.unixTimestamp, int64)
        scalar unixTimestampDatetime extends utcDateTime;

        @usage(Usage.input | Usage.output)
        @access(Access.public)
        model Test {
          value: unixTimestampDatetime[];
        }
      `
      );
      const sdkType = getSdkTypeHelper(runner);
      strictEqual(sdkType.kind, "array");
      strictEqual(sdkType.valueType.kind, "utcDateTime");
      strictEqual(sdkType.valueType.wireType.kind, "int64");
      strictEqual(sdkType.valueType.encode, "unixTimestamp");
    });
  });
  describe("SdkUnionType", () => {
    it("primitive union", async function () {
      await runner.compileWithBuiltInService(
        `
        @usage(Usage.input | Usage.output)
        @access(Access.public)
        model Test {
          name: string | int32;
        }
      `
      );
      const sdkType = getSdkTypeHelper(runner);
      strictEqual(sdkType.kind, "union");
      strictEqual(sdkType.name, "TestName");
      ok(sdkType.generatedName);
      const values = sdkType.values;
      strictEqual(values.length, 2);
      strictEqual(values[0].kind, "string");
      strictEqual(values[1].kind, "int32");
    });
    it("nullable", async function () {
      await runner.compileWithBuiltInService(`
        @usage(Usage.input | Usage.output)
        @access(Access.public)
        model Test {
          name: float32 | null;
        }
      `);

      const sdkType = getSdkTypeHelper(runner);
      strictEqual(sdkType.kind, "float32");
      strictEqual(sdkType.nullable, true);
    });

    it("record with nullable", async function () {
      await runner.compileWithBuiltInService(`
        @usage(Usage.input | Usage.output)
        @access(Access.public)
        model Test {
          name: Record<float32 | null>;
        }
      `);

      const sdkType = getSdkTypeHelper(runner);
      strictEqual(sdkType.kind, "dict");
      const elementType = sdkType.valueType;
      strictEqual(elementType.kind, "float32");
      strictEqual(elementType.nullable, true);
    });

    it("model with simple union property", async function () {
      await runner.compileWithBuiltInService(`
      @usage(Usage.input | Usage.output)
        @access(Access.public)
      model ModelWithSimpleUnionProperty {
        prop: int32 | int32[];
      }
      `);

      const sdkType = getSdkTypeHelper(runner);
      strictEqual(sdkType.kind, "union");
      const values = sdkType.values;
      strictEqual(values.length, 2);
      strictEqual(values[0].kind, "int32");
      strictEqual(values[1].kind, "array");

      const elementType = (<SdkArrayType>values[1]).valueType;
      strictEqual(elementType.kind, "int32");
    });

    it("model with named union", async function () {
      await runner.compileWithBuiltInService(`
      @usage(Usage.input | Usage.output)
      @access(Access.public)
      model BaseModel {
        name: string;
      }
      @usage(Usage.input | Usage.output)
      @access(Access.public)
      model Model1 extends BaseModel {
        prop1: int32;
      }
      @usage(Usage.input | Usage.output)
      @access(Access.public)
      model Model2 extends BaseModel {
        prop2: int32;
      }
      @usage(Usage.input | Usage.output)
      @access(Access.public)
      union MyNamedUnion {
        one: Model1,
        two: Model2,
      }

      @usage(Usage.input | Usage.output)
      @access(Access.public)
      model ModelWithNamedUnionProperty {
        prop: MyNamedUnion;
      }
      `);

      const models = runner.context.experimental_sdkPackage.models;
      strictEqual(models.length, 4);
      const modelWithNamedUnionProperty = models.find(
        (x) => x.kind === "model" && x.name === "ModelWithNamedUnionProperty"
      );
      ok(modelWithNamedUnionProperty);
      const property = modelWithNamedUnionProperty.properties[0];
      strictEqual(property.kind, "property");
      const sdkType = property.type;
      strictEqual(sdkType.kind, "union");
      const values = sdkType.values;
      strictEqual(values.length, 2);
      strictEqual(values[0].kind, "model");
      strictEqual(values[0].name, "Model1");
      strictEqual(
        values[0],
        models.find((x) => x.kind === "model" && x.name === "Model1")
      );
      strictEqual(values[1].kind, "model");
      strictEqual(values[1].name, "Model2");
      strictEqual(
        values[1],
        models.find((x) => x.kind === "model" && x.name === "Model2")
      );
      1;
    });

    it("model with nullable enum property", async function () {
      await runner.compileWithBuiltInService(`
      enum PetKind {
        dog, cat, bird
      }
      @usage(Usage.input | Usage.output)
      @access(Access.public)
      model Home {
        pet: PetKind | null;
      }
      `);

      const sdkType = getSdkTypeHelper(runner);
      strictEqual(sdkType.kind, "enum");
      strictEqual(sdkType.name, "PetKind");
      strictEqual(sdkType.nullable, true);
      const values = sdkType.values;
      strictEqual(values.length, 3);
    });

    it("model with nullable model property", async function () {
      await runner.compileWithBuiltInService(`
      @usage(Usage.input | Usage.output)
      @access(Access.public)
      model PropertyModel {
        internalProp: string;
      }

      @usage(Usage.input | Usage.output)
      @access(Access.public)
      model Test {
        prop: PropertyModel | null;
      }
      `);

      const models = runner.context.experimental_sdkPackage.models;
      strictEqual(models.length, 2);
      const model = models.find((x) => x.kind === "model" && x.name === "Test");
      ok(model);
      const sdkType = model.properties[0].type;
      strictEqual(sdkType.kind, "model");
      strictEqual(sdkType.name, "PropertyModel");
      strictEqual(sdkType.nullable, true);
    });

    it("mix types", async function () {
      await runner.compileWithBuiltInService(`
      @usage(Usage.input | Usage.output)
      @access(Access.public)
      model ModelType {
        name: string;
      }

      @usage(Usage.input | Usage.output)
      @access(Access.public)
      model Test {
        prop: "none" | "auto" | ModelType;
      }

      @usage(Usage.input | Usage.output)
      @access(Access.public)
      model TestNullable {
        prop: "none" | "auto" | ModelType | null;
      }
      `);

      const models = runner.context.experimental_sdkPackage.models;
      strictEqual(models.length, 3);
      const model = models.find((x) => x.kind === "model" && x.name === "Test");
      ok(model);
      const nullableModel = models.find((x) => x.kind === "model" && x.name === "TestNullable");
      ok(nullableModel);
      strictEqual(model.properties[0].type.kind, "union");
      strictEqual(model.properties[0].type.nullable, false);
      const unionType = model.properties[0].type;
      strictEqual(unionType.kind, "union");
      for (const v of unionType.values) {
        if (v.kind === "model") {
          strictEqual(v.name, "ModelType");
        } else {
          strictEqual(v.kind, "constant");
        }
      }
      strictEqual(nullableModel.properties[0].type.kind, "union");
      strictEqual(nullableModel.properties[0].type.nullable, true);
      for (const v of nullableModel.properties[0].type.values) {
        if (v.kind === "model") {
          strictEqual(v.name, "ModelType");
        } else {
          strictEqual(v.kind, "constant");
        }
      }
    });

    it("usage", async function () {
      await runner.compileWithBuiltInService(`
      union UnionAsEnum {
        "A",
        "B",
        string,
      }

      model Foo {
        prop: string;
      }

      union NullableUnion {
        Foo,
        null
      }

      model Bar {
        prop1: UnionAsEnum;
        prop2: NullableUnion;
      }

      @access(Access.internal)
      op func(
        @body body: Bar
      ): void;
      `);

      const models = runner.context.experimental_sdkPackage.models;
      strictEqual(models.length, 2);
      const foo = models.find((x) => x.name === "Foo");
      ok(foo);
      strictEqual(foo.usage, UsageFlags.Input);
      strictEqual(foo.access, "internal");
      const enums = runner.context.experimental_sdkPackage.enums;
      strictEqual(enums.length, 1);
      const unionAsEnum = enums.find((x) => x.name === "UnionAsEnum");
      ok(unionAsEnum);
      strictEqual(unionAsEnum.usage, UsageFlags.Input);
      strictEqual(unionAsEnum.access, "internal");
    });

    it("usage override", async function () {
      await runner.compileWithBuiltInService(`
      @usage(Usage.input | Usage.output)
      @access(Access.public)
      union UnionAsEnum {
        "A",
        "B",
        string,
      }

      model Foo {
        prop: string;
      }

      @usage(Usage.input | Usage.output)
      @access(Access.public)
      union NullableUnion {
        Foo,
        null
      }

      model Bar {
        prop1: UnionAsEnum;
        prop2: NullableUnion;
      }

      @access(Access.internal)
      op func(
        @body body: Bar
      ): void;
      `);

      const models = runner.context.experimental_sdkPackage.models;
      strictEqual(models.length, 2);
      const foo = models.find((x) => x.name === "Foo");
      ok(foo);
      strictEqual(foo.usage, UsageFlags.Input | UsageFlags.Output);
      strictEqual(foo.access, "public");
      const enums = runner.context.experimental_sdkPackage.enums;
      strictEqual(enums.length, 1);
      const unionAsEnum = enums.find((x) => x.name === "UnionAsEnum");
      ok(unionAsEnum);
      strictEqual(unionAsEnum.usage, UsageFlags.Input | UsageFlags.Output);
      strictEqual(unionAsEnum.access, "public");
    });
  });
  describe("SdkEnumType", () => {
    it("string extensible", async function () {
      await runner.compileWithBuiltInService(`
      @usage(Usage.input | Usage.output)
      @access(Access.public)
      enum DaysOfWeekExtensibleEnum {
          Monday,
          Tuesday,
          Wednesday,
          Thursday,
          Friday,
          Saturday,
          Sunday,
        }

      @usage(Usage.input | Usage.output)
      @access(Access.public)
      model Test {
        prop: DaysOfWeekExtensibleEnum
      }
      `);

      strictEqual(runner.context.experimental_sdkPackage.models.length, 1);
      strictEqual(runner.context.experimental_sdkPackage.enums.length, 1);
      const sdkType = runner.context.experimental_sdkPackage.enums[0];
      strictEqual(sdkType.isFixed, false);
      strictEqual(sdkType.name, "DaysOfWeekExtensibleEnum");
      strictEqual(sdkType.valueType.kind, "string");
      strictEqual(sdkType.usage & UsageFlags.Versioning, 0); // not a versioning enum
      const values = sdkType.values;
      strictEqual(values.length, 7);
      const nameList = [
        "Monday",
        "Tuesday",
        "Wednesday",
        "Thursday",
        "Friday",
        "Saturday",
        "Sunday",
      ];
      deepEqual(
        values.map((x) => x.name),
        nameList
      );
      deepEqual(
        values.map((x) => x.value),
        nameList
      );
      for (const value of sdkType.values) {
        deepStrictEqual(value.enumType, sdkType);
        deepStrictEqual(value.valueType, sdkType.valueType);
      }
    });

    it("int extensible", async function () {
      await runner.compileWithBuiltInService(`
      @usage(Usage.input | Usage.output)
      @access(Access.public)
      enum Integers {
        one: 1,
        two: 2,
        three: 3,
        four: 4,
        five: 5,
      }

      @usage(Usage.input | Usage.output)
      @access(Access.public)
      model Test {
        prop: Integers
      }
      `);

      strictEqual(runner.context.experimental_sdkPackage.models.length, 1);
      strictEqual(runner.context.experimental_sdkPackage.enums.length, 1);
      const sdkType = runner.context.experimental_sdkPackage.enums[0];
      strictEqual(sdkType.isFixed, false);
      strictEqual(sdkType.name, "Integers");
      strictEqual(sdkType.valueType.kind, "int32");
      const values = sdkType.values;
      strictEqual(values.length, 5);
      deepEqual(
        values.map((x) => x.name),
        ["one", "two", "three", "four", "five"]
      );
      deepEqual(
        values.map((x) => x.value),
        [1, 2, 3, 4, 5]
      );
    });

    it("float extensible", async function () {
      await runner.compileWithBuiltInService(`
      @usage(Usage.input | Usage.output)
      @access(Access.public)
      enum Floats {
        a: 1,
        b: 2.1,
        c: 3,
      }

      @usage(Usage.input | Usage.output)
      @access(Access.public)
      model Test {
        prop: Floats
      }
      `);

      const sdkType = runner.context.experimental_sdkPackage.enums[0];
      ok(sdkType);
      strictEqual(sdkType.isFixed, false);
      strictEqual(sdkType.name, "Floats");
      strictEqual(sdkType.valueType.kind, "float32");
      const values = sdkType.values;
      strictEqual(values.length, 3);
      deepEqual(
        values.map((x) => x.name),
        ["a", "b", "c"]
      );
      deepEqual(
        values.map((x) => x.value),
        [1, 2.1, 3]
      );
    });

    it("union as enum float type", async function () {
      await runner.compileWithBuiltInService(`
      @usage(Usage.input | Usage.output)
      @access(Access.public)
      union Floats {
        float,
        a: 1,
        b: 2,
        c: 3,
      }

      @usage(Usage.input | Usage.output)
      @access(Access.public)
      model Test {
        prop: Floats
      }
      `);

      const sdkType = runner.context.experimental_sdkPackage.enums[0];
      strictEqual(sdkType.isFixed, false);
      strictEqual(sdkType.name, "Floats");
      strictEqual(sdkType.valueType.kind, "float");
      const values = sdkType.values;
      strictEqual(values.length, 3);
      deepEqual(
        values.map((x) => x.name),
        ["a", "b", "c"]
      );
      deepEqual(
        values.map((x) => x.value),
        [1, 2, 3]
      );
    });

    it("union of union as enum float type", async function () {
      await runner.compileWithBuiltInService(`
      @usage(Usage.input | Usage.output)
      @access(Access.public)
      union BaseEnum {
        int32,
        a: 1,
      }
      
      @usage(Usage.input | Usage.output)
      @access(Access.public)
      union ExtendedEnum {
        BaseEnum,
        b: 2,
        c: 3,
      }

      @usage(Usage.input | Usage.output)
      @access(Access.public)
      model Test {
        prop: ExtendedEnum
      }
      `);
<<<<<<< HEAD

      const models = getAllModels(runner.context);
      strictEqual(models.length, 2);
      const modelType = models.find((x) => x.name === "Test")! as SdkModelType;
      const propType = modelType.properties[0].type;
      strictEqual(propType.kind, "enum");
      const values = propType.values;
=======
      const sdkType = runner.context.experimental_sdkPackage.enums[0];
      ok(sdkType);
      strictEqual(sdkType.isFixed, false);
      strictEqual(sdkType.valueType.kind, "int32");
      const values = sdkType.values;
>>>>>>> affedf7f
      strictEqual(values.length, 3);

      // since these union is named, it gets flattened into one
      ok(values.find((x) => x.name === "a" && x.value === 1));
      ok(values.find((x) => x.name === "b" && x.value === 2));
      ok(values.find((x) => x.name === "c" && x.value === 3));
    });

    it("string fixed", async function () {
      const runnerWithCore = await createSdkTestRunner({
        librariesToAdd: [AzureCoreTestLibrary],
        autoUsings: ["Azure.Core"],
        emitterName: "@azure-tools/typespec-java",
      });
      await runnerWithCore.compile(`
        @service({})
        @test namespace MyService {
          #suppress "@azure-tools/typespec-azure-core/use-extensible-enum" "For testing"
          @doc(".")
          @fixed
          @usage(Usage.input | Usage.output)
          @access(Access.public)
          enum DaysOfWeekFixedEnum {
            @doc("Monday") Monday,
            @doc("Tuesday") Tuesday,
            @doc("Wednesday") Wednesday,
            @doc("Thursday") Thursday,
            @doc("Friday") Friday,
            @doc("Saturday") Saturday,
            @doc("Sunday") Sunday,
          }

          @doc(".")
          @usage(Usage.input | Usage.output)
          @access(Access.public)
          model Test {
            @doc(".")
            prop: DaysOfWeekFixedEnum
          }
        }
      `);
      strictEqual(runnerWithCore.context.experimental_sdkPackage.models.length, 1);
      strictEqual(runnerWithCore.context.experimental_sdkPackage.enums.length, 1);
      const sdkType = runnerWithCore.context.experimental_sdkPackage.enums[0];
      strictEqual(sdkType.isFixed, true);
      strictEqual(sdkType.name, "DaysOfWeekFixedEnum");
      strictEqual(sdkType.valueType.kind, "string");
      const values = sdkType.values;
      strictEqual(values.length, 7);
      const nameList = [
        "Monday",
        "Tuesday",
        "Wednesday",
        "Thursday",
        "Friday",
        "Saturday",
        "Sunday",
      ];
      deepEqual(
        values.map((x) => x.name),
        nameList
      );
      deepEqual(
        values.map((x) => x.value),
        nameList
      );
      for (const value of sdkType.values) {
        deepStrictEqual(value.enumType, sdkType);
        deepStrictEqual(value.valueType, sdkType.valueType);
      }
    });
    it("enum access transitive closure", async () => {
      await runner.compileWithBuiltInService(`
        enum Integers {
          one: 1,
          two: 2,
          three: 3,
          four: 4,
          five: 5,
        }
        @access(Access.internal)
        op func(
          @body body: Integers
        ): void;
      `);

      strictEqual(runner.context.experimental_sdkPackage.enums[0].access, "internal");
    });
    it("crossLanguageDefinitionId", async () => {
      await runner.compile(`
        @service({})
        namespace MyService {
          @usage(Usage.input | Usage.output)
          @access(Access.public)
          enum Integers {
            one: 1,
            two: 2,
            three: 3,
            four: 4,
            five: 5,
          }

          @usage(Usage.input | Usage.output)
          @access(Access.public)
          model Test {
            prop: Integers
          }
        }
      `);
      strictEqual(runner.context.experimental_sdkPackage.enums.length, 1);
      const integersEnum = runner.context.experimental_sdkPackage.enums[0];
      strictEqual(integersEnum.crossLanguageDefinitionId, "MyService.Integers");
    });

    it("enum with deprecated annotation", async () => {
      await runner.compileAndDiagnose(`
        @service({})
        namespace MyService;
        #deprecated "no longer support"
        enum Test {
          test
        }
        op func(
          @body body: Test
        ): void;
      `);

      strictEqual(runner.context.experimental_sdkPackage.enums[0].deprecation, "no longer support");
    });

    it("orphan enum", async () => {
      await runner.compileAndDiagnose(`
        @service({})
        @test namespace MyService {
          @test
          @usage(Usage.input | Usage.output)
          @access(Access.public)
          enum Enum1{
            one,
            two,
            three
          }

          enum Enum2{
            one,
            two,
            three
          }
        }
      `);

      strictEqual(runner.context.experimental_sdkPackage.enums[0].name, "Enum1");
      strictEqual(
        runner.context.experimental_sdkPackage.enums[0].usage,
        UsageFlags.Input | UsageFlags.Output
      );
    });

    it("projected name", async () => {
      await runner.compileAndDiagnose(`
        @service({})
        @test namespace MyService {
          @test
          @usage(Usage.input | Usage.output)
          @access(Access.public)
          @projectedName("java", "JavaEnum1")
          enum Enum1{
            @projectedName("java", "JavaOne")
            One: "one",
            two,
            three
          }
        }
      `);

      async function helper(emitterName: string, enumName: string, enumValueName: string) {
        const runner = await createTcgcTestRunnerForEmitter(emitterName);
        const { Enum1 } = (await runner.compile(`
        @service({})
        namespace MyService {
          #suppress "deprecated" "for testing"
          @test
          @usage(Usage.input | Usage.output)
          @access(Access.public)
          @projectedName("java", "JavaEnum1")
          enum Enum1{
            #suppress "deprecated" "for testing"
            @projectedName("java", "JavaOne")
            One: "one",
            two,
            three
          }
        }
      `)) as { Enum1: Enum };
        const enum1 = getSdkEnum(runner.context, Enum1);
        strictEqual(enum1.name, enumName);
        strictEqual(enum1.values[0].name, enumValueName);
      }
      await helper("@azure-tools/typespec-csharp", "Enum1", "One");
      await helper("@azure-tools/typespec-java", "JavaEnum1", "JavaOne");
    });

    it("union as enum rename", async () => {
      const { TestUnion } = (await runner.compileWithCustomization(
        `
        @service({})
        namespace N {
          @test
          union TestUnion{
            @clientName("ARename")
            "A",
            "B": "B_v",
            string
          }
          op x(body: TestUnion): void;
        }
      `,
        `
        namespace Customizations;

        @@clientName(N.TestUnion, "TestUnionRename");
        @@clientName(N.TestUnion.B, "BRename");
      `
      )) as { TestUnion: Union };

      const enumType = getClientType(runner.context, TestUnion);
      strictEqual(enumType.kind, "enum");
      strictEqual(enumType.name, "TestUnionRename");
      strictEqual(enumType.values[0].name, "ARename");
      strictEqual(enumType.values[1].name, "BRename");
    });

    it("union as enum with hierarchy", async () => {
      const { Test } = (await runner.compile(
        `
        @service({})
        namespace N {
          @test
          union Test{
            A,
            B,
            C,
            null
          }

          union A {
            "A1",
            "A2",
          }

          union B {
            "B",
            string
          }

          enum C {
            "C"
          }
          op x(body: Test): void;
        }
      `
      )) as { Test: Union };

      const unionType = getClientType(runner.context, Test);
      strictEqual(unionType.kind, "enum");
      strictEqual(unionType.name, "Test");
      strictEqual(unionType.nullable, true);
      const values = unionType.values;
      strictEqual(values.length, 4);
      strictEqual(unionType.isFixed, false);
      // Since this is named, we're going to flatten them
      ok(values.find((x) => x.kind === "enumvalue" && x.name === "A1" && x.value === "A1"));
      ok(values.find((x) => x.kind === "enumvalue" && x.name === "A2" && x.value === "A2"));
      ok(values.find((x) => x.kind === "enumvalue" && x.name === "B" && x.value === "B"));
      ok(values.find((x) => x.kind === "enumvalue" && x.name === "C" && x.value === "C"));
    });

    it("anonymous union as enum with hierarchy", async () => {
      const { Test } = (await runner.compile(
        `
        @service({})
        namespace N {
          enum LR {
            left,
            right,
          }
          enum UD {
            up,
            down,
          }
          
          @test
          model Test {
            color: LR | UD;
          }
          op read(@body body: Test): void;
        }
      `
      )) as { Test: Model };

      const modelType = getClientType(runner.context, Test) as SdkModelType;
      const unionType = modelType.properties[0].type as SdkUnionType;
      strictEqual(unionType.name, "");
      strictEqual(unionType.generatedName, "TestColor");
      const values = unionType.values;
      const lr = values[0] as SdkEnumType;
      strictEqual(lr.name, "LR");
      strictEqual(lr.values[0].name, "left");
      strictEqual(lr.values[1].name, "right");
      strictEqual(lr.isFixed, false);
      const ud = values[1] as SdkEnumType;
      strictEqual(ud.name, "UD");
      strictEqual(ud.values[0].name, "up");
      strictEqual(ud.values[1].name, "down");
      strictEqual(ud.isFixed, false);
    });
    it("versioned enums", async () => {
      await runner.compile(
        `
        @versioned(Versions)
        @service()
        namespace DemoService;

        enum Versions {
          v1,
          v2,
        }
      `
      );
      const enums = runner.context.experimental_sdkPackage.enums;
      strictEqual(enums.length, 1);
      strictEqual(enums[0].name, "Versions");
      strictEqual(enums[0].usage, UsageFlags.Versioning);
    });
  });

  describe("SdkBodyModelPropertyType", () => {
    it("required", async function () {
      await runner.compileWithBuiltInService(`
        @usage(Usage.input | Usage.output)
        @access(Access.public)
        model Test {
          name: string | int32;
        }
      `);
      const prop = getSdkBodyModelPropertyTypeHelper(runner);
      strictEqual(prop.optional, false);
      strictEqual(isReadOnly(prop), false);
    });
    it("optional", async function () {
      await runner.compileWithBuiltInService(`
        @usage(Usage.input | Usage.output)
        @access(Access.public)
        model Test {
          name?: string;
        }
      `);

      const prop = getSdkBodyModelPropertyTypeHelper(runner);
      strictEqual(prop.optional, true);
    });
    it("readonly", async function () {
      await runner.compileWithBuiltInService(`
        @usage(Usage.input | Usage.output)
        @access(Access.public)
        model Test {
          @visibility("read")
          name?: string;
        }
      `);

      const prop = getSdkBodyModelPropertyTypeHelper(runner);
      strictEqual(isReadOnly(prop), true);
    });
    it("not readonly", async function () {
      await runner.compileWithBuiltInService(`
        @usage(Usage.input | Usage.output)
        @access(Access.public)
        model Test {
          @visibility("read", "create", "update")
          name?: string;
        }
      `);

      const prop = getSdkBodyModelPropertyTypeHelper(runner);
      strictEqual(isReadOnly(prop), false);
    });
    it("names", async function () {
      await runner.compileWithBuiltInService(`
        #suppress "deprecated" "for testing"
        @test
        @usage(Usage.input | Usage.output)
        @access(Access.public)
        @projectedName("java", "JavaTest")
        model Test {
          @projectedName("java", "javaProjectedName")
          javaWireName: string;
          @projectedName("client", "clientName")
          clientProjectedName: string;
          #suppress "deprecated" "for testing"
          @projectedName("json", "projectedWireName")
          @encodedName("application/json", "encodedWireName")
          jsonEncodedAndProjectedName: string;
          #suppress "deprecated" "for testing"
          @projectedName("json", "realWireName")
          jsonProjectedName: string; // deprecated
          regular: string;
        }
      `);

      const sdkModel = runner.context.experimental_sdkPackage.models[0];
      strictEqual(sdkModel.name, "JavaTest");

      // Java projected name test
      const javaProjectedProp = sdkModel.properties.find((x) => x.name === "javaProjectedName");
      ok(javaProjectedProp);
      strictEqual(javaProjectedProp.kind, "property");
      strictEqual(javaProjectedProp.serializedName, "javaWireName");

      // client projected name test

      const clientProjectedProp = sdkModel.properties.find((x) => x.name === "clientName");
      ok(clientProjectedProp);
      strictEqual(clientProjectedProp.kind, "property");
      strictEqual(clientProjectedProp.serializedName, "clientProjectedName");

      // wire name test with encoded and projected
      const jsonEncodedProp = sdkModel.properties.find(
        (x) => x.kind === "property" && x.serializedName === "encodedWireName"
      );
      ok(jsonEncodedProp);
      // eslint-disable-next-line deprecation/deprecation
      strictEqual(jsonEncodedProp.nameInClient, "jsonEncodedAndProjectedName");
      strictEqual(jsonEncodedProp.name, "jsonEncodedAndProjectedName");

      // wire name test with deprecated projected
      const jsonProjectedProp = sdkModel.properties.find(
        (x) => x.kind === "property" && x.serializedName === "realWireName"
      );
      ok(jsonProjectedProp);
      //eslint-disable-next-line deprecation/deprecation
      strictEqual(jsonProjectedProp.nameInClient, "jsonProjectedName");
      strictEqual(jsonProjectedProp.name, "jsonProjectedName");

      // regular
      const regularProp = sdkModel.properties.find(
        (x) => x.kind === "property" && x.serializedName === "regular"
      );
      ok(regularProp);
      // eslint-disable-next-line deprecation/deprecation
      strictEqual(regularProp.nameInClient, "regular");
      strictEqual(regularProp.name, "regular");
    });
    it("union type", async function () {
      await runner.compileWithBuiltInService(`
        @usage(Usage.input | Usage.output)
        @access(Access.public)
        model Test {
          name: string | int32;
        }
      `);

      const prop = getSdkBodyModelPropertyTypeHelper(runner);
      strictEqual(prop.kind, "property");
      const sdkType = prop.type;
      strictEqual(sdkType.kind, "union");
      const values = sdkType.values;
      strictEqual(values.length, 2);
      strictEqual(values[0].kind, "string");
      strictEqual(values[1].kind, "int32");
    });
    it("versioning", async function () {
      await runner.compile(`
        @versioned(Versions)
        @service({title: "Widget Service"})
        namespace DemoService;

        enum Versions {
          v1,
          v2,
          v3,
          v4,
        }

        @usage(Usage.input | Usage.output)
        @access(Access.public)
        model Test {
          @added(Versions.v1)
          @removed(Versions.v2)
          @added(Versions.v3)
          versionedProp: string;

          nonVersionedProp: string;

          @removed(Versions.v3)
          removedProp: string;
        }
      `);
      const sdkModel = runner.context.experimental_sdkPackage.models.find(
        (x) => x.kind === "model"
      );
      ok(sdkModel);
      strictEqual(sdkModel.kind, "model");

      const versionedProp = sdkModel.properties[0];
      deepStrictEqual(versionedProp.apiVersions, ["v1", "v3", "v4"]);

      const nonVersionedProp = sdkModel.properties[1];
      deepStrictEqual(nonVersionedProp.apiVersions, ["v1", "v2", "v3", "v4"]);

      const removedProp = sdkModel.properties[2];
      deepStrictEqual(removedProp.apiVersions, ["v1", "v2"]);
    });
  });
  describe("SdkConstantType", () => {
    it("string", async function () {
      await runner.compileWithBuiltInService(`
        @usage(Usage.input | Usage.output)
        @access(Access.public)
        model Test {
          prop: "json";
        }
      `);

      const sdkType = getSdkTypeHelper(runner);
      strictEqual(sdkType.kind, "constant");
      strictEqual(sdkType.valueType.kind, "string");
      strictEqual(sdkType.value, "json");
    });
    it("boolean", async function () {
      await runner.compileWithBuiltInService(`
        @usage(Usage.input | Usage.output)
        @access(Access.public)
        model Test {
          @test prop: true;
        }
      `);

      const sdkType = getSdkTypeHelper(runner);
      strictEqual(sdkType.kind, "constant");
      strictEqual(sdkType.valueType.kind, "boolean");
      strictEqual(sdkType.value, true);
    });
    it("number", async function () {
      await runner.compileWithBuiltInService(`
        @usage(Usage.input | Usage.output)
        @access(Access.public)
        model Test {
          @test prop: 4;
        }
      `);

      const sdkType = getSdkTypeHelper(runner);
      strictEqual(sdkType.kind, "constant");
      strictEqual(sdkType.valueType.kind, "int32");
      strictEqual(sdkType.value, 4);
    });
  });
  describe("SdkModelType", () => {
    it("basic", async () => {
      await runner.compile(`
        @service({})
        @test namespace MyService {
          model InputModel {
            prop: string
          }

          model OutputModel {
            prop: string
          }

          op test(@body input: InputModel): OutputModel;
        }
      `);
      const models = runner.context.experimental_sdkPackage.models;
      strictEqual(models.length, 2);
      const modelNames = models.map((model) => model.name).sort();
      deepStrictEqual(modelNames, ["InputModel", "OutputModel"].sort());
    });

    it("models in Record", async () => {
      await runner.compile(`
        @service({})
        @test namespace MyService {
          model InnerModel {
            prop: string
          }

          op test(@body input: Record<InnerModel>): void;
        }
      `);
      const models = runner.context.experimental_sdkPackage.models;
      strictEqual(models.length, 1);
      const modelNames = models.map((model) => model.name).sort();
      deepStrictEqual(modelNames, ["InnerModel"].sort());
    });

    it("models in Array", async () => {
      await runner.compile(`
        @service({})
        @test namespace MyService {
          model InnerModel {
            prop: string
          }

          op test(@body input: InnerModel[]): void;
        }
      `);
      const models = runner.context.experimental_sdkPackage.models;
      strictEqual(models.length, 1);
      const modelNames = models.map((model) => model.name).sort();
      deepStrictEqual(modelNames, ["InnerModel"].sort());
    });

    it("embedded models", async () => {
      await runner.compile(`
        @service({})
        @test namespace MyService {
          model InnerModel {
            prop: string
          }

          model InputModel {
            prop: InnerModel
          }

          op test(@body input: InputModel): void;
        }
      `);
      const models = runner.context.experimental_sdkPackage.models;
      strictEqual(models.length, 2);
      const modelNames = models.map((model) => model.name).sort();
      deepStrictEqual(modelNames, ["InputModel", "InnerModel"].sort());
    });

    it("base model", async () => {
      await runner.compile(`
        @service({})
        @test namespace MyService {
          model BaseModel {
            prop: string
          }

          model InputModel extends BaseModel {
            prop2: string
          }

          op test(@body input: InputModel): void;
        }
      `);
      const models = runner.context.experimental_sdkPackage.models;
      strictEqual(models.length, 2);
      const modelNames = models.map((model) => model.name).sort();
      deepStrictEqual(modelNames, ["InputModel", "BaseModel"].sort());
    });

    it("derived model", async () => {
      await runner.compileWithBuiltInService(`
      model InputModel {
        prop: string
      }

      model DerivedModel extends InputModel {
        prop2: string
      }

      op test(@body input: DerivedModel): void;
      `);
      const models = runner.context.experimental_sdkPackage.models;
      strictEqual(models.length, 2);
      const modelNames = models.map((model) => model.name).sort();
      deepStrictEqual(modelNames, ["InputModel", "DerivedModel"].sort());
    });

    it("recursive model", async () => {
      await runner.compileWithBuiltInService(`
      @usage(Usage.input | Usage.output)
      @access(Access.public)
      model RecursiveModel {
        prop: RecursiveModel
      }
      `);
      const models = runner.context.experimental_sdkPackage.models;
      strictEqual(models.length, 1);
      const recursiveModel = models[0];
      strictEqual(recursiveModel.name, "RecursiveModel");
      strictEqual(recursiveModel.kind, "model");
      strictEqual(recursiveModel.properties.length, 1);
      const prop = recursiveModel.properties[0];
      strictEqual(prop.kind, "property");
      //eslint-disable-next-line deprecation/deprecation
      strictEqual(prop.nameInClient, "prop");
      strictEqual(prop.name, "prop");
      strictEqual(prop.type.kind, "model");
      strictEqual(prop.type.name, "RecursiveModel");
    });

    it("discriminator model", async () => {
      await runner.compileWithBuiltInService(`
      @discriminator("kind")
      model Fish {
        age: int32;
      }

      @discriminator("sharktype")
      model Shark extends Fish {
        kind: "shark";
        sharktype: string;
      }

      model Salmon extends Fish {
        kind: "salmon";
        friends?: Fish[];
        hate?: Record<Fish>;
        partner?: Fish;
      }

      model SawShark extends Shark {
        sharktype: "saw";
      }

      model GoblinShark extends Shark {
        sharktype: "goblin";
      }

      @get
      op getModel(): Fish;
      `);
      const models = runner.context.experimental_sdkPackage.models;
      strictEqual(models.length, 5);
      const fish = models.find((x) => x.name === "Fish");
      ok(fish);
      const kindProperty = fish.properties.find((x) => x.name === "kind");
      ok(kindProperty);
      strictEqual(kindProperty.kind, "property");
      strictEqual(kindProperty.discriminator, true);
      strictEqual(kindProperty.type.kind, "string");
      strictEqual(kindProperty.__raw, undefined);
      strictEqual(fish.discriminatorProperty, kindProperty);
      const shark = models.find((x) => x.name === "Shark");
      ok(shark);
      strictEqual(shark.properties.length, 2);
      const sharktypeProperty = shark.properties.find((x) => x.name === "sharktype");
      ok(sharktypeProperty);
      strictEqual(sharktypeProperty.kind, "property");
      strictEqual(sharktypeProperty.discriminator, true);
      strictEqual(sharktypeProperty.type.kind, "string");
      strictEqual(shark.discriminatorProperty, sharktypeProperty);
    });

    it("single discriminated model", async () => {
      await runner.compileWithBuiltInService(`
      @discriminator("kind")
      model Fish {
        age: int32;
      }

      @get
      op getModel(): Fish;
      `);
      const models = runner.context.experimental_sdkPackage.models;
      strictEqual(models.length, 1);
      const fish = models.find((x) => x.name === "Fish");
      ok(fish);
      const kindProperty = fish.properties.find((x) => x.name === "kind");
      ok(kindProperty);
      strictEqual(kindProperty.kind, "property");
      strictEqual(kindProperty.discriminator, true);
      strictEqual(kindProperty.type.kind, "string");
      strictEqual(kindProperty.__raw, undefined);
      strictEqual(kindProperty.type.__raw, undefined);
      strictEqual(fish.discriminatorProperty, kindProperty);
    });

    it("enum discriminator model", async () => {
      await runner.compileWithBuiltInService(`
      enum DogKind {
        Golden: "golden",
      }

      @discriminator("kind")
      model Dog {
        kind: DogKind;
        weight: int32;
      }

      model Golden extends Dog {
        kind: DogKind.Golden;
      }

      @route("/extensible-enum")
      @get
      op getExtensibleModel(): Dog;
      `);
      const models = runner.context.experimental_sdkPackage.models;
      strictEqual(models.length, 2);

      const golden = models.find((x) => x.name === "Golden");
      ok(golden);

      const kind = golden.properties.find(
        (x) => x.kind === "property" && x.serializedName === "kind"
      );
      ok(kind);
      strictEqual(kind.type.kind, "enumvalue");
      strictEqual(kind.type.value, "golden");

      const dog = models.find((x) => x.name === "Dog");
      ok(dog);
      strictEqual(runner.context.experimental_sdkPackage.enums.length, 1);
      const dogKind = runner.context.experimental_sdkPackage.enums[0];

      const dogKindProperty = dog.properties.find(
        (x) => x.kind === "property" && x.serializedName === "kind"
      );
      ok(dogKindProperty);
      strictEqual(dogKindProperty.kind, "property");
      strictEqual(dogKindProperty.type, dogKind);
      strictEqual(dog.discriminatorProperty, dogKindProperty);
    });

    it("union to extensible enum values", async () => {
      await runner.compileWithBuiltInService(`
      union PetKind {
        @doc("Cat")
        Cat: "cat",
        @doc("Dog")
        Dog: "dog",
        string,
      }

      @route("/extensible-enum")
      @put
      op putPet(@body petKind: PetKind): void;
      `);
      strictEqual(runner.context.experimental_sdkPackage.enums.length, 1);
      const petKind = runner.context.experimental_sdkPackage.enums[0];
      strictEqual(petKind.name, "PetKind");
      strictEqual(petKind.isFixed, false);
      strictEqual(petKind.valueType.kind, "string");
      const values = petKind.values;
      deepStrictEqual(
        values.map((x) => x.name),
        ["Cat", "Dog"]
      );

      const catValue = values.find((x) => x.name === "Cat");
      ok(catValue);
      strictEqual(catValue.value, "cat");
      strictEqual(catValue.description, "Cat");
      strictEqual(catValue.enumType, petKind);
      strictEqual(catValue.valueType, petKind.valueType);
      strictEqual(catValue.kind, "enumvalue");

      const dogValue = values.find((x) => x.name === "Dog");
      ok(dogValue);
      strictEqual(dogValue.value, "dog");
      strictEqual(dogValue.description, "Dog");
      strictEqual(dogValue.enumType, petKind);
      strictEqual(dogValue.valueType, petKind.valueType);
      strictEqual(dogValue.kind, "enumvalue");
    });

    it("template variable of anonymous union", async () => {
      await runner.compileWithBuiltInService(`
      interface GetAndSend<Type> {
        get(): {
          prop: Type;
        };
      
        send(prop: Type): void;
      }
      
      @route("/string-extensible")
      interface StringExtensible extends GetAndSend<string | "b" | "c"> {}
      `);
<<<<<<< HEAD
      const models = getAllModels(runner.context);
      strictEqual(models.length, 2);
      const req = models.find((x) => x.generatedName === "SendRequest")! as SdkModelType;
      const resp = models.find((x) => x.generatedName === "GetResponse")! as SdkModelType;

      strictEqual(req.properties[0].nameInClient, resp.properties[0].nameInClient);
      strictEqual(req.properties[0].type.kind, resp.properties[0].type.kind);
      const prop = req.properties[0].type;
      strictEqual(prop.kind, "union");
      strictEqual(prop.values.length, 3);
      ok(prop.values.find((x) => x.kind === "string"));
      ok(prop.values.find((x) => x.kind === "constant" && x.value === "b"));
      ok(prop.values.find((x) => x.kind === "constant" && x.value === "c"));
=======
      const sdkPackage = runner.context.experimental_sdkPackage;
      strictEqual(sdkPackage.models.length, 2);
      strictEqual(sdkPackage.enums.length, 1);
      const prop = sdkPackage.enums.find((x) => x.name === "GetResponseProp" && x.generatedName);
      ok(prop);
      strictEqual(prop.isFixed, false);
      strictEqual(prop.valueType.kind, "string");
      const req = sdkPackage.models.find((x) => x.name === "SendRequest" && x.generatedName);
      const resp = sdkPackage.models.find((x) => x.name === "GetResponse" && x.generatedName);
      ok(req);
      ok(resp);
      strictEqual(req.properties[0].type, prop);
      strictEqual(resp.properties[0].type, prop);
>>>>>>> affedf7f
    });

    it("property of anonymous union as enum", async () => {
      await runner.compileWithBuiltInService(`
      model Pet {
        kind: string | "cat" | "dog";
      }

      @route("/extensible-enum")
      @put
      op putPet(@body pet: Pet): void;
      `);
      const models = runner.context.experimental_sdkPackage.models;
      strictEqual(models.length, 1);
      const pet = models.find((x) => x.name === "Pet");

<<<<<<< HEAD
      // we don't generate an enum in this case
      strictEqual(runner.context.experimental_sdkPackage.enums.length, 0);
      strictEqual(pet.properties.length, 1);
      const kind = pet.properties[0];
      strictEqual(kind.kind, "property");
      strictEqual(kind.type.kind, "union");
      strictEqual(kind.type.values.length, 3);

      ok(kind.type.values.find((x) => x.kind === "string"));
      ok(kind.type.values.find((x) => x.kind === "constant" && x.value === "cat"));
      ok(kind.type.values.find((x) => x.kind === "constant" && x.value === "dog"));
=======
      const enums = runner.context.experimental_sdkPackage.enums;
      const kind = enums.find((x) => x.name === "PetKind");
      ok(pet && kind);
      ok(kind.generatedName);
      const kindProperty = pet.properties.find((x) => (x.name = "kind"));
      ok(kindProperty);
      strictEqual(kindProperty.type, kind);
>>>>>>> affedf7f
    });

    it("enum discriminator model without base discriminator property", async () => {
      await runner.compileWithBuiltInService(`
      enum DogKind {
        Golden: "golden",
      }

      @discriminator("kind")
      model Dog {
        weight: int32;
      }

      model Golden extends Dog {
        kind: DogKind.Golden;
      }

      @route("/extensible-enum")
      @get
      op getExtensibleModel(): Dog;
      `);
      const models = runner.context.experimental_sdkPackage.models;
      strictEqual(models.length, 2);

      const golden = models.find((x) => x.name === "Golden");
      ok(golden);

      const kind = golden.properties.find(
        (x) => x.kind === "property" && x.serializedName === "kind"
      );
      ok(kind);
      strictEqual(kind.type.kind, "enumvalue");
      strictEqual(kind.type.value, "golden");

      const dog = models.find((x) => x.name === "Dog");
      ok(dog);
      strictEqual(runner.context.experimental_sdkPackage.enums.length, 1);
      const dogKind = runner.context.experimental_sdkPackage.enums[0];

      const dogKindProperty = dog.properties.find(
        (x) => x.kind === "property" && x.serializedName === "kind"
      );
      ok(dogKindProperty);
      strictEqual(dogKindProperty.type, dogKind);
    });

    it("discriminator", async () => {
      await runner.compileWithBuiltInService(`
      @discriminator("kind")
      model Fish {
        age: int32;
      }

      @discriminator("sharktype")
      model Shark extends Fish {
        kind: "shark";
        sharktype: string;
      }

      model Salmon extends Fish {
        kind: "salmon";
        friends?: Fish[];
        hate?: Record<Fish>;
        partner?: Fish;
      }

      model SawShark extends Shark {
        sharktype: "saw";
      }

      model GoblinShark extends Shark {
        sharktype: "goblin";
      }

      @get
      op getModel(): Fish;
      `);
      const models = runner.context.experimental_sdkPackage.models;
      strictEqual(models.length, 5);
      const shark = models.find((x) => x.name === "Shark");
      ok(shark);
      strictEqual(shark.properties.length, 2);
      const sharktypeProperty = shark.properties.find((x) => x.name === "sharktype");
      ok(sharktypeProperty);
      strictEqual(sharktypeProperty.kind, "property");
      strictEqual(sharktypeProperty.discriminator, true);
      strictEqual(sharktypeProperty.type.kind, "string");
    });

    it("union discriminator", async () => {
      await runner.compileWithBuiltInService(`
      union KindType {
        string,
        shark: "shark",
        salmon: "salmon"
      };

      @discriminator("kind")
      model Fish {
        age: int32;
      }

      model Shark extends Fish {
        kind: KindType.shark;
        hasFin: boolean;
      }

      model Salmon extends Fish {
        kind: KindType.salmon;
        norweigan: boolean;
      }

      @get
      op getModel(): Fish;
      `);
      const models = runner.context.experimental_sdkPackage.models;
      strictEqual(models.length, 3);
      const fish = models.find((x) => x.name === "Fish");
      ok(fish);
      let kindTypeProperty = fish.properties.find((x) => x.name === "kind");
      ok(kindTypeProperty);
      strictEqual(kindTypeProperty.type.kind, "enum");
      strictEqual(fish.discriminatorProperty, kindTypeProperty);
      const shark = models.find((x) => x.name === "Shark");
      ok(shark);
      strictEqual(shark.discriminatorValue, "shark");
      kindTypeProperty = shark.properties.find((x) => x.name === "kind");
      ok(kindTypeProperty);
      strictEqual(kindTypeProperty.type.kind, "enumvalue");
      const salmon = models.find((x) => x.name === "Salmon");
      ok(salmon);
      kindTypeProperty = salmon.properties.find((x) => x.name === "kind");
      ok(kindTypeProperty);
      strictEqual(kindTypeProperty.type.kind, "enumvalue");
      strictEqual(salmon.discriminatorValue, "salmon");

      strictEqual(runner.context.experimental_sdkPackage.enums.length, 1);
      const kindType = runner.context.experimental_sdkPackage.enums.find(
        (x) => x.name === "KindType"
      );
      ok(kindType);
      strictEqual(kindType.isFixed, false);
    });

    it("filterOutCoreModels true", async () => {
      const runnerWithCore = await createSdkTestRunner({
        librariesToAdd: [AzureCoreTestLibrary],
        autoUsings: ["Azure.Core"],
        emitterName: "@azure-tools/typespec-java",
      });
      await runnerWithCore.compile(`
        @useDependency(Azure.Core.Versions.v1_0_Preview_2)
        @service
        namespace MyService {

          @resource("users")
          @doc("Details about a user.")
          model User {
            @key
            @doc("The user's id.")
            @visibility("read")
            id: int32;

            @doc("The user's name.")
            name: string;
          }

          @doc("Creates or updates a User")
          op createOrUpdate is ResourceCreateOrUpdate<User>;
        }
      `);
      const models = runnerWithCore.context.experimental_sdkPackage.models;
      strictEqual(models.length, 1);
      strictEqual(models[0].name, "User");
    });

    it("filterOutCoreModels false", async () => {
      const runnerWithCore = await createSdkTestRunner({
        librariesToAdd: [AzureCoreTestLibrary],
        autoUsings: ["Azure.Core"],
        "filter-out-core-models": false,
        emitterName: "@azure-tools/typespec-java",
      });
      await runnerWithCore.compile(`
        @useDependency(Azure.Core.Versions.v1_0_Preview_2)
        @service
        namespace MyService {

          @resource("users")
          @doc("Details about a user.")
          model User {
            @key
            @doc("The user's id.")
            @visibility("read")
            id: int32;

            @doc("The user's name.")
            name: string;
          }

          @doc("Creates or updates a User")
          op createOrUpdate is ResourceCreateOrUpdate<User>;
        }
      `);
      const models = runnerWithCore.context.experimental_sdkPackage.models;
      strictEqual(models.length, 4);
      const modelNames = models.map((model) => model.name).sort();
      deepStrictEqual(modelNames, ["Error", "ErrorResponse", "InnerError", "User"].sort());
    });

    it("lro core filterOutCoreModels true", async () => {
      const runnerWithCore = await createSdkTestRunner({
        librariesToAdd: [AzureCoreTestLibrary],
        autoUsings: ["Azure.Core"],
        emitterName: "@azure-tools/typespec-java",
      });
      await runnerWithCore.compile(`

        @useDependency(Azure.Core.Versions.v1_0_Preview_2)
        @service
        namespace MyService {
          @resource("users")
          @doc("Details about a user.")
          model User {
            @key
            @doc("The user's name.")
            @visibility("read")
            name: string;
          }

          @doc("Gets status.")
          op getStatus is GetResourceOperationStatus<User>;

          @doc("Polls status.")
          @pollingOperation(MyService.getStatus)
          op createOrUpdateUser is LongRunningResourceCreateOrUpdate<User>;
        }
      `);
      const models = runnerWithCore.context.experimental_sdkPackage.models;
      strictEqual(models.length, 1);
      strictEqual(models[0].name, "User");
    });

    it("lro core filterOutCoreModels false", async () => {
      const runnerWithCore = await createSdkTestRunner({
        librariesToAdd: [AzureCoreTestLibrary],
        autoUsings: ["Azure.Core"],
        "filter-out-core-models": false,
        emitterName: "@azure-tools/typespec-java",
      });
      await runnerWithCore.compile(`
        @useDependency(Azure.Core.Versions.v1_0_Preview_2)
        @service
        namespace MyService {
          @resource("users")
          @doc("Details about a user.")
          model User {
            @key
            @doc("The user's name.")
            @visibility("read")
            name: string;
          }

          @doc("Gets status.")
          op getStatus is GetResourceOperationStatus<User>;

          @doc("Polls status.")
          @pollingOperation(MyService.getStatus)
          op createOrUpdateUser is LongRunningResourceCreateOrUpdate<User>;
        }
      `);
      const models = runnerWithCore.context.experimental_sdkPackage.models;
      strictEqual(models.length, 5);
      const modelNames = models.map((model) => model.name).sort();
      deepStrictEqual(
        modelNames,
        [
          "Error",
          "ErrorResponse",
          "InnerError",
          "User",
          "ResourceOperationStatusUserUserError",
        ].sort()
      );
      strictEqual(runnerWithCore.context.experimental_sdkPackage.enums.length, 1);
      strictEqual(runnerWithCore.context.experimental_sdkPackage.enums[0].name, "OperationState");
    });
    it("no models filter core", async () => {
      await runner.compile(`
        @service({})
        @test namespace MyService { }
      `);
      const models = runner.context.experimental_sdkPackage.models;
      strictEqual(models.length, 0);
    });
    it("no models don't filter core", async () => {
      await runner.compile(`
        @service({})
        @test namespace MyService { }
      `);
      const models = runner.context.experimental_sdkPackage.models;
      strictEqual(models.length, 0);
    });
    it("input usage", async () => {
      await runner.compileWithBuiltInService(`
        model InputModel {
          prop: string
        }
        op operation(@body input: InputModel): void;
      `);
      const models = runner.context.experimental_sdkPackage.models;
      strictEqual(models.length, 1);
      strictEqual(models[0].usage, UsageFlags.Input);
      strictEqual(models.filter((x) => x.usage === UsageFlags.Input).length, 1);
      strictEqual(models.filter((x) => x.usage === UsageFlags.Output).length, 0);
    });

    it("output usage", async () => {
      await runner.compileWithBuiltInService(`
        model OutputModel {
          prop: string
        }
        op operation(): OutputModel;
      `);
      const models = runner.context.experimental_sdkPackage.models;
      strictEqual(models.length, 1);
      strictEqual(models[0].usage, UsageFlags.Output);

      strictEqual(models.filter((x) => x.usage === UsageFlags.Output).length, 1);
      strictEqual(models.filter((x) => x.usage === UsageFlags.Input).length, 0);
    });

    it("roundtrip usage", async () => {
      await runner.compileWithBuiltInService(`
        model RoundtripModel {
          prop: string
        }
        op operation(@body input: RoundtripModel): RoundtripModel;
      `);
      const models = runner.context.experimental_sdkPackage.models;
      strictEqual(models.length, 1);
      strictEqual(models[0].usage, UsageFlags.Input | UsageFlags.Output);

      strictEqual(models.filter((x) => (x.usage & UsageFlags.Output) > 0).length, 1);
      strictEqual(models.filter((x) => (x.usage & UsageFlags.Input) > 0).length, 1);
      strictEqual(models.filter((x) => x.usage === UsageFlags.None).length, 0);
    });

    it("usage propagation", async () => {
      await runner.compileWithBuiltInService(`
        @discriminator("kind")
        model Fish {
          age: int32;
        }

        @discriminator("sharktype")
        model Shark extends Fish {
          kind: "shark";
        }

        model Salmon extends Fish {
          kind: "salmon";
          friends?: Fish[];
          hate?: Record<Fish>;
          partner?: Fish;
        }

        model SawShark extends Shark {
          sharktype: "saw";
        }

        model GoblinShark extends Shark {
          sharktype: "goblin";
        }
        op operation(@body input: Shark): Shark;
      `);
      const models = runner.context.experimental_sdkPackage.models;
      strictEqual(models.length, 5);
      strictEqual(models[0].usage, UsageFlags.Input | UsageFlags.Output);
    });

    it("unnamed model", async () => {
      await runner.compileWithBuiltInService(`
        model Test {
          prop1: {innerProp1: string};
          prop2: {innerProp2: string};
        }
        op func(
          @body body: Test
        ): void;
      `);
      const models = runner.context.experimental_sdkPackage.models;
      strictEqual(models.length, 3);
      const propreties: string[] = [];
      models.forEach((model) => {
        model.properties.forEach((prop) => {
          propreties.push(prop.name);
        });
      });
      propreties.sort();
      deepStrictEqual(propreties, ["innerProp1", "innerProp2", "prop1", "prop2"]);
    });
    it("model access transitive closure", async () => {
      await runner.compileWithBuiltInService(`
        model Test {
          prop: string;
        }
        @access(Access.internal)
        op func(
          @body body: Test
        ): void;
      `);

      const models = runner.context.experimental_sdkPackage.models;
      strictEqual(models.length, 1);
      strictEqual(models[0].access, "internal");
    });

    it("complicated access transitive closure", async () => {
      await runner.compileWithBuiltInService(`
        model Test1 {
          prop: Test2;
        }
        model Test2 {
          prop: string;
        }
        @access(Access.internal)
        @route("/func1")
        op func1(
          @body body: Test1
        ): void;

        model Test3 {
          prop: string;
        }

        @access(Access.internal)
        @route("/func2")
        op func2(
          @body body: Test3
        ): void;

        @route("/func3")
        op func3(
          @body body: Test3
        ): void;

        model Test4 {
          prop: Test5;
        }

        model Test5 {
          prop: Test6;
        }

        model Test6 {
          prop: string;
        }

        @access(Access.internal)
        @route("/func4")
        op func4(
          @body body: Test4
        ): void;

        @route("/func5")
        op func5(
          @body body: Test6
        ): void;
      `);
      const models = runner.context.experimental_sdkPackage.models;
      strictEqual(models.length, 6);

      const Test1 = models.find((x) => x.name === "Test1");
      ok(Test1);
      strictEqual(Test1.access, "internal");

      const Test2 = models.find((x) => x.name === "Test2");
      ok(Test2);
      strictEqual(Test2.access, "internal");

      const Test3 = models.find((x) => x.name === "Test3");
      ok(Test3);
      strictEqual(Test3.access, undefined);

      const Test4 = models.find((x) => x.name === "Test4");
      ok(Test4);
      strictEqual(Test4.access, "internal");

      const Test5 = models.find((x) => x.name === "Test5");
      ok(Test5);
      strictEqual(Test5.access, "internal");

      const Test6 = models.find((x) => x.name === "Test6");
      ok(Test6);
      strictEqual(Test6.access, undefined);
    });
    it("additionalProperties string", async () => {
      await runner.compileWithBuiltInService(`
        @usage(Usage.input | Usage.output)
        @access(Access.public)
        model AdditionalPropertiesModel extends Record<string> {
          prop: string;
        }
        @usage(Usage.input | Usage.output)
        @access(Access.public)
        model AdditionalPropertiesModel2 is Record<unknown> {
          prop: string;
        }
        @usage(Usage.input | Usage.output)
        @access(Access.public)
        model NoAdditionalPropertiesModel {
          prop: string;
        }
      `);
      const models = runner.context.experimental_sdkPackage.models;
      strictEqual(models.length, 3);
      const AdditionalPropertiesModel = models.find((x) => x.name === "AdditionalPropertiesModel");
      const AdditionalPropertiesModel2 = models.find(
        (x) => x.name === "AdditionalPropertiesModel2"
      );
      const NonAdditionalPropertiesModel = models.find(
        (x) => x.name === "NoAdditionalPropertiesModel"
      );
      ok(AdditionalPropertiesModel && AdditionalPropertiesModel2 && NonAdditionalPropertiesModel);
      strictEqual(AdditionalPropertiesModel.additionalProperties?.kind, "string");
      strictEqual(AdditionalPropertiesModel.baseModel, undefined);
      strictEqual(AdditionalPropertiesModel2.additionalProperties?.kind, "any");
      strictEqual(AdditionalPropertiesModel2.baseModel, undefined);
      strictEqual(NonAdditionalPropertiesModel.additionalProperties, undefined);
    });
    it("additionalProperties usage", async () => {
      await runner.compileWithBuiltInService(`
        @service({})
        namespace MyService {
          model AdditionalPropertiesModel extends Record<Test> {
          }
  
          model AdditionalPropertiesModel2 is Record<Test> {
          }

          model Test {
          }

          op test(@body input: AdditionalPropertiesModel): AdditionalPropertiesModel2;
        }
      `);
      const models = runner.context.experimental_sdkPackage.models;
      strictEqual(models.length, 3);
      const AdditionalPropertiesModel = models.find((x) => x.name === "AdditionalPropertiesModel");
      const AdditionalPropertiesModel2 = models.find(
        (x) => x.name === "AdditionalPropertiesModel2"
      );
      const Test = models.find((x) => x.name === "Test");
      ok(AdditionalPropertiesModel && AdditionalPropertiesModel2 && Test);

      strictEqual(AdditionalPropertiesModel.additionalProperties?.kind, "model");
      strictEqual(AdditionalPropertiesModel.baseModel, undefined);
      strictEqual(AdditionalPropertiesModel.usage, UsageFlags.Input);
      strictEqual(AdditionalPropertiesModel2.additionalProperties?.kind, "model");
      strictEqual(AdditionalPropertiesModel2.baseModel, undefined);
      strictEqual(AdditionalPropertiesModel2.usage, UsageFlags.Output);
      strictEqual(Test.usage, UsageFlags.Input | UsageFlags.Output);
    });
    it("crossLanguageDefinitionId", async () => {
      await runner.compile(`
        @service({})
        namespace MyService {
          @usage(Usage.input)
          @access(Access.public)
          model InputModel {}

          @usage(Usage.output)
          @access(Access.public)
          model OutputModel {}
        }
      `);
      const models = runner.context.experimental_sdkPackage.models;
      strictEqual(models.length, 2);
      const inputModel = models.find((x) => x.name === "InputModel");
      ok(inputModel);
      strictEqual(inputModel.crossLanguageDefinitionId, "MyService.InputModel");
      const outputModel = models.find((x) => x.name === "OutputModel");
      ok(outputModel);
      strictEqual(outputModel.crossLanguageDefinitionId, "MyService.OutputModel");
    });

    it("template model", async () => {
      await runner.compileWithBuiltInService(`
        @usage(Usage.input | Usage.output)
        @access(Access.public)
        model Catalog is TrackedResource<CatalogProperties> {
          @pattern("^[A-Za-z0-9_-]{1,50}$")
          @key("catalogName")
          @segment("catalogs")
          name: string;
        }

        @usage(Usage.input | Usage.output)
        @access(Access.public)
        model CatalogProperties {
          test?: string;
        }

        model TrackedResource<TProperties extends {}> {
          properties?: TProperties;
        }

        @usage(Usage.input | Usage.output)
        @access(Access.public)
        model Deployment is TrackedResource<DeploymentProperties> {
          @key("deploymentName")
          @segment("deployments")
          name: string;
        }

        @usage(Usage.input | Usage.output)
        @access(Access.public)
        model DeploymentProperties {
          deploymentId?: string;
          deploymentDateUtc?: utcDateTime;
        }
      `);
      const models = runner.context.experimental_sdkPackage.models;
      strictEqual(models.length, 4);
      const catalog = models.find((x) => x.name === "Catalog");
      const deployment = models.find((x) => x.name === "Deployment");
      ok(catalog && deployment);
      strictEqual(catalog.properties.length, 2);
      strictEqual(deployment.properties.length, 2);
    });
    it("model with deprecated annotation", async () => {
      await runner.compileAndDiagnose(`
        @service({})
        namespace MyService;
        #deprecated "no longer support"
        model Test {
        }
        op func(
          @body body: Test
        ): void;
      `);

      const models = runner.context.experimental_sdkPackage.models;
      strictEqual(models.length, 1);
      strictEqual(models[0].deprecation, "no longer support");
    });

    it("orphan model", async () => {
      await runner.compileAndDiagnose(`
        @service({})
        @test namespace MyService {
          @test
          @usage(Usage.input | Usage.output)
          @access(Access.public)
          model Model1{}

          model Model2{}
        }
      `);

      const models = runner.context.experimental_sdkPackage.models;
      strictEqual(models.length, 1);
      strictEqual(models[0].name, "Model1");
      strictEqual(models[0].usage, UsageFlags.Input | UsageFlags.Output);
    });

    it("model with client hierarchy", async () => {
      await runner.compile(`
        @service({})
        namespace Test1Client {
          model T1 {
            prop: string;
          }
          model T2 {
            prop: string;
          }
          @route("/b")
          namespace B {
            op x(): void;

            @route("/c")
            interface C {
              op y(): T1;
            }

            @route("/d")
            namespace D {
              op z(@body body: T2): void;
            }
          }
        }
      `);
      const models = runner.context.experimental_sdkPackage.models;
      strictEqual(models.length, 2);
    });
    it("error model", async () => {
      await runner.compileWithBuiltInService(`
        @error
        model ApiError {
          code: string;
        }

        op test(): ApiError;
      `);
      const models = getAllModels(runner.context);
      strictEqual(models.length, 1);
      strictEqual(models[0].kind, "model");
      strictEqual(models[0].isError, true);
      const rawModel = models[0].__raw;
      ok(rawModel);
      strictEqual(rawModel.kind, "Model");
      // eslint-disable-next-line deprecation/deprecation
      strictEqual(isErrorOrChildOfError(runner.context, rawModel), true);
    });

    it("error model inheritance", async () => {
      await runner.compileWithBuiltInService(`
        model ValidResponse {
          prop: string;
        };

        @error
        model ApiError {
          code: string
        };

        model FourHundredError extends ApiError {
          @statusCode
          @minValue(400)
          @maxValue(499)
          statusCode: int32;
        };
        model FourZeroFourError extends FourHundredError {
          @statusCode
          statusCode: 404;
        };
        model FiveHundredError extends ApiError {
          @statusCode
          @minValue(500)
          @maxValue(599)
          statusCode: int32;
        };

        op test(): ValidResponse | FourZeroFourError | FiveHundredError;
      `);
      const models = getAllModels(runner.context);
      strictEqual(models.length, 5);
      const errorModels = models.filter((x) => x.kind === "model" && x.isError);
      deepStrictEqual(errorModels.map((x) => x.name).sort(), [
        "ApiError",
        "FiveHundredError",
        "FourHundredError",
        "FourZeroFourError",
      ]);
      const validModel = models.filter((x) => x.kind === "model" && !x.isError);
      deepStrictEqual(
        validModel.map((x) => x.name),
        ["ValidResponse"]
      );
    });
  });
  describe("SdkMultipartFormType", () => {
    it("multipart form basic", async function () {
      await runner.compileWithBuiltInService(`
      model MultiPartRequest {
        id: string;
        profileImage: bytes;
      }

      op basic(@header contentType: "multipart/form-data", @body body: MultiPartRequest): NoContentResponse;
      `);

      const models = runner.context.experimental_sdkPackage.models;
      strictEqual(models.length, 1);
      const model = models[0];
      strictEqual(model.kind, "model");
      strictEqual(model.isFormDataType, true);
      strictEqual(model.name, "MultiPartRequest");
      strictEqual(model.properties.length, 2);
      const id = model.properties.find((x) => x.name === "id");
      ok(id);
      strictEqual(id.kind, "property");
      strictEqual(id.type.kind, "string");
      const profileImage = model.properties.find((x) => x.name === "profileImage");
      ok(profileImage);
      strictEqual(profileImage.kind, "property");
      strictEqual(profileImage.isMultipartFileInput, true);
    });
    it("multipart conflicting model usage", async function () {
      await runner.compile(
        `
        @service({title: "Test Service"}) namespace TestService;
        model MultiPartRequest {
          id: string;
          profileImage: bytes;
        }
  
        @post op multipartUse(@header contentType: "multipart/form-data", @body body: MultiPartRequest): NoContentResponse;
        @put op jsonUse(@body body: MultiPartRequest): NoContentResponse;
      `
      );
      const [_, diagnostics] = getAllModelsWithDiagnostics(runner.context);
      expectDiagnostics(diagnostics, {
        code: "@azure-tools/typespec-client-generator-core/conflicting-multipart-model-usage",
      });
    });
    it("multipart resolving conflicting model usage with spread", async function () {
      await runner.compileWithBuiltInService(
        `
        model B {
          doc: bytes
        }
        
        model A {
          ...B
        }
        
        @put op multipartOperation(@header contentType: "multipart/form-data", ...A): void;
        @post op normalOperation(...B): void;
        `
      );
      const models = runner.context.experimental_sdkPackage.models;
      strictEqual(models.length, 2);
      const modelA = models.find((x) => x.name === "A");
      ok(modelA);
      strictEqual(modelA.kind, "model");
      strictEqual(modelA.isFormDataType, true);
      strictEqual(modelA.properties.length, 1);
      const modelAProp = modelA.properties[0];
      strictEqual(modelAProp.kind, "property");
      strictEqual(modelAProp.isMultipartFileInput, true);

      const modelB = models.find((x) => x.name === "B");
      ok(modelB);
      strictEqual(modelB.kind, "model");
      strictEqual(modelB.isFormDataType, false);
      strictEqual(modelB.properties.length, 1);
      strictEqual(modelB.properties[0].type.kind, "bytes");
    });

    it("multipart with non-formdata model property", async function () {
      await runner.compileWithBuiltInService(
        `
        model Address {
          city: string;
        }

        model AddressFirstAppearance {
          address: Address;
        }

        @usage(Usage.input | Usage.output)
        @access(Access.public)
        model AddressSecondAppearance {
          address: Address;
        }
        
        @put op multipartOne(@header contentType: "multipart/form-data", @body body: AddressFirstAppearance): void;
        `
      );
      const models = runner.context.experimental_sdkPackage.models;
      strictEqual(models.length, 3);
    });

    it("multipart with list of bytes", async function () {
      await runner.compileWithBuiltInService(
        `
        model PictureWrapper {
          pictures: bytes[];
        }
        
        @put op multipartOp(@header contentType: "multipart/form-data", @body body: PictureWrapper): void;
        `
      );
      const models = runner.context.experimental_sdkPackage.models;
      strictEqual(models.length, 1);
      const model = models[0];
      strictEqual(model.properties.length, 1);
      const pictures = model.properties[0];
      strictEqual(pictures.kind, "property");
      strictEqual(pictures.isMultipartFileInput, true);
    });

    it("multipart with encoding bytes raises error", async function () {
      await runner.compile(
        `
        @service({title: "Test Service"}) namespace TestService;
        model EncodedBytesMFD {
          @encode("base64")
          pictures: bytes;
        }
        
        @put op multipartOp(@header contentType: "multipart/form-data", @body body: EncodedBytesMFD): void;
        `
      );
      expectDiagnostics(runner.context.experimental_sdkPackage.diagnostics, {
        code: "@azure-tools/typespec-client-generator-core/encoding-multipart-bytes",
      });
    });

    it("multipart with reused error model", async function () {
      await runner.compileWithBuiltInService(
        `
        model PictureWrapper {
          pictures: bytes[];
        }

        model ErrorResponse {
          errorCode: string;
        }
        
        @put op multipartOp(@header contentType: "multipart/form-data", @body body: PictureWrapper): void | ErrorResponse;
        @post op normalOp(): void | ErrorResponse;
        `
      );
      const models = runner.context.experimental_sdkPackage.models;
      strictEqual(models.length, 2);

      const pictureWrapper = models.find((x) => x.name === "PictureWrapper");
      ok(pictureWrapper);
      strictEqual(pictureWrapper.isFormDataType, true);

      const errorResponse = models.find((x) => x.name === "ErrorResponse");
      ok(errorResponse);
      strictEqual(errorResponse.kind, "model");
      strictEqual(errorResponse.isFormDataType, false);
    });
  });
  describe("SdkTupleType", () => {
    it("model with tupled properties", async function () {
      await runner.compileAndDiagnose(`
        @service({})
        namespace MyService;
        @usage(Usage.input | Usage.output)
        @access(Access.public)
        model MyFlow {
          scopes: ["https://security.microsoft.com/.default"];
          test: [int32, string]
        }
      `);

      const models = runner.context.experimental_sdkPackage.models;
      strictEqual(models.length, 1);
      const scopes = models[0].properties.find((x) => x.name === "scopes");
      ok(scopes);
      strictEqual(scopes.type.kind, "tuple");
      strictEqual(scopes.type.values[0].kind, "constant");
      strictEqual(scopes.type.values[0].valueType.kind, "string");
      strictEqual(scopes.type.values[0].value, "https://security.microsoft.com/.default");
      const test = models[0].properties.find((x) => x.name === "test");
      ok(test);
      strictEqual(test.type.kind, "tuple");
      strictEqual(test.type.values[0].kind, "int32");
      strictEqual(test.type.values[1].kind, "string");
    });
  });
});

function getSdkBodyModelPropertyTypeHelper(runner: SdkTestRunner): SdkBodyModelPropertyType {
  const sdkModel = runner.context.experimental_sdkPackage.models.find((x) => x.kind === "model");
  ok(sdkModel);
  strictEqual(sdkModel.kind, "model");
  const property = sdkModel.properties[0];
  strictEqual(property.kind, "property");
  return property;
}

function getSdkTypeHelper(runner: SdkTestRunner): SdkType {
  return getSdkBodyModelPropertyTypeHelper(runner).type;
}<|MERGE_RESOLUTION|>--- conflicted
+++ resolved
@@ -926,21 +926,11 @@
         prop: ExtendedEnum
       }
       `);
-<<<<<<< HEAD
-
-      const models = getAllModels(runner.context);
-      strictEqual(models.length, 2);
-      const modelType = models.find((x) => x.name === "Test")! as SdkModelType;
-      const propType = modelType.properties[0].type;
-      strictEqual(propType.kind, "enum");
-      const values = propType.values;
-=======
       const sdkType = runner.context.experimental_sdkPackage.enums[0];
       ok(sdkType);
       strictEqual(sdkType.isFixed, false);
       strictEqual(sdkType.valueType.kind, "int32");
       const values = sdkType.values;
->>>>>>> affedf7f
       strictEqual(values.length, 3);
 
       // since these union is named, it gets flattened into one
@@ -1817,21 +1807,6 @@
       @route("/string-extensible")
       interface StringExtensible extends GetAndSend<string | "b" | "c"> {}
       `);
-<<<<<<< HEAD
-      const models = getAllModels(runner.context);
-      strictEqual(models.length, 2);
-      const req = models.find((x) => x.generatedName === "SendRequest")! as SdkModelType;
-      const resp = models.find((x) => x.generatedName === "GetResponse")! as SdkModelType;
-
-      strictEqual(req.properties[0].nameInClient, resp.properties[0].nameInClient);
-      strictEqual(req.properties[0].type.kind, resp.properties[0].type.kind);
-      const prop = req.properties[0].type;
-      strictEqual(prop.kind, "union");
-      strictEqual(prop.values.length, 3);
-      ok(prop.values.find((x) => x.kind === "string"));
-      ok(prop.values.find((x) => x.kind === "constant" && x.value === "b"));
-      ok(prop.values.find((x) => x.kind === "constant" && x.value === "c"));
-=======
       const sdkPackage = runner.context.experimental_sdkPackage;
       strictEqual(sdkPackage.models.length, 2);
       strictEqual(sdkPackage.enums.length, 1);
@@ -1845,7 +1820,6 @@
       ok(resp);
       strictEqual(req.properties[0].type, prop);
       strictEqual(resp.properties[0].type, prop);
->>>>>>> affedf7f
     });
 
     it("property of anonymous union as enum", async () => {
@@ -1862,19 +1836,6 @@
       strictEqual(models.length, 1);
       const pet = models.find((x) => x.name === "Pet");
 
-<<<<<<< HEAD
-      // we don't generate an enum in this case
-      strictEqual(runner.context.experimental_sdkPackage.enums.length, 0);
-      strictEqual(pet.properties.length, 1);
-      const kind = pet.properties[0];
-      strictEqual(kind.kind, "property");
-      strictEqual(kind.type.kind, "union");
-      strictEqual(kind.type.values.length, 3);
-
-      ok(kind.type.values.find((x) => x.kind === "string"));
-      ok(kind.type.values.find((x) => x.kind === "constant" && x.value === "cat"));
-      ok(kind.type.values.find((x) => x.kind === "constant" && x.value === "dog"));
-=======
       const enums = runner.context.experimental_sdkPackage.enums;
       const kind = enums.find((x) => x.name === "PetKind");
       ok(pet && kind);
@@ -1882,7 +1843,6 @@
       const kindProperty = pet.properties.find((x) => (x.name = "kind"));
       ok(kindProperty);
       strictEqual(kindProperty.type, kind);
->>>>>>> affedf7f
     });
 
     it("enum discriminator model without base discriminator property", async () => {
