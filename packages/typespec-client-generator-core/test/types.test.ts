import { AzureCoreTestLibrary } from "@azure-tools/typespec-azure-core/testing";
import { Enum, Model, Union } from "@typespec/compiler";
import { expectDiagnostics } from "@typespec/compiler/testing";
import { deepEqual, deepStrictEqual, ok, strictEqual } from "assert";
import { beforeEach, describe, it } from "vitest";
import {
  SdkArrayType,
  SdkBodyModelPropertyType,
  SdkEnumType,
  SdkModelType,
  SdkType,
  SdkUnionType,
  UsageFlags,
} from "../src/interfaces.js";
import { isErrorOrChildOfError } from "../src/public-utils.js";
import {
  getAllModels,
  getAllModelsWithDiagnostics,
  getClientType,
  getSdkEnum,
  isReadOnly,
} from "../src/types.js";
import { SdkTestRunner, createSdkTestRunner, createTcgcTestRunnerForEmitter } from "./test-host.js";

describe("typespec-client-generator-core: types", () => {
  let runner: SdkTestRunner;

  beforeEach(async () => {
    runner = await createSdkTestRunner({ emitterName: "@azure-tools/typespec-java" });
  });

  describe("SdkBuiltInType", () => {
    it("decimal", async function () {
      await runner.compileWithBuiltInService(
        `
        @usage(Usage.input | Usage.output)
        @access(Access.public)
        model Test {
          prop: decimal;
        }
      `
      );
      const sdkType = getSdkTypeHelper(runner);
      strictEqual(sdkType.kind, "decimal");
    });

    it("decimal128", async function () {
      await runner.compileWithBuiltInService(
        `
        @usage(Usage.input | Usage.output)
        @access(Access.public)
        model Test {
          prop: decimal128;
        }
      `
      );
      const sdkType = getSdkTypeHelper(runner);
      strictEqual(sdkType.kind, "decimal128");
    });

    it("unknown", async function () {
      await runner.compileWithBuiltInService(
        `
        @usage(Usage.input | Usage.output)
        @access(Access.public)
        model Test {
          prop: unknown;
        }
      `
      );
      const sdkType = getSdkTypeHelper(runner);
      strictEqual(sdkType.kind, "any");
    });

    it("bytes", async function () {
      await runner.compileWithBuiltInService(
        `
        @usage(Usage.input | Usage.output)
        @access(Access.public)
        model Test {
          prop: bytes;
        }
      `
      );
      const sdkType = getSdkTypeHelper(runner);
      strictEqual(sdkType.kind, "bytes");
      strictEqual(sdkType.encode, "base64");
    });

    it("bytes base64", async function () {
      await runner.compileWithBuiltInService(
        `
        @usage(Usage.input | Usage.output)
        @access(Access.public)
        model Test {
          @encode(BytesKnownEncoding.base64)
          prop: bytes;
        }
      `
      );
      const sdkType = getSdkTypeHelper(runner);
      strictEqual(sdkType.kind, "bytes");
      strictEqual(sdkType.encode, "base64");
    });

    it("bytes base64url", async function () {
      await runner.compileWithBuiltInService(
        `
        @usage(Usage.input | Usage.output)
        @access(Access.public)
        model Test {
          @encode(BytesKnownEncoding.base64url)
          prop: bytes;
        }
      `
      );
      const sdkType = getSdkTypeHelper(runner);
      strictEqual(sdkType.kind, "bytes");
      strictEqual(sdkType.encode, "base64url");
    });

    it("bytes base64url scalar", async function () {
      await runner.compileWithBuiltInService(
        `
        @encode(BytesKnownEncoding.base64url)
        scalar Base64rulBytes extends bytes;

        @usage(Usage.input | Usage.output)
        @access(Access.public)
        model Test {
          value: Base64rulBytes[];
        }
      `
      );
      const sdkType = getSdkTypeHelper(runner);
      strictEqual(sdkType.kind, "array");
      strictEqual(sdkType.valueType.kind, "bytes");
      strictEqual(sdkType.valueType.encode, "base64url");
    });

    it("format", async function () {
      const runnerWithCore = await createSdkTestRunner({
        librariesToAdd: [AzureCoreTestLibrary],
        autoUsings: ["Azure.Core"],
        emitterName: "@azure-tools/typespec-java",
      });
      await runnerWithCore.compile(
        `
        @useDependency(Azure.Core.Versions.v1_0_Preview_2)
        @service
        namespace MyNamespace;
        @usage(Usage.input | Usage.output)
        @access(Access.public)
        model Test {
          urlScalar: url;
          uuidScalar: uuid;
          eTagScalar: eTag;

          @format("url")
          urlProperty: string;
          @format("uuid")
          uuidProperty: string;
          @format("eTag")
          eTagProperty: string;
        }
      `
      );
      const models = runnerWithCore.context.experimental_sdkPackage.models;
      for (const property of models[0].properties) {
        strictEqual(property.kind, "property");
        strictEqual(
          property.type.kind,
          property.serializedName.replace("Scalar", "").replace("Property", "")
        );
      }
    });

    it("etag from core", async () => {
      const runnerWithCore = await createSdkTestRunner({
        librariesToAdd: [AzureCoreTestLibrary],
        autoUsings: ["Azure.Core"],
        "filter-out-core-models": false,
        emitterName: "@azure-tools/typespec-java",
      });
      await runnerWithCore.compile(`
        @useDependency(Azure.Core.Versions.v1_0_Preview_2)
        @service
        namespace MyService {
          @resource("users")
          @doc("Details about a user.")
          model User {
            @key
            @doc("The user's name.")
            @visibility("read")
            name: string;

            ...Azure.Core.EtagProperty;
          }

          @doc("Gets status.")
          op getStatus is GetResourceOperationStatus<User>;
        }
      `);
      const userModel = runnerWithCore.context.experimental_sdkPackage.models.find(
        (x) => x.kind === "model" && x.name === "User"
      );
      ok(userModel);
      strictEqual(userModel.properties.length, 2);
      const etagProperty = userModel.properties.find((x) => x.name === "etag");
      ok(etagProperty);
      strictEqual(etagProperty.type.kind, "eTag");
    });

    it("unknown format", async function () {
      await runner.compileWithBuiltInService(
        `
        @usage(Usage.input | Usage.output)
        @access(Access.public)
        model Test {
          @format("unknown")
          unknownProp: string;
        }
      `
      );
      const models = getAllModels(runner.context);
      strictEqual(models[0].kind, "model");
      strictEqual(models[0].properties[0].type.kind, "string");
    });

    it("known values", async function () {
      await runner.compileWithBuiltInService(
        `
        enum TestEnum{
          one,
          two,
          three,
        }

        @knownValues(TestEnum)
        scalar testScalar extends string;

        model TestModel {
          prop1: testScalar;
          @knownValues(TestEnum)
          prop2: string;
        }

        op func(
          @body body: TestModel
        ): void;
      `
      );
      const diagnostics = runner.context.experimental_sdkPackage.diagnostics;
      expectDiagnostics(diagnostics, []);
      const m = runner.context.experimental_sdkPackage.models.find((x) => x.name === "TestModel");
      const e1 = runner.context.experimental_sdkPackage.enums.find((x) => x.name === "TestEnum");
      const e2 = runner.context.experimental_sdkPackage.enums.find((x) => x.name === "testScalar");
      ok(m && e1 && e2);
      strictEqual(e1.kind, "enum");
      strictEqual(e1.isUnionAsEnum, false);
      strictEqual(e1.valueType.kind, "string");
      strictEqual(e2.kind, "enum");
      strictEqual(e2.isUnionAsEnum, false);
      strictEqual(e2.valueType.kind, "string");
      for (const property of m.properties) {
        if (property.name === "prop1") {
          strictEqual(property.type, e2);
        } else if (property.name === "prop2") {
          strictEqual(property.type, e1);
        }
      }
    });
  });
  describe("SdkDurationType", () => {
    it("default", async function () {
      await runner.compileWithBuiltInService(
        `
        @usage(Usage.input | Usage.output)
        @access(Access.public)
        model Test {
          prop: duration;
        }
      `
      );
      const sdkType = getSdkTypeHelper(runner);
      strictEqual(sdkType.kind, "duration");
      strictEqual(sdkType.wireType.kind, "string");
      strictEqual(sdkType.encode, "ISO8601");
    });
    it("iso8601", async function () {
      await runner.compileWithBuiltInService(
        `
        @usage(Usage.input | Usage.output)
        @access(Access.public)
        model Test {
          @encode(DurationKnownEncoding.ISO8601)
          prop: duration;
        }
      `
      );
      const sdkType = getSdkTypeHelper(runner);
      strictEqual(sdkType.kind, "duration");
      strictEqual(sdkType.wireType.kind, "string");
      strictEqual(sdkType.encode, "ISO8601");
    });
    it("int32 seconds", async function () {
      await runner.compileWithBuiltInService(
        `
        @usage(Usage.input | Usage.output)
        @access(Access.public)
        model Test {
          @encode(DurationKnownEncoding.seconds, int32)
          prop: duration;
        }
      `
      );
      const sdkType = getSdkTypeHelper(runner);
      strictEqual(sdkType.kind, "duration");
      strictEqual(sdkType.wireType.kind, "int32");
      strictEqual(sdkType.encode, "seconds");
    });

    it("float seconds", async function () {
      await runner.compileWithBuiltInService(
        `
        @usage(Usage.input | Usage.output)
        @access(Access.public)
        model Test {
          @encode(DurationKnownEncoding.seconds, float)
          prop: duration;
        }
      `
      );
      const sdkType = getSdkTypeHelper(runner);
      strictEqual(sdkType.kind, "duration");
      strictEqual(sdkType.wireType.kind, "float");
      strictEqual(sdkType.encode, "seconds");
    });

    it("float seconds decorated scalar", async function () {
      await runner.compileWithBuiltInService(
        `
        @encode(DurationKnownEncoding.seconds, float32)
        scalar Float32Duration extends duration;

        @usage(Usage.input | Usage.output)
        @access(Access.public)
        model Test {
          value: Float32Duration[];
        }
      `
      );
      const sdkType = getSdkTypeHelper(runner);
      strictEqual(sdkType.kind, "array");
      strictEqual(sdkType.valueType.kind, "duration");
      strictEqual(sdkType.valueType.wireType.kind, "float32");
      strictEqual(sdkType.valueType.encode, "seconds");
    });
  });

  describe("SdkDatetimeType", () => {
    it("default", async function () {
      await runner.compileWithBuiltInService(
        `
        @usage(Usage.input | Usage.output)
        @access(Access.public)
        model Test {
          prop: utcDateTime;
        }
      `
      );
      const sdkType = getSdkTypeHelper(runner);
      strictEqual(sdkType.kind, "utcDateTime");
      strictEqual(sdkType.wireType.kind, "string");
      strictEqual(sdkType.encode, "rfc3339");
    });
    it("rfc3339", async function () {
      await runner.compileWithBuiltInService(
        `
        @usage(Usage.input | Usage.output)
        @access(Access.public)
        model Test {
          @encode(DateTimeKnownEncoding.rfc3339)
          prop: utcDateTime;
        }
      `
      );
      const sdkType = getSdkTypeHelper(runner);
      strictEqual(sdkType.kind, "utcDateTime");
      strictEqual(sdkType.wireType.kind, "string");
      strictEqual(sdkType.encode, "rfc3339");
    });
    it("rfc7231", async function () {
      await runner.compileWithBuiltInService(
        `
        @usage(Usage.input | Usage.output)
        @access(Access.public)
        model Test {
          @encode(DateTimeKnownEncoding.rfc7231)
          prop: utcDateTime;
        }
      `
      );
      const sdkType = getSdkTypeHelper(runner);
      strictEqual(sdkType.kind, "utcDateTime");
      strictEqual(sdkType.wireType.kind, "string");
      strictEqual(sdkType.encode, "rfc7231");
    });

    it("unixTimestamp", async function () {
      await runner.compileWithBuiltInService(
        `
        @usage(Usage.input | Usage.output)
        @access(Access.public)
        model Test {
          @encode(DateTimeKnownEncoding.unixTimestamp, int64)
          value: utcDateTime;
        }
      `
      );
      const sdkType = getSdkTypeHelper(runner);
      strictEqual(sdkType.kind, "utcDateTime");
      strictEqual(sdkType.wireType.kind, "int64");
      strictEqual(sdkType.encode, "unixTimestamp");
    });

    it("unixTimestamp array", async function () {
      await runner.compileWithBuiltInService(
        `
        @encode(DateTimeKnownEncoding.unixTimestamp, int64)
        scalar unixTimestampDatetime extends utcDateTime;

        @usage(Usage.input | Usage.output)
        @access(Access.public)
        model Test {
          value: unixTimestampDatetime[];
        }
      `
      );
      const sdkType = getSdkTypeHelper(runner);
      strictEqual(sdkType.kind, "array");
      strictEqual(sdkType.valueType.kind, "utcDateTime");
      strictEqual(sdkType.valueType.wireType.kind, "int64");
      strictEqual(sdkType.valueType.encode, "unixTimestamp");
    });
  });
  describe("SdkUnionType", () => {
    it("primitive union", async function () {
      await runner.compileWithBuiltInService(
        `
        @usage(Usage.input | Usage.output)
        @access(Access.public)
        model Test {
          name: string | int32;
        }
      `
      );
      const sdkType = getSdkTypeHelper(runner);
      strictEqual(sdkType.kind, "union");
      strictEqual(sdkType.name, "TestName");
      ok(sdkType.generatedName);
      const values = sdkType.values;
      strictEqual(values.length, 2);
      strictEqual(values[0].kind, "string");
      strictEqual(values[1].kind, "int32");
    });
    it("nullable", async function () {
      await runner.compileWithBuiltInService(`
        @usage(Usage.input | Usage.output)
        @access(Access.public)
        model Test {
          name: float32 | null;
        }
      `);

      const sdkType = getSdkTypeHelper(runner);
      strictEqual(sdkType.kind, "float32");
      // eslint-disable-next-line deprecation/deprecation
      strictEqual(sdkType.nullable, true);
      const nameProp = runner.context.experimental_sdkPackage.models[0].properties[0];
      strictEqual(nameProp.nullable, true);
    });

    it("record with nullable", async function () {
      await runner.compileWithBuiltInService(`
        @usage(Usage.input | Usage.output)
        @access(Access.public)
        model Test {
          name: Record<float32 | null>;
        }
      `);

      const sdkType = getSdkTypeHelper(runner);
      strictEqual(sdkType.kind, "dict");
      const elementType = sdkType.valueType;
      strictEqual(elementType.kind, "float32");
      // eslint-disable-next-line deprecation/deprecation
      strictEqual(elementType.nullable, true);
      const nameProp = runner.context.experimental_sdkPackage.models[0].properties[0];
      strictEqual(nameProp.nullable, false);
      strictEqual(sdkType.nullableValues, true);
    });

    it("array with nullable", async function () {
      await runner.compileWithBuiltInService(`
        @usage(Usage.input | Usage.output)
        @access(Access.public)
        model Test {
          name: (float32 | null)[];
        }
      `);

      const sdkType = getSdkTypeHelper(runner);
      strictEqual(sdkType.kind, "array");
      const elementType = sdkType.valueType;
      strictEqual(elementType.kind, "float32");
      // eslint-disable-next-line deprecation/deprecation
      strictEqual(elementType.nullable, true);
      const nameProp = runner.context.experimental_sdkPackage.models[0].properties[0];
      strictEqual(nameProp.nullable, false);
      strictEqual(sdkType.nullableValues, true);
    });

    it("model with simple union property", async function () {
      await runner.compileWithBuiltInService(`
      @usage(Usage.input | Usage.output)
        @access(Access.public)
      model ModelWithSimpleUnionProperty {
        prop: int32 | int32[];
      }
      `);

      const sdkType = getSdkTypeHelper(runner);
      strictEqual(sdkType.kind, "union");
      const values = sdkType.values;
      strictEqual(values.length, 2);
      strictEqual(values[0].kind, "int32");
      strictEqual(values[1].kind, "array");

      const elementType = (<SdkArrayType>values[1]).valueType;
      strictEqual(elementType.kind, "int32");
    });

    it("model with named union", async function () {
      await runner.compileWithBuiltInService(`
      @usage(Usage.input | Usage.output)
      @access(Access.public)
      model BaseModel {
        name: string;
      }
      @usage(Usage.input | Usage.output)
      @access(Access.public)
      model Model1 extends BaseModel {
        prop1: int32;
      }
      @usage(Usage.input | Usage.output)
      @access(Access.public)
      model Model2 extends BaseModel {
        prop2: int32;
      }
      @usage(Usage.input | Usage.output)
      @access(Access.public)
      union MyNamedUnion {
        one: Model1,
        two: Model2,
      }

      @usage(Usage.input | Usage.output)
      @access(Access.public)
      model ModelWithNamedUnionProperty {
        prop: MyNamedUnion;
      }
      `);

      const models = runner.context.experimental_sdkPackage.models;
      strictEqual(models.length, 4);
      const modelWithNamedUnionProperty = models.find(
        (x) => x.kind === "model" && x.name === "ModelWithNamedUnionProperty"
      );
      ok(modelWithNamedUnionProperty);
      const property = modelWithNamedUnionProperty.properties[0];
      strictEqual(property.kind, "property");
      const sdkType = property.type;
      strictEqual(sdkType.kind, "union");
      const values = sdkType.values;
      strictEqual(values.length, 2);
      strictEqual(values[0].kind, "model");
      strictEqual(values[0].name, "Model1");
      strictEqual(
        values[0],
        models.find((x) => x.kind === "model" && x.name === "Model1")
      );
      strictEqual(values[1].kind, "model");
      strictEqual(values[1].name, "Model2");
      strictEqual(
        values[1],
        models.find((x) => x.kind === "model" && x.name === "Model2")
      );
      1;
    });

    it("model with nullable enum property", async function () {
      await runner.compileWithBuiltInService(`
      enum PetKind {
        dog, cat, bird
      }
      @usage(Usage.input | Usage.output)
      @access(Access.public)
      model Home {
        pet: PetKind | null;
      }
      `);

      const sdkType = getSdkTypeHelper(runner);
      strictEqual(sdkType.kind, "enum");
      strictEqual(sdkType.isUnionAsEnum, false);
      strictEqual(sdkType.name, "PetKind");
      // eslint-disable-next-line deprecation/deprecation
      strictEqual(sdkType.nullable, true);
      const pet = runner.context.experimental_sdkPackage.models[0].properties[0];
      strictEqual(pet.nullable, true);
      const values = sdkType.values;
      strictEqual(values.length, 3);
    });

    it("model with nullable model property", async function () {
      await runner.compileWithBuiltInService(`
      @usage(Usage.input | Usage.output)
      @access(Access.public)
      model PropertyModel {
        internalProp: string;
      }

      @usage(Usage.input | Usage.output)
      @access(Access.public)
      model Test {
        prop: PropertyModel | null;
      }
      `);

      const models = runner.context.experimental_sdkPackage.models;
      strictEqual(models.length, 2);
      const model = models.find((x) => x.kind === "model" && x.name === "Test");
      ok(model);
      const sdkType = model.properties[0].type;
      strictEqual(sdkType.kind, "model");
      strictEqual(sdkType.name, "PropertyModel");
      // eslint-disable-next-line deprecation/deprecation
      strictEqual(sdkType.nullable, true);
      strictEqual(model.properties[0].nullable, true);
    });

    it("mix types", async function () {
      await runner.compileWithBuiltInService(`
      @usage(Usage.input | Usage.output)
      @access(Access.public)
      model ModelType {
        name: string;
      }

      @usage(Usage.input | Usage.output)
      @access(Access.public)
      model Test {
        prop: "none" | "auto" | ModelType;
      }

      @usage(Usage.input | Usage.output)
      @access(Access.public)
      model TestNullable {
        prop: "none" | "auto" | ModelType | null;
      }
      `);

      const models = runner.context.experimental_sdkPackage.models;
      strictEqual(models.length, 3);
      const model = models.find((x) => x.kind === "model" && x.name === "Test");
      ok(model);
      const nullableModel = models.find((x) => x.kind === "model" && x.name === "TestNullable");
      ok(nullableModel);
      strictEqual(model.properties[0].type.kind, "union");
      // eslint-disable-next-line deprecation/deprecation
      strictEqual(model.properties[0].type.nullable, false);
      strictEqual(model.properties[0].nullable, false);
      const unionType = model.properties[0].type;
      strictEqual(unionType.kind, "union");
      for (const v of unionType.values) {
        if (v.kind === "model") {
          strictEqual(v.name, "ModelType");
        } else {
          strictEqual(v.kind, "constant");
        }
      }
      strictEqual(nullableModel.properties[0].type.kind, "union");
      // eslint-disable-next-line deprecation/deprecation
      strictEqual(nullableModel.properties[0].type.nullable, true);
      strictEqual(nullableModel.properties[0].nullable, true);
      for (const v of nullableModel.properties[0].type.values) {
        if (v.kind === "model") {
          strictEqual(v.name, "ModelType");
        } else {
          strictEqual(v.kind, "constant");
        }
      }
    });

    it("usage", async function () {
      await runner.compileWithBuiltInService(`
      union UnionAsEnum {
        "A",
        "B",
        string,
      }

      model Foo {
        prop: string;
      }

      union NullableUnion {
        Foo,
        null
      }

      model Bar {
        prop1: UnionAsEnum;
        prop2: NullableUnion;
      }

      @access(Access.internal)
      op func(
        @body body: Bar
      ): void;
      `);

      const models = runner.context.experimental_sdkPackage.models;
      strictEqual(models.length, 2);
      const foo = models.find((x) => x.name === "Foo");
      ok(foo);
      strictEqual(foo.usage, UsageFlags.Input);
      strictEqual(foo.access, "internal");
      const enums = runner.context.experimental_sdkPackage.enums;
      strictEqual(enums.length, 1);
      const unionAsEnum = enums.find((x) => x.name === "UnionAsEnum");
      ok(unionAsEnum);
      strictEqual(unionAsEnum.usage, UsageFlags.Input);
      strictEqual(unionAsEnum.access, "internal");
    });

    it("usage override", async function () {
      await runner.compileWithBuiltInService(`
      @usage(Usage.input | Usage.output)
      @access(Access.public)
      union UnionAsEnum {
        "A",
        "B",
        string,
      }

      model Foo {
        prop: string;
      }

      @usage(Usage.input | Usage.output)
      @access(Access.public)
      union NullableUnion {
        Foo,
        null
      }

      model Bar {
        prop1: UnionAsEnum;
        prop2: NullableUnion;
      }

      @access(Access.internal)
      op func(
        @body body: Bar
      ): void;
      `);

      const models = runner.context.experimental_sdkPackage.models;
      strictEqual(models.length, 2);
      const foo = models.find((x) => x.name === "Foo");
      ok(foo);
      strictEqual(foo.usage, UsageFlags.Input | UsageFlags.Output);
      strictEqual(foo.access, "public");
      const enums = runner.context.experimental_sdkPackage.enums;
      strictEqual(enums.length, 1);
      const unionAsEnum = enums.find((x) => x.name === "UnionAsEnum");
      ok(unionAsEnum);
      strictEqual(unionAsEnum.usage, UsageFlags.Input | UsageFlags.Output);
      strictEqual(unionAsEnum.access, "public");
    });
  });
  describe("SdkEnumType", () => {
    it("string extensible", async function () {
      await runner.compileWithBuiltInService(`
      @usage(Usage.input | Usage.output)
      @access(Access.public)
      enum DaysOfWeekExtensibleEnum {
          Monday,
          Tuesday,
          Wednesday,
          Thursday,
          Friday,
          Saturday,
          Sunday,
        }

      @usage(Usage.input | Usage.output)
      @access(Access.public)
      model Test {
        prop: DaysOfWeekExtensibleEnum
      }
      `);

      strictEqual(runner.context.experimental_sdkPackage.models.length, 1);
      strictEqual(runner.context.experimental_sdkPackage.enums.length, 1);
      const sdkType = runner.context.experimental_sdkPackage.enums[0];
      strictEqual(sdkType.isFixed, true);
      strictEqual(sdkType.name, "DaysOfWeekExtensibleEnum");
      strictEqual(sdkType.valueType.kind, "string");
<<<<<<< HEAD
      strictEqual(sdkType.usage & UsageFlags.Versioning, 0); // not a versioning enum
      strictEqual(sdkType.isUnionAsEnum, false);
=======
      strictEqual(sdkType.usage & UsageFlags.ApiVersionEnum, 0); // not a versioning enum
>>>>>>> 1bd20816
      const values = sdkType.values;
      strictEqual(values.length, 7);
      const nameList = [
        "Monday",
        "Tuesday",
        "Wednesday",
        "Thursday",
        "Friday",
        "Saturday",
        "Sunday",
      ];
      deepEqual(
        values.map((x) => x.name),
        nameList
      );
      deepEqual(
        values.map((x) => x.value),
        nameList
      );
      for (const value of sdkType.values) {
        deepStrictEqual(value.enumType, sdkType);
        deepStrictEqual(value.valueType, sdkType.valueType);
      }
    });

    it("int extensible", async function () {
      await runner.compileWithBuiltInService(`
      @usage(Usage.input | Usage.output)
      @access(Access.public)
      enum Integers {
        one: 1,
        two: 2,
        three: 3,
        four: 4,
        five: 5,
      }

      @usage(Usage.input | Usage.output)
      @access(Access.public)
      model Test {
        prop: Integers
      }
      `);

      strictEqual(runner.context.experimental_sdkPackage.models.length, 1);
      strictEqual(runner.context.experimental_sdkPackage.enums.length, 1);
      const sdkType = runner.context.experimental_sdkPackage.enums[0];
      strictEqual(sdkType.isFixed, true);
      strictEqual(sdkType.name, "Integers");
      strictEqual(sdkType.valueType.kind, "int32");
      const values = sdkType.values;
      strictEqual(values.length, 5);
      deepEqual(
        values.map((x) => x.name),
        ["one", "two", "three", "four", "five"]
      );
      deepEqual(
        values.map((x) => x.value),
        [1, 2, 3, 4, 5]
      );
    });

    it("float extensible", async function () {
      await runner.compileWithBuiltInService(`
      @usage(Usage.input | Usage.output)
      @access(Access.public)
      enum Floats {
        a: 1,
        b: 2.1,
        c: 3,
      }

      @usage(Usage.input | Usage.output)
      @access(Access.public)
      model Test {
        prop: Floats
      }
      `);

      const sdkType = runner.context.experimental_sdkPackage.enums[0];
      ok(sdkType);
      strictEqual(sdkType.isFixed, true);
      strictEqual(sdkType.name, "Floats");
      strictEqual(sdkType.valueType.kind, "float32");
      const values = sdkType.values;
      strictEqual(values.length, 3);
      deepEqual(
        values.map((x) => x.name),
        ["a", "b", "c"]
      );
      deepEqual(
        values.map((x) => x.value),
        [1, 2.1, 3]
      );
    });

    it("union as enum float type", async function () {
      await runner.compileWithBuiltInService(`
      @usage(Usage.input | Usage.output)
      @access(Access.public)
      union Floats {
        float,
        a: 1,
        b: 2,
        c: 3,
      }

      @usage(Usage.input | Usage.output)
      @access(Access.public)
      model Test {
        prop: Floats
      }
      `);

      const sdkType = runner.context.experimental_sdkPackage.enums[0];
      strictEqual(sdkType.isFixed, false);
      strictEqual(sdkType.name, "Floats");
      strictEqual(sdkType.valueType.kind, "float");
      const values = sdkType.values;
      strictEqual(values.length, 3);
      deepEqual(
        values.map((x) => x.name),
        ["a", "b", "c"]
      );
      deepEqual(
        values.map((x) => x.value),
        [1, 2, 3]
      );
    });

    it("union of union as enum float type", async function () {
      await runner.compileWithBuiltInService(`
      @usage(Usage.input | Usage.output)
      @access(Access.public)
      union BaseEnum {
        int32,
        a: 1,
      }
      
      @usage(Usage.input | Usage.output)
      @access(Access.public)
      union ExtendedEnum {
        BaseEnum,
        b: 2,
        c: 3,
      }

      @usage(Usage.input | Usage.output)
      @access(Access.public)
      model Test {
        prop: ExtendedEnum
      }
      `);
      const sdkType = runner.context.experimental_sdkPackage.enums[0];
      ok(sdkType);
      strictEqual(sdkType.isFixed, false);
      strictEqual(sdkType.valueType.kind, "int32");
      const values = sdkType.values;
      strictEqual(values.length, 3);

      // since these union is named, it gets flattened into one
      ok(values.find((x) => x.name === "a" && x.value === 1));
      ok(values.find((x) => x.name === "b" && x.value === 2));
      ok(values.find((x) => x.name === "c" && x.value === 3));
    });

    it("string fixed", async function () {
      const runnerWithCore = await createSdkTestRunner({
        librariesToAdd: [AzureCoreTestLibrary],
        autoUsings: ["Azure.Core"],
        emitterName: "@azure-tools/typespec-java",
      });
      await runnerWithCore.compile(`
        @service({})
        @test namespace MyService {
          #suppress "@azure-tools/typespec-azure-core/use-extensible-enum" "For testing"
          @doc(".")
          @fixed
          @usage(Usage.input | Usage.output)
          @access(Access.public)
          enum DaysOfWeekFixedEnum {
            @doc("Monday") Monday,
            @doc("Tuesday") Tuesday,
            @doc("Wednesday") Wednesday,
            @doc("Thursday") Thursday,
            @doc("Friday") Friday,
            @doc("Saturday") Saturday,
            @doc("Sunday") Sunday,
          }

          @doc(".")
          @usage(Usage.input | Usage.output)
          @access(Access.public)
          model Test {
            @doc(".")
            prop: DaysOfWeekFixedEnum
          }
        }
      `);
      strictEqual(runnerWithCore.context.experimental_sdkPackage.models.length, 1);
      strictEqual(runnerWithCore.context.experimental_sdkPackage.enums.length, 1);
      const sdkType = runnerWithCore.context.experimental_sdkPackage.enums[0];
      strictEqual(sdkType.isFixed, true);
      strictEqual(sdkType.name, "DaysOfWeekFixedEnum");
      strictEqual(sdkType.valueType.kind, "string");
      const values = sdkType.values;
      strictEqual(values.length, 7);
      const nameList = [
        "Monday",
        "Tuesday",
        "Wednesday",
        "Thursday",
        "Friday",
        "Saturday",
        "Sunday",
      ];
      deepEqual(
        values.map((x) => x.name),
        nameList
      );
      deepEqual(
        values.map((x) => x.value),
        nameList
      );
      for (const value of sdkType.values) {
        deepStrictEqual(value.enumType, sdkType);
        deepStrictEqual(value.valueType, sdkType.valueType);
      }
    });
    it("enum access transitive closure", async () => {
      await runner.compileWithBuiltInService(`
        enum Integers {
          one: 1,
          two: 2,
          three: 3,
          four: 4,
          five: 5,
        }
        @access(Access.internal)
        op func(
          @body body: Integers
        ): void;
      `);

      strictEqual(runner.context.experimental_sdkPackage.enums[0].access, "internal");
    });
    it("crossLanguageDefinitionId", async () => {
      await runner.compile(`
        @service({})
        namespace MyService {
          @usage(Usage.input | Usage.output)
          @access(Access.public)
          enum Integers {
            one: 1,
            two: 2,
            three: 3,
            four: 4,
            five: 5,
          }

          @usage(Usage.input | Usage.output)
          @access(Access.public)
          model Test {
            prop: Integers
          }
        }
      `);
      strictEqual(runner.context.experimental_sdkPackage.enums.length, 1);
      const integersEnum = runner.context.experimental_sdkPackage.enums[0];
      strictEqual(integersEnum.crossLanguageDefinitionId, "MyService.Integers");
    });

    it("enum with deprecated annotation", async () => {
      await runner.compileAndDiagnose(`
        @service({})
        namespace MyService;
        #deprecated "no longer support"
        enum Test {
          test
        }
        op func(
          @body body: Test
        ): void;
      `);

      strictEqual(runner.context.experimental_sdkPackage.enums[0].deprecation, "no longer support");
    });

    it("orphan enum", async () => {
      await runner.compileAndDiagnose(`
        @service({})
        @test namespace MyService {
          @test
          @usage(Usage.input | Usage.output)
          @access(Access.public)
          enum Enum1{
            one,
            two,
            three
          }

          enum Enum2{
            one,
            two,
            three
          }
        }
      `);

      strictEqual(runner.context.experimental_sdkPackage.enums[0].name, "Enum1");
      strictEqual(
        runner.context.experimental_sdkPackage.enums[0].usage,
        UsageFlags.Input | UsageFlags.Output
      );
    });

    it("projected name", async () => {
      await runner.compileAndDiagnose(`
        @service({})
        @test namespace MyService {
          @test
          @usage(Usage.input | Usage.output)
          @access(Access.public)
          @projectedName("java", "JavaEnum1")
          enum Enum1{
            @projectedName("java", "JavaOne")
            One: "one",
            two,
            three
          }
        }
      `);

      async function helper(emitterName: string, enumName: string, enumValueName: string) {
        const runner = await createTcgcTestRunnerForEmitter(emitterName);
        const { Enum1 } = (await runner.compile(`
        @service({})
        namespace MyService {
          #suppress "deprecated" "for testing"
          @test
          @usage(Usage.input | Usage.output)
          @access(Access.public)
          @projectedName("java", "JavaEnum1")
          enum Enum1{
            #suppress "deprecated" "for testing"
            @projectedName("java", "JavaOne")
            One: "one",
            two,
            three
          }
        }
      `)) as { Enum1: Enum };
        const enum1 = getSdkEnum(runner.context, Enum1);
        strictEqual(enum1.name, enumName);
        strictEqual(enum1.values[0].name, enumValueName);
      }
      await helper("@azure-tools/typespec-csharp", "Enum1", "One");
      await helper("@azure-tools/typespec-java", "JavaEnum1", "JavaOne");
    });

    it("union as enum rename", async () => {
      const { TestUnion } = (await runner.compileWithCustomization(
        `
        @service({})
        namespace N {
          @test
          union TestUnion{
            @clientName("ARename")
            "A",
            "B": "B_v",
            string
          }
          op x(body: TestUnion): void;
        }
      `,
        `
        namespace Customizations;

        @@clientName(N.TestUnion, "TestUnionRename");
        @@clientName(N.TestUnion.B, "BRename");
      `
      )) as { TestUnion: Union };

      const enumType = getClientType(runner.context, TestUnion);
      strictEqual(enumType.kind, "enum");
      strictEqual(enumType.name, "TestUnionRename");
      strictEqual(enumType.isUnionAsEnum, true);
      strictEqual(enumType.values[0].name, "ARename");
      strictEqual(enumType.values[1].name, "BRename");
    });

    it("union as enum with hierarchy", async () => {
      const { Test } = (await runner.compile(
        `
        @service({})
        namespace N {
          @test
          union Test{
            A,
            B,
            C,
            null
          }

          union A {
            "A1",
            "A2",
          }

          union B {
            "B",
            string
          }

          enum C {
            "C"
          }
          op x(body: Test): void;
        }
      `
      )) as { Test: Union };

      const enumType = getClientType(runner.context, Test);
      strictEqual(enumType.kind, "enum");
      strictEqual(enumType.name, "Test");
      // eslint-disable-next-line deprecation/deprecation
      strictEqual(enumType.nullable, true);
      strictEqual(enumType.isUnionAsEnum, true);
      const values = enumType.values;
      strictEqual(values.length, 4);
      strictEqual(enumType.isFixed, false);

      ok(values.find((x) => x.kind === "enumvalue" && x.name === "A1" && x.value === "A1"));
      ok(values.find((x) => x.kind === "enumvalue" && x.name === "A2" && x.value === "A2"));
      ok(values.find((x) => x.kind === "enumvalue" && x.name === "B" && x.value === "B"));
      ok(values.find((x) => x.kind === "enumvalue" && x.name === "C" && x.value === "C"));
    });

    it("union as enum with hierarchy without flatten", async () => {
      runner = await createSdkTestRunner({
        emitterName: "@azure-tools/typespec-python",
        "flatten-union-as-enum": false,
      });
      const { Test } = (await runner.compile(
        `
        @service({})
        namespace N {
          @test
          union Test{
            A,
            B,
            C,
            null
          }

          union A {
            "A1",
            "A2",
          }

          union B {
            "B",
            string
          }

          enum C {
            "C"
          }
          op x(body: Test): void;
        }
      `
      )) as { Test: Union };

      const unionType = getClientType(runner.context, Test);
      strictEqual(unionType.kind, "union");
      strictEqual(unionType.name, "Test");
      // eslint-disable-next-line deprecation/deprecation
      strictEqual(unionType.nullable, true);
      const values = unionType.values;
      strictEqual(values.length, 3);
      const a = values[0] as SdkEnumType;
      strictEqual(a.name, "A");
      strictEqual(a.kind, "enum");
      strictEqual(a.isUnionAsEnum, true);
      strictEqual(a.values[0].name, "A1");
      strictEqual(a.values[0].value, "A1");
      strictEqual(a.values[1].name, "A2");
      strictEqual(a.values[1].value, "A2");

      const b = values[1] as SdkEnumType;
      strictEqual(b.name, "B");
      strictEqual(b.kind, "enum");
      strictEqual(b.isUnionAsEnum, true);
      strictEqual(b.values[0].name, "B");
      strictEqual(b.values[0].value, "B");

      const c = values[2] as SdkEnumType;
      strictEqual(c.name, "C");
      strictEqual(c.kind, "enum");
      strictEqual(c.isUnionAsEnum, false);
      strictEqual(c.values[0].name, "C");
      strictEqual(c.values[0].value, "C");
    });

    it("anonymous union as enum with hierarchy", async () => {
      const { Test } = (await runner.compile(
        `
        @service({})
        namespace N {
          enum LR {
            left,
            right,
          }
          enum UD {
            up,
            down,
          }
          
          @test
          model Test {
            color: LR | UD;
          }
          op read(@body body: Test): void;
        }
      `
      )) as { Test: Model };

      const modelType = getClientType(runner.context, Test) as SdkModelType;
      const enumType = modelType.properties[0].type as SdkEnumType;
      strictEqual(enumType.name, "TestColor");
      strictEqual(enumType.generatedName, true);
      strictEqual(enumType.isUnionAsEnum, true);
      const values = enumType.values;
      strictEqual(values[0].name, "left");
      strictEqual(values[0].value, "left");
      strictEqual(values[0].valueType.kind, "string");
      strictEqual(values[1].name, "right");
      strictEqual(values[1].value, "right");
      strictEqual(values[1].valueType.kind, "string");
      strictEqual(values[2].name, "up");
      strictEqual(values[2].value, "up");
      strictEqual(values[2].valueType.kind, "string");
      strictEqual(values[3].name, "down");
      strictEqual(values[3].value, "down");
      strictEqual(values[3].valueType.kind, "string");
    });

    it("anonymous union as enum with hierarchy without flatten", async () => {
      runner = await createSdkTestRunner({
        emitterName: "@azure-tools/typespec-python",
        "flatten-union-as-enum": false,
      });
      const { Test } = (await runner.compile(
        `
        @service({})
        namespace N {
          enum LR {
            left,
            right,
          }
          enum UD {
            up,
            down,
          }
          
          @test
          model Test {
            color: LR | UD;
          }
          op read(@body body: Test): void;
        }
      `
      )) as { Test: Model };

      const modelType = getClientType(runner.context, Test) as SdkModelType;
      const unionType = modelType.properties[0].type as SdkUnionType;
      strictEqual(unionType.name, "TestColor");
      strictEqual(unionType.generatedName, true);
      const values = unionType.values;
      const lr = values[0] as SdkEnumType;
      strictEqual(lr.name, "LR");
      strictEqual(lr.isUnionAsEnum, false);
      strictEqual(lr.values[0].name, "left");
      strictEqual(lr.values[1].name, "right");
      strictEqual(lr.isFixed, false);
      const ud = values[1] as SdkEnumType;
      strictEqual(ud.name, "UD");
      strictEqual(ud.isUnionAsEnum, false);
      strictEqual(ud.values[0].name, "up");
      strictEqual(ud.values[1].name, "down");
      strictEqual(ud.isFixed, false);
    });

    it("versioned enums", async () => {
      await runner.compile(
        `
        @versioned(Versions)
        @service()
        namespace DemoService;

        enum Versions {
          v1,
          v2,
        }
      `
      );
      const enums = runner.context.experimental_sdkPackage.enums;
      strictEqual(enums.length, 1);
      strictEqual(enums[0].name, "Versions");
      strictEqual(enums[0].usage, UsageFlags.ApiVersionEnum);
    });
  });

  describe("SdkBodyModelPropertyType", () => {
    it("required", async function () {
      await runner.compileWithBuiltInService(`
        @usage(Usage.input | Usage.output)
        @access(Access.public)
        model Test {
          name: string | int32;
        }
      `);
      const prop = getSdkBodyModelPropertyTypeHelper(runner);
      strictEqual(prop.optional, false);
      strictEqual(isReadOnly(prop), false);
    });
    it("optional", async function () {
      await runner.compileWithBuiltInService(`
        @usage(Usage.input | Usage.output)
        @access(Access.public)
        model Test {
          name?: string;
        }
      `);

      const prop = getSdkBodyModelPropertyTypeHelper(runner);
      strictEqual(prop.optional, true);
    });
    it("readonly", async function () {
      await runner.compileWithBuiltInService(`
        @usage(Usage.input | Usage.output)
        @access(Access.public)
        model Test {
          @visibility("read")
          name?: string;
        }
      `);

      const prop = getSdkBodyModelPropertyTypeHelper(runner);
      strictEqual(isReadOnly(prop), true);
    });
    it("not readonly", async function () {
      await runner.compileWithBuiltInService(`
        @usage(Usage.input | Usage.output)
        @access(Access.public)
        model Test {
          @visibility("read", "create", "update")
          name?: string;
        }
      `);

      const prop = getSdkBodyModelPropertyTypeHelper(runner);
      strictEqual(isReadOnly(prop), false);
    });
    it("names", async function () {
      await runner.compileWithBuiltInService(`
        #suppress "deprecated" "for testing"
        @test
        @usage(Usage.input | Usage.output)
        @access(Access.public)
        @projectedName("java", "JavaTest")
        model Test {
          @projectedName("java", "javaProjectedName")
          javaWireName: string;
          @projectedName("client", "clientName")
          clientProjectedName: string;
          #suppress "deprecated" "for testing"
          @projectedName("json", "projectedWireName")
          @encodedName("application/json", "encodedWireName")
          jsonEncodedAndProjectedName: string;
          #suppress "deprecated" "for testing"
          @projectedName("json", "realWireName")
          jsonProjectedName: string; // deprecated
          regular: string;
        }
      `);

      const sdkModel = runner.context.experimental_sdkPackage.models[0];
      strictEqual(sdkModel.name, "JavaTest");

      // Java projected name test
      const javaProjectedProp = sdkModel.properties.find((x) => x.name === "javaProjectedName");
      ok(javaProjectedProp);
      strictEqual(javaProjectedProp.kind, "property");
      strictEqual(javaProjectedProp.serializedName, "javaWireName");

      // client projected name test

      const clientProjectedProp = sdkModel.properties.find((x) => x.name === "clientName");
      ok(clientProjectedProp);
      strictEqual(clientProjectedProp.kind, "property");
      strictEqual(clientProjectedProp.serializedName, "clientProjectedName");

      // wire name test with encoded and projected
      const jsonEncodedProp = sdkModel.properties.find(
        (x) => x.kind === "property" && x.serializedName === "encodedWireName"
      );
      ok(jsonEncodedProp);
      // eslint-disable-next-line deprecation/deprecation
      strictEqual(jsonEncodedProp.nameInClient, "jsonEncodedAndProjectedName");
      strictEqual(jsonEncodedProp.name, "jsonEncodedAndProjectedName");

      // wire name test with deprecated projected
      const jsonProjectedProp = sdkModel.properties.find(
        (x) => x.kind === "property" && x.serializedName === "realWireName"
      );
      ok(jsonProjectedProp);
      //eslint-disable-next-line deprecation/deprecation
      strictEqual(jsonProjectedProp.nameInClient, "jsonProjectedName");
      strictEqual(jsonProjectedProp.name, "jsonProjectedName");

      // regular
      const regularProp = sdkModel.properties.find(
        (x) => x.kind === "property" && x.serializedName === "regular"
      );
      ok(regularProp);
      // eslint-disable-next-line deprecation/deprecation
      strictEqual(regularProp.nameInClient, "regular");
      strictEqual(regularProp.name, "regular");
    });
    it("union type", async function () {
      await runner.compileWithBuiltInService(`
        @usage(Usage.input | Usage.output)
        @access(Access.public)
        model Test {
          name: string | int32;
        }
      `);

      const prop = getSdkBodyModelPropertyTypeHelper(runner);
      strictEqual(prop.kind, "property");
      const sdkType = prop.type;
      strictEqual(sdkType.kind, "union");
      const values = sdkType.values;
      strictEqual(values.length, 2);
      strictEqual(values[0].kind, "string");
      strictEqual(values[1].kind, "int32");
    });
    it("versioning", async function () {
      await runner.compile(`
        @versioned(Versions)
        @service({title: "Widget Service"})
        namespace DemoService;

        enum Versions {
          v1,
          v2,
          v3,
          v4,
        }

        @usage(Usage.input | Usage.output)
        @access(Access.public)
        model Test {
          @added(Versions.v1)
          @removed(Versions.v2)
          @added(Versions.v3)
          versionedProp: string;

          nonVersionedProp: string;

          @removed(Versions.v3)
          removedProp: string;
        }
      `);
      const sdkModel = runner.context.experimental_sdkPackage.models.find(
        (x) => x.kind === "model"
      );
      ok(sdkModel);
      strictEqual(sdkModel.kind, "model");

      const versionedProp = sdkModel.properties[0];
      deepStrictEqual(versionedProp.apiVersions, ["v1", "v3", "v4"]);

      const nonVersionedProp = sdkModel.properties[1];
      deepStrictEqual(nonVersionedProp.apiVersions, ["v1", "v2", "v3", "v4"]);

      const removedProp = sdkModel.properties[2];
      deepStrictEqual(removedProp.apiVersions, ["v1", "v2"]);
    });
  });
  describe("SdkConstantType", () => {
    it("string", async function () {
      await runner.compileWithBuiltInService(`
        @usage(Usage.input | Usage.output)
        @access(Access.public)
        model Test {
          prop: "json";
        }
      `);

      const sdkType = getSdkTypeHelper(runner);
      strictEqual(sdkType.kind, "constant");
      strictEqual(sdkType.valueType.kind, "string");
      strictEqual(sdkType.value, "json");
    });
    it("boolean", async function () {
      await runner.compileWithBuiltInService(`
        @usage(Usage.input | Usage.output)
        @access(Access.public)
        model Test {
          @test prop: true;
        }
      `);

      const sdkType = getSdkTypeHelper(runner);
      strictEqual(sdkType.kind, "constant");
      strictEqual(sdkType.valueType.kind, "boolean");
      strictEqual(sdkType.value, true);
    });
    it("number", async function () {
      await runner.compileWithBuiltInService(`
        @usage(Usage.input | Usage.output)
        @access(Access.public)
        model Test {
          @test prop: 4;
        }
      `);

      const sdkType = getSdkTypeHelper(runner);
      strictEqual(sdkType.kind, "constant");
      strictEqual(sdkType.valueType.kind, "int32");
      strictEqual(sdkType.value, 4);
    });
  });
  describe("SdkModelType", () => {
    it("basic", async () => {
      await runner.compile(`
        @service({})
        @test namespace MyService {
          model InputModel {
            prop: string
          }

          model OutputModel {
            prop: string
          }

          op test(@body input: InputModel): OutputModel;
        }
      `);
      const models = runner.context.experimental_sdkPackage.models;
      strictEqual(models.length, 2);
      const modelNames = models.map((model) => model.name).sort();
      deepStrictEqual(modelNames, ["InputModel", "OutputModel"].sort());
    });

    it("models in Record", async () => {
      await runner.compile(`
        @service({})
        @test namespace MyService {
          model InnerModel {
            prop: string
          }

          op test(@body input: Record<InnerModel>): void;
        }
      `);
      const models = runner.context.experimental_sdkPackage.models;
      strictEqual(models.length, 1);
      const modelNames = models.map((model) => model.name).sort();
      deepStrictEqual(modelNames, ["InnerModel"].sort());
    });

    it("models in Array", async () => {
      await runner.compile(`
        @service({})
        @test namespace MyService {
          model InnerModel {
            prop: string
          }

          op test(@body input: InnerModel[]): void;
        }
      `);
      const models = runner.context.experimental_sdkPackage.models;
      strictEqual(models.length, 1);
      const modelNames = models.map((model) => model.name).sort();
      deepStrictEqual(modelNames, ["InnerModel"].sort());
    });

    it("embedded models", async () => {
      await runner.compile(`
        @service({})
        @test namespace MyService {
          model InnerModel {
            prop: string
          }

          model InputModel {
            prop: InnerModel
          }

          op test(@body input: InputModel): void;
        }
      `);
      const models = runner.context.experimental_sdkPackage.models;
      strictEqual(models.length, 2);
      const modelNames = models.map((model) => model.name).sort();
      deepStrictEqual(modelNames, ["InputModel", "InnerModel"].sort());
    });

    it("base model", async () => {
      await runner.compile(`
        @service({})
        @test namespace MyService {
          model BaseModel {
            prop: string
          }

          model InputModel extends BaseModel {
            prop2: string
          }

          op test(@body input: InputModel): void;
        }
      `);
      const models = runner.context.experimental_sdkPackage.models;
      strictEqual(models.length, 2);
      const modelNames = models.map((model) => model.name).sort();
      deepStrictEqual(modelNames, ["InputModel", "BaseModel"].sort());
    });

    it("derived model", async () => {
      await runner.compileWithBuiltInService(`
      model InputModel {
        prop: string
      }

      model DerivedModel extends InputModel {
        prop2: string
      }

      op test(@body input: DerivedModel): void;
      `);
      const models = runner.context.experimental_sdkPackage.models;
      strictEqual(models.length, 2);
      const modelNames = models.map((model) => model.name).sort();
      deepStrictEqual(modelNames, ["InputModel", "DerivedModel"].sort());
    });

    it("recursive model", async () => {
      await runner.compileWithBuiltInService(`
      @usage(Usage.input | Usage.output)
      @access(Access.public)
      model RecursiveModel {
        prop: RecursiveModel
      }
      `);
      const models = runner.context.experimental_sdkPackage.models;
      strictEqual(models.length, 1);
      const recursiveModel = models[0];
      strictEqual(recursiveModel.name, "RecursiveModel");
      strictEqual(recursiveModel.kind, "model");
      strictEqual(recursiveModel.properties.length, 1);
      const prop = recursiveModel.properties[0];
      strictEqual(prop.kind, "property");
      //eslint-disable-next-line deprecation/deprecation
      strictEqual(prop.nameInClient, "prop");
      strictEqual(prop.name, "prop");
      strictEqual(prop.type.kind, "model");
      strictEqual(prop.type.name, "RecursiveModel");
    });

    it("discriminator model", async () => {
      await runner.compileWithBuiltInService(`
      @discriminator("kind")
      model Fish {
        age: int32;
      }

      @discriminator("sharktype")
      model Shark extends Fish {
        kind: "shark";
      }

      model Salmon extends Fish {
        kind: "salmon";
        friends?: Fish[];
        hate?: Record<Fish>;
        partner?: Fish;
      }

      model SawShark extends Shark {
        sharktype: "saw";
      }

      model GoblinShark extends Shark {
        sharktype: "goblin";
      }

      @get
      op getModel(): Fish;
      `);
      const models = runner.context.experimental_sdkPackage.models;
      strictEqual(models.length, 5);
      const fish = models.find((x) => x.name === "Fish");
      ok(fish);
      const kindProperty = fish.properties[0];
      ok(kindProperty);
      strictEqual(kindProperty.name, "kind");
      strictEqual(kindProperty.kind, "property");
      strictEqual(kindProperty.discriminator, true);
      strictEqual(kindProperty.type.kind, "string");
      strictEqual(kindProperty.__raw, undefined);
      strictEqual(fish.discriminatorProperty, kindProperty);
      const shark = models.find((x) => x.name === "Shark");
      ok(shark);
      strictEqual(shark.properties.length, 2);
      const sharktypeProperty = shark.properties[0];
      ok(sharktypeProperty);
      strictEqual(sharktypeProperty.name, "sharktype");
      strictEqual(sharktypeProperty.kind, "property");
      strictEqual(sharktypeProperty.discriminator, true);
      strictEqual(sharktypeProperty.type.kind, "string");
      strictEqual(shark.discriminatorProperty, sharktypeProperty);
    });

    it("single discriminated model", async () => {
      await runner.compileWithBuiltInService(`
      @discriminator("kind")
      model Fish {
        age: int32;
      }

      @get
      op getModel(): Fish;
      `);
      const models = runner.context.experimental_sdkPackage.models;
      strictEqual(models.length, 1);
      const fish = models.find((x) => x.name === "Fish");
      ok(fish);
      const kindProperty = fish.properties[0];
      ok(kindProperty);
      strictEqual(kindProperty.name, "kind");
      strictEqual(kindProperty.kind, "property");
      strictEqual(kindProperty.discriminator, true);
      strictEqual(kindProperty.type.kind, "string");
      strictEqual(kindProperty.__raw, undefined);
      strictEqual(kindProperty.type.__raw, undefined);
      strictEqual(fish.discriminatorProperty, kindProperty);
    });

    it("enum discriminator model", async () => {
      await runner.compileWithBuiltInService(`
      enum DogKind {
        Golden: "golden",
      }

      @discriminator("kind")
      model Dog {
        kind: DogKind;
        weight: int32;
      }

      model Golden extends Dog {
        kind: DogKind.Golden;
      }

      @route("/extensible-enum")
      @get
      op getExtensibleModel(): Dog;
      `);
      const models = runner.context.experimental_sdkPackage.models;
      strictEqual(models.length, 2);

      const golden = models.find((x) => x.name === "Golden");
      ok(golden);

      const kind = golden.properties.find(
        (x) => x.kind === "property" && x.serializedName === "kind"
      );
      ok(kind);
      strictEqual(kind.type.kind, "enumvalue");
      strictEqual(kind.type.value, "golden");

      const dog = models.find((x) => x.name === "Dog");
      ok(dog);
      strictEqual(runner.context.experimental_sdkPackage.enums.length, 1);
      const dogKind = runner.context.experimental_sdkPackage.enums[0];

      const dogKindProperty = dog.properties.find(
        (x) => x.kind === "property" && x.serializedName === "kind"
      );
      ok(dogKindProperty);
      strictEqual(dogKindProperty.kind, "property");
      strictEqual(dogKindProperty.type, dogKind);
      strictEqual(dog.discriminatorProperty, dogKindProperty);
    });

    it("union to extensible enum values", async () => {
      await runner.compileWithBuiltInService(`
      union PetKind {
        @doc("Cat")
        Cat: "cat",
        @doc("Dog")
        Dog: "dog",
        string,
      }

      @route("/extensible-enum")
      @put
      op putPet(@body petKind: PetKind): void;
      `);
      strictEqual(runner.context.experimental_sdkPackage.enums.length, 1);
      const petKind = runner.context.experimental_sdkPackage.enums[0];
      strictEqual(petKind.name, "PetKind");
      strictEqual(petKind.isFixed, false);
      strictEqual(petKind.valueType.kind, "string");
      const values = petKind.values;
      deepStrictEqual(
        values.map((x) => x.name),
        ["Cat", "Dog"]
      );

      const catValue = values.find((x) => x.name === "Cat");
      ok(catValue);
      strictEqual(catValue.value, "cat");
      strictEqual(catValue.description, "Cat");
      strictEqual(catValue.enumType, petKind);
      strictEqual(catValue.valueType, petKind.valueType);
      strictEqual(catValue.kind, "enumvalue");

      const dogValue = values.find((x) => x.name === "Dog");
      ok(dogValue);
      strictEqual(dogValue.value, "dog");
      strictEqual(dogValue.description, "Dog");
      strictEqual(dogValue.enumType, petKind);
      strictEqual(dogValue.valueType, petKind.valueType);
      strictEqual(dogValue.kind, "enumvalue");
    });

    it("template variable of anonymous union", async () => {
      await runner.compileWithBuiltInService(`
      interface GetAndSend<Type> {
        get(): {
          prop: Type;
        };
      
        send(prop: Type): void;
      }
      
      @route("/string-extensible")
      interface StringExtensible extends GetAndSend<string | "b" | "c"> {}
      `);
      const sdkPackage = runner.context.experimental_sdkPackage;
      strictEqual(sdkPackage.models.length, 2);
      strictEqual(sdkPackage.enums.length, 1);
      const prop = sdkPackage.enums.find((x) => x.name === "GetResponseProp" && x.generatedName);
      ok(prop);
      strictEqual(prop.isFixed, false);
      strictEqual(prop.valueType.kind, "string");
      const req = sdkPackage.models.find((x) => x.name === "SendRequest" && x.generatedName);
      const resp = sdkPackage.models.find((x) => x.name === "GetResponse" && x.generatedName);
      ok(req);
      ok(resp);
      strictEqual(req.properties[0].type, prop);
      strictEqual(resp.properties[0].type, prop);
    });

    it("property of anonymous union as enum", async () => {
      await runner.compileWithBuiltInService(`
      model Pet {
        kind: string | "cat" | "dog";
      }

      @route("/extensible-enum")
      @put
      op putPet(@body pet: Pet): void;
      `);
      const models = runner.context.experimental_sdkPackage.models;
      strictEqual(models.length, 1);
      const pet = models.find((x) => x.name === "Pet");

      const enums = runner.context.experimental_sdkPackage.enums;
      const kind = enums.find((x) => x.name === "PetKind");
      ok(pet && kind);
      ok(kind.generatedName);
      const kindProperty = pet.properties.find((x) => (x.name = "kind"));
      ok(kindProperty);
      strictEqual(kindProperty.type, kind);
    });

    it("enum discriminator model without base discriminator property", async () => {
      await runner.compileWithBuiltInService(`
      enum DogKind {
        Golden: "golden",
      }

      @discriminator("kind")
      model Dog {
        weight: int32;
      }

      model Golden extends Dog {
        kind: DogKind.Golden;
      }

      @route("/extensible-enum")
      @get
      op getExtensibleModel(): Dog;
      `);
      const models = runner.context.experimental_sdkPackage.models;
      strictEqual(models.length, 2);

      const golden = models.find((x) => x.name === "Golden");
      ok(golden);

      const kind = golden.properties.find(
        (x) => x.kind === "property" && x.serializedName === "kind"
      );
      ok(kind);
      strictEqual(kind.type.kind, "enumvalue");
      strictEqual(kind.type.value, "golden");

      const dog = models.find((x) => x.name === "Dog");
      ok(dog);
      strictEqual(runner.context.experimental_sdkPackage.enums.length, 1);
      const dogKind = runner.context.experimental_sdkPackage.enums[0];

      const dogKindProperty = dog.properties[0];
      ok(dogKindProperty);
      strictEqual(dogKindProperty.type, dogKind);
    });

    it("discriminator", async () => {
      await runner.compileWithBuiltInService(`
      @discriminator("kind")
      model Fish {
        age: int32;
      }

      @discriminator("sharktype")
      model Shark extends Fish {
        kind: "shark";
        sharktype: string;
      }

      model Salmon extends Fish {
        kind: "salmon";
        friends?: Fish[];
        hate?: Record<Fish>;
        partner?: Fish;
      }

      model SawShark extends Shark {
        sharktype: "saw";
      }

      model GoblinShark extends Shark {
        sharktype: "goblin";
      }

      @get
      op getModel(): Fish;
      `);
      const models = runner.context.experimental_sdkPackage.models;
      strictEqual(models.length, 5);
      const shark = models.find((x) => x.name === "Shark");
      ok(shark);
      strictEqual(shark.properties.length, 2);
      const sharktypeProperty = shark.properties.find((x) => x.name === "sharktype");
      ok(sharktypeProperty);
      strictEqual(sharktypeProperty.kind, "property");
      strictEqual(sharktypeProperty.discriminator, true);
      strictEqual(sharktypeProperty.type.kind, "string");
    });

    it("union discriminator", async () => {
      await runner.compileWithBuiltInService(`
      union KindType {
        string,
        shark: "shark",
        salmon: "salmon"
      };

      @discriminator("kind")
      model Fish {
        age: int32;
      }

      model Shark extends Fish {
        kind: KindType.shark;
        hasFin: boolean;
      }

      model Salmon extends Fish {
        kind: KindType.salmon;
        norweigan: boolean;
      }

      @get
      op getModel(): Fish;
      `);
      const models = runner.context.experimental_sdkPackage.models;
      strictEqual(models.length, 3);
      const fish = models.find((x) => x.name === "Fish");
      ok(fish);
      let kindTypeProperty = fish.properties.find((x) => x.name === "kind");
      ok(kindTypeProperty);
      strictEqual(kindTypeProperty.type.kind, "enum");
      strictEqual(kindTypeProperty.type.isUnionAsEnum, true);
      strictEqual(fish.discriminatorProperty, kindTypeProperty);
      const shark = models.find((x) => x.name === "Shark");
      ok(shark);
      strictEqual(shark.discriminatorValue, "shark");
      kindTypeProperty = shark.properties.find((x) => x.name === "kind");
      ok(kindTypeProperty);
      strictEqual(kindTypeProperty.type.kind, "enumvalue");
      const salmon = models.find((x) => x.name === "Salmon");
      ok(salmon);
      kindTypeProperty = salmon.properties.find((x) => x.name === "kind");
      ok(kindTypeProperty);
      strictEqual(kindTypeProperty.type.kind, "enumvalue");
      strictEqual(salmon.discriminatorValue, "salmon");

      strictEqual(runner.context.experimental_sdkPackage.enums.length, 1);
      const kindType = runner.context.experimental_sdkPackage.enums.find(
        (x) => x.name === "KindType"
      );
      ok(kindType);
      strictEqual(kindType.isFixed, false);
    });

    it("filterOutCoreModels true", async () => {
      const runnerWithCore = await createSdkTestRunner({
        librariesToAdd: [AzureCoreTestLibrary],
        autoUsings: ["Azure.Core"],
        emitterName: "@azure-tools/typespec-java",
      });
      await runnerWithCore.compile(`
        @useDependency(Azure.Core.Versions.v1_0_Preview_2)
        @service
        namespace MyService {

          @resource("users")
          @doc("Details about a user.")
          model User {
            @key
            @doc("The user's id.")
            @visibility("read")
            id: int32;

            @doc("The user's name.")
            name: string;
          }

          @doc("Creates or updates a User")
          op createOrUpdate is ResourceCreateOrUpdate<User>;
        }
      `);
      const models = runnerWithCore.context.experimental_sdkPackage.models;
      strictEqual(models.length, 1);
      strictEqual(models[0].name, "User");
    });

    it("filterOutCoreModels false", async () => {
      const runnerWithCore = await createSdkTestRunner({
        librariesToAdd: [AzureCoreTestLibrary],
        autoUsings: ["Azure.Core"],
        "filter-out-core-models": false,
        emitterName: "@azure-tools/typespec-java",
      });
      await runnerWithCore.compile(`
        @useDependency(Azure.Core.Versions.v1_0_Preview_2)
        @service
        namespace MyService {

          @resource("users")
          @doc("Details about a user.")
          model User {
            @key
            @doc("The user's id.")
            @visibility("read")
            id: int32;

            @doc("The user's name.")
            name: string;
          }

          @doc("Creates or updates a User")
          op createOrUpdate is ResourceCreateOrUpdate<User>;
        }
      `);
      const models = runnerWithCore.context.experimental_sdkPackage.models;
      strictEqual(models.length, 4);
      const modelNames = models.map((model) => model.name).sort();
      deepStrictEqual(modelNames, ["Error", "ErrorResponse", "InnerError", "User"].sort());
    });

    it("lro core filterOutCoreModels true", async () => {
      const runnerWithCore = await createSdkTestRunner({
        librariesToAdd: [AzureCoreTestLibrary],
        autoUsings: ["Azure.Core"],
        emitterName: "@azure-tools/typespec-java",
      });
      await runnerWithCore.compile(`

        @useDependency(Azure.Core.Versions.v1_0_Preview_2)
        @service
        namespace MyService {
          @resource("users")
          @doc("Details about a user.")
          model User {
            @key
            @doc("The user's name.")
            @visibility("read")
            name: string;
          }

          @doc("Gets status.")
          op getStatus is GetResourceOperationStatus<User>;

          @doc("Polls status.")
          @pollingOperation(MyService.getStatus)
          op createOrUpdateUser is LongRunningResourceCreateOrUpdate<User>;
        }
      `);
      const models = runnerWithCore.context.experimental_sdkPackage.models;
      strictEqual(models.length, 1);
      strictEqual(models[0].name, "User");
    });

    it("lro core filterOutCoreModels false", async () => {
      const runnerWithCore = await createSdkTestRunner({
        librariesToAdd: [AzureCoreTestLibrary],
        autoUsings: ["Azure.Core"],
        "filter-out-core-models": false,
        emitterName: "@azure-tools/typespec-java",
      });
      await runnerWithCore.compile(`
        @useDependency(Azure.Core.Versions.v1_0_Preview_2)
        @service
        namespace MyService {
          @resource("users")
          @doc("Details about a user.")
          model User {
            @key
            @doc("The user's name.")
            @visibility("read")
            name: string;
          }

          @doc("Gets status.")
          op getStatus is GetResourceOperationStatus<User>;

          @doc("Polls status.")
          @pollingOperation(MyService.getStatus)
          op createOrUpdateUser is LongRunningResourceCreateOrUpdate<User>;
        }
      `);
      const models = runnerWithCore.context.experimental_sdkPackage.models;
      strictEqual(models.length, 5);
      const modelNames = models.map((model) => model.name).sort();
      deepStrictEqual(
        modelNames,
        [
          "Error",
          "ErrorResponse",
          "InnerError",
          "User",
          "ResourceOperationStatusUserUserError",
        ].sort()
      );
      strictEqual(runnerWithCore.context.experimental_sdkPackage.enums.length, 1);
      strictEqual(runnerWithCore.context.experimental_sdkPackage.enums[0].name, "OperationState");
    });
    it("no models filter core", async () => {
      await runner.compile(`
        @service({})
        @test namespace MyService { }
      `);
      const models = runner.context.experimental_sdkPackage.models;
      strictEqual(models.length, 0);
    });
    it("no models don't filter core", async () => {
      await runner.compile(`
        @service({})
        @test namespace MyService { }
      `);
      const models = runner.context.experimental_sdkPackage.models;
      strictEqual(models.length, 0);
    });
    it("input usage", async () => {
      await runner.compileWithBuiltInService(`
        model InputModel {
          prop: string
        }
        op operation(@body input: InputModel): void;
      `);
      const models = runner.context.experimental_sdkPackage.models;
      strictEqual(models.length, 1);
      strictEqual(models[0].usage, UsageFlags.Input);
      strictEqual(models.filter((x) => x.usage === UsageFlags.Input).length, 1);
      strictEqual(models.filter((x) => x.usage === UsageFlags.Output).length, 0);
    });

    it("output usage", async () => {
      await runner.compileWithBuiltInService(`
        model OutputModel {
          prop: string
        }
        op operation(): OutputModel;
      `);
      const models = runner.context.experimental_sdkPackage.models;
      strictEqual(models.length, 1);
      strictEqual(models[0].usage, UsageFlags.Output);

      strictEqual(models.filter((x) => x.usage === UsageFlags.Output).length, 1);
      strictEqual(models.filter((x) => x.usage === UsageFlags.Input).length, 0);
    });

    it("roundtrip usage", async () => {
      await runner.compileWithBuiltInService(`
        model RoundtripModel {
          prop: string
        }
        op operation(@body input: RoundtripModel): RoundtripModel;
      `);
      const models = runner.context.experimental_sdkPackage.models;
      strictEqual(models.length, 1);
      strictEqual(models[0].usage, UsageFlags.Input | UsageFlags.Output);

      strictEqual(models.filter((x) => (x.usage & UsageFlags.Output) > 0).length, 1);
      strictEqual(models.filter((x) => (x.usage & UsageFlags.Input) > 0).length, 1);
      strictEqual(models.filter((x) => x.usage === UsageFlags.None).length, 0);
    });

    it("usage propagation", async () => {
      await runner.compileWithBuiltInService(`
        @discriminator("kind")
        model Fish {
          age: int32;
        }

        @discriminator("sharktype")
        model Shark extends Fish {
          kind: "shark";
        }

        model Salmon extends Fish {
          kind: "salmon";
          friends?: Fish[];
          hate?: Record<Fish>;
          partner?: Fish;
        }

        model SawShark extends Shark {
          sharktype: "saw";
        }

        model GoblinShark extends Shark {
          sharktype: "goblin";
        }
        op operation(@body input: Shark): Shark;
      `);
      const models = runner.context.experimental_sdkPackage.models;
      strictEqual(models.length, 5);
      strictEqual(models[0].usage, UsageFlags.Input | UsageFlags.Output);
    });

    it("unnamed model", async () => {
      await runner.compileWithBuiltInService(`
        model Test {
          prop1: {innerProp1: string};
          prop2: {innerProp2: string};
        }
        op func(
          @body body: Test
        ): void;
      `);
      const models = runner.context.experimental_sdkPackage.models;
      strictEqual(models.length, 3);
      const propreties: string[] = [];
      models.forEach((model) => {
        model.properties.forEach((prop) => {
          propreties.push(prop.name);
        });
      });
      propreties.sort();
      deepStrictEqual(propreties, ["innerProp1", "innerProp2", "prop1", "prop2"]);
    });
    it("model access transitive closure", async () => {
      await runner.compileWithBuiltInService(`
        model Test {
          prop: string;
        }
        @access(Access.internal)
        op func(
          @body body: Test
        ): void;
      `);

      const models = runner.context.experimental_sdkPackage.models;
      strictEqual(models.length, 1);
      strictEqual(models[0].access, "internal");
    });

    it("complicated access transitive closure", async () => {
      await runner.compileWithBuiltInService(`
        model Test1 {
          prop: Test2;
        }
        model Test2 {
          prop: string;
        }
        @access(Access.internal)
        @route("/func1")
        op func1(
          @body body: Test1
        ): void;

        model Test3 {
          prop: string;
        }

        @access(Access.internal)
        @route("/func2")
        op func2(
          @body body: Test3
        ): void;

        @route("/func3")
        op func3(
          @body body: Test3
        ): void;

        model Test4 {
          prop: Test5;
        }

        model Test5 {
          prop: Test6;
        }

        model Test6 {
          prop: string;
        }

        @access(Access.internal)
        @route("/func4")
        op func4(
          @body body: Test4
        ): void;

        @route("/func5")
        op func5(
          @body body: Test6
        ): void;
      `);
      const models = runner.context.experimental_sdkPackage.models;
      strictEqual(models.length, 6);

      const Test1 = models.find((x) => x.name === "Test1");
      ok(Test1);
      strictEqual(Test1.access, "internal");

      const Test2 = models.find((x) => x.name === "Test2");
      ok(Test2);
      strictEqual(Test2.access, "internal");

      const Test3 = models.find((x) => x.name === "Test3");
      ok(Test3);
      strictEqual(Test3.access, undefined);

      const Test4 = models.find((x) => x.name === "Test4");
      ok(Test4);
      strictEqual(Test4.access, "internal");

      const Test5 = models.find((x) => x.name === "Test5");
      ok(Test5);
      strictEqual(Test5.access, "internal");

      const Test6 = models.find((x) => x.name === "Test6");
      ok(Test6);
      strictEqual(Test6.access, undefined);
    });
    it("additionalProperties string", async () => {
      await runner.compileWithBuiltInService(`
        @usage(Usage.input | Usage.output)
        @access(Access.public)
        model AdditionalPropertiesModel extends Record<string> {
          prop: string;
        }
        @usage(Usage.input | Usage.output)
        @access(Access.public)
        model AdditionalPropertiesModel2 is Record<unknown> {
          prop: string;
        }
        @usage(Usage.input | Usage.output)
        @access(Access.public)
        model NoAdditionalPropertiesModel {
          prop: string;
        }
      `);
      const models = runner.context.experimental_sdkPackage.models;
      strictEqual(models.length, 3);
      const AdditionalPropertiesModel = models.find((x) => x.name === "AdditionalPropertiesModel");
      const AdditionalPropertiesModel2 = models.find(
        (x) => x.name === "AdditionalPropertiesModel2"
      );
      const NonAdditionalPropertiesModel = models.find(
        (x) => x.name === "NoAdditionalPropertiesModel"
      );
      ok(AdditionalPropertiesModel && AdditionalPropertiesModel2 && NonAdditionalPropertiesModel);
      strictEqual(AdditionalPropertiesModel.additionalProperties?.kind, "string");
      strictEqual(AdditionalPropertiesModel.baseModel, undefined);
      strictEqual(AdditionalPropertiesModel2.additionalProperties?.kind, "any");
      strictEqual(AdditionalPropertiesModel2.baseModel, undefined);
      strictEqual(NonAdditionalPropertiesModel.additionalProperties, undefined);
    });
    it("additionalProperties usage", async () => {
      await runner.compileWithBuiltInService(`
        @service({})
        namespace MyService {
          model AdditionalPropertiesModel extends Record<Test> {
          }
  
          model AdditionalPropertiesModel2 is Record<Test> {
          }

          model Test {
          }

          op test(@body input: AdditionalPropertiesModel): AdditionalPropertiesModel2;
        }
      `);
      const models = runner.context.experimental_sdkPackage.models;
      strictEqual(models.length, 3);
      const AdditionalPropertiesModel = models.find((x) => x.name === "AdditionalPropertiesModel");
      const AdditionalPropertiesModel2 = models.find(
        (x) => x.name === "AdditionalPropertiesModel2"
      );
      const Test = models.find((x) => x.name === "Test");
      ok(AdditionalPropertiesModel && AdditionalPropertiesModel2 && Test);

      strictEqual(AdditionalPropertiesModel.additionalProperties?.kind, "model");
      strictEqual(AdditionalPropertiesModel.baseModel, undefined);
      strictEqual(AdditionalPropertiesModel.usage, UsageFlags.Input);
      strictEqual(AdditionalPropertiesModel2.additionalProperties?.kind, "model");
      strictEqual(AdditionalPropertiesModel2.baseModel, undefined);
      strictEqual(AdditionalPropertiesModel2.usage, UsageFlags.Output);
      strictEqual(Test.usage, UsageFlags.Input | UsageFlags.Output);
    });
    it("crossLanguageDefinitionId", async () => {
      await runner.compile(`
        @service({})
        namespace MyService {
          @usage(Usage.input)
          @access(Access.public)
          model InputModel {}

          @usage(Usage.output)
          @access(Access.public)
          model OutputModel {}
        }
      `);
      const models = runner.context.experimental_sdkPackage.models;
      strictEqual(models.length, 2);
      const inputModel = models.find((x) => x.name === "InputModel");
      ok(inputModel);
      strictEqual(inputModel.crossLanguageDefinitionId, "MyService.InputModel");
      const outputModel = models.find((x) => x.name === "OutputModel");
      ok(outputModel);
      strictEqual(outputModel.crossLanguageDefinitionId, "MyService.OutputModel");
    });

    it("template model", async () => {
      await runner.compileWithBuiltInService(`
        @usage(Usage.input | Usage.output)
        @access(Access.public)
        model Catalog is TrackedResource<CatalogProperties> {
          @pattern("^[A-Za-z0-9_-]{1,50}$")
          @key("catalogName")
          @segment("catalogs")
          name: string;
        }

        @usage(Usage.input | Usage.output)
        @access(Access.public)
        model CatalogProperties {
          test?: string;
        }

        model TrackedResource<TProperties extends {}> {
          properties?: TProperties;
        }

        @usage(Usage.input | Usage.output)
        @access(Access.public)
        model Deployment is TrackedResource<DeploymentProperties> {
          @key("deploymentName")
          @segment("deployments")
          name: string;
        }

        @usage(Usage.input | Usage.output)
        @access(Access.public)
        model DeploymentProperties {
          deploymentId?: string;
          deploymentDateUtc?: utcDateTime;
        }
      `);
      const models = runner.context.experimental_sdkPackage.models;
      strictEqual(models.length, 4);
      const catalog = models.find((x) => x.name === "Catalog");
      const deployment = models.find((x) => x.name === "Deployment");
      ok(catalog && deployment);
      strictEqual(catalog.properties.length, 2);
      strictEqual(deployment.properties.length, 2);
    });
    it("model with deprecated annotation", async () => {
      await runner.compileAndDiagnose(`
        @service({})
        namespace MyService;
        #deprecated "no longer support"
        model Test {
        }
        op func(
          @body body: Test
        ): void;
      `);

      const models = runner.context.experimental_sdkPackage.models;
      strictEqual(models.length, 1);
      strictEqual(models[0].deprecation, "no longer support");
    });

    it("orphan model", async () => {
      await runner.compileAndDiagnose(`
        @service({})
        @test namespace MyService {
          @test
          @usage(Usage.input | Usage.output)
          @access(Access.public)
          model Model1{}

          model Model2{}
        }
      `);

      const models = runner.context.experimental_sdkPackage.models;
      strictEqual(models.length, 1);
      strictEqual(models[0].name, "Model1");
      strictEqual(models[0].usage, UsageFlags.Input | UsageFlags.Output);
    });

    it("model with client hierarchy", async () => {
      await runner.compile(`
        @service({})
        namespace Test1Client {
          model T1 {
            prop: string;
          }
          model T2 {
            prop: string;
          }
          @route("/b")
          namespace B {
            op x(): void;

            @route("/c")
            interface C {
              op y(): T1;
            }

            @route("/d")
            namespace D {
              op z(@body body: T2): void;
            }
          }
        }
      `);
      const models = runner.context.experimental_sdkPackage.models;
      strictEqual(models.length, 2);
    });
    it("error model", async () => {
      await runner.compileWithBuiltInService(`
        @error
        model ApiError {
          code: string;
        }

        op test(): ApiError;
      `);
      const models = getAllModels(runner.context);
      strictEqual(models.length, 1);
      strictEqual(models[0].kind, "model");
      strictEqual(models[0].isError, true);
      const rawModel = models[0].__raw;
      ok(rawModel);
      strictEqual(rawModel.kind, "Model");
      // eslint-disable-next-line deprecation/deprecation
      strictEqual(isErrorOrChildOfError(runner.context, rawModel), true);
    });

    it("error model inheritance", async () => {
      await runner.compileWithBuiltInService(`
        model ValidResponse {
          prop: string;
        };

        @error
        model ApiError {
          code: string
        };

        model FourHundredError extends ApiError {
          @statusCode
          @minValue(400)
          @maxValue(499)
          statusCode: int32;
        };
        model FourZeroFourError extends FourHundredError {
          @statusCode
          statusCode: 404;
        };
        model FiveHundredError extends ApiError {
          @statusCode
          @minValue(500)
          @maxValue(599)
          statusCode: int32;
        };

        op test(): ValidResponse | FourZeroFourError | FiveHundredError;
      `);
      const models = getAllModels(runner.context);
      strictEqual(models.length, 5);
      const errorModels = models.filter((x) => x.kind === "model" && x.isError);
      deepStrictEqual(errorModels.map((x) => x.name).sort(), [
        "ApiError",
        "FiveHundredError",
        "FourHundredError",
        "FourZeroFourError",
      ]);
      const validModel = models.filter((x) => x.kind === "model" && !x.isError);
      deepStrictEqual(
        validModel.map((x) => x.name),
        ["ValidResponse"]
      );
    });
  });
  describe("SdkMultipartFormType", () => {
    it("multipart form basic", async function () {
      await runner.compileWithBuiltInService(`
      model MultiPartRequest {
        id: string;
        profileImage: bytes;
      }

      op basic(@header contentType: "multipart/form-data", @body body: MultiPartRequest): NoContentResponse;
      `);

      const models = runner.context.experimental_sdkPackage.models;
      strictEqual(models.length, 1);
      const model = models[0];
      strictEqual(model.kind, "model");
      strictEqual(model.isFormDataType, true);
      strictEqual(model.name, "MultiPartRequest");
      strictEqual(model.properties.length, 2);
      const id = model.properties.find((x) => x.name === "id");
      ok(id);
      strictEqual(id.kind, "property");
      strictEqual(id.type.kind, "string");
      const profileImage = model.properties.find((x) => x.name === "profileImage");
      ok(profileImage);
      strictEqual(profileImage.kind, "property");
      strictEqual(profileImage.isMultipartFileInput, true);
    });
    it("multipart conflicting model usage", async function () {
      await runner.compile(
        `
        @service({title: "Test Service"}) namespace TestService;
        model MultiPartRequest {
          id: string;
          profileImage: bytes;
        }
  
        @post op multipartUse(@header contentType: "multipart/form-data", @body body: MultiPartRequest): NoContentResponse;
        @put op jsonUse(@body body: MultiPartRequest): NoContentResponse;
      `
      );
      const [_, diagnostics] = getAllModelsWithDiagnostics(runner.context);
      expectDiagnostics(diagnostics, {
        code: "@azure-tools/typespec-client-generator-core/conflicting-multipart-model-usage",
      });
    });
    it("multipart resolving conflicting model usage with spread", async function () {
      await runner.compileWithBuiltInService(
        `
        model B {
          doc: bytes
        }
        
        model A {
          ...B
        }
        
        @put op multipartOperation(@header contentType: "multipart/form-data", ...A): void;
        @post op normalOperation(...B): void;
        `
      );
      const models = runner.context.experimental_sdkPackage.models;
      strictEqual(models.length, 2);
      const modelA = models.find((x) => x.name === "A");
      ok(modelA);
      strictEqual(modelA.kind, "model");
      strictEqual(modelA.isFormDataType, true);
      strictEqual(modelA.properties.length, 1);
      const modelAProp = modelA.properties[0];
      strictEqual(modelAProp.kind, "property");
      strictEqual(modelAProp.isMultipartFileInput, true);

      const modelB = models.find((x) => x.name === "B");
      ok(modelB);
      strictEqual(modelB.kind, "model");
      strictEqual(modelB.isFormDataType, false);
      strictEqual(modelB.properties.length, 1);
      strictEqual(modelB.properties[0].type.kind, "bytes");
    });

    it("multipart with non-formdata model property", async function () {
      await runner.compileWithBuiltInService(
        `
        model Address {
          city: string;
        }

        model AddressFirstAppearance {
          address: Address;
        }

        @usage(Usage.input | Usage.output)
        @access(Access.public)
        model AddressSecondAppearance {
          address: Address;
        }
        
        @put op multipartOne(@header contentType: "multipart/form-data", @body body: AddressFirstAppearance): void;
        `
      );
      const models = runner.context.experimental_sdkPackage.models;
      strictEqual(models.length, 3);
    });

    it("multipart with list of bytes", async function () {
      await runner.compileWithBuiltInService(
        `
        model PictureWrapper {
          pictures: bytes[];
        }
        
        @put op multipartOp(@header contentType: "multipart/form-data", @body body: PictureWrapper): void;
        `
      );
      const models = runner.context.experimental_sdkPackage.models;
      strictEqual(models.length, 1);
      const model = models[0];
      strictEqual(model.properties.length, 1);
      const pictures = model.properties[0];
      strictEqual(pictures.kind, "property");
      strictEqual(pictures.isMultipartFileInput, true);
    });

    it("multipart with encoding bytes raises error", async function () {
      await runner.compile(
        `
        @service({title: "Test Service"}) namespace TestService;
        model EncodedBytesMFD {
          @encode("base64")
          pictures: bytes;
        }
        
        @put op multipartOp(@header contentType: "multipart/form-data", @body body: EncodedBytesMFD): void;
        `
      );
      expectDiagnostics(runner.context.experimental_sdkPackage.diagnostics, {
        code: "@azure-tools/typespec-client-generator-core/encoding-multipart-bytes",
      });
    });

    it("multipart with reused error model", async function () {
      await runner.compileWithBuiltInService(
        `
        model PictureWrapper {
          pictures: bytes[];
        }

        model ErrorResponse {
          errorCode: string;
        }
        
        @put op multipartOp(@header contentType: "multipart/form-data", @body body: PictureWrapper): void | ErrorResponse;
        @post op normalOp(): void | ErrorResponse;
        `
      );
      const models = runner.context.experimental_sdkPackage.models;
      strictEqual(models.length, 2);

      const pictureWrapper = models.find((x) => x.name === "PictureWrapper");
      ok(pictureWrapper);
      strictEqual(pictureWrapper.isFormDataType, true);

      const errorResponse = models.find((x) => x.name === "ErrorResponse");
      ok(errorResponse);
      strictEqual(errorResponse.kind, "model");
      strictEqual(errorResponse.isFormDataType, false);
    });
  });
  describe("SdkTupleType", () => {
    it("model with tupled properties", async function () {
      await runner.compileAndDiagnose(`
        @service({})
        namespace MyService;
        @usage(Usage.input | Usage.output)
        @access(Access.public)
        model MyFlow {
          scopes: ["https://security.microsoft.com/.default"];
          test: [int32, string]
        }
      `);

      const models = runner.context.experimental_sdkPackage.models;
      strictEqual(models.length, 1);
      const scopes = models[0].properties.find((x) => x.name === "scopes");
      ok(scopes);
      strictEqual(scopes.type.kind, "tuple");
      strictEqual(scopes.type.values[0].kind, "constant");
      strictEqual(scopes.type.values[0].valueType.kind, "string");
      strictEqual(scopes.type.values[0].value, "https://security.microsoft.com/.default");
      const test = models[0].properties.find((x) => x.name === "test");
      ok(test);
      strictEqual(test.type.kind, "tuple");
      strictEqual(test.type.values[0].kind, "int32");
      strictEqual(test.type.values[1].kind, "string");
    });
  });
});

function getSdkBodyModelPropertyTypeHelper(runner: SdkTestRunner): SdkBodyModelPropertyType {
  const sdkModel = runner.context.experimental_sdkPackage.models.find((x) => x.kind === "model");
  ok(sdkModel);
  strictEqual(sdkModel.kind, "model");
  const property = sdkModel.properties[0];
  strictEqual(property.kind, "property");
  return property;
}

function getSdkTypeHelper(runner: SdkTestRunner): SdkType {
  return getSdkBodyModelPropertyTypeHelper(runner).type;
}<|MERGE_RESOLUTION|>--- conflicted
+++ resolved
@@ -819,12 +819,8 @@
       strictEqual(sdkType.isFixed, true);
       strictEqual(sdkType.name, "DaysOfWeekExtensibleEnum");
       strictEqual(sdkType.valueType.kind, "string");
-<<<<<<< HEAD
-      strictEqual(sdkType.usage & UsageFlags.Versioning, 0); // not a versioning enum
+      strictEqual(sdkType.usage & UsageFlags.ApiVersionEnum, 0); // not a versioning enum
       strictEqual(sdkType.isUnionAsEnum, false);
-=======
-      strictEqual(sdkType.usage & UsageFlags.ApiVersionEnum, 0); // not a versioning enum
->>>>>>> 1bd20816
       const values = sdkType.values;
       strictEqual(values.length, 7);
       const nameList = [
