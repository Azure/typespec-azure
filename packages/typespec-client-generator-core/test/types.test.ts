import { AzureCoreTestLibrary } from "@azure-tools/typespec-azure-core/testing";
import { Enum, Union, UsageFlags } from "@typespec/compiler";
import { expectDiagnostics } from "@typespec/compiler/testing";
import { deepEqual, deepStrictEqual, strictEqual } from "assert";
import { beforeEach, describe, it } from "vitest";
import {
  SdkArrayType,
  SdkBodyModelPropertyType,
  SdkEnumType,
  SdkEnumValueType,
  SdkModelType,
  SdkType,
  SdkUnionType,
} from "../src/interfaces.js";
import { isErrorOrChildOfError } from "../src/public-utils.js";
import {
  getAllModels,
  getAllModelsWithDiagnostics,
  getClientType,
  getSdkEnum,
  isReadOnly,
} from "../src/types.js";
import { SdkTestRunner, createSdkTestRunner, createTcgcTestRunnerForEmitter } from "./test-host.js";

describe("typespec-client-generator-core: types", () => {
  let runner: SdkTestRunner;

  beforeEach(async () => {
    runner = await createSdkTestRunner({ emitterName: "@azure-tools/typespec-java" });
  });

  describe("SdkBuiltInType", () => {
    it("decimal", async function () {
      await runner.compileWithBuiltInService(
        `
        @usage(Usage.input | Usage.output)
        @access(Access.public)
        model Test {
          prop: decimal;
        }
      `
      );
      const sdkType = getSdkTypeHelper(runner);
      strictEqual(sdkType.kind, "decimal");
    });

    it("decimal128", async function () {
      await runner.compileWithBuiltInService(
        `
        @usage(Usage.input | Usage.output)
        @access(Access.public)
        model Test {
          prop: decimal128;
        }
      `
      );
      const sdkType = getSdkTypeHelper(runner);
      strictEqual(sdkType.kind, "decimal128");
    });

    it("unknown", async function () {
      await runner.compileWithBuiltInService(
        `
        @usage(Usage.input | Usage.output)
        @access(Access.public)
        model Test {
          prop: unknown;
        }
      `
      );
      const sdkType = getSdkTypeHelper(runner);
      strictEqual(sdkType.kind, "any");
    });

    it("bytes", async function () {
      await runner.compileWithBuiltInService(
        `
        @usage(Usage.input | Usage.output)
        @access(Access.public)
        model Test {
          prop: bytes;
        }
      `
      );
      const sdkType = getSdkTypeHelper(runner);
      strictEqual(sdkType.kind, "bytes");
      strictEqual(sdkType.encode, "base64");
    });

    it("bytes base64", async function () {
      await runner.compileWithBuiltInService(
        `
        @usage(Usage.input | Usage.output)
        @access(Access.public)
        model Test {
          @encode(BytesKnownEncoding.base64)
          prop: bytes;
        }
      `
      );
      const sdkType = getSdkTypeHelper(runner);
      strictEqual(sdkType.kind, "bytes");
      strictEqual(sdkType.encode, "base64");
    });

    it("bytes base64url", async function () {
      await runner.compileWithBuiltInService(
        `
        @usage(Usage.input | Usage.output)
        @access(Access.public)
        model Test {
          @encode(BytesKnownEncoding.base64url)
          prop: bytes;
        }
      `
      );
      const sdkType = getSdkTypeHelper(runner);
      strictEqual(sdkType.kind, "bytes");
      strictEqual(sdkType.encode, "base64url");
    });

    it("bytes base64url scalar", async function () {
      await runner.compileWithBuiltInService(
        `
        @encode(BytesKnownEncoding.base64url)
        scalar Base64rulBytes extends bytes;

        @usage(Usage.input | Usage.output)
        @access(Access.public)
        model Test {
          value: Base64rulBytes[];
        }
      `
      );
      const sdkType = getSdkTypeHelper(runner);
      strictEqual(sdkType.kind, "array");
      strictEqual(sdkType.valueType.kind, "bytes");
      strictEqual(sdkType.valueType.encode, "base64url");
    });

    it("format", async function () {
      const runnerWithCore = await createSdkTestRunner({
        librariesToAdd: [AzureCoreTestLibrary],
        autoUsings: ["Azure.Core"],
        emitterName: "@azure-tools/typespec-java",
      });
      await runnerWithCore.compile(
        `
        @useDependency(Azure.Core.Versions.v1_0_Preview_2)
        @service({})
        namespace MyService;

        @format("guid")
        scalar guid extends string;

        @format("url")
        scalar url extends string;

        @format("uuid")
        scalar uuid extends string;

        @format("password")
        scalar password extends string;

        @format("armId")
        scalar armId extends string;

        @format("ipAddress")
        scalar ipAddress extends string;

        @format("etag")
        scalar etag extends string;

        @usage(Usage.input | Usage.output)
        @access(Access.public)
        model Test {
          guidScalar: guid;
          urlScalar: url;
          uuidScalar: uuid;
          passwordScalar: password;
          armIdScalar: armId;
          ipAddressScalar: ipAddress;
          azureLocationScalar: azureLocation;
          etagScalar: etag;

          @format("guid")
          guidProperty: string;
          @format("url")
          urlProperty: string;
          @format("uuid")
          uuidProperty: string;
          @format("password")
          passwordProperty: string;
          @format("armId")
          armIdProperty: string;
          @format("ipAddress")
          ipAddressProperty: string;
          @format("azureLocation")
          azureLocationProperty: string;
          @format("etag")
          etagProperty: string;
        }
      `
      );
<<<<<<< HEAD
      const models = runner.context.sdkPackage.models;
=======
      const models = getAllModels(runnerWithCore.context);
>>>>>>> 7dd798bd
      for (const property of (models[0] as SdkModelType).properties) {
        strictEqual(
          property.type.kind,
          (property as SdkBodyModelPropertyType).serializedName
            .replace("Scalar", "")
            .replace("Property", "")
        );
      }
    });

    it("unknown format", async function () {
      await runner.compileWithBuiltInService(
        `
        @usage(Usage.input | Usage.output)
        @access(Access.public)
        model Test {
          @format("unknown")
          unknownProp: string;
        }
      `
      );
      const models = getAllModels(runner.context);
      strictEqual(models[0].kind, "model");
      strictEqual(models[0].properties[0].type.kind, "string");
    });

    it("known values", async function () {
      await runner.compileWithBuiltInService(
        `
        enum TestEnum{
          one,
          two,
          three,
        }

        @knownValues(TestEnum)
        scalar testScalar extends string;

        model TestModel {
          prop1: testScalar;
          @knownValues(TestEnum)
          prop2: string;
        }

        op func(
          @body body: TestModel
        ): void;
      `
      );
      const diagnostics = runner.context.sdkPackage.diagnostics;
      expectDiagnostics(diagnostics, []);
      const m = runner.context.sdkPackage.models.find((x) => x.name === "TestModel")!;
      const e1 = runner.context.sdkPackage.enums.find((x) => x.name === "TestEnum")!;
      const e2 = runner.context.sdkPackage.enums.find((x) => x.name === "testScalar")!;
      strictEqual(e1.kind, "enum");
      strictEqual(e1.valueType.kind, "string");
      strictEqual(e2.kind, "enum");
      strictEqual(e2.valueType.kind, "string");
      for (const property of (m as SdkModelType).properties) {
        if (property.nameInClient === "prop1") {
          strictEqual(property.type, e2);
        } else if (property.nameInClient === "prop2") {
          strictEqual(property.type, e1);
        }
      }
    });
  });
  describe("SdkDurationType", () => {
    it("default", async function () {
      await runner.compileWithBuiltInService(
        `
        @usage(Usage.input | Usage.output)
        @access(Access.public)
        model Test {
          prop: duration;
        }
      `
      );
      const sdkType = getSdkTypeHelper(runner);
      strictEqual(sdkType.kind, "duration");
      strictEqual(sdkType.wireType.kind, "string");
      strictEqual(sdkType.encode, "ISO8601");
    });
    it("iso8601", async function () {
      await runner.compileWithBuiltInService(
        `
        @usage(Usage.input | Usage.output)
        @access(Access.public)
        model Test {
          @encode(DurationKnownEncoding.ISO8601)
          prop: duration;
        }
      `
      );
      const sdkType = getSdkTypeHelper(runner);
      strictEqual(sdkType.kind, "duration");
      strictEqual(sdkType.wireType.kind, "string");
      strictEqual(sdkType.encode, "ISO8601");
    });
    it("int32 seconds", async function () {
      await runner.compileWithBuiltInService(
        `
        @usage(Usage.input | Usage.output)
        @access(Access.public)
        model Test {
          @encode(DurationKnownEncoding.seconds, int32)
          prop: duration;
        }
      `
      );
      const sdkType = getSdkTypeHelper(runner);
      strictEqual(sdkType.kind, "duration");
      strictEqual(sdkType.wireType.kind, "int32");
      strictEqual(sdkType.encode, "seconds");
    });

    it("float seconds", async function () {
      await runner.compileWithBuiltInService(
        `
        @usage(Usage.input | Usage.output)
        @access(Access.public)
        model Test {
          @encode(DurationKnownEncoding.seconds, float)
          prop: duration;
        }
      `
      );
      const sdkType = getSdkTypeHelper(runner);
      strictEqual(sdkType.kind, "duration");
      strictEqual(sdkType.wireType.kind, "float");
      strictEqual(sdkType.encode, "seconds");
    });

    it("float seconds decorated scalar", async function () {
      await runner.compileWithBuiltInService(
        `
        @encode(DurationKnownEncoding.seconds, float32)
        scalar Float32Duration extends duration;

        @usage(Usage.input | Usage.output)
        @access(Access.public)
        model Test {
          value: Float32Duration[];
        }
      `
      );
      const sdkType = getSdkTypeHelper(runner);
      strictEqual(sdkType.kind, "array");
      strictEqual(sdkType.valueType.kind, "duration");
      strictEqual(sdkType.valueType.wireType.kind, "float32");
      strictEqual(sdkType.valueType.encode, "seconds");
    });
  });

  describe("SdkDatetimeType", () => {
    it("default", async function () {
      await runner.compileWithBuiltInService(
        `
        @usage(Usage.input | Usage.output)
        @access(Access.public)
        model Test {
          prop: utcDateTime;
        }
      `
      );
      const sdkType = getSdkTypeHelper(runner);
      strictEqual(sdkType.kind, "utcDateTime");
      strictEqual(sdkType.wireType.kind, "string");
      strictEqual(sdkType.encode, "rfc3339");
    });
    it("rfc3339", async function () {
      await runner.compileWithBuiltInService(
        `
        @usage(Usage.input | Usage.output)
        @access(Access.public)
        model Test {
          @encode(DateTimeKnownEncoding.rfc3339)
          prop: utcDateTime;
        }
      `
      );
      const sdkType = getSdkTypeHelper(runner);
      strictEqual(sdkType.kind, "utcDateTime");
      strictEqual(sdkType.wireType.kind, "string");
      strictEqual(sdkType.encode, "rfc3339");
    });
    it("rfc7231", async function () {
      await runner.compileWithBuiltInService(
        `
        @usage(Usage.input | Usage.output)
        @access(Access.public)
        model Test {
          @encode(DateTimeKnownEncoding.rfc7231)
          prop: utcDateTime;
        }
      `
      );
      const sdkType = getSdkTypeHelper(runner);
      strictEqual(sdkType.kind, "utcDateTime");
      strictEqual(sdkType.wireType.kind, "string");
      strictEqual(sdkType.encode, "rfc7231");
    });

    it("unixTimestamp", async function () {
      await runner.compileWithBuiltInService(
        `
        @usage(Usage.input | Usage.output)
        @access(Access.public)
        model Test {
          @encode(DateTimeKnownEncoding.unixTimestamp, int64)
          value: utcDateTime;
        }
      `
      );
      const sdkType = getSdkTypeHelper(runner);
      strictEqual(sdkType.kind, "utcDateTime");
      strictEqual(sdkType.wireType.kind, "int64");
      strictEqual(sdkType.encode, "unixTimestamp");
    });

    it("unixTimestamp array", async function () {
      await runner.compileWithBuiltInService(
        `
        @encode(DateTimeKnownEncoding.unixTimestamp, int64)
        scalar unixTimestampDatetime extends utcDateTime;

        @usage(Usage.input | Usage.output)
        @access(Access.public)
        model Test {
          value: unixTimestampDatetime[];
        }
      `
      );
      const sdkType = getSdkTypeHelper(runner);
      strictEqual(sdkType.kind, "array");
      strictEqual(sdkType.valueType.kind, "utcDateTime");
      strictEqual(sdkType.valueType.wireType.kind, "int64");
      strictEqual(sdkType.valueType.encode, "unixTimestamp");
    });
  });
  describe("SdkUnionType", () => {
    it("primitive union", async function () {
      await runner.compileWithBuiltInService(
        `
        @usage(Usage.input | Usage.output)
        @access(Access.public)
        model Test {
          name: string | int32;
        }
      `
      );
      const sdkType = getSdkTypeHelper(runner);
      strictEqual(sdkType.kind, "union");
      strictEqual(sdkType.name, "");
      const values = sdkType.values;
      strictEqual(values.length, 2);
      strictEqual(values[0].kind, "string");
      strictEqual(values[1].kind, "int32");
    });
    it("nullable", async function () {
      await runner.compileWithBuiltInService(`
        @usage(Usage.input | Usage.output)
        @access(Access.public)
        model Test {
          name: float32 | null;
        }
      `);

      const sdkType = getSdkTypeHelper(runner);
      strictEqual(sdkType.kind, "float32");
      strictEqual(sdkType.nullable, true);
    });

    it("record with nullable", async function () {
      await runner.compileWithBuiltInService(`
        @usage(Usage.input | Usage.output)
        @access(Access.public)
        model Test {
          name: Record<float32 | null>;
        }
      `);

      const sdkType = getSdkTypeHelper(runner);
      strictEqual(sdkType.kind, "dict");
      const elementType = sdkType.valueType;
      strictEqual(elementType.kind, "float32");
      strictEqual(elementType.nullable, true);
    });

    it("model with simple union property", async function () {
      await runner.compileWithBuiltInService(`
      @usage(Usage.input | Usage.output)
        @access(Access.public)
      model ModelWithSimpleUnionProperty {
        prop: int32 | int32[];
      }
      `);

      const sdkType = getSdkTypeHelper(runner);
      strictEqual(sdkType.kind, "union");
      const values = sdkType.values;
      strictEqual(values.length, 2);
      strictEqual(values[0].kind, "int32");
      strictEqual(values[1].kind, "array");

      const elementType = (<SdkArrayType>values[1]).valueType;
      strictEqual(elementType.kind, "int32");
    });

    it("model with named union", async function () {
      await runner.compileWithBuiltInService(`
      @usage(Usage.input | Usage.output)
      @access(Access.public)
      model BaseModel {
        name: string;
      }
      @usage(Usage.input | Usage.output)
      @access(Access.public)
      model Model1 extends BaseModel {
        prop1: int32;
      }
      @usage(Usage.input | Usage.output)
      @access(Access.public)
      model Model2 extends BaseModel {
        prop2: int32;
      }
      @usage(Usage.input | Usage.output)
      @access(Access.public)
      union MyNamedUnion {
        one: Model1,
        two: Model2,
      }

      @usage(Usage.input | Usage.output)
      @access(Access.public)
      model ModelWithNamedUnionProperty {
        prop: MyNamedUnion;
      }
      `);

      const models = runner.context.sdkPackage.models;
      strictEqual(models.length, 4);
      const modelWithNamedUnionProperty = models.find(
        (x) => x.kind === "model" && x.name === "ModelWithNamedUnionProperty"
      )! as SdkModelType;
      const property = modelWithNamedUnionProperty.properties[0];
      strictEqual(property.kind, "property");
      const sdkType = property.type;
      strictEqual(sdkType.kind, "union");
      const values = sdkType.values;
      strictEqual(values.length, 2);
      strictEqual(values[0].kind, "model");
      strictEqual(values[0].name, "Model1");
      strictEqual(
        values[0],
        models.find((x) => x.kind === "model" && x.name === "Model1")
      );
      strictEqual(values[1].kind, "model");
      strictEqual(values[1].name, "Model2");
      strictEqual(
        values[1],
        models.find((x) => x.kind === "model" && x.name === "Model2")
      );
      1;
    });

    it("model with nullable enum property", async function () {
      await runner.compileWithBuiltInService(`
      enum PetKind {
        dog, cat, bird
      }
      @usage(Usage.input | Usage.output)
      @access(Access.public)
      model Home {
        pet: PetKind | null;
      }
      `);

      const sdkType = getSdkTypeHelper(runner);
      strictEqual(sdkType.kind, "enum");
      strictEqual(sdkType.name, "PetKind");
      strictEqual(sdkType.nullable, true);
      const values = sdkType.values;
      strictEqual(values.length, 3);
    });

    it("model with nullable model property", async function () {
      await runner.compileWithBuiltInService(`
      @usage(Usage.input | Usage.output)
      @access(Access.public)
      model PropertyModel {
        internalProp: string;
      }

      @usage(Usage.input | Usage.output)
      @access(Access.public)
      model Test {
        prop: PropertyModel | null;
      }
      `);

      const models = runner.context.sdkPackage.models;
      strictEqual(models.length, 2);
      const model = models.find((x) => x.kind === "model" && x.name === "Test")! as SdkModelType;
      const sdkType = model.properties[0].type;
      strictEqual(sdkType.kind, "model");
      strictEqual(sdkType.name, "PropertyModel");
      strictEqual(sdkType.nullable, true);
    });

    it("mix types", async function () {
      await runner.compileWithBuiltInService(`
      @usage(Usage.input | Usage.output)
      @access(Access.public)
      model ModelType {
        name: string;
      }

      @usage(Usage.input | Usage.output)
      @access(Access.public)
      model Test {
        prop: "none" | "auto" | ModelType;
      }

      @usage(Usage.input | Usage.output)
      @access(Access.public)
      model TestNullable {
        prop: "none" | "auto" | ModelType | null;
      }
      `);

      const models = runner.context.sdkPackage.models;
      strictEqual(models.length, 3);
      const model = models.find((x) => x.kind === "model" && x.name === "Test")! as SdkModelType;
      const nullableModel = models.find(
        (x) => x.kind === "model" && x.name === "TestNullable"
      )! as SdkModelType;
      strictEqual(model.properties[0].type.kind, "union");
      strictEqual(model.properties[0].type.nullable, false);
      for (const v of (model.properties[0].type as SdkUnionType).values) {
        if (v.kind === "model") {
          strictEqual(v.name, "ModelType");
        } else {
          strictEqual(v.kind, "constant");
        }
      }
      strictEqual(nullableModel.properties[0].type.kind, "union");
      strictEqual(nullableModel.properties[0].type.nullable, true);
      for (const v of (nullableModel.properties[0].type as SdkUnionType).values) {
        if (v.kind === "model") {
          strictEqual(v.name, "ModelType");
        } else {
          strictEqual(v.kind, "constant");
        }
      }
    });
  });
  describe("SdkEnumType", () => {
    it("string extensible", async function () {
      await runner.compileWithBuiltInService(`
      @usage(Usage.input | Usage.output)
      @access(Access.public)
      enum DaysOfWeekExtensibleEnum {
          Monday,
          Tuesday,
          Wednesday,
          Thursday,
          Friday,
          Saturday,
          Sunday,
        }

      @usage(Usage.input | Usage.output)
      @access(Access.public)
      model Test {
        prop: DaysOfWeekExtensibleEnum
      }
      `);

      strictEqual(runner.context.sdkPackage.models.length, 1);
      strictEqual(runner.context.sdkPackage.enums.length, 1);
      const sdkType = runner.context.sdkPackage.enums[0];
      strictEqual(sdkType.isFixed, false);
      strictEqual(sdkType.name, "DaysOfWeekExtensibleEnum");
      strictEqual(sdkType.valueType.kind, "string");
      const values = sdkType.values;
      strictEqual(values.length, 7);
      const nameList = [
        "Monday",
        "Tuesday",
        "Wednesday",
        "Thursday",
        "Friday",
        "Saturday",
        "Sunday",
      ];
      deepEqual(
        values.map((x) => x.name),
        nameList
      );
      deepEqual(
        values.map((x) => x.value),
        nameList
      );
      for (const value of sdkType.values) {
        deepStrictEqual(value.enumType, sdkType);
        deepStrictEqual(value.valueType, sdkType.valueType);
      }
    });

    it("int extensible", async function () {
      await runner.compileWithBuiltInService(`
      @usage(Usage.input | Usage.output)
      @access(Access.public)
      enum Integers {
        one: 1,
        two: 2,
        three: 3,
        four: 4,
        five: 5,
      }

      @usage(Usage.input | Usage.output)
      @access(Access.public)
      model Test {
        prop: Integers
      }
      `);

      strictEqual(runner.context.sdkPackage.models.length, 1);
      strictEqual(runner.context.sdkPackage.enums.length, 1);
      const sdkType = runner.context.sdkPackage.enums[0];
      strictEqual(sdkType.isFixed, false);
      strictEqual(sdkType.name, "Integers");
      strictEqual(sdkType.valueType.kind, "int32");
      const values = sdkType.values;
      strictEqual(values.length, 5);
      deepEqual(
        values.map((x) => x.name),
        ["one", "two", "three", "four", "five"]
      );
      deepEqual(
        values.map((x) => x.value),
        [1, 2, 3, 4, 5]
      );
    });

    it("string fixed", async function () {
      const runnerWithCore = await createSdkTestRunner({
        librariesToAdd: [AzureCoreTestLibrary],
        autoUsings: ["Azure.Core"],
        emitterName: "@azure-tools/typespec-java",
      });
      await runnerWithCore.compile(`
        @service({})
        @test namespace MyService {
          #suppress "@azure-tools/typespec-azure-core/use-extensible-enum" "For testing"
          @doc(".")
          @fixed
          @usage(Usage.input | Usage.output)
          @access(Access.public)
          enum DaysOfWeekFixedEnum {
            @doc("Monday") Monday,
            @doc("Tuesday") Tuesday,
            @doc("Wednesday") Wednesday,
            @doc("Thursday") Thursday,
            @doc("Friday") Friday,
            @doc("Saturday") Saturday,
            @doc("Sunday") Sunday,
          }

          @doc(".")
          @usage(Usage.input | Usage.output)
          @access(Access.public)
          model Test {
            @doc(".")
            prop: DaysOfWeekFixedEnum
          }
        }
      `);
      strictEqual(runnerWithCore.context.sdkPackage.models.length, 1);
      strictEqual(runnerWithCore.context.sdkPackage.enums.length, 1);
      const sdkType = runnerWithCore.context.sdkPackage.enums[0];
      strictEqual(sdkType.isFixed, true);
      strictEqual(sdkType.name, "DaysOfWeekFixedEnum");
      strictEqual(sdkType.valueType.kind, "string");
      const values = sdkType.values;
      strictEqual(values.length, 7);
      const nameList = [
        "Monday",
        "Tuesday",
        "Wednesday",
        "Thursday",
        "Friday",
        "Saturday",
        "Sunday",
      ];
      deepEqual(
        values.map((x) => x.name),
        nameList
      );
      deepEqual(
        values.map((x) => x.value),
        nameList
      );
      for (const value of sdkType.values) {
        deepStrictEqual(value.enumType, sdkType);
        deepStrictEqual(value.valueType, sdkType.valueType);
      }
    });
    it("enum access transitive closure", async () => {
      await runner.compileWithBuiltInService(`
        enum Integers {
          one: 1,
          two: 2,
          three: 3,
          four: 4,
          five: 5,
        }
        @access(Access.internal)
        op func(
          @body body: Integers
        ): void;
      `);

      strictEqual(runner.context.sdkPackage.enums[0].access, "internal");
    });
    it("crossLanguageDefinitionId", async () => {
      await runner.compile(`
        @service({})
        namespace MyService {
          @usage(Usage.input | Usage.output)
          @access(Access.public)
          enum Integers {
            one: 1,
            two: 2,
            three: 3,
            four: 4,
            five: 5,
          }

          @usage(Usage.input | Usage.output)
          @access(Access.public)
          model Test {
            prop: Integers
          }
        }
      `);
      strictEqual(runner.context.sdkPackage.enums.length, 1);
      const integersEnum = runner.context.sdkPackage.enums[0];
      strictEqual(integersEnum.crossLanguageDefinitionId, "MyService.Integers");
    });

    it("enum with deprecated annotation", async () => {
      await runner.compileAndDiagnose(`
        @service({})
        namespace MyService;
        #deprecated "no longer support"
        enum Test {
          test
        }
        op func(
          @body body: Test
        ): void;
      `);

      strictEqual(runner.context.sdkPackage.enums[0].deprecation, "no longer support");
    });

    it("orphan enum", async () => {
      await runner.compileAndDiagnose(`
        @service({})
        @test namespace MyService {
          @test
          @usage(Usage.input | Usage.output)
          @access(Access.public)
          enum Enum1{
            one,
            two,
            three
          }

          enum Enum2{
            one,
            two,
            three
          }
        }
      `);

      strictEqual(runner.context.sdkPackage.enums[0].name, "Enum1");
      strictEqual(runner.context.sdkPackage.enums[0].usage, UsageFlags.Input | UsageFlags.Output);
    });

    it("projected name", async () => {
      await runner.compileAndDiagnose(`
        @service({})
        @test namespace MyService {
          @test
          @usage(Usage.input | Usage.output)
          @access(Access.public)
          @projectedName("java", "JavaEnum1")
          enum Enum1{
            @projectedName("java", "JavaOne")
            One: "one",
            two,
            three
          }
        }
      `);

      async function helper(emitterName: string, enumName: string, enumValueName: string) {
        const runner = await createTcgcTestRunnerForEmitter(emitterName);
        const { Enum1 } = (await runner.compile(`
        @service({})
        namespace MyService {
          @test
          @usage(Usage.input | Usage.output)
          @access(Access.public)
          @projectedName("java", "JavaEnum1")
          enum Enum1{
            @projectedName("java", "JavaOne")
            One: "one",
            two,
            three
          }
        }
      `)) as { Enum1: Enum };
        const enum1 = getSdkEnum(runner.context, Enum1);
        strictEqual(enum1.name, enumName);
        strictEqual(enum1.values[0].name, enumValueName);
      }
      await helper("@azure-tools/typespec-csharp", "Enum1", "One");
      await helper("@azure-tools/typespec-java", "JavaEnum1", "JavaOne");
    });

    it("union as enum rename", async () => {
      const { TestUnion } = (await runner.compileWithCustomization(
        `
        @service({})
        namespace N {
          @test
          union TestUnion{
            @clientName("ARename")
            "A",
            "B": "B_v",
            string
          }
          op x(body: TestUnion): void;
        }
      `,
        `
        namespace Customizations;

        @@clientName(N.TestUnion, "TestUnionRename");
        @@clientName(N.TestUnion.B, "BRename");
      `
      )) as { TestUnion: Union };

      const enumType = getClientType(runner.context, TestUnion) as SdkEnumType;
      strictEqual(enumType.name, "TestUnionRename");
      strictEqual(enumType.values[0].name, "ARename");
      strictEqual(enumType.values[1].name, "BRename");
    });
  });

  describe("SdkBodyModelPropertyType", () => {
    it("required", async function () {
      await runner.compileWithBuiltInService(`
        @usage(Usage.input | Usage.output)
        @access(Access.public)
        model Test {
          name: string | int32;
        }
      `);
      const prop = getSdkBodyModelPropertyTypeHelper(runner);
      strictEqual(prop.optional, false);
      strictEqual(isReadOnly(prop), false);
    });
    it("optional", async function () {
      await runner.compileWithBuiltInService(`
        @usage(Usage.input | Usage.output)
        @access(Access.public)
        model Test {
          name?: string;
        }
      `);

      const prop = getSdkBodyModelPropertyTypeHelper(runner);
      strictEqual(prop.optional, true);
    });
    it("readonly", async function () {
      await runner.compileWithBuiltInService(`
        @usage(Usage.input | Usage.output)
        @access(Access.public)
        model Test {
          @visibility("read")
          name?: string;
        }
      `);

      const prop = getSdkBodyModelPropertyTypeHelper(runner);
      strictEqual(isReadOnly(prop), true);
    });
    it("not readonly", async function () {
      await runner.compileWithBuiltInService(`
        @usage(Usage.input | Usage.output)
        @access(Access.public)
        model Test {
          @visibility("read", "create", "update")
          name?: string;
        }
      `);

      const prop = getSdkBodyModelPropertyTypeHelper(runner);
      strictEqual(isReadOnly(prop), false);
    });
    it("names", async function () {
      await runner.compileWithBuiltInService(`
        @test
        @usage(Usage.input | Usage.output)
        @access(Access.public)
        @projectedName("java", "JavaTest")
        model Test {
          @projectedName("java", "javaProjectedName")
          javaWireName: string;
          @projectedName("client", "clientName")
          clientProjectedName: string;
          @projectedName("json", "projectedWireName")
          @encodedName("application/json", "encodedWireName")
          jsonEncodedAndProjectedName: string;
          @projectedName("json", "realWireName")
          jsonProjectedName: string; // deprecated
          regular: string;
        }
      `);

      const sdkModel = runner.context.sdkPackage.models[0] as SdkModelType;
      strictEqual(sdkModel.name, "JavaTest");

      // Java projected name test
      const javaProjectedProp = sdkModel.properties.find(
        (x) => x.nameInClient === "javaProjectedName"
      )!;
      strictEqual(javaProjectedProp.kind, "property");
      strictEqual(javaProjectedProp.serializedName, "javaWireName");

      // client projected name test

      const clientProjectedProp = sdkModel.properties.find((x) => x.nameInClient === "clientName")!;
      strictEqual(clientProjectedProp.kind, "property");
      strictEqual(clientProjectedProp.serializedName, "clientProjectedName");

      // wire name test with encoded and projected
      const jsonEncodedProp = sdkModel.properties.find(
        (x) => x.kind === "property" && x.serializedName === "encodedWireName"
      )!;
      strictEqual(jsonEncodedProp.nameInClient, "jsonEncodedAndProjectedName");

      // wire name test with deprecated projected
      const jsonProjectedProp = sdkModel.properties.find(
        (x) => x.kind === "property" && x.serializedName === "realWireName"
      )!;
      strictEqual(jsonProjectedProp.nameInClient, "jsonProjectedName");

      // regular
      const regularProp = sdkModel.properties.find(
        (x) => x.kind === "property" && x.serializedName === "regular"
      )!;
      strictEqual(regularProp.nameInClient, "regular");
    });
    it("union type", async function () {
      await runner.compileWithBuiltInService(`
        @usage(Usage.input | Usage.output)
        @access(Access.public)
        model Test {
          name: string | int32;
        }
      `);

      const prop = getSdkBodyModelPropertyTypeHelper(runner);
      strictEqual(prop.kind, "property");
      const sdkType = prop.type;
      strictEqual(sdkType.kind, "union");
      const values = sdkType.values;
      strictEqual(values.length, 2);
      strictEqual(values[0].kind, "string");
      strictEqual(values[1].kind, "int32");
    });
    it("versioning", async function () {
      await runner.compile(`
        @versioned(Versions)
        @service({title: "Widget Service"})
        namespace DemoService;

        enum Versions {
          v1,
          v2,
          v3,
          v4,
        }

        @usage(Usage.input | Usage.output)
        @access(Access.public)
        model Test {
          @added(Versions.v1)
          @removed(Versions.v2)
          @added(Versions.v3)
          versionedProp: string;

          nonVersionedProp: string;

          @removed(Versions.v3)
          removedProp: string;
        }
      `);
      const sdkModel = runner.context.sdkPackage.models.find(
        (x) => x.kind === "model"
      )! as SdkModelType;
      strictEqual(sdkModel.kind, "model");

      const versionedProp = sdkModel.properties[0];
      deepStrictEqual(versionedProp.apiVersions, ["v1", "v3", "v4"]);

      const nonVersionedProp = sdkModel.properties[1];
      deepStrictEqual(nonVersionedProp.apiVersions, ["v1", "v2", "v3", "v4"]);

      const removedProp = sdkModel.properties[2];
      deepStrictEqual(removedProp.apiVersions, ["v1", "v2"]);
    });
  });
  describe("SdkConstantType", () => {
    it("string", async function () {
      await runner.compileWithBuiltInService(`
        @usage(Usage.input | Usage.output)
        @access(Access.public)
        model Test {
          prop: "json";
        }
      `);

      const sdkType = getSdkTypeHelper(runner);
      strictEqual(sdkType.kind, "constant");
      strictEqual(sdkType.valueType.kind, "string");
      strictEqual(sdkType.value, "json");
    });
    it("boolean", async function () {
      await runner.compileWithBuiltInService(`
        @usage(Usage.input | Usage.output)
        @access(Access.public)
        model Test {
          @test prop: true;
        }
      `);

      const sdkType = getSdkTypeHelper(runner);
      strictEqual(sdkType.kind, "constant");
      strictEqual(sdkType.valueType.kind, "boolean");
      strictEqual(sdkType.value, true);
    });
    it("number", async function () {
      await runner.compileWithBuiltInService(`
        @usage(Usage.input | Usage.output)
        @access(Access.public)
        model Test {
          @test prop: 4;
        }
      `);

      const sdkType = getSdkTypeHelper(runner);
      strictEqual(sdkType.kind, "constant");
      strictEqual(sdkType.valueType.kind, "int32");
      strictEqual(sdkType.value, 4);
    });
  });
  describe("SdkModelType", () => {
    it("basic", async () => {
      await runner.compile(`
        @service({})
        @test namespace MyService {
          model InputModel {
            prop: string
          }

          model OutputModel {
            prop: string
          }

          op test(@body input: InputModel): OutputModel;
        }
      `);
      const models = runner.context.sdkPackage.models;
      strictEqual(models.length, 2);
      const modelNames = models.map((model) => model.name).sort();
      deepStrictEqual(modelNames, ["InputModel", "OutputModel"].sort());
    });

    it("models in Record", async () => {
      await runner.compile(`
        @service({})
        @test namespace MyService {
          model InnerModel {
            prop: string
          }

          op test(@body input: Record<InnerModel>): void;
        }
      `);
      const models = runner.context.sdkPackage.models;
      strictEqual(models.length, 1);
      const modelNames = models.map((model) => model.name).sort();
      deepStrictEqual(modelNames, ["InnerModel"].sort());
    });

    it("models in Array", async () => {
      await runner.compile(`
        @service({})
        @test namespace MyService {
          model InnerModel {
            prop: string
          }

          op test(@body input: InnerModel[]): void;
        }
      `);
      const models = runner.context.sdkPackage.models;
      strictEqual(models.length, 1);
      const modelNames = models.map((model) => model.name).sort();
      deepStrictEqual(modelNames, ["InnerModel"].sort());
    });

    it("embedded models", async () => {
      await runner.compile(`
        @service({})
        @test namespace MyService {
          model InnerModel {
            prop: string
          }

          model InputModel {
            prop: InnerModel
          }

          op test(@body input: InputModel): void;
        }
      `);
      const models = runner.context.sdkPackage.models;
      strictEqual(models.length, 2);
      const modelNames = models.map((model) => model.name).sort();
      deepStrictEqual(modelNames, ["InputModel", "InnerModel"].sort());
    });

    it("base model", async () => {
      await runner.compile(`
        @service({})
        @test namespace MyService {
          model BaseModel {
            prop: string
          }

          model InputModel extends BaseModel {
            prop2: string
          }

          op test(@body input: InputModel): void;
        }
      `);
      const models = runner.context.sdkPackage.models;
      strictEqual(models.length, 2);
      const modelNames = models.map((model) => model.name).sort();
      deepStrictEqual(modelNames, ["InputModel", "BaseModel"].sort());
    });

    it("derived model", async () => {
      await runner.compileWithBuiltInService(`
      model InputModel {
        prop: string
      }

      model DerivedModel extends InputModel {
        prop2: string
      }

      op test(@body input: DerivedModel): void;
      `);
      const models = runner.context.sdkPackage.models;
      strictEqual(models.length, 2);
      const modelNames = models.map((model) => model.name).sort();
      deepStrictEqual(modelNames, ["InputModel", "DerivedModel"].sort());
    });

    it("recursive model", async () => {
      await runner.compileWithBuiltInService(`
      @usage(Usage.input | Usage.output)
      @access(Access.public)
      model RecursiveModel {
        prop: RecursiveModel
      }
      `);
      const models = runner.context.sdkPackage.models;
      strictEqual(models.length, 1);
      const recursiveModel = models[0];
      strictEqual(recursiveModel.name, "RecursiveModel");
      strictEqual(recursiveModel.kind, "model");
      strictEqual(recursiveModel.properties.length, 1);
      const prop = recursiveModel.properties[0];
      strictEqual(prop.kind, "property");
      strictEqual(prop.nameInClient, "prop");
      strictEqual(prop.type.kind, "model");
      strictEqual(prop.type.name, "RecursiveModel");
    });

    it("discriminator model", async () => {
      await runner.compileWithBuiltInService(`
      @discriminator("kind")
      model Fish {
        age: int32;
      }

      @discriminator("sharktype")
      model Shark extends Fish {
        kind: "shark";
        sharktype: string;
      }

      model Salmon extends Fish {
        kind: "salmon";
        friends?: Fish[];
        hate?: Record<Fish>;
        partner?: Fish;
      }

      model SawShark extends Shark {
        sharktype: "saw";
      }

      model GoblinShark extends Shark {
        sharktype: "goblin";
      }

      @get
      op getModel(): Fish;
      `);
      const models = runner.context.sdkPackage.models;
      strictEqual(models.length, 5);
      const fish = models.find((x) => x.name === "Fish")! as SdkModelType;
      const kindProperty = fish.properties.find(
        (x) => x.nameInClient === "kind"
      )! as SdkBodyModelPropertyType;
      strictEqual(kindProperty.discriminator, true);
      strictEqual(kindProperty.type.kind, "string");
      strictEqual(kindProperty.__raw, undefined);
      const shark = models.find((x) => x.name === "Shark")! as SdkModelType;
      strictEqual(shark.properties.length, 2);
      const sharktypeProperty = shark.properties.find(
        (x) => x.nameInClient === "sharktype"
      )! as SdkBodyModelPropertyType;
      strictEqual(sharktypeProperty.discriminator, true);
      strictEqual(sharktypeProperty.type.kind, "string");
    });

    it("single discriminated model", async () => {
      await runner.compileWithBuiltInService(`
      @discriminator("kind")
      model Fish {
        age: int32;
      }

      @get
      op getModel(): Fish;
      `);
      const models = runner.context.sdkPackage.models;
      strictEqual(models.length, 1);
      const fish = models.find((x) => x.name === "Fish")! as SdkModelType;
      const kindProperty = fish.properties.find(
        (x) => x.nameInClient === "kind"
      )! as SdkBodyModelPropertyType;
      strictEqual(kindProperty.discriminator, true);
      strictEqual(kindProperty.type.kind, "string");
      strictEqual(kindProperty.__raw, undefined);
      strictEqual(kindProperty.type.__raw, undefined);
    });

    it("enum discriminator model", async () => {
      await runner.compileWithBuiltInService(`
      enum DogKind {
        Golden: "golden",
      }

      @discriminator("kind")
      model Dog {
        kind: DogKind;
        weight: int32;
      }

      model Golden extends Dog {
        kind: DogKind.Golden;
      }

      @route("/extensible-enum")
      @get
      op getExtensibleModel(): Dog;
      `);
      const models = runner.context.sdkPackage.models;
      strictEqual(models.length, 2);

      const golden = models.find((x) => x.name === "Golden")! as SdkModelType;

      const kind = golden.properties.find(
        (x) => (x as SdkBodyModelPropertyType).serializedName === "kind"
      )! as SdkBodyModelPropertyType;
      strictEqual((kind.type as SdkEnumValueType).value, "golden");

      const dog = models.find((x) => x.name === "Dog")! as SdkModelType;
      strictEqual(runner.context.sdkPackage.enums.length, 1);
      const dogKind = runner.context.sdkPackage.enums[0];

      const dogKindProperty = dog.properties.find(
        (x) => (x as SdkBodyModelPropertyType).serializedName === "kind"
      )! as SdkBodyModelPropertyType;
      strictEqual(dogKindProperty.type, dogKind);
    });

    it("union to extensible enum values", async () => {
      await runner.compileWithBuiltInService(`
      union PetKind {
        @doc("Cat")
        Cat: "cat",
        @doc("Dog")
        Dog: "dog",
        string,
      }

      @route("/extensible-enum")
      @put
      op putPet(@body petKind: PetKind): void;
      `);
      strictEqual(runner.context.sdkPackage.enums.length, 1);
      const petKind = runner.context.sdkPackage.enums[0];
      strictEqual(petKind.name, "PetKind");
      strictEqual(petKind.isFixed, false);
      strictEqual(petKind.valueType.kind, "string");
      const values = petKind.values;
      deepStrictEqual(
        values.map((x) => x.name),
        ["Cat", "Dog"]
      );

      const catValue = values.find((x) => x.name === "Cat")!;
      strictEqual(catValue.value, "cat");
      strictEqual(catValue.description, "Cat");
      strictEqual(catValue.enumType, petKind);
      strictEqual(catValue.valueType, petKind.valueType);
      strictEqual(catValue.kind, "enumvalue");

      const dogValue = values.find((x) => x.name === "Dog")!;
      strictEqual(dogValue.value, "dog");
      strictEqual(dogValue.description, "Dog");
      strictEqual(dogValue.enumType, petKind);
      strictEqual(dogValue.valueType, petKind.valueType);
      strictEqual(dogValue.kind, "enumvalue");
    });

    it("property of anonymous union as enum", async () => {
      await runner.compileWithBuiltInService(`
      model Pet {
        kind: string | "cat" | "dog";
      }

      @route("/extensible-enum")
      @put
      op putPet(@body pet: Pet): void;
      `);
      const models = runner.context.sdkPackage.models;
      strictEqual(models.length, 1);
      const pet = models.find((x) => x.name === "Pet")!;

      const enums = runner.context.sdkPackage.enums;
      const kind = enums.find((x) => x.name === "")!;
      strictEqual(kind.generatedName, "PetKind");
      const kindProperty = pet.properties.find(
        (x) => (x.nameInClient = "kind")
      )! as SdkBodyModelPropertyType;
      strictEqual(kindProperty.type, kind);
    });

    it("enum discriminator model without base discriminator property", async () => {
      await runner.compileWithBuiltInService(`
      enum DogKind {
        Golden: "golden",
      }

      @discriminator("kind")
      model Dog {
        weight: int32;
      }

      model Golden extends Dog {
        kind: DogKind.Golden;
      }

      @route("/extensible-enum")
      @get
      op getExtensibleModel(): Dog;
      `);
      const models = runner.context.sdkPackage.models;
      strictEqual(models.length, 2);

      const golden = models.find((x) => x.name === "Golden")! as SdkModelType;

      const kind = golden.properties.find(
        (x) => (x as SdkBodyModelPropertyType).serializedName === "kind"
      )! as SdkBodyModelPropertyType;
      strictEqual((kind.type as SdkEnumValueType).value, "golden");

      const dog = models.find((x) => x.name === "Dog")! as SdkModelType;
      strictEqual(runner.context.sdkPackage.enums.length, 1);
      const dogKind = runner.context.sdkPackage.enums[0];

      const dogKindProperty = dog.properties.find(
        (x) => (x as SdkBodyModelPropertyType).serializedName === "kind"
      )! as SdkBodyModelPropertyType;
      strictEqual(dogKindProperty.type, dogKind);
    });

    it("discriminator", async () => {
      await runner.compileWithBuiltInService(`
      @discriminator("kind")
      model Fish {
        age: int32;
      }

      @discriminator("sharktype")
      model Shark extends Fish {
        kind: "shark";
        sharktype: string;
      }

      model Salmon extends Fish {
        kind: "salmon";
        friends?: Fish[];
        hate?: Record<Fish>;
        partner?: Fish;
      }

      model SawShark extends Shark {
        sharktype: "saw";
      }

      model GoblinShark extends Shark {
        sharktype: "goblin";
      }

      @get
      op getModel(): Fish;
      `);
      const models = runner.context.sdkPackage.models;
      strictEqual(models.length, 5);
      const shark = models.find((x) => x.name === "Shark")! as SdkModelType;
      strictEqual(shark.properties.length, 2);
      const sharktypeProperty = shark.properties.find(
        (x) => x.nameInClient === "sharktype"
      )! as SdkBodyModelPropertyType;
      strictEqual(sharktypeProperty.discriminator, true);
      strictEqual(sharktypeProperty.type.kind, "string");
    });

    it("union discriminator", async () => {
      await runner.compileWithBuiltInService(`
      union KindType {
        string,
        shark: "shark",
        salmon: "salmon"
      };

      @discriminator("kind")
      model Fish {
        age: int32;
      }

      model Shark extends Fish {
        kind: KindType.shark;
        hasFin: boolean;
      }

      model Salmon extends Fish {
        kind: KindType.salmon;
        norweigan: boolean;
      }

      @get
      op getModel(): Fish;
      `);
      const models = runner.context.sdkPackage.models;
      strictEqual(models.length, 3);
      const fish = models.find((x) => x.name === "Fish")!;
      let kindTypeProperty = fish.properties.find((x) => x.nameInClient === "kind")!;
      strictEqual(kindTypeProperty.type.kind, "enum");
      const shark = models.find((x) => x.name === "Shark")!;
      strictEqual(shark.discriminatorValue, "shark");
      kindTypeProperty = shark.properties.find((x) => x.nameInClient === "kind")!;
      strictEqual(kindTypeProperty.type.kind, "enumvalue");
      const salmon = models.find((x) => x.name === "Salmon")!;
      kindTypeProperty = salmon.properties.find((x) => x.nameInClient === "kind")!;
      strictEqual(kindTypeProperty.type.kind, "enumvalue");
      strictEqual(salmon.discriminatorValue, "salmon");

      strictEqual(runner.context.sdkPackage.enums.length, 1);
      const kindType = runner.context.sdkPackage.enums.find((x) => x.name === "KindType")!;
      strictEqual(kindType.isFixed, false);
    });

    it("filterOutCoreModels true", async () => {
      const runnerWithCore = await createSdkTestRunner({
        librariesToAdd: [AzureCoreTestLibrary],
        autoUsings: ["Azure.Core"],
        emitterName: "@azure-tools/typespec-java",
      });
      await runnerWithCore.compile(`
        @useDependency(Azure.Core.Versions.v1_0_Preview_2)
        @service
        namespace MyService {

          @resource("users")
          @doc("Details about a user.")
          model User {
            @key
            @doc("The user's id.")
            @visibility("read")
            id: int32;

            @doc("The user's name.")
            name: string;
          }

          @doc("Creates or updates a User")
          op createOrUpdate is ResourceCreateOrUpdate<User>;
        }
      `);
      const models = runnerWithCore.context.sdkPackage.models;
      strictEqual(models.length, 1);
      strictEqual(models[0].name, "User");
    });

    it("filterOutCoreModels false", async () => {
      const runnerWithCore = await createSdkTestRunner({
        librariesToAdd: [AzureCoreTestLibrary],
        autoUsings: ["Azure.Core"],
        "filter-out-core-models": false,
        emitterName: "@azure-tools/typespec-java",
      });
      await runnerWithCore.compile(`
        @useDependency(Azure.Core.Versions.v1_0_Preview_2)
        @service
        namespace MyService {

          @resource("users")
          @doc("Details about a user.")
          model User {
            @key
            @doc("The user's id.")
            @visibility("read")
            id: int32;

            @doc("The user's name.")
            name: string;
          }

          @doc("Creates or updates a User")
          op createOrUpdate is ResourceCreateOrUpdate<User>;
        }
      `);
      const models = runnerWithCore.context.sdkPackage.models;
      strictEqual(models.length, 4);
      const modelNames = models.map((model) => model.name).sort();
      deepStrictEqual(modelNames, ["Error", "ErrorResponse", "InnerError", "User"].sort());
    });

    it("lro core filterOutCoreModels true", async () => {
      const runnerWithCore = await createSdkTestRunner({
        librariesToAdd: [AzureCoreTestLibrary],
        autoUsings: ["Azure.Core"],
        emitterName: "@azure-tools/typespec-java",
      });
      await runnerWithCore.compile(`

        @useDependency(Azure.Core.Versions.v1_0_Preview_2)
        @service
        namespace MyService {
          @resource("users")
          @doc("Details about a user.")
          model User {
            @key
            @doc("The user's name.")
            @visibility("read")
            name: string;
          }

          @doc("Gets status.")
          op getStatus is GetResourceOperationStatus<User>;

          @doc("Polls status.")
          @pollingOperation(MyService.getStatus)
          op createOrUpdateUser is LongRunningResourceCreateOrUpdate<User>;
        }
      `);
      const models = runnerWithCore.context.sdkPackage.models;
      strictEqual(models.length, 1);
      strictEqual(models[0].name, "User");
    });

    it("lro core filterOutCoreModels false", async () => {
      const runnerWithCore = await createSdkTestRunner({
        librariesToAdd: [AzureCoreTestLibrary],
        autoUsings: ["Azure.Core"],
        "filter-out-core-models": false,
        emitterName: "@azure-tools/typespec-java",
      });
      await runnerWithCore.compile(`
        @useDependency(Azure.Core.Versions.v1_0_Preview_2)
        @service
        namespace MyService {
          @resource("users")
          @doc("Details about a user.")
          model User {
            @key
            @doc("The user's name.")
            @visibility("read")
            name: string;
          }

          @doc("Gets status.")
          op getStatus is GetResourceOperationStatus<User>;

          @doc("Polls status.")
          @pollingOperation(MyService.getStatus)
          op createOrUpdateUser is LongRunningResourceCreateOrUpdate<User>;
        }
      `);
      const models = runnerWithCore.context.sdkPackage.models;
      strictEqual(models.length, 5);
      const modelNames = models.map((model) => model.name).sort();
      deepStrictEqual(
        modelNames,
        ["Error", "ErrorResponse", "InnerError", "User", "ResourceOperationStatus"].sort()
      );
      strictEqual(runnerWithCore.context.sdkPackage.enums.length, 1);
      strictEqual(runnerWithCore.context.sdkPackage.enums[0].name, "OperationState");
    });
    it("no models filter core", async () => {
      await runner.compile(`
        @service({})
        @test namespace MyService { }
      `);
      const models = runner.context.sdkPackage.models;
      strictEqual(models.length, 0);
    });
    it("no models don't filter core", async () => {
      await runner.compile(`
        @service({})
        @test namespace MyService { }
      `);
      const models = runner.context.sdkPackage.models;
      strictEqual(models.length, 0);
    });
    it("input usage", async () => {
      await runner.compileWithBuiltInService(`
        model InputModel {
          prop: string
        }
        op operation(@body input: InputModel): void;
      `);
      const models = runner.context.sdkPackage.models;
      strictEqual(models.length, 1);
      strictEqual(models[0].usage, UsageFlags.Input);
      strictEqual(models.filter((x) => x.usage === UsageFlags.Input).length, 1);
      strictEqual(models.filter((x) => x.usage === UsageFlags.Output).length, 0);
    });

    it("output usage", async () => {
      await runner.compileWithBuiltInService(`
        model OutputModel {
          prop: string
        }
        op operation(): OutputModel;
      `);
      const models = runner.context.sdkPackage.models;
      strictEqual(models.length, 1);
      strictEqual(models[0].usage, UsageFlags.Output);

      strictEqual(models.filter((x) => x.usage === UsageFlags.Output).length, 1);
      strictEqual(models.filter((x) => x.usage === UsageFlags.Input).length, 0);
    });

    it("roundtrip usage", async () => {
      await runner.compileWithBuiltInService(`
        model RoundtripModel {
          prop: string
        }
        op operation(@body input: RoundtripModel): RoundtripModel;
      `);
      const models = runner.context.sdkPackage.models;
      strictEqual(models.length, 1);
      strictEqual(models[0].usage, UsageFlags.Input | UsageFlags.Output);

      strictEqual(models.filter((x) => (x.usage & UsageFlags.Output) > 0).length, 1);
      strictEqual(models.filter((x) => (x.usage & UsageFlags.Input) > 0).length, 1);
      strictEqual(models.filter((x) => x.usage === UsageFlags.None).length, 0);
    });

    it("usage propagation", async () => {
      await runner.compileWithBuiltInService(`
        @discriminator("kind")
        model Fish {
          age: int32;
        }

        @discriminator("sharktype")
        model Shark extends Fish {
          kind: "shark";
        }

        model Salmon extends Fish {
          kind: "salmon";
          friends?: Fish[];
          hate?: Record<Fish>;
          partner?: Fish;
        }

        model SawShark extends Shark {
          sharktype: "saw";
        }

        model GoblinShark extends Shark {
          sharktype: "goblin";
        }
        op operation(@body input: Shark): Shark;
      `);
      const models = runner.context.sdkPackage.models;
      strictEqual(models.length, 5);
      strictEqual(models[0].usage, UsageFlags.Input | UsageFlags.Output);
    });

    it("unnamed model", async () => {
      await runner.compileWithBuiltInService(`
        model Test {
          prop1: {innerProp1: string};
          prop2: {innerProp2: string};
        }
        op func(
          @body body: Test
        ): void;
      `);
      const models = runner.context.sdkPackage.models;
      strictEqual(models.length, 3);
      const propreties: string[] = [];
      models.forEach((model) => {
        (model as SdkModelType).properties.forEach((prop) => {
          propreties.push(prop.nameInClient);
        });
      });
      propreties.sort();
      deepStrictEqual(propreties, ["innerProp1", "innerProp2", "prop1", "prop2"]);
    });
    it("model access transitive closure", async () => {
      await runner.compileWithBuiltInService(`
        model Test {
          prop: string;
        }
        @access(Access.internal)
        op func(
          @body body: Test
        ): void;
      `);

      const models = runner.context.sdkPackage.models;
      strictEqual(models.length, 1);
      strictEqual(models[0].access, "internal");
    });

    it("complicated access transitive closure", async () => {
      await runner.compileWithBuiltInService(`
        model Test1 {
          prop: Test2;
        }
        model Test2 {
          prop: string;
        }
        @access(Access.internal)
        @route("/func1")
        op func1(
          @body body: Test1
        ): void;

        model Test3 {
          prop: string;
        }

        @access(Access.internal)
        @route("/func2")
        op func2(
          @body body: Test3
        ): void;

        @route("/func3")
        op func3(
          @body body: Test3
        ): void;

        model Test4 {
          prop: Test5;
        }

        model Test5 {
          prop: Test6;
        }

        model Test6 {
          prop: string;
        }

        @access(Access.internal)
        @route("/func4")
        op func4(
          @body body: Test4
        ): void;

        @route("/func5")
        op func5(
          @body body: Test6
        ): void;
      `);
      const models = runner.context.sdkPackage.models;
      strictEqual(models.length, 6);

      const Test1 = models.find((x) => x.name === "Test1")!;
      strictEqual(Test1.access, "internal");

      const Test2 = models.find((x) => x.name === "Test2")!;
      strictEqual(Test2.access, "internal");

      const Test3 = models.find((x) => x.name === "Test3")!;
      strictEqual(Test3.access, undefined);

      const Test4 = models.find((x) => x.name === "Test4")!;
      strictEqual(Test4.access, "internal");

      const Test5 = models.find((x) => x.name === "Test5")!;
      strictEqual(Test5.access, "internal");

      const Test6 = models.find((x) => x.name === "Test6")!;
      strictEqual(Test6.access, undefined);
    });
    it("additionalProperties string", async () => {
      await runner.compileWithBuiltInService(`
        @usage(Usage.input | Usage.output)
        @access(Access.public)
        model AdditionalPropertiesModel extends Record<string> {
          prop: string;
        }
        @usage(Usage.input | Usage.output)
        @access(Access.public)
        model AdditionalPropertiesModel2 is Record<unknown> {
          prop: string;
        }
        @usage(Usage.input | Usage.output)
        @access(Access.public)
        model NoAdditionalPropertiesModel {
          prop: string;
        }
      `);
      const models = runner.context.sdkPackage.models;
      strictEqual(models.length, 3);
      const AdditionalPropertiesModel = models.find(
        (x) => x.name === "AdditionalPropertiesModel"
      )! as SdkModelType;
      const AdditionalPropertiesModel2 = models.find(
        (x) => x.name === "AdditionalPropertiesModel2"
      )! as SdkModelType;
      const NonAdditionalPropertiesModel = models.find(
        (x) => x.name === "NoAdditionalPropertiesModel"
      )! as SdkModelType;
      strictEqual(AdditionalPropertiesModel.additionalProperties?.kind, "string");
      strictEqual(AdditionalPropertiesModel.baseModel, undefined);
      strictEqual(AdditionalPropertiesModel2.additionalProperties?.kind, "any");
      strictEqual(AdditionalPropertiesModel2.baseModel, undefined);
      strictEqual(NonAdditionalPropertiesModel.additionalProperties, undefined);
    });
    it("additionalProperties usage", async () => {
      await runner.compileWithBuiltInService(`
        @service({})
        namespace MyService {
          model AdditionalPropertiesModel extends Record<Test> {
          }
  
          model AdditionalPropertiesModel2 is Record<Test> {
          }

          model Test {
          }

          op test(@body input: AdditionalPropertiesModel): AdditionalPropertiesModel2;
        }
      `);
      const models = getAllModels(runner.context);
      strictEqual(models.length, 3);
      const AdditionalPropertiesModel = models.find(
        (x) => x.name === "AdditionalPropertiesModel"
      )! as SdkModelType;
      const AdditionalPropertiesModel2 = models.find(
        (x) => x.name === "AdditionalPropertiesModel2"
      )! as SdkModelType;
      const Test = models.find((x) => x.name === "Test")! as SdkModelType;
      strictEqual(AdditionalPropertiesModel.additionalProperties?.kind, "model");
      strictEqual(AdditionalPropertiesModel.baseModel, undefined);
      strictEqual(AdditionalPropertiesModel.usage, UsageFlags.Input);
      strictEqual(AdditionalPropertiesModel2.additionalProperties?.kind, "model");
      strictEqual(AdditionalPropertiesModel2.baseModel, undefined);
      strictEqual(AdditionalPropertiesModel2.usage, UsageFlags.Output);
      strictEqual(Test.usage, UsageFlags.Input | UsageFlags.Output);
    });
    it("crossLanguageDefinitionId", async () => {
      await runner.compile(`
        @service({})
        namespace MyService {
          @usage(Usage.input)
          @access(Access.public)
          model InputModel {}

          @usage(Usage.output)
          @access(Access.public)
          model OutputModel {}
        }
      `);
      const models = runner.context.sdkPackage.models;
      strictEqual(models.length, 2);
      const inputModel = models.find((x) => x.name === "InputModel")!;
      strictEqual(inputModel.crossLanguageDefinitionId, "MyService.InputModel");
      const outputModel = models.find((x) => x.name === "OutputModel")!;
      strictEqual(outputModel.crossLanguageDefinitionId, "MyService.OutputModel");
    });

    it("template model", async () => {
      await runner.compileWithBuiltInService(`
        @usage(Usage.input | Usage.output)
        @access(Access.public)
        model Catalog is TrackedResource<CatalogProperties> {
          @pattern("^[A-Za-z0-9_-]{1,50}$")
          @key("catalogName")
          @segment("catalogs")
          name: string;
        }

        @usage(Usage.input | Usage.output)
        @access(Access.public)
        model CatalogProperties {
          test?: string;
        }

        model TrackedResource<TProperties extends {}> {
          properties?: TProperties;
        }

        @usage(Usage.input | Usage.output)
        @access(Access.public)
        model Deployment is TrackedResource<DeploymentProperties> {
          @key("deploymentName")
          @segment("deployments")
          name: string;
        }

        @usage(Usage.input | Usage.output)
        @access(Access.public)
        model DeploymentProperties {
          deploymentId?: string;
          deploymentDateUtc?: utcDateTime;
        }
      `);
      const models = runner.context.sdkPackage.models;
      strictEqual(models.length, 4);
      const catalog = models.find((x) => x.name === "Catalog")! as SdkModelType;
      const deployment = models.find((x) => x.name === "Deployment")! as SdkModelType;
      strictEqual(catalog.properties.length, 2);
      strictEqual(deployment.properties.length, 2);
    });
    it("model with deprecated annotation", async () => {
      await runner.compileAndDiagnose(`
        @service({})
        namespace MyService;
        #deprecated "no longer support"
        model Test {
        }
        op func(
          @body body: Test
        ): void;
      `);

      const models = runner.context.sdkPackage.models;
      strictEqual(models.length, 1);
      strictEqual(models[0].deprecation, "no longer support");
    });

    it("orphan model", async () => {
      await runner.compileAndDiagnose(`
        @service({})
        @test namespace MyService {
          @test
          @usage(Usage.input | Usage.output)
          @access(Access.public)
          model Model1{}

          model Model2{}
        }
      `);

      const models = runner.context.sdkPackage.models;
      strictEqual(models.length, 1);
      strictEqual(models[0].name, "Model1");
      strictEqual(models[0].usage, UsageFlags.Input | UsageFlags.Output);
    });

    it("model with client hierarchy", async () => {
      await runner.compile(`
        @service({})
        namespace Test1Client {
          model T1 {
            prop: string;
          }
          model T2 {
            prop: string;
          }
          @route("/b")
          namespace B {
            op x(): void;

            @route("/c")
            interface C {
              op y(): T1;
            }

            @route("/d")
            namespace D {
              op z(@body body: T2): void;
            }
          }
        }
      `);
      const models = runner.context.sdkPackage.models;
      strictEqual(models.length, 2);
    });
    it("error model", async () => {
      await runner.compileWithBuiltInService(`
        @error
        model ApiError {
          code: string;
        }

        op test(): ApiError;
      `);
      const models = getAllModels(runner.context);
      strictEqual(models.length, 1);
      strictEqual(models[0].kind, "model");
      strictEqual(models[0].isError, true);
      const rawModel = models[0].__raw!;
      strictEqual(rawModel.kind, "Model");
      strictEqual(isErrorOrChildOfError(runner.context, rawModel), true);
    });

    it("error model inheritance", async () => {
      await runner.compileWithBuiltInService(`
        model ValidResponse {
          prop: string;
        };

        @error
        model ApiError {
          code: string
        };

        model FourHundredError extends ApiError {
          @statusCode
          @minValue(400)
          @maxValue(499)
          statusCode: int32;
        };
        model FourZeroFourError extends FourHundredError {
          @statusCode
          statusCode: 404;
        };
        model FiveHundredError extends ApiError {
          @statusCode
          @minValue(500)
          @maxValue(599)
          statusCode: int32;
        };

        op test(): ValidResponse | FourZeroFourError | FiveHundredError;
      `);
      const models = getAllModels(runner.context);
      strictEqual(models.length, 5);
      const errorModels = models.filter((x) => x.kind === "model" && x.isError);
      deepStrictEqual(errorModels.map((x) => x.name).sort(), [
        "ApiError",
        "FiveHundredError",
        "FourHundredError",
        "FourZeroFourError",
      ]);
      const validModel = models.filter((x) => x.kind === "model" && !x.isError);
      deepStrictEqual(
        validModel.map((x) => x.name),
        ["ValidResponse"]
      );
    });
  });
  describe("SdkMultipartFormType", () => {
    it("multipart form basic", async function () {
      await runner.compileWithBuiltInService(`
      model MultiPartRequest {
        id: string;
        profileImage: bytes;
      }

      op basic(@header contentType: "multipart/form-data", @body body: MultiPartRequest): NoContentResponse;
      `);

      const models = runner.context.sdkPackage.models;
      strictEqual(models.length, 1);
      const model = models[0] as SdkModelType;
      strictEqual(model.kind, "model");
      strictEqual(model.isFormDataType, true);
      strictEqual(model.name, "MultiPartRequest");
      strictEqual(model.properties.length, 2);
      const id = model.properties.find((x) => x.nameInClient === "id")!;
      strictEqual(id.kind, "property");
      strictEqual(id.type.kind, "string");
      const profileImage = model.properties.find((x) => x.nameInClient === "profileImage")!;
      strictEqual(profileImage.kind, "property");
      strictEqual(profileImage.isMultipartFileInput, true);
    });
    it("multipart conflicting model usage", async function () {
      await runner.compile(
        `
        @service({title: "Test Service"}) namespace TestService;
        model MultiPartRequest {
          id: string;
          profileImage: bytes;
        }
  
        @post op multipartUse(@header contentType: "multipart/form-data", @body body: MultiPartRequest): NoContentResponse;
        @put op jsonUse(@body body: MultiPartRequest): NoContentResponse;
      `
      );
      const [_, diagnostics] = getAllModelsWithDiagnostics(runner.context);
      expectDiagnostics(diagnostics, {
        code: "@azure-tools/typespec-client-generator-core/conflicting-multipart-model-usage",
      });
    });
    it("multipart resolving conflicting model usage with spread", async function () {
      await runner.compileWithBuiltInService(
        `
        model B {
          doc: bytes
        }
        
        model A {
          ...B
        }
        
        @put op multipartOperation(@header contentType: "multipart/form-data", ...A): void;
        @post op normalOperation(...B): void;
        `
      );
      const models = runner.context.sdkPackage.models;
      strictEqual(models.length, 2);
      const modelA = models.find((x) => x.name === "A")!;
      strictEqual(modelA.kind, "model");
      strictEqual(modelA.isFormDataType, true);
      strictEqual(modelA.properties.length, 1);
      const modelAProp = modelA.properties[0];
      strictEqual(modelAProp.kind, "property");
      strictEqual(modelAProp.isMultipartFileInput, true);

      const modelB = models.find((x) => x.name === "B")!;
      strictEqual(modelB.kind, "model");
      strictEqual(modelB.isFormDataType, false);
      strictEqual(modelB.properties.length, 1);
      strictEqual(modelB.properties[0].type.kind, "bytes");
    });

    it("multipart with non-formdata model property", async function () {
      await runner.compileWithBuiltInService(
        `
        model Address {
          city: string;
        }

        model AddressFirstAppearance {
          address: Address;
        }

        @usage(Usage.input | Usage.output)
        @access(Access.public)
        model AddressSecondAppearance {
          address: Address;
        }
        
        @put op multipartOne(@header contentType: "multipart/form-data", @body body: AddressFirstAppearance): void;
        `
      );
      const models = runner.context.sdkPackage.models;
      strictEqual(models.length, 3);
    });

    it("multipart with list of bytes", async function () {
      await runner.compileWithBuiltInService(
        `
        model PictureWrapper {
          pictures: bytes[];
        }
        
        @put op multipartOp(@header contentType: "multipart/form-data", @body body: PictureWrapper): void;
        `
      );
      const models = runner.context.sdkPackage.models;
      strictEqual(models.length, 1);
      const model = models[0] as SdkModelType;
      strictEqual(model.properties.length, 1);
      const pictures = model.properties[0];
      strictEqual(pictures.kind, "property");
      strictEqual(pictures.isMultipartFileInput, true);
    });

    it("multipart with encoding bytes raises error", async function () {
      await runner.compile(
        `
        @service({title: "Test Service"}) namespace TestService;
        model EncodedBytesMFD {
          @encode("base64")
          pictures: bytes;
        }
        
        @put op multipartOp(@header contentType: "multipart/form-data", @body body: EncodedBytesMFD): void;
        `
      );
      expectDiagnostics(runner.context.sdkPackage.diagnostics, {
        code: "@azure-tools/typespec-client-generator-core/encoding-multipart-bytes",
      });
    });

    it("multipart with reused error model", async function () {
      await runner.compileWithBuiltInService(
        `
        model PictureWrapper {
          pictures: bytes[];
        }

        model ErrorResponse {
          errorCode: string;
        }
        
        @put op multipartOp(@header contentType: "multipart/form-data", @body body: PictureWrapper): void | ErrorResponse;
        @post op normalOp(): void | ErrorResponse;
        `
      );
      const models = runner.context.sdkPackage.models;
      strictEqual(models.length, 2);

      const pictureWrapper = models.find((x) => x.name === "PictureWrapper")!;
      strictEqual(pictureWrapper.kind, "model");
      strictEqual(pictureWrapper.isFormDataType, true);

      const errorResponse = models.find((x) => x.name === "ErrorResponse")!;
      strictEqual(errorResponse.kind, "model");
      strictEqual(errorResponse.isFormDataType, false);
    });
  });
  describe("SdkTupleType", () => {
    it("model with tupled properties", async function () {
      await runner.compileAndDiagnose(`
        @service({})
        namespace MyService;
        @usage(Usage.input | Usage.output)
        @access(Access.public)
        model MyFlow {
          scopes: ["https://security.microsoft.com/.default"];
          test: [int32, string]
        }
      `);

      const models = runner.context.sdkPackage.models;
      strictEqual(models.length, 1);
      const scopes = (models[0] as SdkModelType).properties.find(
        (x) => x.nameInClient === "scopes"
      )! as SdkBodyModelPropertyType;
      strictEqual(scopes.type.kind, "tuple");
      strictEqual(scopes.type.values[0].kind, "constant");
      strictEqual(scopes.type.values[0].valueType.kind, "string");
      strictEqual(scopes.type.values[0].value, "https://security.microsoft.com/.default");
      const test = (models[0] as SdkModelType).properties.find(
        (x) => x.nameInClient === "test"
      )! as SdkBodyModelPropertyType;
      strictEqual(test.type.kind, "tuple");
      strictEqual(test.type.values[0].kind, "int32");
      strictEqual(test.type.values[1].kind, "string");
    });
  });
});

function getSdkBodyModelPropertyTypeHelper(runner: SdkTestRunner): SdkBodyModelPropertyType {
  const sdkModel = runner.context.sdkPackage.models.find(
    (x) => x.kind === "model"
  )! as SdkModelType;
  strictEqual(sdkModel.kind, "model");
  const property = sdkModel.properties[0];
  strictEqual(property.kind, "property");
  return property;
}

function getSdkTypeHelper(runner: SdkTestRunner): SdkType {
  return getSdkBodyModelPropertyTypeHelper(runner).type;
}<|MERGE_RESOLUTION|>--- conflicted
+++ resolved
@@ -202,11 +202,7 @@
         }
       `
       );
-<<<<<<< HEAD
-      const models = runner.context.sdkPackage.models;
-=======
-      const models = getAllModels(runnerWithCore.context);
->>>>>>> 7dd798bd
+      const models = runnerWithCore.context.sdkPackage.models;
       for (const property of (models[0] as SdkModelType).properties) {
         strictEqual(
           property.type.kind,
