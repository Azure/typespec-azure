--- conflicted
+++ resolved
@@ -1,9 +1,5 @@
 import { AzureCoreTestLibrary } from "@azure-tools/typespec-azure-core/testing";
-<<<<<<< HEAD
-import { Enum, Model, Union, UsageFlags } from "@typespec/compiler";
-=======
-import { Enum, Union } from "@typespec/compiler";
->>>>>>> f3516758
+import { Enum, Model, Union } from "@typespec/compiler";
 import { expectDiagnostics } from "@typespec/compiler/testing";
 import { deepEqual, deepStrictEqual, ok, strictEqual } from "assert";
 import { beforeEach, describe, it } from "vitest";
@@ -1084,7 +1080,6 @@
       strictEqual(enumType.values[1].name, "BRename");
     });
 
-<<<<<<< HEAD
     it("union as enum with hierarchy", async () => {
       const { Test } = (await runner.compile(
         `
@@ -1168,7 +1163,7 @@
       strictEqual(ud.values[0].name, "up");
       strictEqual(ud.values[1].name, "down");
       strictEqual(ud.isFixed, false);
-=======
+    });
     it("versioned enums", async () => {
       await runner.compile(
         `
@@ -1186,7 +1181,6 @@
       strictEqual(enums.length, 1);
       strictEqual(enums[0].name, "Versions");
       strictEqual(enums[0].usage, UsageFlags.Versioning);
->>>>>>> f3516758
     });
   });
 
