--- conflicted
+++ resolved
@@ -1,9 +1,5 @@
 import { AzureCoreTestLibrary } from "@azure-tools/typespec-azure-core/testing";
-<<<<<<< HEAD
 import { Enum, Model, Union, UsageFlags } from "@typespec/compiler";
-=======
-import { Enum, Union } from "@typespec/compiler";
->>>>>>> 50e384ce
 import { expectDiagnostics } from "@typespec/compiler/testing";
 import { deepEqual, deepStrictEqual, ok, strictEqual } from "assert";
 import { beforeEach, describe, it } from "vitest";
