--- conflicted
+++ resolved
@@ -6,6 +6,7 @@
 import {
   SdkArrayType,
   SdkBodyModelPropertyType,
+  SdkEnumType,
   SdkEnumValueType,
   SdkModelType,
   SdkType,
@@ -1469,10 +1470,12 @@
       @put
       op putPet(@body pet: Pet): void;
       `);
-      const models = getAllModels(runner.context);
-      strictEqual(models.length, 2);
-      const pet = models.find((x) => x.name === "Pet")! as SdkModelType;
-      const kind = models.find((x) => x.name === "")!;
+      const models = runner.context.sdkPackage.models;
+      strictEqual(models.length, 1);
+      const pet = models.find((x) => x.name === "Pet")!;
+
+      const enums = runner.context.sdkPackage.enums;
+      const kind = enums.find((x) => x.name === "")!;
       strictEqual(kind.generatedName, "PetKind");
       const kindProperty = pet.properties.find(
         (x) => (x.nameInClient = "kind")
@@ -1587,25 +1590,22 @@
       @get
       op getModel(): Fish;
       `);
-<<<<<<< HEAD
       const models = runner.context.sdkPackage.models;
       strictEqual(models.length, 3);
-=======
-      const models = getAllModels(runner.context);
-      strictEqual(models.length, 4);
-      const fish = models.find((x) => x.name === "Fish")! as SdkModelType;
+      const fish = models.find((x) => x.name === "Fish")!;
       let kindTypeProperty = fish.properties.find((x) => x.nameInClient === "kind")!;
       strictEqual(kindTypeProperty.type.kind, "enum");
->>>>>>> b6c3bf21
-      const shark = models.find((x) => x.name === "Shark")! as SdkModelType;
+      const shark = models.find((x) => x.name === "Shark")!;
       strictEqual(shark.discriminatorValue, "shark");
       kindTypeProperty = shark.properties.find((x) => x.nameInClient === "kind")!;
       strictEqual(kindTypeProperty.type.kind, "enumvalue");
-      const salmon = models.find((x) => x.name === "Salmon")! as SdkModelType;
+      const salmon = models.find((x) => x.name === "Salmon")!;
       kindTypeProperty = salmon.properties.find((x) => x.nameInClient === "kind")!;
       strictEqual(kindTypeProperty.type.kind, "enumvalue");
       strictEqual(salmon.discriminatorValue, "salmon");
-      const kindType = models.find((x) => x.name === "KindType")! as SdkEnumType;
+
+      strictEqual(runner.context.sdkPackage.enums.length, 1);
+      const kindType = runner.context.sdkPackage.enums.find((x) => x.name === "KindType")!;
       strictEqual(kindType.isFixed, false);
     });
 
@@ -2176,9 +2176,22 @@
           code: string
         };
 
-        model FourHundredError extends ApiError {};
-        model FourZeroFourError extends FourHundredError {};
-        model FiveHundredError extends ApiError {};
+        model FourHundredError extends ApiError {
+          @statusCode
+          @minValue(400)
+          @maxValue(499)
+          statusCode: int32;
+        };
+        model FourZeroFourError extends FourHundredError {
+          @statusCode
+          statusCode: 404;
+        };
+        model FiveHundredError extends ApiError {
+          @statusCode
+          @minValue(500)
+          @maxValue(599)
+          statusCode: int32;
+        };
 
         op test(): ValidResponse | FourZeroFourError | FiveHundredError;
       `);
