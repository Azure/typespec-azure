import { AzureCoreTestLibrary } from "@azure-tools/typespec-azure-core/testing";
import { Enum, Union, UsageFlags } from "@typespec/compiler";
import { expectDiagnostics } from "@typespec/compiler/testing";
import { deepEqual, deepStrictEqual, strictEqual } from "assert";
import { beforeEach, describe, it } from "vitest";
import {
  SdkArrayType,
  SdkBodyModelPropertyType,
  SdkEnumType,
  SdkEnumValueType,
  SdkModelType,
  SdkType,
  SdkUnionType,
} from "../src/interfaces.js";
<<<<<<< HEAD
import {
  getAllModels,
  getAllModelsWithDiagnostics,
  getClientType,
  getSdkEnum,
  isReadOnly,
} from "../src/types.js";
=======
import { isErrorOrChildOfError } from "../src/public-utils.js";
import { getAllModels, getAllModelsWithDiagnostics, getSdkEnum, isReadOnly } from "../src/types.js";
>>>>>>> ff7726fb
import { SdkTestRunner, createSdkTestRunner, createTcgcTestRunnerForEmitter } from "./test-host.js";

describe("typespec-client-generator-core: types", () => {
  let runner: SdkTestRunner;

  beforeEach(async () => {
    runner = await createSdkTestRunner({ emitterName: "@azure-tools/typespec-java" });
  });

  describe("SdkBuiltInType", () => {
    it("decimal", async function () {
      await runner.compileWithBuiltInService(
        `
        @usage(Usage.input | Usage.output)
        @access(Access.public)
        model Test {
          prop: decimal;
        }
      `
      );
      const sdkType = getSdkTypeHelper(runner);
      strictEqual(sdkType.kind, "decimal");
    });

    it("decimal128", async function () {
      await runner.compileWithBuiltInService(
        `
        @usage(Usage.input | Usage.output)
        @access(Access.public)
        model Test {
          prop: decimal128;
        }
      `
      );
      const sdkType = getSdkTypeHelper(runner);
      strictEqual(sdkType.kind, "decimal128");
    });

    it("unknown", async function () {
      await runner.compileWithBuiltInService(
        `
        @usage(Usage.input | Usage.output)
        @access(Access.public)
        model Test {
          prop: unknown;
        }
      `
      );
      const sdkType = getSdkTypeHelper(runner);
      strictEqual(sdkType.kind, "any");
    });

    it("bytes", async function () {
      await runner.compileWithBuiltInService(
        `
        @usage(Usage.input | Usage.output)
        @access(Access.public)
        model Test {
          prop: bytes;
        }
      `
      );
      const sdkType = getSdkTypeHelper(runner);
      strictEqual(sdkType.kind, "bytes");
      strictEqual(sdkType.encode, "base64");
    });

    it("bytes base64", async function () {
      await runner.compileWithBuiltInService(
        `
        @usage(Usage.input | Usage.output)
        @access(Access.public)
        model Test {
          @encode(BytesKnownEncoding.base64)
          prop: bytes;
        }
      `
      );
      const sdkType = getSdkTypeHelper(runner);
      strictEqual(sdkType.kind, "bytes");
      strictEqual(sdkType.encode, "base64");
    });

    it("bytes base64url", async function () {
      await runner.compileWithBuiltInService(
        `
        @usage(Usage.input | Usage.output)
        @access(Access.public)
        model Test {
          @encode(BytesKnownEncoding.base64url)
          prop: bytes;
        }
      `
      );
      const sdkType = getSdkTypeHelper(runner);
      strictEqual(sdkType.kind, "bytes");
      strictEqual(sdkType.encode, "base64url");
    });

    it("bytes base64url scalar", async function () {
      await runner.compileWithBuiltInService(
        `
        @encode(BytesKnownEncoding.base64url)
        scalar Base64rulBytes extends bytes;

        @usage(Usage.input | Usage.output)
        @access(Access.public)
        model Test {
          value: Base64rulBytes[];
        }
      `
      );
      const sdkType = getSdkTypeHelper(runner);
      strictEqual(sdkType.kind, "array");
      strictEqual(sdkType.valueType.kind, "bytes");
      strictEqual(sdkType.valueType.encode, "base64url");
    });

    it("format", async function () {
      await runner.compileWithBuiltInService(
        `
        @format("guid")
        scalar guid extends string;

        @format("url")
        scalar url extends string;

        @format("uuid")
        scalar uuid extends string;

        @format("password")
        scalar password extends string;

        @format("armId")
        scalar armId extends string;

        @format("ipAddress")
        scalar ipAddress extends string;

        @format("azureLocation")
        scalar azureLocation extends string;

        @format("etag")
        scalar etag extends string;

        @usage(Usage.input | Usage.output)
        @access(Access.public)
        model Test {
          guidScalar: guid;
          urlScalar: url;
          uuidScalar: uuid;
          passwordScalar: password;
          armIdScalar: armId;
          ipAddressScalar: ipAddress;
          azureLocationScalar: azureLocation;
          etagScalar: etag;

          @format("guid")
          guidProperty: string;
          @format("url")
          urlProperty: string;
          @format("uuid")
          uuidProperty: string;
          @format("password")
          passwordProperty: string;
          @format("armId")
          armIdProperty: string;
          @format("ipAddress")
          ipAddressProperty: string;
          @format("azureLocation")
          azureLocationProperty: string;
          @format("etag")
          etagProperty: string;
        }
      `
      );
      const models = getAllModels(runner.context);
      for (const property of (models[0] as SdkModelType).properties) {
        strictEqual(
          property.type.kind,
          (property as SdkBodyModelPropertyType).serializedName
            .replace("Scalar", "")
            .replace("Property", "")
        );
      }
    });

    it("unknown format", async function () {
      await runner.compileWithBuiltInService(
        `
        @usage(Usage.input | Usage.output)
        @access(Access.public)
        model Test {
          @format("unknown")
          unknownProp: string;
        }
      `
      );
      const models = getAllModels(runner.context);
      strictEqual(models[0].kind, "model");
      strictEqual(models[0].properties[0].type.kind, "string");
    });

    it("known values", async function () {
      await runner.compileWithBuiltInService(
        `
        enum TestEnum{
          one,
          two,
          three,
        }

        @knownValues(TestEnum)
        scalar testScalar extends string;

        model TestModel {
          prop1: testScalar;
          @knownValues(TestEnum)
          prop2: string;
        }

        op func(
          @body body: TestModel
        ): void;
      `
      );
      const [models, diagnostics] = getAllModelsWithDiagnostics(runner.context);
      expectDiagnostics(diagnostics, []);
      const m = models.find((x) => x.name === "TestModel")!;
      const e1 = models.find((x) => x.name === "TestEnum")!;
      const e2 = models.find((x) => x.name === "testScalar")!;
      strictEqual(e1.kind, "enum");
      strictEqual(e1.valueType.kind, "string");
      strictEqual(e2.kind, "enum");
      strictEqual(e2.valueType.kind, "string");
      for (const property of (m as SdkModelType).properties) {
        if (property.nameInClient === "prop1") {
          strictEqual(property.type, e2);
        } else if (property.nameInClient === "prop2") {
          strictEqual(property.type, e1);
        }
      }
    });
  });
  describe("SdkDurationType", () => {
    it("default", async function () {
      await runner.compileWithBuiltInService(
        `
        @usage(Usage.input | Usage.output)
        @access(Access.public)
        model Test {
          prop: duration;
        }
      `
      );
      const sdkType = getSdkTypeHelper(runner);
      strictEqual(sdkType.kind, "duration");
      strictEqual(sdkType.wireType.kind, "string");
      strictEqual(sdkType.encode, "ISO8601");
    });
    it("iso8601", async function () {
      await runner.compileWithBuiltInService(
        `
        @usage(Usage.input | Usage.output)
        @access(Access.public)
        model Test {
          @encode(DurationKnownEncoding.ISO8601)
          prop: duration;
        }
      `
      );
      const sdkType = getSdkTypeHelper(runner);
      strictEqual(sdkType.kind, "duration");
      strictEqual(sdkType.wireType.kind, "string");
      strictEqual(sdkType.encode, "ISO8601");
    });
    it("int32 seconds", async function () {
      await runner.compileWithBuiltInService(
        `
        @usage(Usage.input | Usage.output)
        @access(Access.public)
        model Test {
          @encode(DurationKnownEncoding.seconds, int32)
          prop: duration;
        }
      `
      );
      const sdkType = getSdkTypeHelper(runner);
      strictEqual(sdkType.kind, "duration");
      strictEqual(sdkType.wireType.kind, "int32");
      strictEqual(sdkType.encode, "seconds");
    });

    it("float seconds", async function () {
      await runner.compileWithBuiltInService(
        `
        @usage(Usage.input | Usage.output)
        @access(Access.public)
        model Test {
          @encode(DurationKnownEncoding.seconds, float)
          prop: duration;
        }
      `
      );
      const sdkType = getSdkTypeHelper(runner);
      strictEqual(sdkType.kind, "duration");
      strictEqual(sdkType.wireType.kind, "float");
      strictEqual(sdkType.encode, "seconds");
    });

    it("float seconds decorated scalar", async function () {
      await runner.compileWithBuiltInService(
        `
        @encode(DurationKnownEncoding.seconds, float32)
        scalar Float32Duration extends duration;

        @usage(Usage.input | Usage.output)
        @access(Access.public)
        model Test {
          value: Float32Duration[];
        }
      `
      );
      const sdkType = getSdkTypeHelper(runner);
      strictEqual(sdkType.kind, "array");
      strictEqual(sdkType.valueType.kind, "duration");
      strictEqual(sdkType.valueType.wireType.kind, "float32");
      strictEqual(sdkType.valueType.encode, "seconds");
    });
  });

  describe("SdkDatetimeType", () => {
    it("default", async function () {
      await runner.compileWithBuiltInService(
        `
        @usage(Usage.input | Usage.output)
        @access(Access.public)
        model Test {
          prop: utcDateTime;
        }
      `
      );
      const sdkType = getSdkTypeHelper(runner);
      strictEqual(sdkType.kind, "utcDateTime");
      strictEqual(sdkType.wireType.kind, "string");
      strictEqual(sdkType.encode, "rfc3339");
    });
    it("rfc3339", async function () {
      await runner.compileWithBuiltInService(
        `
        @usage(Usage.input | Usage.output)
        @access(Access.public)
        model Test {
          @encode(DateTimeKnownEncoding.rfc3339)
          prop: utcDateTime;
        }
      `
      );
      const sdkType = getSdkTypeHelper(runner);
      strictEqual(sdkType.kind, "utcDateTime");
      strictEqual(sdkType.wireType.kind, "string");
      strictEqual(sdkType.encode, "rfc3339");
    });
    it("rfc7231", async function () {
      await runner.compileWithBuiltInService(
        `
        @usage(Usage.input | Usage.output)
        @access(Access.public)
        model Test {
          @encode(DateTimeKnownEncoding.rfc7231)
          prop: utcDateTime;
        }
      `
      );
      const sdkType = getSdkTypeHelper(runner);
      strictEqual(sdkType.kind, "utcDateTime");
      strictEqual(sdkType.wireType.kind, "string");
      strictEqual(sdkType.encode, "rfc7231");
    });

    it("unixTimestamp", async function () {
      await runner.compileWithBuiltInService(
        `
        @usage(Usage.input | Usage.output)
        @access(Access.public)
        model Test {
          @encode(DateTimeKnownEncoding.unixTimestamp, int64)
          value: utcDateTime;
        }
      `
      );
      const sdkType = getSdkTypeHelper(runner);
      strictEqual(sdkType.kind, "utcDateTime");
      strictEqual(sdkType.wireType.kind, "int64");
      strictEqual(sdkType.encode, "unixTimestamp");
    });

    it("unixTimestamp array", async function () {
      await runner.compileWithBuiltInService(
        `
        @encode(DateTimeKnownEncoding.unixTimestamp, int64)
        scalar unixTimestampDatetime extends utcDateTime;

        @usage(Usage.input | Usage.output)
        @access(Access.public)
        model Test {
          value: unixTimestampDatetime[];
        }
      `
      );
      const sdkType = getSdkTypeHelper(runner);
      strictEqual(sdkType.kind, "array");
      strictEqual(sdkType.valueType.kind, "utcDateTime");
      strictEqual(sdkType.valueType.wireType.kind, "int64");
      strictEqual(sdkType.valueType.encode, "unixTimestamp");
    });
  });
  describe("SdkUnionType", () => {
    it("primitive union", async function () {
      await runner.compileWithBuiltInService(
        `
        @usage(Usage.input | Usage.output)
        @access(Access.public)
        model Test {
          name: string | int32;
        }
      `
      );
      const sdkType = getSdkTypeHelper(runner);
      strictEqual(sdkType.kind, "union");
      strictEqual(sdkType.name, "");
      const values = sdkType.values;
      strictEqual(values.length, 2);
      strictEqual(values[0].kind, "string");
      strictEqual(values[1].kind, "int32");
    });
    it("nullable", async function () {
      await runner.compileWithBuiltInService(`
        @usage(Usage.input | Usage.output)
        @access(Access.public)
        model Test {
          name: float32 | null;
        }
      `);

      const sdkType = getSdkTypeHelper(runner);
      strictEqual(sdkType.kind, "float32");
      strictEqual(sdkType.nullable, true);
    });

    it("record with nullable", async function () {
      await runner.compileWithBuiltInService(`
        @usage(Usage.input | Usage.output)
        @access(Access.public)
        model Test {
          name: Record<float32 | null>;
        }
      `);

      const sdkType = getSdkTypeHelper(runner);
      strictEqual(sdkType.kind, "dict");
      const elementType = sdkType.valueType;
      strictEqual(elementType.kind, "float32");
      strictEqual(elementType.nullable, true);
    });

    it("model with simple union property", async function () {
      await runner.compileWithBuiltInService(`
      @usage(Usage.input | Usage.output)
        @access(Access.public)
      model ModelWithSimpleUnionProperty {
        prop: int32 | int32[];
      }
      `);

      const sdkType = getSdkTypeHelper(runner);
      strictEqual(sdkType.kind, "union");
      const values = sdkType.values;
      strictEqual(values.length, 2);
      strictEqual(values[0].kind, "int32");
      strictEqual(values[1].kind, "array");

      const elementType = (<SdkArrayType>values[1]).valueType;
      strictEqual(elementType.kind, "int32");
    });

    it("model with named union", async function () {
      await runner.compileWithBuiltInService(`
      @usage(Usage.input | Usage.output)
      @access(Access.public)
      model BaseModel {
        name: string;
      }
      @usage(Usage.input | Usage.output)
      @access(Access.public)
      model Model1 extends BaseModel {
        prop1: int32;
      }
      @usage(Usage.input | Usage.output)
      @access(Access.public)
      model Model2 extends BaseModel {
        prop2: int32;
      }
      @usage(Usage.input | Usage.output)
      @access(Access.public)
      union MyNamedUnion {
        one: Model1,
        two: Model2,
      }

      @usage(Usage.input | Usage.output)
      @access(Access.public)
      model ModelWithNamedUnionProperty {
        prop: MyNamedUnion;
      }
      `);

      const models = getAllModels(runner.context);
      strictEqual(models.length, 4);
      const modelWithNamedUnionProperty = models.find(
        (x) => x.kind === "model" && x.name === "ModelWithNamedUnionProperty"
      )! as SdkModelType;
      const property = modelWithNamedUnionProperty.properties[0];
      strictEqual(property.kind, "property");
      const sdkType = property.type;
      strictEqual(sdkType.kind, "union");
      const values = sdkType.values;
      strictEqual(values.length, 2);
      strictEqual(values[0].kind, "model");
      strictEqual(values[0].name, "Model1");
      strictEqual(
        values[0],
        models.find((x) => x.kind === "model" && x.name === "Model1")
      );
      strictEqual(values[1].kind, "model");
      strictEqual(values[1].name, "Model2");
      strictEqual(
        values[1],
        models.find((x) => x.kind === "model" && x.name === "Model2")
      );
      1;
    });

    it("model with nullable enum property", async function () {
      await runner.compileWithBuiltInService(`
      enum PetKind {
        dog, cat, bird
      }
      @usage(Usage.input | Usage.output)
      @access(Access.public)
      model Home {
        pet: PetKind | null;
      }
      `);

      const sdkType = getSdkTypeHelper(runner);
      strictEqual(sdkType.kind, "enum");
      strictEqual(sdkType.nullable, true);
      const values = sdkType.values;
      strictEqual(values.length, 3);
    });

    it("model with nullable model property", async function () {
      await runner.compileWithBuiltInService(`
      @usage(Usage.input | Usage.output)
      @access(Access.public)
      model PropertyModel {
        internalProp: string;
      }

      @usage(Usage.input | Usage.output)
      @access(Access.public)
      model Test {
        prop: PropertyModel | null;
      }
      `);

      const models = getAllModels(runner.context);
      strictEqual(models.length, 2);
      const model = models.find((x) => x.kind === "model" && x.name === "Test")! as SdkModelType;
      const sdkType = model.properties[0].type;
      strictEqual(sdkType.kind, "model");
      strictEqual(sdkType.name, "PropertyModel");
      strictEqual(sdkType.nullable, true);
    });

    it("mix types", async function () {
      await runner.compileWithBuiltInService(`
      @usage(Usage.input | Usage.output)
      @access(Access.public)
      model ModelType {
        name: string;
      }

      @usage(Usage.input | Usage.output)
      @access(Access.public)
      model Test {
        prop: "none" | "auto" | ModelType;
      }

      @usage(Usage.input | Usage.output)
      @access(Access.public)
      model TestNullable {
        prop: "none" | "auto" | ModelType | null;
      }
      `);

      const models = getAllModels(runner.context);
      strictEqual(models.length, 3);
      const model = models.find((x) => x.kind === "model" && x.name === "Test")! as SdkModelType;
      const nullableModel = models.find(
        (x) => x.kind === "model" && x.name === "TestNullable"
      )! as SdkModelType;
      strictEqual(model.properties[0].type.kind, "union");
      strictEqual(model.properties[0].type.nullable, false);
      for (const v of (model.properties[0].type as SdkUnionType).values) {
        if (v.kind === "model") {
          strictEqual(v.name, "ModelType");
        } else {
          strictEqual(v.kind, "constant");
        }
      }
      strictEqual(nullableModel.properties[0].type.kind, "union");
      strictEqual(nullableModel.properties[0].type.nullable, true);
      for (const v of (nullableModel.properties[0].type as SdkUnionType).values) {
        if (v.kind === "model") {
          strictEqual(v.name, "ModelType");
        } else {
          strictEqual(v.kind, "constant");
        }
      }
    });
  });
  describe("SdkEnumType", () => {
    it("string extensible", async function () {
      await runner.compileWithBuiltInService(`
      @usage(Usage.input | Usage.output)
      @access(Access.public)
      enum DaysOfWeekExtensibleEnum {
          Monday,
          Tuesday,
          Wednesday,
          Thursday,
          Friday,
          Saturday,
          Sunday,
        }

      @usage(Usage.input | Usage.output)
      @access(Access.public)
      model Test {
        prop: DaysOfWeekExtensibleEnum
      }
      `);

      const models = getAllModels(runner.context);
      strictEqual(models.length, 2);
      const sdkType = models.find((x) => x.kind === "enum")! as SdkEnumType;
      strictEqual(sdkType.isFixed, false);
      strictEqual(sdkType.name, "DaysOfWeekExtensibleEnum");
      strictEqual(sdkType.valueType.kind, "string");
      const values = sdkType.values;
      strictEqual(values.length, 7);
      const nameList = [
        "Monday",
        "Tuesday",
        "Wednesday",
        "Thursday",
        "Friday",
        "Saturday",
        "Sunday",
      ];
      deepEqual(
        values.map((x) => x.name),
        nameList
      );
      deepEqual(
        values.map((x) => x.value),
        nameList
      );
      for (const value of sdkType.values) {
        deepStrictEqual(value.enumType, sdkType);
        deepStrictEqual(value.valueType, sdkType.valueType);
      }
    });

    it("int extensible", async function () {
      await runner.compileWithBuiltInService(`
      @usage(Usage.input | Usage.output)
      @access(Access.public)
      enum Integers {
        one: 1,
        two: 2,
        three: 3,
        four: 4,
        five: 5,
      }

      @usage(Usage.input | Usage.output)
      @access(Access.public)
      model Test {
        prop: Integers
      }
      `);

      const models = getAllModels(runner.context);
      strictEqual(models.length, 2);
      const sdkType = models.find((x) => x.kind === "enum")! as SdkEnumType;
      strictEqual(sdkType.isFixed, false);
      strictEqual(sdkType.name, "Integers");
      strictEqual(sdkType.valueType.kind, "int32");
      const values = sdkType.values;
      strictEqual(values.length, 5);
      deepEqual(
        values.map((x) => x.name),
        ["one", "two", "three", "four", "five"]
      );
      deepEqual(
        values.map((x) => x.value),
        [1, 2, 3, 4, 5]
      );
    });

    it("string fixed", async function () {
      const runnerWithCore = await createSdkTestRunner({
        librariesToAdd: [AzureCoreTestLibrary],
        autoUsings: ["Azure.Core"],
        emitterName: "@azure-tools/typespec-java",
      });
      await runnerWithCore.compile(`
        @service({})
        @test namespace MyService {
          #suppress "@azure-tools/typespec-azure-core/use-extensible-enum" "For testing"
          @doc(".")
          @fixed
          @usage(Usage.input | Usage.output)
          @access(Access.public)
          enum DaysOfWeekFixedEnum {
            @doc("Monday") Monday,
            @doc("Tuesday") Tuesday,
            @doc("Wednesday") Wednesday,
            @doc("Thursday") Thursday,
            @doc("Friday") Friday,
            @doc("Saturday") Saturday,
            @doc("Sunday") Sunday,
          }

          @doc(".")
          @usage(Usage.input | Usage.output)
          @access(Access.public)
          model Test {
            @doc(".")
            prop: DaysOfWeekFixedEnum
          }
        }
      `);
      const models = getAllModels(runnerWithCore.context);
      strictEqual(models.length, 2);
      const sdkType = models.find((x) => x.kind === "enum")! as SdkEnumType;
      strictEqual(sdkType.isFixed, true);
      strictEqual(sdkType.name, "DaysOfWeekFixedEnum");
      strictEqual(sdkType.valueType.kind, "string");
      const values = sdkType.values;
      strictEqual(values.length, 7);
      const nameList = [
        "Monday",
        "Tuesday",
        "Wednesday",
        "Thursday",
        "Friday",
        "Saturday",
        "Sunday",
      ];
      deepEqual(
        values.map((x) => x.name),
        nameList
      );
      deepEqual(
        values.map((x) => x.value),
        nameList
      );
      for (const value of sdkType.values) {
        deepStrictEqual(value.enumType, sdkType);
        deepStrictEqual(value.valueType, sdkType.valueType);
      }
    });
    it("enum access transitive closure", async () => {
      await runner.compileWithBuiltInService(`
        enum Integers {
          one: 1,
          two: 2,
          three: 3,
          four: 4,
          five: 5,
        }
        @access(Access.internal)
        op func(
          @body body: Integers
        ): void;
      `);

      const models = getAllModels(runner.context);
      strictEqual(models.length, 1);
      strictEqual(models[0].access, "internal");
    });
    it("crossLanguageDefinitionId", async () => {
      await runner.compile(`
        @service({})
        namespace MyService {
          @usage(Usage.input | Usage.output)
          @access(Access.public)
          enum Integers {
            one: 1,
            two: 2,
            three: 3,
            four: 4,
            five: 5,
          }

          @usage(Usage.input | Usage.output)
          @access(Access.public)
          model Test {
            prop: Integers
          }
        }
      `);
      const models = getAllModels(runner.context);
      strictEqual(models.length, 2);
      const integersEnum = models.find((x) => x.kind === "enum")! as SdkEnumType;
      strictEqual(integersEnum.crossLanguageDefinitionId, "MyService.Integers");
    });

    it("enum with deprecated annotation", async () => {
      await runner.compileAndDiagnose(`
        @service({})
        namespace MyService;
        #deprecated "no longer support"
        enum Test {
          test
        }
        op func(
          @body body: Test
        ): void;
      `);

      const models = getAllModels(runner.context);
      strictEqual(models.length, 1);
      strictEqual(models[0].deprecation, "no longer support");
    });

    it("orphan enum", async () => {
      await runner.compileAndDiagnose(`
        @service({})
        @test namespace MyService {
          @test
          @usage(Usage.input | Usage.output)
          @access(Access.public)
          enum Enum1{
            one,
            two,
            three
          }

          enum Enum2{
            one,
            two,
            three
          }
        }
      `);

      const models = getAllModels(runner.context);
      strictEqual(models[0].name, "Enum1");
      strictEqual(models[0].usage, UsageFlags.Input | UsageFlags.Output);
    });

    it("projected name", async () => {
      await runner.compileAndDiagnose(`
        @service({})
        @test namespace MyService {
          @test
          @usage(Usage.input | Usage.output)
          @access(Access.public)
          @projectedName("java", "JavaEnum1")
          enum Enum1{
            @projectedName("java", "JavaOne")
            One: "one",
            two,
            three
          }
        }
      `);

      async function helper(emitterName: string, enumName: string, enumValueName: string) {
        const runner = await createTcgcTestRunnerForEmitter(emitterName);
        const { Enum1 } = (await runner.compile(`
        @service({})
        namespace MyService {
          @test
          @usage(Usage.input | Usage.output)
          @access(Access.public)
          @projectedName("java", "JavaEnum1")
          enum Enum1{
            @projectedName("java", "JavaOne")
            One: "one",
            two,
            three
          }
        }
      `)) as { Enum1: Enum };
        const enum1 = getSdkEnum(runner.context, Enum1);
        strictEqual(enum1.name, enumName);
        strictEqual(enum1.values[0].name, enumValueName);
      }
      await helper("@azure-tools/typespec-csharp", "Enum1", "One");
      await helper("@azure-tools/typespec-java", "JavaEnum1", "JavaOne");
    });

    it("union as enum rename", async () => {
      const { TestUnion } = (await runner.compileWithCustomization(
        `
        @service({})
        namespace N {
          @test
          union TestUnion{
            @clientName("ARename")
            "A",
            "B": "B_v",
            string
          }
          op x(body: TestUnion): void;
        }
      `,
        `
        namespace Customizations;

        @@clientName(N.TestUnion, "TestUnionRename");
        @@clientName(N.TestUnion.B, "BRename");
      `
      )) as { TestUnion: Union };

      const enumType = getClientType(runner.context, TestUnion) as SdkEnumType;
      strictEqual(enumType.name, "TestUnionRename");
      strictEqual(enumType.values[0].name, "ARename");
      strictEqual(enumType.values[1].name, "BRename");
    });
  });

  describe("SdkBodyModelPropertyType", () => {
    it("required", async function () {
      await runner.compileWithBuiltInService(`
        @usage(Usage.input | Usage.output)
        @access(Access.public)
        model Test {
          name: string | int32;
        }
      `);
      const prop = getSdkBodyModelPropertyTypeHelper(runner);
      strictEqual(prop.optional, false);
      strictEqual(isReadOnly(prop), false);
    });
    it("optional", async function () {
      await runner.compileWithBuiltInService(`
        @usage(Usage.input | Usage.output)
        @access(Access.public)
        model Test {
          name?: string;
        }
      `);

      const prop = getSdkBodyModelPropertyTypeHelper(runner);
      strictEqual(prop.optional, true);
    });
    it("readonly", async function () {
      await runner.compileWithBuiltInService(`
        @usage(Usage.input | Usage.output)
        @access(Access.public)
        model Test {
          @visibility("read")
          name?: string;
        }
      `);

      const prop = getSdkBodyModelPropertyTypeHelper(runner);
      strictEqual(isReadOnly(prop), true);
    });
    it("not readonly", async function () {
      await runner.compileWithBuiltInService(`
        @usage(Usage.input | Usage.output)
        @access(Access.public)
        model Test {
          @visibility("read", "create", "update")
          name?: string;
        }
      `);

      const prop = getSdkBodyModelPropertyTypeHelper(runner);
      strictEqual(isReadOnly(prop), false);
    });
    it("names", async function () {
      await runner.compileWithBuiltInService(`
        @test
        @usage(Usage.input | Usage.output)
        @access(Access.public)
        @projectedName("java", "JavaTest")
        model Test {
          @projectedName("java", "javaProjectedName")
          javaWireName: string;
          @projectedName("client", "clientName")
          clientProjectedName: string;
          @projectedName("json", "projectedWireName")
          @encodedName("application/json", "encodedWireName")
          jsonEncodedAndProjectedName: string;
          @projectedName("json", "realWireName")
          jsonProjectedName: string; // deprecated
          regular: string;
        }
      `);

      const sdkModel = getAllModels(runner.context)[0] as SdkModelType;
      strictEqual(sdkModel.name, "JavaTest");

      // Java projected name test
      const javaProjectedProp = sdkModel.properties.find(
        (x) => x.nameInClient === "javaProjectedName"
      )!;
      strictEqual(javaProjectedProp.kind, "property");
      strictEqual(javaProjectedProp.serializedName, "javaWireName");

      // client projected name test

      const clientProjectedProp = sdkModel.properties.find((x) => x.nameInClient === "clientName")!;
      strictEqual(clientProjectedProp.kind, "property");
      strictEqual(clientProjectedProp.serializedName, "clientProjectedName");

      // wire name test with encoded and projected
      const jsonEncodedProp = sdkModel.properties.find(
        (x) => x.kind === "property" && x.serializedName === "encodedWireName"
      )!;
      strictEqual(jsonEncodedProp.nameInClient, "jsonEncodedAndProjectedName");

      // wire name test with deprecated projected
      const jsonProjectedProp = sdkModel.properties.find(
        (x) => x.kind === "property" && x.serializedName === "realWireName"
      )!;
      strictEqual(jsonProjectedProp.nameInClient, "jsonProjectedName");

      // regular
      const regularProp = sdkModel.properties.find(
        (x) => x.kind === "property" && x.serializedName === "regular"
      )!;
      strictEqual(regularProp.nameInClient, "regular");
    });
    it("union type", async function () {
      await runner.compileWithBuiltInService(`
        @usage(Usage.input | Usage.output)
        @access(Access.public)
        model Test {
          name: string | int32;
        }
      `);

      const prop = getSdkBodyModelPropertyTypeHelper(runner);
      strictEqual(prop.kind, "property");
      const sdkType = prop.type;
      strictEqual(sdkType.kind, "union");
      const values = sdkType.values;
      strictEqual(values.length, 2);
      strictEqual(values[0].kind, "string");
      strictEqual(values[1].kind, "int32");
    });
    it("versioning", async function () {
      await runner.compile(`
        @versioned(Versions)
        @service({title: "Widget Service"})
        namespace DemoService;

        enum Versions {
          v1,
          v2,
          v3,
          v4,
        }

        @usage(Usage.input | Usage.output)
        @access(Access.public)
        model Test {
          @added(Versions.v1)
          @removed(Versions.v2)
          @added(Versions.v3)
          versionedProp: string;

          nonVersionedProp: string;

          @removed(Versions.v3)
          removedProp: string;
        }
      `);
      const sdkModel = getAllModels(runner.context).find(
        (x) => x.kind === "model"
      )! as SdkModelType;
      strictEqual(sdkModel.kind, "model");

      const versionedProp = sdkModel.properties[0];
      deepStrictEqual(versionedProp.apiVersions, ["v1", "v3", "v4"]);

      const nonVersionedProp = sdkModel.properties[1];
      deepStrictEqual(nonVersionedProp.apiVersions, ["v1", "v2", "v3", "v4"]);

      const removedProp = sdkModel.properties[2];
      deepStrictEqual(removedProp.apiVersions, ["v1", "v2"]);
    });
  });
  describe("SdkConstantType", () => {
    it("string", async function () {
      await runner.compileWithBuiltInService(`
        @usage(Usage.input | Usage.output)
        @access(Access.public)
        model Test {
          prop: "json";
        }
      `);

      const sdkType = getSdkTypeHelper(runner);
      strictEqual(sdkType.kind, "constant");
      strictEqual(sdkType.valueType.kind, "string");
      strictEqual(sdkType.value, "json");
    });
    it("boolean", async function () {
      await runner.compileWithBuiltInService(`
        @usage(Usage.input | Usage.output)
        @access(Access.public)
        model Test {
          @test prop: true;
        }
      `);

      const sdkType = getSdkTypeHelper(runner);
      strictEqual(sdkType.kind, "constant");
      strictEqual(sdkType.valueType.kind, "boolean");
      strictEqual(sdkType.value, true);
    });
    it("number", async function () {
      await runner.compileWithBuiltInService(`
        @usage(Usage.input | Usage.output)
        @access(Access.public)
        model Test {
          @test prop: 4;
        }
      `);

      const sdkType = getSdkTypeHelper(runner);
      strictEqual(sdkType.kind, "constant");
      strictEqual(sdkType.valueType.kind, "int32");
      strictEqual(sdkType.value, 4);
    });
  });
  describe("SdkModelType", () => {
    it("basic", async () => {
      await runner.compile(`
        @service({})
        @test namespace MyService {
          model InputModel {
            prop: string
          }

          model OutputModel {
            prop: string
          }

          op test(@body input: InputModel): OutputModel;
        }
      `);
      const models = getAllModels(runner.context);
      strictEqual(models.length, 2);
      const modelNames = models.map((model) => model.name).sort();
      deepStrictEqual(modelNames, ["InputModel", "OutputModel"].sort());
    });

    it("models in Record", async () => {
      await runner.compile(`
        @service({})
        @test namespace MyService {
          model InnerModel {
            prop: string
          }

          op test(@body input: Record<InnerModel>): void;
        }
      `);
      const models = getAllModels(runner.context);
      strictEqual(models.length, 1);
      const modelNames = models.map((model) => model.name).sort();
      deepStrictEqual(modelNames, ["InnerModel"].sort());
    });

    it("models in Array", async () => {
      await runner.compile(`
        @service({})
        @test namespace MyService {
          model InnerModel {
            prop: string
          }

          op test(@body input: InnerModel[]): void;
        }
      `);
      const models = getAllModels(runner.context);
      strictEqual(models.length, 1);
      const modelNames = models.map((model) => model.name).sort();
      deepStrictEqual(modelNames, ["InnerModel"].sort());
    });

    it("embedded models", async () => {
      await runner.compile(`
        @service({})
        @test namespace MyService {
          model InnerModel {
            prop: string
          }

          model InputModel {
            prop: InnerModel
          }

          op test(@body input: InputModel): void;
        }
      `);
      const models = getAllModels(runner.context);
      strictEqual(models.length, 2);
      const modelNames = models.map((model) => model.name).sort();
      deepStrictEqual(modelNames, ["InputModel", "InnerModel"].sort());
    });

    it("base model", async () => {
      await runner.compile(`
        @service({})
        @test namespace MyService {
          model BaseModel {
            prop: string
          }

          model InputModel extends BaseModel {
            prop2: string
          }

          op test(@body input: InputModel): void;
        }
      `);
      const models = getAllModels(runner.context);
      strictEqual(models.length, 2);
      const modelNames = models.map((model) => model.name).sort();
      deepStrictEqual(modelNames, ["InputModel", "BaseModel"].sort());
    });

    it("derived model", async () => {
      await runner.compileWithBuiltInService(`
      model InputModel {
        prop: string
      }

      model DerivedModel extends InputModel {
        prop2: string
      }

      op test(@body input: DerivedModel): void;
      `);
      const models = getAllModels(runner.context);
      strictEqual(models.length, 2);
      const modelNames = models.map((model) => model.name).sort();
      deepStrictEqual(modelNames, ["InputModel", "DerivedModel"].sort());
    });

    it("recursive model", async () => {
      await runner.compileWithBuiltInService(`
      @usage(Usage.input | Usage.output)
      @access(Access.public)
      model RecursiveModel {
        prop: RecursiveModel
      }
      `);
      const models = getAllModels(runner.context);
      strictEqual(models.length, 1);
      const recursiveModel = models[0];
      strictEqual(recursiveModel.name, "RecursiveModel");
      strictEqual(recursiveModel.kind, "model");
      strictEqual(recursiveModel.properties.length, 1);
      const prop = recursiveModel.properties[0];
      strictEqual(prop.kind, "property");
      strictEqual(prop.nameInClient, "prop");
      strictEqual(prop.type.kind, "model");
      strictEqual(prop.type.name, "RecursiveModel");
    });

    it("discriminator model", async () => {
      await runner.compileWithBuiltInService(`
      @discriminator("kind")
      model Fish {
        age: int32;
      }

      @discriminator("sharktype")
      model Shark extends Fish {
        kind: "shark";
        sharktype: string;
      }

      model Salmon extends Fish {
        kind: "salmon";
        friends?: Fish[];
        hate?: Record<Fish>;
        partner?: Fish;
      }

      model SawShark extends Shark {
        sharktype: "saw";
      }

      model GoblinShark extends Shark {
        sharktype: "goblin";
      }

      @get
      op getModel(): Fish;
      `);
      const models = getAllModels(runner.context);
      strictEqual(models.length, 5);
      const fish = models.find((x) => x.name === "Fish")! as SdkModelType;
      const kindProperty = fish.properties.find(
        (x) => x.nameInClient === "kind"
      )! as SdkBodyModelPropertyType;
      strictEqual(kindProperty.discriminator, true);
      strictEqual(kindProperty.type.kind, "string");
      strictEqual(kindProperty.__raw, undefined);
      const shark = models.find((x) => x.name === "Shark")! as SdkModelType;
      strictEqual(shark.properties.length, 2);
      const sharktypeProperty = shark.properties.find(
        (x) => x.nameInClient === "sharktype"
      )! as SdkBodyModelPropertyType;
      strictEqual(sharktypeProperty.discriminator, true);
      strictEqual(sharktypeProperty.type.kind, "string");
    });

    it("single discriminated model", async () => {
      await runner.compileWithBuiltInService(`
      @discriminator("kind")
      model Fish {
        age: int32;
      }

      @get
      op getModel(): Fish;
      `);
      const models = getAllModels(runner.context);
      strictEqual(models.length, 1);
      const fish = models.find((x) => x.name === "Fish")! as SdkModelType;
      const kindProperty = fish.properties.find(
        (x) => x.nameInClient === "kind"
      )! as SdkBodyModelPropertyType;
      strictEqual(kindProperty.discriminator, true);
      strictEqual(kindProperty.type.kind, "string");
      strictEqual(kindProperty.__raw, undefined);
      strictEqual(kindProperty.type.__raw, undefined);
    });

    it("enum discriminator model", async () => {
      await runner.compileWithBuiltInService(`
      enum DogKind {
        Golden: "golden",
      }

      @discriminator("kind")
      model Dog {
        kind: DogKind;
        weight: int32;
      }

      model Golden extends Dog {
        kind: DogKind.Golden;
      }

      @route("/extensible-enum")
      @get
      op getExtensibleModel(): Dog;
      `);
      const models = getAllModels(runner.context);
      strictEqual(models.length, 3);

      const golden = models.find((x) => x.name === "Golden")! as SdkModelType;

      const kind = golden.properties.find(
        (x) => (x as SdkBodyModelPropertyType).serializedName === "kind"
      )! as SdkBodyModelPropertyType;
      strictEqual((kind.type as SdkEnumValueType).value, "golden");

      const dog = models.find((x) => x.name === "Dog")! as SdkModelType;
      const dogKind = models.find((x) => x.name === "DogKind")! as SdkEnumType;

      const dogKindProperty = dog.properties.find(
        (x) => (x as SdkBodyModelPropertyType).serializedName === "kind"
      )! as SdkBodyModelPropertyType;
      strictEqual(dogKindProperty.type, dogKind);
    });

    it("union to extensible enum values", async () => {
      await runner.compileWithBuiltInService(`
      union PetKind {
        Cat: "cat",
        Dog: "dog",
        string,
      }

      @route("/extensible-enum")
      @put
      op putPet(@body petKind: PetKind): void;
      `);
      const models = getAllModels(runner.context);
      strictEqual(models.length, 1);
      const petKind = models[0] as SdkEnumType;
      strictEqual(petKind.name, "PetKind");
      strictEqual(petKind.isFixed, false);
      strictEqual(petKind.valueType.kind, "string");
      const values = petKind.values;
      deepStrictEqual(
        values.map((x) => x.name),
        ["Cat", "Dog"]
      );

      const catValue = values.find((x) => x.name === "Cat")!;
      strictEqual(catValue.value, "cat");
      strictEqual(catValue.enumType, petKind);
      strictEqual(catValue.valueType, petKind.valueType);
      strictEqual(catValue.kind, "enumvalue");

      const dogValue = values.find((x) => x.name === "Dog")!;
      strictEqual(dogValue.value, "dog");
      strictEqual(dogValue.enumType, petKind);
      strictEqual(dogValue.valueType, petKind.valueType);
      strictEqual(dogValue.kind, "enumvalue");
    });

    it("enum discriminator model without base discriminator property", async () => {
      await runner.compileWithBuiltInService(`
      enum DogKind {
        Golden: "golden",
      }

      @discriminator("kind")
      model Dog {
        weight: int32;
      }

      model Golden extends Dog {
        kind: DogKind.Golden;
      }

      @route("/extensible-enum")
      @get
      op getExtensibleModel(): Dog;
      `);
      const models = getAllModels(runner.context);
      strictEqual(models.length, 3);

      const golden = models.find((x) => x.name === "Golden")! as SdkModelType;

      const kind = golden.properties.find(
        (x) => (x as SdkBodyModelPropertyType).serializedName === "kind"
      )! as SdkBodyModelPropertyType;
      strictEqual((kind.type as SdkEnumValueType).value, "golden");

      const dog = models.find((x) => x.name === "Dog")! as SdkModelType;
      const dogKind = models.find((x) => x.name === "DogKind")! as SdkEnumType;

      const dogKindProperty = dog.properties.find(
        (x) => (x as SdkBodyModelPropertyType).serializedName === "kind"
      )! as SdkBodyModelPropertyType;
      strictEqual(dogKindProperty.type, dogKind);
    });

    it("discriminator", async () => {
      await runner.compileWithBuiltInService(`
      @discriminator("kind")
      model Fish {
        age: int32;
      }

      @discriminator("sharktype")
      model Shark extends Fish {
        kind: "shark";
        sharktype: string;
      }

      model Salmon extends Fish {
        kind: "salmon";
        friends?: Fish[];
        hate?: Record<Fish>;
        partner?: Fish;
      }

      model SawShark extends Shark {
        sharktype: "saw";
      }

      model GoblinShark extends Shark {
        sharktype: "goblin";
      }

      @get
      op getModel(): Fish;
      `);
      const models = getAllModels(runner.context);
      strictEqual(models.length, 5);
      const shark = models.find((x) => x.name === "Shark")! as SdkModelType;
      strictEqual(shark.properties.length, 2);
      const sharktypeProperty = shark.properties.find(
        (x) => x.nameInClient === "sharktype"
      )! as SdkBodyModelPropertyType;
      strictEqual(sharktypeProperty.discriminator, true);
      strictEqual(sharktypeProperty.type.kind, "string");
    });

    it("union discriminator", async () => {
      await runner.compileWithBuiltInService(`
      union KindType {
        string,
        shark: "shark",
        salmon: "salmon"
      };

      @discriminator("kind")
      model Fish {
        age: int32;
      }

      model Shark extends Fish {
        kind: KindType.shark;
        hasFin: boolean;
      }

      model Salmon extends Fish {
        kind: KindType.salmon;
        norweigan: boolean;
      }

      @get
      op getModel(): Fish;
      `);
      const models = getAllModels(runner.context);
      strictEqual(models.length, 3);
      const shark = models.find((x) => x.name === "Shark")! as SdkModelType;
      strictEqual(shark.discriminatorValue, "shark");
      const salmon = models.find((x) => x.name === "Salmon")! as SdkModelType;
      strictEqual(salmon.discriminatorValue, "salmon");
    });

    it("filterOutCoreModels true", async () => {
      const runnerWithCore = await createSdkTestRunner({
        librariesToAdd: [AzureCoreTestLibrary],
        autoUsings: ["Azure.Core"],
        emitterName: "@azure-tools/typespec-java",
      });
      await runnerWithCore.compile(`
        @useDependency(Azure.Core.Versions.v1_0_Preview_2)
        @service
        namespace MyService {

          @resource("users")
          @doc("Details about a user.")
          model User {
            @key
            @doc("The user's id.")
            @visibility("read")
            id: int32;

            @doc("The user's name.")
            name: string;
          }

          @doc("Creates or updates a User")
          op createOrUpdate is ResourceCreateOrUpdate<User>;
        }
      `);
      const models = getAllModels(runnerWithCore.context);
      strictEqual(models.length, 1);
      strictEqual(models[0].name, "User");
    });

    it("filterOutCoreModels false", async () => {
      const runnerWithCore = await createSdkTestRunner({
        librariesToAdd: [AzureCoreTestLibrary],
        autoUsings: ["Azure.Core"],
        "filter-out-core-models": false,
        emitterName: "@azure-tools/typespec-java",
      });
      await runnerWithCore.compile(`
        @useDependency(Azure.Core.Versions.v1_0_Preview_2)
        @service
        namespace MyService {

          @resource("users")
          @doc("Details about a user.")
          model User {
            @key
            @doc("The user's id.")
            @visibility("read")
            id: int32;

            @doc("The user's name.")
            name: string;
          }

          @doc("Creates or updates a User")
          op createOrUpdate is ResourceCreateOrUpdate<User>;
        }
      `);
      const models = getAllModels(runnerWithCore.context);
      strictEqual(models.length, 4);
      const modelNames = models.map((model) => model.name).sort();
      deepStrictEqual(modelNames, ["Error", "ErrorResponse", "InnerError", "User"].sort());
    });

    it("lro core filterOutCoreModels true", async () => {
      const runnerWithCore = await createSdkTestRunner({
        librariesToAdd: [AzureCoreTestLibrary],
        autoUsings: ["Azure.Core"],
        emitterName: "@azure-tools/typespec-java",
      });
      await runnerWithCore.compile(`

        @useDependency(Azure.Core.Versions.v1_0_Preview_2)
        @service
        namespace MyService {
          @resource("users")
          @doc("Details about a user.")
          model User {
            @key
            @doc("The user's name.")
            @visibility("read")
            name: string;
          }

          @doc("Gets status.")
          op getStatus is GetResourceOperationStatus<User>;

          @doc("Polls status.")
          @pollingOperation(MyService.getStatus)
          op createOrUpdateUser is LongRunningResourceCreateOrUpdate<User>;
        }
      `);
      const models = getAllModels(runnerWithCore.context);
      strictEqual(models.length, 1);
      strictEqual(models[0].name, "User");
    });

    it("lro core filterOutCoreModels false", async () => {
      const runnerWithCore = await createSdkTestRunner({
        librariesToAdd: [AzureCoreTestLibrary],
        autoUsings: ["Azure.Core"],
        "filter-out-core-models": false,
        emitterName: "@azure-tools/typespec-java",
      });
      await runnerWithCore.compile(`
        @useDependency(Azure.Core.Versions.v1_0_Preview_2)
        @service
        namespace MyService {
          @resource("users")
          @doc("Details about a user.")
          model User {
            @key
            @doc("The user's name.")
            @visibility("read")
            name: string;
          }

          @doc("Gets status.")
          op getStatus is GetResourceOperationStatus<User>;

          @doc("Polls status.")
          @pollingOperation(MyService.getStatus)
          op createOrUpdateUser is LongRunningResourceCreateOrUpdate<User>;
        }
      `);
      const models = getAllModels(runnerWithCore.context);
      strictEqual(models.length, 6);
      const modelNames = models.map((model) => model.name).sort();
      deepStrictEqual(
        modelNames,
        [
          "Error",
          "ErrorResponse",
          "InnerError",
          "User",
          "ResourceOperationStatus",
          "OperationState",
        ].sort()
      );
    });
    it("no models filter core", async () => {
      await runner.compile(`
        @service({})
        @test namespace MyService { }
      `);
      const models = getAllModels(runner.context);
      strictEqual(models.length, 0);
    });
    it("no models don't filter core", async () => {
      await runner.compile(`
        @service({})
        @test namespace MyService { }
      `);
      const models = getAllModels(runner.context);
      strictEqual(models.length, 0);
    });
    it("input usage", async () => {
      await runner.compileWithBuiltInService(`
        model InputModel {
          prop: string
        }
        op operation(@body input: InputModel): void;
      `);
      const models = getAllModels(runner.context);
      strictEqual(models.length, 1);
      strictEqual(models[0].usage, UsageFlags.Input);

      strictEqual(getAllModels(runner.context, { input: true, output: false }).length, 1);
      strictEqual(getAllModels(runner.context, { input: false }).length, 0);
    });

    it("output usage", async () => {
      await runner.compileWithBuiltInService(`
        model OutputModel {
          prop: string
        }
        op operation(): OutputModel;
      `);
      const models = getAllModels(runner.context);
      strictEqual(models.length, 1);
      strictEqual(models[0].usage, UsageFlags.Output);

      strictEqual(getAllModels(runner.context, { input: false, output: true }).length, 1);
      strictEqual(getAllModels(runner.context, { output: false }).length, 0);
    });

    it("roundtrip usage", async () => {
      await runner.compileWithBuiltInService(`
        model RoundtripModel {
          prop: string
        }
        op operation(@body input: RoundtripModel): RoundtripModel;
      `);
      const models = getAllModels(runner.context);
      strictEqual(models.length, 1);
      strictEqual(models[0].usage, UsageFlags.Input | UsageFlags.Output);

      strictEqual(getAllModels(runner.context, { input: false, output: true }).length, 1);
      strictEqual(getAllModels(runner.context, { input: true, output: false }).length, 1);
      strictEqual(getAllModels(runner.context, { input: false, output: false }).length, 0);
    });

    it("unnamed model", async () => {
      await runner.compileWithBuiltInService(`
        model Test {
          prop1: {innerProp1: string};
          prop2: {innerProp2: string};
        }
        op func(
          @body body: Test
        ): void;
      `);
      const models = getAllModels(runner.context);
      strictEqual(models.length, 3);
      const propreties: string[] = [];
      models.forEach((model) => {
        (model as SdkModelType).properties.forEach((prop) => {
          propreties.push(prop.nameInClient);
        });
      });
      propreties.sort();
      deepStrictEqual(propreties, ["innerProp1", "innerProp2", "prop1", "prop2"]);
    });
    it("model access transitive closure", async () => {
      await runner.compileWithBuiltInService(`
        model Test {
          prop: string;
        }
        @access(Access.internal)
        op func(
          @body body: Test
        ): void;
      `);

      const models = getAllModels(runner.context);
      strictEqual(models.length, 1);
      strictEqual(models[0].access, "internal");
    });

    it("complicated access transitive closure", async () => {
      await runner.compileWithBuiltInService(`
        model Test1 {
          prop: Test2;
        }
        model Test2 {
          prop: string;
        }
        @access(Access.internal)
        @route("/func1")
        op func1(
          @body body: Test1
        ): void;

        model Test3 {
          prop: string;
        }

        @access(Access.internal)
        @route("/func2")
        op func2(
          @body body: Test3
        ): void;

        @route("/func3")
        op func3(
          @body body: Test3
        ): void;

        model Test4 {
          prop: Test5;
        }

        model Test5 {
          prop: Test6;
        }

        model Test6 {
          prop: string;
        }

        @access(Access.internal)
        @route("/func4")
        op func4(
          @body body: Test4
        ): void;

        @route("/func5")
        op func5(
          @body body: Test6
        ): void;
      `);
      const models = getAllModels(runner.context);
      strictEqual(models.length, 6);

      const Test1 = models.find((x) => x.name === "Test1")!;
      strictEqual(Test1.access, "internal");

      const Test2 = models.find((x) => x.name === "Test2")!;
      strictEqual(Test2.access, "internal");

      const Test3 = models.find((x) => x.name === "Test3")!;
      strictEqual(Test3.access, undefined);

      const Test4 = models.find((x) => x.name === "Test4")!;
      strictEqual(Test4.access, "internal");

      const Test5 = models.find((x) => x.name === "Test5")!;
      strictEqual(Test5.access, "internal");

      const Test6 = models.find((x) => x.name === "Test6")!;
      strictEqual(Test6.access, undefined);
    });
    it("additionalProperties string", async () => {
      await runner.compileWithBuiltInService(`
        @usage(Usage.input | Usage.output)
        @access(Access.public)
        model AdditionalPropertiesModel extends Record<string> {
          prop: string;
        }
        @usage(Usage.input | Usage.output)
        @access(Access.public)
        model AdditionalPropertiesModel2 is Record<unknown> {
          prop: string;
        }
        @usage(Usage.input | Usage.output)
        @access(Access.public)
        model NoAdditionalPropertiesModel {
          prop: string;
        }
      `);
      const models = getAllModels(runner.context);
      strictEqual(models.length, 3);
      const AdditionalPropertiesModel = models.find(
        (x) => x.name === "AdditionalPropertiesModel"
      )! as SdkModelType;
      const AdditionalPropertiesModel2 = models.find(
        (x) => x.name === "AdditionalPropertiesModel2"
      )! as SdkModelType;
      const NonAdditionalPropertiesModel = models.find(
        (x) => x.name === "NoAdditionalPropertiesModel"
      )! as SdkModelType;
      strictEqual(AdditionalPropertiesModel.additionalProperties?.kind, "string");
      strictEqual(AdditionalPropertiesModel.baseModel, undefined);
      strictEqual(AdditionalPropertiesModel2.additionalProperties?.kind, "any");
      strictEqual(AdditionalPropertiesModel2.baseModel, undefined);
      strictEqual(NonAdditionalPropertiesModel.additionalProperties, undefined);
    });
    it("additionalProperties usage", async () => {
      await runner.compileWithBuiltInService(`
        @service({})
        namespace MyService {
          model AdditionalPropertiesModel extends Record<Test> {
          }
  
          model AdditionalPropertiesModel2 is Record<Test> {
          }

          model Test {
          }

          op test(@body input: AdditionalPropertiesModel): AdditionalPropertiesModel2;
        }
      `);
      const models = getAllModels(runner.context);
      strictEqual(models.length, 3);
      const AdditionalPropertiesModel = models.find(
        (x) => x.name === "AdditionalPropertiesModel"
      )! as SdkModelType;
      const AdditionalPropertiesModel2 = models.find(
        (x) => x.name === "AdditionalPropertiesModel2"
      )! as SdkModelType;
      const Test = models.find((x) => x.name === "Test")! as SdkModelType;
      strictEqual(AdditionalPropertiesModel.additionalProperties?.kind, "model");
      strictEqual(AdditionalPropertiesModel.baseModel, undefined);
      strictEqual(AdditionalPropertiesModel.usage, UsageFlags.Input);
      strictEqual(AdditionalPropertiesModel2.additionalProperties?.kind, "model");
      strictEqual(AdditionalPropertiesModel2.baseModel, undefined);
      strictEqual(AdditionalPropertiesModel2.usage, UsageFlags.Output);
      strictEqual(Test.usage, UsageFlags.Input | UsageFlags.Output);
    });
    it("crossLanguageDefinitionId", async () => {
      await runner.compile(`
        @service({})
        namespace MyService {
          @usage(Usage.input)
          @access(Access.public)
          model InputModel {}

          @usage(Usage.output)
          @access(Access.public)
          model OutputModel {}
        }
      `);
      const models = getAllModels(runner.context);
      strictEqual(models.length, 2);
      const inputModel = models.find((x) => x.name === "InputModel")!;
      strictEqual(inputModel.crossLanguageDefinitionId, "MyService.InputModel");
      const outputModel = models.find((x) => x.name === "OutputModel")!;
      strictEqual(outputModel.crossLanguageDefinitionId, "MyService.OutputModel");
    });

    it("template model", async () => {
      await runner.compileWithBuiltInService(`
        @usage(Usage.input | Usage.output)
        @access(Access.public)
        model Catalog is TrackedResource<CatalogProperties> {
          @pattern("^[A-Za-z0-9_-]{1,50}$")
          @key("catalogName")
          @path
          @segment("catalogs")
          name: string;
        }

        @usage(Usage.input | Usage.output)
        @access(Access.public)
        model CatalogProperties {
          test?: string;
        }

        model TrackedResource<TProperties extends {}> {
          properties?: TProperties;
        }

        @usage(Usage.input | Usage.output)
        @access(Access.public)
        model Deployment is TrackedResource<DeploymentProperties> {
          @key("deploymentName")
          @path
          @segment("deployments")
          name: string;
        }

        @usage(Usage.input | Usage.output)
        @access(Access.public)
        model DeploymentProperties {
          deploymentId?: string;
          deploymentDateUtc?: utcDateTime;
        }
      `);
      const models = getAllModels(runner.context);
      strictEqual(models.length, 4);
      const catalog = models.find((x) => x.name === "Catalog")! as SdkModelType;
      const deployment = models.find((x) => x.name === "Deployment")! as SdkModelType;
      strictEqual(catalog.properties.length, 1);
      strictEqual(deployment.properties.length, 1);
    });
    it("model with deprecated annotation", async () => {
      await runner.compileAndDiagnose(`
        @service({})
        namespace MyService;
        #deprecated "no longer support"
        model Test {
        }
        op func(
          @body body: Test
        ): void;
      `);

      const models = getAllModels(runner.context);
      strictEqual(models.length, 1);
      strictEqual(models[0].deprecation, "no longer support");
    });

    it("orphan model", async () => {
      await runner.compileAndDiagnose(`
        @service({})
        @test namespace MyService {
          @test
          @usage(Usage.input | Usage.output)
          @access(Access.public)
          model Model1{}

          model Model2{}
        }
      `);

      const models = getAllModels(runner.context);
      strictEqual(models.length, 1);
      strictEqual(models[0].name, "Model1");
      strictEqual(models[0].usage, UsageFlags.Input | UsageFlags.Output);
    });

    it("model with client hierarchy", async () => {
      await runner.compile(`
        @service({})
        namespace Test1Client {
          model T1 {
            prop: string;
          }
          model T2 {
            prop: string;
          }
          @route("/b")
          namespace B {
            op x(): void;

            @route("/c")
            interface C {
              op y(): T1;
            }

            @route("/d")
            namespace D {
              op z(@body body: T2): void;
            }
          }
        }
      `);
      const models = getAllModels(runner.context);
      strictEqual(models.length, 2);
    });
    it("error model", async () => {
      await runner.compileWithBuiltInService(`
        @error
        model ApiError {
          code: string;
        }

        op test(): ApiError;
      `);
      const models = getAllModels(runner.context);
      strictEqual(models.length, 1);
      strictEqual(models[0].kind, "model");
      strictEqual(models[0].isError, true);
      const rawModel = models[0].__raw!;
      strictEqual(rawModel.kind, "Model");
      strictEqual(isErrorOrChildOfError(runner.context, rawModel), true);
    });

    it("error model inheritance", async () => {
      await runner.compileWithBuiltInService(`
        model ValidResponse {
          prop: string;
        };

        @error
        model ApiError {
          code: string
        };

        model FourHundredError extends ApiError {};
        model FourZeroFourError extends FourHundredError {};
        model FiveHundredError extends ApiError {};

        op test(): ValidResponse | FourZeroFourError | FiveHundredError;
      `);
      const models = getAllModels(runner.context);
      strictEqual(models.length, 5);
      const errorModels = models.filter((x) => x.kind === "model" && x.isError);
      deepStrictEqual(errorModels.map((x) => x.name).sort(), [
        "ApiError",
        "FiveHundredError",
        "FourHundredError",
        "FourZeroFourError",
      ]);
      const validModel = models.filter((x) => x.kind === "model" && !x.isError);
      deepStrictEqual(
        validModel.map((x) => x.name),
        ["ValidResponse"]
      );
    });
  });
  describe("SdkMultipartFormType", () => {
    it("multipart form basic", async function () {
      await runner.compileWithBuiltInService(`
      model MultiPartRequest {
        id: string;
        profileImage: bytes;
      }

      op basic(@header contentType: "multipart/form-data", @body body: MultiPartRequest): NoContentResponse;
      `);

      const models = getAllModels(runner.context);
      strictEqual(models.length, 1);
      const model = models[0] as SdkModelType;
      strictEqual(model.kind, "model");
      strictEqual(model.isFormDataType, true);
      strictEqual(model.name, "MultiPartRequest");
      strictEqual(model.properties.length, 2);
      const id = model.properties.find((x) => x.nameInClient === "id")!;
      strictEqual(id.kind, "property");
      strictEqual(id.type.kind, "string");
      const profileImage = model.properties.find((x) => x.nameInClient === "profileImage")!;
      strictEqual(profileImage.kind, "property");
      strictEqual(profileImage.isMultipartFileInput, true);
    });
    it("multipart conflicting model usage", async function () {
      await runner.compile(
        `
        @service({title: "Test Service"}) namespace TestService;
        model MultiPartRequest {
          id: string;
          profileImage: bytes;
        }
  
        @post op multipartUse(@header contentType: "multipart/form-data", @body body: MultiPartRequest): NoContentResponse;
        @put op jsonUse(@body body: MultiPartRequest): NoContentResponse;
      `
      );
      const [_, diagnostics] = getAllModelsWithDiagnostics(runner.context);
      expectDiagnostics(diagnostics, {
        code: "@azure-tools/typespec-client-generator-core/conflicting-multipart-model-usage",
      });
    });
    it("multipart resolving conflicting model usage with spread", async function () {
      await runner.compileWithBuiltInService(
        `
        model B {
          doc: bytes
        }
        
        model A {
          ...B
        }
        
        @put op multipartOperation(@header contentType: "multipart/form-data", ...A): void;
        @post op normalOperation(...B): void;
        `
      );
      const models = getAllModels(runner.context);
      strictEqual(models.length, 2);
      const modelA = models.find((x) => x.name === "A")!;
      strictEqual(modelA.kind, "model");
      strictEqual(modelA.isFormDataType, true);
      strictEqual(modelA.properties.length, 1);
      const modelAProp = modelA.properties[0];
      strictEqual(modelAProp.kind, "property");
      strictEqual(modelAProp.isMultipartFileInput, true);

      const modelB = models.find((x) => x.name === "B")!;
      strictEqual(modelB.kind, "model");
      strictEqual(modelB.isFormDataType, false);
      strictEqual(modelB.properties.length, 1);
      strictEqual(modelB.properties[0].type.kind, "bytes");
    });

    it("multipart with non-formdata model property", async function () {
      await runner.compileWithBuiltInService(
        `
        model Address {
          city: string;
        }

        model AddressFirstAppearance {
          address: Address;
        }

        @usage(Usage.input | Usage.output)
        @access(Access.public)
        model AddressSecondAppearance {
          address: Address;
        }
        
        @put op multipartOne(@header contentType: "multipart/form-data", @body body: AddressFirstAppearance): void;
        `
      );
      const models = getAllModels(runner.context);
      strictEqual(models.length, 3);
    });

    it("multipart with list of bytes", async function () {
      await runner.compileWithBuiltInService(
        `
        model PictureWrapper {
          pictures: bytes[];
        }
        
        @put op multipartOp(@header contentType: "multipart/form-data", @body body: PictureWrapper): void;
        `
      );
      const models = getAllModels(runner.context);
      strictEqual(models.length, 1);
      const model = models[0] as SdkModelType;
      strictEqual(model.properties.length, 1);
      const pictures = model.properties[0];
      strictEqual(pictures.kind, "property");
      strictEqual(pictures.isMultipartFileInput, true);
    });

    it("multipart with encoding bytes raises error", async function () {
      await runner.compile(
        `
        @service({title: "Test Service"}) namespace TestService;
        model EncodedBytesMFD {
          @encode("base64")
          pictures: bytes;
        }
        
        @put op multipartOp(@header contentType: "multipart/form-data", @body body: EncodedBytesMFD): void;
        `
      );
      expectDiagnostics(getAllModelsWithDiagnostics(runner.context)[1], {
        code: "@azure-tools/typespec-client-generator-core/encoding-multipart-bytes",
      });
    });

    it("multipart with reused error model", async function () {
      await runner.compileWithBuiltInService(
        `
        model PictureWrapper {
          pictures: bytes[];
        }

        model ErrorResponse {
          errorCode: string;
        }
        
        @put op multipartOp(@header contentType: "multipart/form-data", @body body: PictureWrapper): void | ErrorResponse;
        @post op normalOp(): void | ErrorResponse;
        `
      );
      const models = getAllModels(runner.context);
      strictEqual(models.length, 2);

      const pictureWrapper = models.find((x) => x.name === "PictureWrapper")!;
      strictEqual(pictureWrapper.kind, "model");
      strictEqual(pictureWrapper.isFormDataType, true);

      const errorResponse = models.find((x) => x.name === "ErrorResponse")!;
      strictEqual(errorResponse.kind, "model");
      strictEqual(errorResponse.isFormDataType, false);
    });
  });
  describe("SdkTupleType", () => {
    it("model with tupled properties", async function () {
      await runner.compileAndDiagnose(`
        @service({})
        namespace MyService;
        @usage(Usage.input | Usage.output)
        @access(Access.public)
        model MyFlow {
          scopes: ["https://security.microsoft.com/.default"];
          test: [int32, string]
        }
      `);

      const models = getAllModels(runner.context);
      strictEqual(models.length, 1);
      const scopes = (models[0] as SdkModelType).properties.find(
        (x) => x.nameInClient === "scopes"
      )! as SdkBodyModelPropertyType;
      strictEqual(scopes.type.kind, "tuple");
      strictEqual(scopes.type.values[0].kind, "constant");
      strictEqual(scopes.type.values[0].valueType.kind, "string");
      strictEqual(scopes.type.values[0].value, "https://security.microsoft.com/.default");
      const test = (models[0] as SdkModelType).properties.find(
        (x) => x.nameInClient === "test"
      )! as SdkBodyModelPropertyType;
      strictEqual(test.type.kind, "tuple");
      strictEqual(test.type.values[0].kind, "int32");
      strictEqual(test.type.values[1].kind, "string");
    });
  });
});

function getSdkBodyModelPropertyTypeHelper(runner: SdkTestRunner): SdkBodyModelPropertyType {
  const sdkModel = getAllModels(runner.context).find((x) => x.kind === "model")! as SdkModelType;
  strictEqual(sdkModel.kind, "model");
  const property = sdkModel.properties[0];
  strictEqual(property.kind, "property");
  return property;
}

function getSdkTypeHelper(runner: SdkTestRunner): SdkType {
  return getSdkBodyModelPropertyTypeHelper(runner).type;
}<|MERGE_RESOLUTION|>--- conflicted
+++ resolved
@@ -12,7 +12,7 @@
   SdkType,
   SdkUnionType,
 } from "../src/interfaces.js";
-<<<<<<< HEAD
+import { isErrorOrChildOfError } from "../src/public-utils.js";
 import {
   getAllModels,
   getAllModelsWithDiagnostics,
@@ -20,10 +20,6 @@
   getSdkEnum,
   isReadOnly,
 } from "../src/types.js";
-=======
-import { isErrorOrChildOfError } from "../src/public-utils.js";
-import { getAllModels, getAllModelsWithDiagnostics, getSdkEnum, isReadOnly } from "../src/types.js";
->>>>>>> ff7726fb
 import { SdkTestRunner, createSdkTestRunner, createTcgcTestRunnerForEmitter } from "./test-host.js";
 
 describe("typespec-client-generator-core: types", () => {
