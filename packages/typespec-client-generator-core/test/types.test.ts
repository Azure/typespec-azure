--- conflicted
+++ resolved
@@ -198,12 +198,8 @@
       );
       ok(userModel);
       strictEqual(userModel.properties.length, 2);
-<<<<<<< HEAD
-      const etagProperty = userModel.properties.find((x) => x.name === "etag")!;
-=======
-      const etagProperty = userModel.properties.find((x) => x.nameInClient === "etag");
+      const etagProperty = userModel.properties.find((x) => x.name === "etag");
       ok(etagProperty);
->>>>>>> 7bdf1b74
       strictEqual(etagProperty.type.kind, "eTag");
     });
 
@@ -256,13 +252,8 @@
       strictEqual(e1.valueType.kind, "string");
       strictEqual(e2.kind, "enum");
       strictEqual(e2.valueType.kind, "string");
-<<<<<<< HEAD
-      for (const property of (m as SdkModelType).properties) {
+      for (const property of m.properties) {
         if (property.name === "prop1") {
-=======
-      for (const property of m.properties) {
-        if (property.nameInClient === "prop1") {
->>>>>>> 7bdf1b74
           strictEqual(property.type, e2);
         } else if (property.name === "prop2") {
           strictEqual(property.type, e1);
@@ -1273,64 +1264,42 @@
       strictEqual(sdkModel.name, "JavaTest");
 
       // Java projected name test
-<<<<<<< HEAD
-      const javaProjectedProp = sdkModel.properties.find((x) => x.name === "javaProjectedName")!;
-=======
-      const javaProjectedProp = sdkModel.properties.find(
-        (x) => x.nameInClient === "javaProjectedName"
-      );
+      const javaProjectedProp = sdkModel.properties.find((x) => x.name === "javaProjectedName");
       ok(javaProjectedProp);
->>>>>>> 7bdf1b74
       strictEqual(javaProjectedProp.kind, "property");
       strictEqual(javaProjectedProp.serializedName, "javaWireName");
 
       // client projected name test
 
-<<<<<<< HEAD
-      const clientProjectedProp = sdkModel.properties.find((x) => x.name === "clientName")!;
-=======
-      const clientProjectedProp = sdkModel.properties.find((x) => x.nameInClient === "clientName");
+      const clientProjectedProp = sdkModel.properties.find((x) => x.name === "clientName");
       ok(clientProjectedProp);
->>>>>>> 7bdf1b74
       strictEqual(clientProjectedProp.kind, "property");
       strictEqual(clientProjectedProp.serializedName, "clientProjectedName");
 
       // wire name test with encoded and projected
       const jsonEncodedProp = sdkModel.properties.find(
         (x) => x.kind === "property" && x.serializedName === "encodedWireName"
-<<<<<<< HEAD
-      )!;
-      //eslint-disable-next-line deprecation/deprecation
-=======
       );
       ok(jsonEncodedProp);
->>>>>>> 7bdf1b74
+      // eslint-disable-next-line deprecation/deprecation
       strictEqual(jsonEncodedProp.nameInClient, "jsonEncodedAndProjectedName");
       strictEqual(jsonEncodedProp.name, "jsonEncodedAndProjectedName");
 
       // wire name test with deprecated projected
       const jsonProjectedProp = sdkModel.properties.find(
         (x) => x.kind === "property" && x.serializedName === "realWireName"
-<<<<<<< HEAD
-      )!;
+      );
+      ok(jsonProjectedProp);
       //eslint-disable-next-line deprecation/deprecation
-=======
-      );
-      ok(jsonProjectedProp);
->>>>>>> 7bdf1b74
       strictEqual(jsonProjectedProp.nameInClient, "jsonProjectedName");
       strictEqual(jsonProjectedProp.name, "jsonProjectedName");
 
       // regular
       const regularProp = sdkModel.properties.find(
         (x) => x.kind === "property" && x.serializedName === "regular"
-<<<<<<< HEAD
-      )!;
-      //eslint-disable-next-line deprecation/deprecation
-=======
       );
       ok(regularProp);
->>>>>>> 7bdf1b74
+      // eslint-disable-next-line deprecation/deprecation
       strictEqual(regularProp.nameInClient, "regular");
       strictEqual(regularProp.name, "regular");
     });
@@ -1611,18 +1580,11 @@
       `);
       const models = runner.context.experimental_sdkPackage.models;
       strictEqual(models.length, 5);
-<<<<<<< HEAD
-      const fish = models.find((x) => x.name === "Fish")! as SdkModelType;
-      const kindProperty = fish.properties.find(
-        (x) => x.name === "kind"
-      )! as SdkBodyModelPropertyType;
-=======
       const fish = models.find((x) => x.name === "Fish");
       ok(fish);
-      const kindProperty = fish.properties.find((x) => x.nameInClient === "kind");
+      const kindProperty = fish.properties.find((x) => x.name === "kind");
       ok(kindProperty);
       strictEqual(kindProperty.kind, "property");
->>>>>>> 7bdf1b74
       strictEqual(kindProperty.discriminator, true);
       strictEqual(kindProperty.type.kind, "string");
       strictEqual(kindProperty.__raw, undefined);
@@ -1630,15 +1592,9 @@
       const shark = models.find((x) => x.name === "Shark");
       ok(shark);
       strictEqual(shark.properties.length, 2);
-<<<<<<< HEAD
-      const sharktypeProperty = shark.properties.find(
-        (x) => x.name === "sharktype"
-      )! as SdkBodyModelPropertyType;
-=======
-      const sharktypeProperty = shark.properties.find((x) => x.nameInClient === "sharktype");
+      const sharktypeProperty = shark.properties.find((x) => x.name === "sharktype");
       ok(sharktypeProperty);
       strictEqual(sharktypeProperty.kind, "property");
->>>>>>> 7bdf1b74
       strictEqual(sharktypeProperty.discriminator, true);
       strictEqual(sharktypeProperty.type.kind, "string");
       strictEqual(shark.discriminatorProperty, sharktypeProperty);
@@ -1656,18 +1612,11 @@
       `);
       const models = runner.context.experimental_sdkPackage.models;
       strictEqual(models.length, 1);
-<<<<<<< HEAD
-      const fish = models.find((x) => x.name === "Fish")! as SdkModelType;
-      const kindProperty = fish.properties.find(
-        (x) => x.name === "kind"
-      )! as SdkBodyModelPropertyType;
-=======
       const fish = models.find((x) => x.name === "Fish");
       ok(fish);
-      const kindProperty = fish.properties.find((x) => x.nameInClient === "kind");
+      const kindProperty = fish.properties.find((x) => x.name === "kind");
       ok(kindProperty);
       strictEqual(kindProperty.kind, "property");
->>>>>>> 7bdf1b74
       strictEqual(kindProperty.discriminator, true);
       strictEqual(kindProperty.type.kind, "string");
       strictEqual(kindProperty.__raw, undefined);
@@ -1807,19 +1756,11 @@
       const pet = models.find((x) => x.name === "Pet");
 
       const enums = runner.context.experimental_sdkPackage.enums;
-<<<<<<< HEAD
-      const kind = enums.find((x) => x.name === "")!;
-      strictEqual(kind.generatedName, "PetKind");
-      const kindProperty = pet.properties.find(
-        (x) => (x.name = "kind")
-      )! as SdkBodyModelPropertyType;
-=======
       const kind = enums.find((x) => x.name === "PetKind");
       ok(pet && kind);
       ok(kind.generatedName);
-      const kindProperty = pet.properties.find((x) => (x.nameInClient = "kind"));
+      const kindProperty = pet.properties.find((x) => (x.name = "kind"));
       ok(kindProperty);
->>>>>>> 7bdf1b74
       strictEqual(kindProperty.type, kind);
     });
 
@@ -1903,15 +1844,9 @@
       const shark = models.find((x) => x.name === "Shark");
       ok(shark);
       strictEqual(shark.properties.length, 2);
-<<<<<<< HEAD
-      const sharktypeProperty = shark.properties.find(
-        (x) => x.name === "sharktype"
-      )! as SdkBodyModelPropertyType;
-=======
-      const sharktypeProperty = shark.properties.find((x) => x.nameInClient === "sharktype");
+      const sharktypeProperty = shark.properties.find((x) => x.name === "sharktype");
       ok(sharktypeProperty);
       strictEqual(sharktypeProperty.kind, "property");
->>>>>>> 7bdf1b74
       strictEqual(sharktypeProperty.discriminator, true);
       strictEqual(sharktypeProperty.type.kind, "string");
     });
@@ -1944,34 +1879,22 @@
       `);
       const models = runner.context.experimental_sdkPackage.models;
       strictEqual(models.length, 3);
-<<<<<<< HEAD
-      const fish = models.find((x) => x.name === "Fish")!;
-      let kindTypeProperty = fish.properties.find((x) => x.name === "kind")!;
-=======
       const fish = models.find((x) => x.name === "Fish");
       ok(fish);
-      let kindTypeProperty = fish.properties.find((x) => x.nameInClient === "kind");
+      let kindTypeProperty = fish.properties.find((x) => x.name === "kind");
       ok(kindTypeProperty);
->>>>>>> 7bdf1b74
       strictEqual(kindTypeProperty.type.kind, "enum");
       strictEqual(fish.discriminatorProperty, kindTypeProperty);
       const shark = models.find((x) => x.name === "Shark");
       ok(shark);
       strictEqual(shark.discriminatorValue, "shark");
-<<<<<<< HEAD
-      kindTypeProperty = shark.properties.find((x) => x.name === "kind")!;
-      strictEqual(kindTypeProperty.type.kind, "enumvalue");
-      const salmon = models.find((x) => x.name === "Salmon")!;
-      kindTypeProperty = salmon.properties.find((x) => x.name === "kind")!;
-=======
-      kindTypeProperty = shark.properties.find((x) => x.nameInClient === "kind");
+      kindTypeProperty = shark.properties.find((x) => x.name === "kind");
       ok(kindTypeProperty);
       strictEqual(kindTypeProperty.type.kind, "enumvalue");
       const salmon = models.find((x) => x.name === "Salmon");
       ok(salmon);
-      kindTypeProperty = salmon.properties.find((x) => x.nameInClient === "kind");
+      kindTypeProperty = salmon.properties.find((x) => x.name === "kind");
       ok(kindTypeProperty);
->>>>>>> 7bdf1b74
       strictEqual(kindTypeProperty.type.kind, "enumvalue");
       strictEqual(salmon.discriminatorValue, "salmon");
 
@@ -2234,13 +2157,8 @@
       strictEqual(models.length, 3);
       const propreties: string[] = [];
       models.forEach((model) => {
-<<<<<<< HEAD
-        (model as SdkModelType).properties.forEach((prop) => {
+        model.properties.forEach((prop) => {
           propreties.push(prop.name);
-=======
-        model.properties.forEach((prop) => {
-          propreties.push(prop.nameInClient);
->>>>>>> 7bdf1b74
         });
       });
       propreties.sort();
@@ -2624,19 +2542,12 @@
       strictEqual(model.isFormDataType, true);
       strictEqual(model.name, "MultiPartRequest");
       strictEqual(model.properties.length, 2);
-<<<<<<< HEAD
-      const id = model.properties.find((x) => x.name === "id")!;
-      strictEqual(id.kind, "property");
-      strictEqual(id.type.kind, "string");
-      const profileImage = model.properties.find((x) => x.name === "profileImage")!;
-=======
-      const id = model.properties.find((x) => x.nameInClient === "id");
+      const id = model.properties.find((x) => x.name === "id");
       ok(id);
       strictEqual(id.kind, "property");
       strictEqual(id.type.kind, "string");
-      const profileImage = model.properties.find((x) => x.nameInClient === "profileImage");
+      const profileImage = model.properties.find((x) => x.name === "profileImage");
       ok(profileImage);
->>>>>>> 7bdf1b74
       strictEqual(profileImage.kind, "property");
       strictEqual(profileImage.isMultipartFileInput, true);
     });
@@ -2795,26 +2706,14 @@
 
       const models = runner.context.experimental_sdkPackage.models;
       strictEqual(models.length, 1);
-<<<<<<< HEAD
-      const scopes = (models[0] as SdkModelType).properties.find(
-        (x) => x.name === "scopes"
-      )! as SdkBodyModelPropertyType;
-=======
-      const scopes = models[0].properties.find((x) => x.nameInClient === "scopes");
+      const scopes = models[0].properties.find((x) => x.name === "scopes");
       ok(scopes);
->>>>>>> 7bdf1b74
       strictEqual(scopes.type.kind, "tuple");
       strictEqual(scopes.type.values[0].kind, "constant");
       strictEqual(scopes.type.values[0].valueType.kind, "string");
       strictEqual(scopes.type.values[0].value, "https://security.microsoft.com/.default");
-<<<<<<< HEAD
-      const test = (models[0] as SdkModelType).properties.find(
-        (x) => x.name === "test"
-      )! as SdkBodyModelPropertyType;
-=======
-      const test = models[0].properties.find((x) => x.nameInClient === "test");
+      const test = models[0].properties.find((x) => x.name === "test");
       ok(test);
->>>>>>> 7bdf1b74
       strictEqual(test.type.kind, "tuple");
       strictEqual(test.type.values[0].kind, "int32");
       strictEqual(test.type.values[1].kind, "string");
