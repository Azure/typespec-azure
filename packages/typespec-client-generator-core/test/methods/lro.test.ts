--- conflicted
+++ resolved
@@ -546,7 +546,7 @@
         "polling model should not be input",
       );
     });
-<<<<<<< HEAD
+    
     it("LRO final envelope result correctly marked when only used in ignored polling operation", async () => {
       const runnerWithCore = await createSdkTestRunner({
         librariesToAdd: [AzureCoreTestLibrary],
@@ -686,8 +686,6 @@
       ok(analyzeOperationModel);
       strictEqual(analyzeOperationModel.usage, UsageFlags.LroFinalEnvelope | UsageFlags.LroPolling);
     });
-=======
->>>>>>> cff495c0
   });
 
   describe("Arm LRO templates", () => {
