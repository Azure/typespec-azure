--- conflicted
+++ resolved
@@ -609,16 +609,10 @@
 ) => void;
 
 /**
-<<<<<<< HEAD
  * Add additional api versions that are possible for the client to use. Has to include listed versions from the service.
  * Only adds these api versions to the exposed API version enum.
  * Use if you want to generate an accurate API version enum, while not having to actually annotate the entire spec with versioning decorators,
  * since we won't be using the versioning information on the generation side.
-=======
- * Specify additional API versions that the client can support. These versions will be added to the generated API version enum.
- * This is useful for creating a comprehensive API version enum without requiring the entire specification to be annotated with versioning decorators.
- * Note that these additional versions are only used for generating the API version enum and do not affect versioning behavior elsewhere.
->>>>>>> 35b203cd
  *
  * @example
  * ```typespec
@@ -628,8 +622,7 @@
  *  enum Versions { v4, v5 }
  * }
  *
-<<<<<<< HEAD
- * //client.tsp
+ * // client.tsp
  *
  * enum ClientApiVersions { v1, v2, v3, ...Contoso.Versions }
  *
@@ -637,16 +630,6 @@
  * ```
  */
 export type ClientApiVersionsDecorator = (
-=======
- * // client.tsp
- *
- * enum AdditionalApiVersions { v1, v2, v3 }
- *
- * @@additionalApiVersions(Contoso, AdditionalApiVersions)
- * ```
- */
-export type AdditionalApiVersionsDecorator = (
->>>>>>> 35b203cd
   context: DecoratorContext,
   target: Namespace,
   value: Enum,
@@ -712,11 +695,7 @@
   alternateType: AlternateTypeDecorator;
   scope: ScopeDecorator;
   apiVersion: ApiVersionDecorator;
-<<<<<<< HEAD
   clientApiVersions: ClientApiVersionsDecorator;
-=======
-  additionalApiVersions: AdditionalApiVersionsDecorator;
->>>>>>> 35b203cd
   deserializeEmptyStringAsNull: DeserializeEmptyStringAsNullDecorator;
   responseAsBool: ResponseAsBoolDecorator;
 };