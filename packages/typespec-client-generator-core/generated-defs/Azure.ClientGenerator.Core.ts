--- conflicted
+++ resolved
@@ -535,25 +535,14 @@
 ) => void;
 
 /**
-<<<<<<< HEAD
- * To define the client scope of an operation.
- *
-=======
  * Set an alternate type for a model property, scalar, or function parameter. Note that `@encode` will be overridden by the one defined in alternate type.
  *
  * @param source The source type you want to apply the alternate type to. Only scalar types are supported.
  * @param alternate The alternate type you want applied to the target. Only scalar types are supported.
->>>>>>> 5a359424
- * @param scope The language scope you want this decorator to apply to. If not specified, will apply to all language emitters
- * You can use "!" to specify negation such as "!(java, python)" or "!java, !python".
- * @example
- * ```typespec
-<<<<<<< HEAD
- * op test: void;
- * ```
- */
-export type ScopeDecorator = (context: DecoratorContext, target: Operation, scope?: string) => void;
-=======
+ * @param scope The language scope you want this decorator to apply to. If not specified, will apply to all language emitters
+ * You can use "!" to specify negation such as "!(java, python)" or "!java, !python".
+ * @example
+ * ```typespec
  * model Foo {
  *    date: utcDateTime;
  * }
@@ -575,7 +564,18 @@
   alternate: Scalar,
   scope?: string,
 ) => void;
->>>>>>> 5a359424
+
+/**
+ * To define the client scope of an operation.
+ *
+ * @param scope The language scope you want this decorator to apply to. If not specified, will apply to all language emitters
+ * You can use "!" to specify negation such as "!(java, python)" or "!java, !python".
+ * @example
+ * ```typespec
+ * op test: void;
+ * ```
+ */
+export type ScopeDecorator = (context: DecoratorContext, target: Operation, scope?: string) => void;
 
 export type AzureClientGeneratorCoreDecorators = {
   clientName: ClientNameDecorator;
@@ -591,9 +591,6 @@
   clientInitialization: ClientInitializationDecorator;
   paramAlias: ParamAliasDecorator;
   clientNamespace: ClientNamespaceDecorator;
-<<<<<<< HEAD
+  alternateType: AlternateTypeDecorator;
   scope: ScopeDecorator;
-=======
-  alternateType: AlternateTypeDecorator;
->>>>>>> 5a359424
 };