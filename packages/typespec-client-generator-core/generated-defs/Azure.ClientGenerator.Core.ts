import type {
  DecoratorContext,
  Enum,
  EnumMember,
  Interface,
  Model,
  ModelProperty,
  Namespace,
  Operation,
  Type,
  Union,
} from "@typespec/compiler";

/**
 * Changes the name of a method, parameter, property, or model generated in the client SDK
 *
 * @param rename The rename you want applied to the object
 * @param scope The language scope you want this decorator to apply to. If not specified, will apply to all language emitters
 * @example
 * ```typespec
 * @clientName("nameInClient")
 * op nameInService: void;
 * ```
 * @example
 * ```typespec
 * @clientName("nameForJava", "java")
 * @clientName("name_for_python", "python")
 * @clientName("nameForCsharp", "csharp")
 * @clientName("nameForJavascript", "javascript")
 * op nameInService: void;
 * ```
 */
export type ClientNameDecorator = (
  context: DecoratorContext,
  target: Type,
  rename: string,
  scope?: string
) => void;

/**
 * Whether you want to generate an operation as a convenient operation.
 *
 * @param value Whether to generate the operation as convenience method or not.
 * @param scope The language scope you want this decorator to apply to. If not specified, will apply to all language emitters
 * @example
 * ```typespec
 * @convenientAPI(false)
 * op test: void;
 * ```
 */
export type ConvenientAPIDecorator = (
  context: DecoratorContext,
  target: Operation,
  value?: boolean,
  scope?: string
) => void;

/**
 * Whether you want to generate an operation as a protocol operation.
 *
 * @param value Whether to generate the operation as protocol or not.
 * @param scope The language scope you want this decorator to apply to. If not specified, will apply to all language emitters
 * @example
 * ```typespec
 * @protocolAPI(false)
 * op test: void;
 * ```
 */
export type ProtocolAPIDecorator = (
  context: DecoratorContext,
  target: Operation,
  value?: boolean,
  scope?: string
) => void;

/**
 * Create a ClientGenerator.Core client out of a namespace or interface
 *
 * @param value Optional configuration for the service.
 * @param scope The language scope you want this decorator to apply to. If not specified, will apply to all language emitters
 * @example Basic client setting
 * ```typespec
 * @client
 * namespace MyService {}
 * ```
 * @example Setting with other service
 * ```typespec
 * namespace MyService {}
 *
 * @client({service: MyService})
 * interface MyInterface {}
 * ```
 * @example Changing client name if you don't want <Interface/Namespace>Client
 * ```typespec
 * @client({client: MySpecialClient})
 * interface MyInterface {}
 * ```
 * @example
 *
 *
 */
export type ClientDecorator = (
  context: DecoratorContext,
  target: Namespace | Interface,
  value?: Model,
  scope?: string
) => void;

/**
 * Create a ClientGenerator.Core operation group out of a namespace or interface
 *
 * @param scope The language scope you want this decorator to apply to. If not specified, will apply to all language emitters
 * @example
 * ```typespec
 * @operationGroup
 * interface MyInterface{}
 * ```
 */
export type OperationGroupDecorator = (
  context: DecoratorContext,
  target: Namespace | Interface,
  scope?: string
) => void;

/**
 * DEPRECATED: Use `@usage` and `@access` decorator instead.
 *
 * Whether to exclude a model from generation for specific languages. By default we generate
 * all models that are included in operations.
 *
 * @param scope The language scope you want this decorator to apply to. If not specified, will apply to all language emitters
 * @example
 * ```typespec
 * @exclude("python")
 * model ModelToExclude {
 *   prop: string;
 * }
 * ```
 */
export type ExcludeDecorator = (context: DecoratorContext, target: Model, scope?: string) => void;

/**
 * DEPRECATED: Use `@usage` and `@access` decorator instead.
 *
 * Whether to include a model in generation for specific languages. By default we generate
 * all models that are included in operations.
 *
 * @param scope The language scope you want this decorator to apply to. If not specified, will apply to all language emitters
 * @example
 * ```typespec
 * @include("python")
 * model ModelToInclude {
 *   prop: string;
 * }
 * ```
 */
export type IncludeDecorator = (context: DecoratorContext, target: Model, scope?: string) => void;

/**
 * DEPRECATED: Use `@encode` decorator in `@typespec/compiler` instead.
 *
 * Can be used to explain the client type that the current TYPESPEC
 * type should map to.
 *
 * @param value The client format to apply.
 * @example
 * ```typespec
 * model MyModel {
 *   @clientFormat("unixtime")
 *   created_at?: int64
 * }
 * ```
 */
export type ClientFormatDecorator = (
  context: DecoratorContext,
  target: ModelProperty,
  value: "unixtime" | "iso8601" | "rfc1123" | "seconds"
) => void;

/**
 * DEPRECATED: Use `@access` decorator instead.
 *
 * Whether to mark an operation as internal for specific languages,
 * meaning it should not be exposed to end SDK users
 *
 * @param scope The language scope you want this decorator to apply to. If not specified, will apply to all language emitters
 * @example
 * ```typespec
 * @_internal("python")
 * op test: void;
 * ```
 */
export type InternalDecorator = (
  context: DecoratorContext,
  target: Operation,
  scope?: string
) => void;

/**
 * Expand usage for models/enums.
 * A model/enum's default usage info is always calculated by the operations that use it.
 * You could use this decorator to expand the default usage info.
 * When setting usage for namespaces,
 * the usage info will be propagated to the models defined in the namespace.
 * If the model has an usage override, the model override takes precedence.
 * For example, with operation definition `op test(): OutputModel`,
 * the model `OutputModel` has default usage `Usage.output`.
 * After adding decorator `@@usage(OutputModel, Usage.input)`,
 * the final usage result for `OutputModel` is `Usage.input | Usage.output`.
 * The calculation of default usage info for models will be propagated to models' properties,
 * parent models, discriminated sub models.
 * But the expanded usage from `@usage` decorator will not be propagated.
 * If you want to do any customization for the usage of a model,
 * you need to take care of all related models/enums.
 *
 * @param value The usage info you want to set for this model.
 * @param scope The language scope you want this decorator to apply to. If not specified, will apply to all language emitters
 * @example Expand usage for model
 * ```typespec
 * op test(): OutputModel;
 *
 * // usage result for `OutputModel` is `Usage.input | Usage.output`
 * @usage(Usage.input)
 * model OutputModel {
 *   prop: string
 * }
 * ```
 * @example Propagation of usage
 * ```typespec
 * // Usage.output
 * @discriminator("kind")
 * model Fish {
 *   age: int32;
 * }
 *
 * // Usage.input | Usage.output
 * @discriminator("sharktype")
 * @usage(Usage.input)
 * model Shark extends Fish {
 *   kind: "shark";
 *   origin: Origin;
 * }
 *
 * // Usage.output
 * model Salmon extends Fish {
 *   kind: "salmon";
 * }
 *
 * // Usage.output
 * model SawShark extends Shark {
 *   sharktype: "saw";
 * }
 *
 * // Usage.output
 * model Origin {
 *   country: string;
 *   city: string;
 *   manufacture: string;
 * }
 *
 * @get
 * op getModel(): Fish;
 * ```
 */
export type UsageDecorator = (
  context: DecoratorContext,
  target: Model | Enum | Union | Namespace,
  value: EnumMember | Union,
  scope?: string
) => void;

/**
 * Set explicit access for operations, models and enums.
 * When setting access for namespaces,
 * the access info will be propagated to the models defined in the namespace.
 * If the model has an access override, the model override takes precedence.
 * When setting access for models,
 * the access info wll not be propagated to models' properties, base models or sub models.
 * When setting access for an operation,
 * it will influence the access info for models/enums that are used by this operation.
 * Models/enums that are used in any operations with `@access(Access.public)` will be implicitly set to access "public"
 * Models/enums that are only used in operations with `@access(Access.internal)` will be implicitly set to access "internal".
 * This influence will be propagated to models' properties, parent models, discriminated sub models.
 * But this influence will be override by `@usage` decorator on models/enums directly.
 * The default access is public.
 *
 * @param value The access info you want to set for this model or operation.
 * @param scope The language scope you want this decorator to apply to. If not specified, will apply to all language emitters
 * @example Set access
 * ```typespec
 * // Access.internal
 * @access(Access.internal)
 * model ModelToHide {
 *   prop: string;
 * }
 * // Access.internal
 * @access(Access.internal)
 * op test: void;
 * ```
 * @example Access propagation
 * ```typespec
 * // Access.internal
 * @discriminator("kind")
 * model Fish {
 *   age: int32;
 * }
 *
 * // Access.internal
 * @discriminator("sharktype")
 * model Shark extends Fish {
 *   kind: "shark";
 *   origin: Origin;
 * }
 *
 * // Access.internal
 * model Salmon extends Fish {
 *   kind: "salmon";
 * }
 *
 * // Access.internal
 * model SawShark extends Shark {
 *   sharktype: "saw";
 * }
 *
 * // Access.internal
 * model Origin {
 *   country: string;
 *   city: string;
 *   manufacture: string;
 * }
 *
 * // Access.internal
 * @get
 * @access(Access.internal)
 * op getModel(): Fish;
 * ```
 * @example Access influence from operation
 * ```typespec
 * // Access.internal
 * model Test1 {
 * }
 *
 * // Access.internal
 * @access(Access.internal)
 * @route("/func1")
 * op func1(
 *   @body body: Test1
 * ): void;
 *
 * // Access.public
 * model Test2 {
 * }
 *
 * // Access.public
 * @route("/func2")
 * op func2(
 *   @body body: Test2
 * ): void;
 *
 * // Access.public
 * model Test3 {
 * }
 *
 * // Access.public
 * @access(Access.public)
 * @route("/func3")
 * op func3(
 *   @body body: Test3
 * ): void;
 *
 * // Access.public
 * model Test4 {
 * }
 *
 * // Access.internal
 * @access(Access.internal)
 * @route("/func4")
 * op func4(
 *   @body body: Test4
 * ): void;
 *
 * // Access.public
 * @route("/func5")
 * op func5(
 *   @body body: Test4
 * ): void;
 *
 * // Access.public
 * model Test5 {
 * }
 *
 * // Access.internal
 * @access(Access.internal)
 * @route("/func6")
 * op func6(
 *   @body body: Test5
 * ): void;
 *
 * // Access.public
 * @route("/func7")
 * op func7(
 *   @body body: Test5
 * ): void;
 *
 * // Access.public
 * @access(Access.public)
 * @route("/func8")
 * op func8(
 *   @body body: Test5
 * ): void;
 * ```
 */
export type AccessDecorator = (
  context: DecoratorContext,
  target: Model | Operation | Enum | Union | Namespace,
  value: EnumMember,
  scope?: string
) => void;

/**
 * Set whether a model property should be flattened or not.
 *
 * @param scope The language scope you want this decorator to apply to. If not specified, will apply to all language emitters
 * @example
 * ```typespec
 * model Foo {
 *    @flattenProperty
 *    prop: Bar;
 * }
 * model Bar {
 * }
 * ```
 */
export type FlattenPropertyDecorator = (
  context: DecoratorContext,
  target: ModelProperty,
  scope?: string
) => void;

/**
 * Override the default client method generated by TCGC from your service definition
 *
 * @param original : The original service definition
 * @param override : The override method definition that specifies the exact client method you want
 * @param scope The language scope you want this decorator to apply to. If not specified, will apply to all language emitters
 * @example
 * ```typespec
 * // main.tsp
 * namespace MyService;
 *
 * model Params {
 *  foo: string;
 *  bar: string;
 * }
 * op myOperation(...Params): void; // by default, we generate the method signature as `op myOperation(foo: string, bar: string)`;
 *
 * // client.tsp
 * namespace MyCustomizations;
 *
 * @override(MyService.operation)
 * op myOperationCustomization(params: Params): void;
 *
 * // method signature is now `op myOperation(params: Params)`
 * ```
 * @example
 * ```typespec
 * // main.tsp
 * namespace MyService;
 *
 * model Params {
 *  foo: string;
 *  bar: string;
 * }
 * op myOperation(...Params): void; // by default, we generate the method signature as `op myOperation(foo: string, bar: string)`;
 *
 * // client.tsp
 * namespace MyCustomizations;
 *
 * @override(MyService.operation, "csharp")
 * op myOperationCustomization(params: Params): void;
 *
 * // method signature is now `op myOperation(params: Params)` just for csharp
 * ```
 */
export type OverrideDecorator = (
  context: DecoratorContext,
  original: Operation,
  override: Operation,
  scope?: string
) => void;

/**
 * Whether a model needs the custom JSON converter, this is only used for backward compatibility for csharp.
 *
 * @param scope The language scope you want this decorator to apply to. If not specified, will apply to all language emitters
 * @example
 * ```typespec
 * @useSystemTextJsonConverter
 * model MyModel {
 *   prop: string;
 * }
 * ```
 */
export type UseSystemTextJsonConverterDecorator = (
  context: DecoratorContext,
  target: Model,
  scope?: string
<<<<<<< HEAD
) => void;
=======
) => void;

export type AzureClientGeneratorCoreDecorators = {
  clientName: ClientNameDecorator;
  convenientAPI: ConvenientAPIDecorator;
  protocolAPI: ProtocolAPIDecorator;
  client: ClientDecorator;
  operationGroup: OperationGroupDecorator;
  exclude: ExcludeDecorator;
  include: IncludeDecorator;
  clientFormat: ClientFormatDecorator;
  internal: InternalDecorator;
  usage: UsageDecorator;
  access: AccessDecorator;
  flattenProperty: FlattenPropertyDecorator;
  override: OverrideDecorator;
  useSystemTextJsonConverter: UseSystemTextJsonConverterDecorator;
};
>>>>>>> da174478
<|MERGE_RESOLUTION|>--- conflicted
+++ resolved
@@ -505,9 +505,6 @@
   context: DecoratorContext,
   target: Model,
   scope?: string
-<<<<<<< HEAD
-) => void;
-=======
 ) => void;
 
 export type AzureClientGeneratorCoreDecorators = {
@@ -525,5 +522,4 @@
   flattenProperty: FlattenPropertyDecorator;
   override: OverrideDecorator;
   useSystemTextJsonConverter: UseSystemTextJsonConverterDecorator;
-};
->>>>>>> da174478
+};