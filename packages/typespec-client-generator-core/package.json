{
  "name": "@azure-tools/typespec-client-generator-core",
  "version": "0.39.1",
  "author": "Microsoft Corporation",
  "description": "TypeSpec Data Plane Generation library",
  "homepage": "https://azure.github.io/typespec-azure",
  "readme": "https://github.com/Microsoft/typespec/blob/main/README.md",
  "license": "MIT",
  "repository": {
    "type": "git",
    "url": "git+https://github.com/Azure/typespec-azure.git"
  },
  "bugs": {
    "url": "https://github.com/Azure/typespec-azure/issues"
  },
  "keywords": [
    "typespec",
    "sdk",
    "ClientGenerator"
  ],
  "main": "dist/src/index.js",
  "tspMain": "./lib/main.tsp",
  "exports": {
    ".": {
      "types": "./dist/src/index.d.ts",
      "default": "./dist/src/index.js"
    },
    "./testing": {
      "types": "./dist/src/testing/index.d.ts",
      "default": "./dist/src/testing/index.js"
    }
  },
  "type": "module",
  "engines": {
    "node": ">=18.0.0"
  },
  "scripts": {
    "clean": "rimraf ./dist ./temp",
    "build": "tsc -p . && npm run lint-typespec-library",
    "watch": "tsc -p . --watch",
    "lint-typespec-library": "tsp compile . --warn-as-error --import @typespec/library-linter --no-emit",
    "test": "vitest run",
    "test:watch": "vitest -w",
    "test:ui": "vitest --ui",
    "test-official": "vitest run --coverage --reporter=junit --reporter=default --no-file-parallelism",
    "lint": "eslint . --ext .ts --max-warnings=0",
    "lint:fix": "eslint . --fix --ext .ts",
    "regen-docs": "tspd doc .  --enable-experimental  --output-dir ../../docs/libraries/typespec-client-generator-core/reference"
  },
  "files": [
    "lib/*.tsp",
    "dist/**",
    "!dist/test/**"
  ],
  "dependencies": {
    "change-case": "~5.4.2",
    "pluralize": "^8.0.0"
  },
  "peerDependencies": {
<<<<<<< HEAD
    "@typespec/compiler": "workspace:~0.53.1",
    "@typespec/http": "workspace:~0.53.0",
    "@typespec/rest": "workspace:~0.53.0",
    "@typespec/versioning": "workspace:~0.53.0"
  },
  "devDependencies": {
    "@typespec/compiler": "workspace:~0.53.1",
    "@typespec/http": "workspace:~0.53.0",
    "@typespec/rest": "workspace:~0.53.0",
    "@typespec/eslint-config-typespec": "workspace:~0.53.0",
    "@typespec/library-linter": "workspace:~0.53.0",
    "@typespec/eslint-plugin": "workspace:~0.53.0",
    "@typespec/versioning": "workspace:~0.53.0",
    "@azure-tools/typespec-azure-core": "workspace:~0.39.1",
    "@typespec/prettier-plugin-typespec": "workspace:~0.53.0",
    "@typespec/tspd": "workspace:~0.46.0",
    "@types/node": "~18.11.9",
    "eslint": "^8.55.0",
    "vitest": "^1.2.0",
    "@vitest/coverage-v8": "^1.1.0",
    "@vitest/ui": "~1.1.3",
    "c8": "~8.0.1",
    "rimraf": "~5.0.1",
=======
    "@typespec/compiler": "workspace:~",
    "@typespec/http": "workspace:~",
    "@typespec/rest": "workspace:~",
    "@typespec/versioning": "workspace:~"
  },
  "devDependencies": {
    "@azure-tools/typespec-azure-core": "workspace:~",
    "@types/node": "~18.11.19",
    "@types/pluralize": "^0.0.33",
    "@typespec/compiler": "workspace:~",
    "@typespec/eslint-config-typespec": "workspace:~",
    "@typespec/eslint-plugin": "workspace:~",
    "@typespec/http": "workspace:~",
    "@typespec/library-linter": "workspace:~",
    "@typespec/prettier-plugin-typespec": "workspace:~",
    "@typespec/rest": "workspace:~",
    "@typespec/tspd": "workspace:~",
    "@typespec/versioning": "workspace:~",
    "@vitest/coverage-v8": "^1.2.2",
    "@vitest/ui": "^1.2.2",
    "c8": "^9.1.0",
    "eslint": "^8.56.0",
    "rimraf": "~5.0.5",
>>>>>>> 6493de92
    "typescript": "~5.3.3",
    "vitest": "^1.2.2"
  }
}<|MERGE_RESOLUTION|>--- conflicted
+++ resolved
@@ -57,31 +57,6 @@
     "pluralize": "^8.0.0"
   },
   "peerDependencies": {
-<<<<<<< HEAD
-    "@typespec/compiler": "workspace:~0.53.1",
-    "@typespec/http": "workspace:~0.53.0",
-    "@typespec/rest": "workspace:~0.53.0",
-    "@typespec/versioning": "workspace:~0.53.0"
-  },
-  "devDependencies": {
-    "@typespec/compiler": "workspace:~0.53.1",
-    "@typespec/http": "workspace:~0.53.0",
-    "@typespec/rest": "workspace:~0.53.0",
-    "@typespec/eslint-config-typespec": "workspace:~0.53.0",
-    "@typespec/library-linter": "workspace:~0.53.0",
-    "@typespec/eslint-plugin": "workspace:~0.53.0",
-    "@typespec/versioning": "workspace:~0.53.0",
-    "@azure-tools/typespec-azure-core": "workspace:~0.39.1",
-    "@typespec/prettier-plugin-typespec": "workspace:~0.53.0",
-    "@typespec/tspd": "workspace:~0.46.0",
-    "@types/node": "~18.11.9",
-    "eslint": "^8.55.0",
-    "vitest": "^1.2.0",
-    "@vitest/coverage-v8": "^1.1.0",
-    "@vitest/ui": "~1.1.3",
-    "c8": "~8.0.1",
-    "rimraf": "~5.0.1",
-=======
     "@typespec/compiler": "workspace:~",
     "@typespec/http": "workspace:~",
     "@typespec/rest": "workspace:~",
@@ -105,7 +80,6 @@
     "c8": "^9.1.0",
     "eslint": "^8.56.0",
     "rimraf": "~5.0.5",
->>>>>>> 6493de92
     "typescript": "~5.3.3",
     "vitest": "^1.2.2"
   }
