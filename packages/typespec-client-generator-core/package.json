--- conflicted
+++ resolved
@@ -1,10 +1,6 @@
 {
   "name": "@azure-tools/typespec-client-generator-core",
-<<<<<<< HEAD
   "version": "0.47.4",
-=======
-  "version": "0.47.3",
->>>>>>> 061db488
   "author": "Microsoft Corporation",
   "description": "TypeSpec Data Plane Generation library",
   "homepage": "https://azure.github.io/typespec-azure",
