--- conflicted
+++ resolved
@@ -72,11 +72,8 @@
     "@types/pluralize": "^0.0.33",
     "@typespec/compiler": "workspace:~",
     "@typespec/http": "workspace:~",
-<<<<<<< HEAD
     "@typespec/openapi": "workspace:~",
-=======
     "@typespec/xml": "workspace:~",
->>>>>>> 660b5871
     "@typespec/library-linter": "workspace:~",
     "@typespec/prettier-plugin-typespec": "workspace:~",
     "@typespec/rest": "workspace:~",
