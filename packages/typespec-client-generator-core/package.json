{
  "name": "@azure-tools/typespec-client-generator-core",
<<<<<<< HEAD
  "version": "0.44.3",
=======
  "version": "0.44.2",
>>>>>>> 4434dc25
  "author": "Microsoft Corporation",
  "description": "TypeSpec Data Plane Generation library",
  "homepage": "https://azure.github.io/typespec-azure",
  "readme": "https://github.com/Microsoft/typespec/blob/main/README.md",
  "license": "MIT",
  "repository": {
    "type": "git",
    "url": "git+https://github.com/Azure/typespec-azure.git"
  },
  "bugs": {
    "url": "https://github.com/Azure/typespec-azure/issues"
  },
  "keywords": [
    "typespec",
    "sdk",
    "ClientGenerator"
  ],
  "main": "dist/src/index.js",
  "tspMain": "./lib/main.tsp",
  "exports": {
    ".": {
      "types": "./dist/src/index.d.ts",
      "default": "./dist/src/index.js"
    },
    "./testing": {
      "types": "./dist/src/testing/index.d.ts",
      "default": "./dist/src/testing/index.js"
    }
  },
  "type": "module",
  "engines": {
    "node": ">=18.0.0"
  },
  "scripts": {
    "clean": "rimraf ./dist ./temp",
    "build": "npm run gen-extern-signature && tsc -p . && npm run lint-typespec-library",
    "watch": "tsc -p . --watch",
    "gen-extern-signature": "tspd --enable-experimental gen-extern-signature .",
    "lint-typespec-library": "tsp compile . --warn-as-error --import @typespec/library-linter --no-emit",
    "test": "vitest run",
    "test:watch": "vitest -w",
    "test:ui": "vitest --ui",
    "test:ci": "vitest run --coverage  --reporter=junit --reporter=default",
    "test:e2e": "vitest run --config ./vitest.config.e2e.ts",
    "lint": "eslint .  --max-warnings=0",
    "lint:fix": "eslint . --fix ",
    "regen-docs": "tspd doc .  --enable-experimental  --output-dir ../../docs/libraries/typespec-client-generator-core/reference"
  },
  "files": [
    "lib/*.tsp",
    "dist/**",
    "!dist/test/**"
  ],
  "dependencies": {
    "change-case": "~5.4.4",
    "pluralize": "^8.0.0"
  },
  "peerDependencies": {
    "@azure-tools/typespec-azure-core": "workspace:~",
    "@typespec/compiler": "workspace:~",
    "@typespec/http": "workspace:~",
    "@typespec/openapi": "workspace:~",
    "@typespec/rest": "workspace:~",
    "@typespec/versioning": "workspace:~"
  },
  "devDependencies": {
    "@azure-tools/typespec-azure-core": "workspace:~",
    "@types/node": "~18.11.19",
    "@types/pluralize": "^0.0.33",
    "@typespec/compiler": "workspace:~",
    "@typespec/http": "workspace:~",
    "@typespec/library-linter": "workspace:~",
    "@typespec/openapi": "workspace:~",
    "@typespec/prettier-plugin-typespec": "workspace:~",
    "@typespec/rest": "workspace:~",
    "@typespec/tspd": "workspace:~",
    "@typespec/xml": "workspace:~",
    "@vitest/coverage-v8": "^2.0.4",
    "@vitest/ui": "^2.0.4",
    "c8": "^10.1.2",
    "rimraf": "~6.0.1",
    "typescript": "~5.5.4",
    "vitest": "^2.0.4"
  }
}<|MERGE_RESOLUTION|>--- conflicted
+++ resolved
@@ -1,10 +1,6 @@
 {
   "name": "@azure-tools/typespec-client-generator-core",
-<<<<<<< HEAD
   "version": "0.44.3",
-=======
-  "version": "0.44.2",
->>>>>>> 4434dc25
   "author": "Microsoft Corporation",
   "description": "TypeSpec Data Plane Generation library",
   "homepage": "https://azure.github.io/typespec-azure",
