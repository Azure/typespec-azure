--- conflicted
+++ resolved
@@ -63,8 +63,7 @@
     "@typespec/http": "workspace:~",
     "@typespec/openapi": "workspace:~",
     "@typespec/rest": "workspace:~",
-    "@typespec/versioning": "workspace:~",
-    "@typespec/xml": "workspace:~"
+    "@typespec/versioning": "workspace:~"
   },
   "devDependencies": {
     "@azure-tools/typespec-azure-core": "workspace:~",
@@ -72,17 +71,12 @@
     "@types/pluralize": "^0.0.33",
     "@typespec/compiler": "workspace:~",
     "@typespec/http": "workspace:~",
-<<<<<<< HEAD
     "@typespec/openapi": "workspace:~",
     "@typespec/xml": "workspace:~",
-=======
->>>>>>> a7a5101b
     "@typespec/library-linter": "workspace:~",
     "@typespec/prettier-plugin-typespec": "workspace:~",
     "@typespec/rest": "workspace:~",
     "@typespec/tspd": "workspace:~",
-    "@typespec/versioning": "workspace:~",
-    "@typespec/xml": "workspace:~",
     "@vitest/coverage-v8": "^1.6.0",
     "@vitest/ui": "^1.6.0",
     "c8": "^10.1.2",
