--- conflicted
+++ resolved
@@ -334,11 +334,7 @@
   clientDefaultValue?: any;
   isApiVersionParam: boolean;
   optional: boolean;
-<<<<<<< HEAD
-  nullable: boolean;
   crossLanguageDefinitionId: string;
-=======
->>>>>>> 847a6b16
 }
 
 export interface SdkEndpointParameter extends SdkModelPropertyTypeBase {
