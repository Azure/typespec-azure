--- conflicted
+++ resolved
@@ -57,14 +57,7 @@
   __clientToApiVersionClientDefaultValue: Map<Interface | Namespace, string | undefined>;
   __knownScalars?: Record<string, SdkBuiltInKinds>;
   __rawClients?: SdkClient[];
-<<<<<<< HEAD
-  apiVersion?: string;
   __service_snapshot?: Map<Namespace, Namespace>;
-=======
-  // TODO: THIS NEED TO BE MIGRATED BY MARCH 2024 release.
-  // eslint-disable-next-line @typescript-eslint/no-deprecated
-  __service_projection?: Map<Namespace, [Namespace, ProjectedProgram | undefined]>;
->>>>>>> 107f0ed7
   __httpOperationExamples?: Map<HttpOperation, SdkHttpOperationExample[]>;
   __originalProgram: Program;
   __pagedResultSet: Set<SdkType>;
