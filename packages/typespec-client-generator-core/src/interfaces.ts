import { LroMetadata, PagedResultMetadata } from "@azure-tools/typespec-azure-core";
import {
  DateTimeKnownEncoding,
  DurationKnownEncoding,
  EmitContext,
  Interface,
  ModelProperty,
  Namespace,
  Operation,
  Program,
  ProjectedNameView,
  Type,
  UsageFlags,
} from "@typespec/compiler";
import {
  HttpAuth,
  HttpOperation,
  HttpOperationResponse,
  HttpVerb,
  Visibility,
} from "@typespec/http";

export interface SdkContext<
  TServiceOperation extends SdkServiceOperation = SdkHttpOperation,
  TOptions extends object = Record<string, any>,
> {
  program: Program;
  sdkPackage: SdkPackage<TServiceOperation>;
  emitContext: EmitContext<TOptions>;
  emitterName: string;
  generateProtocolMethods: boolean;
  generateConvenienceMethods: boolean;
  filterOutCoreModels?: boolean;
  packageName?: string;
  languageProjectedProgram?: ProjectedNameView;
  clientProjectedProgram?: ProjectedNameView;
  jsonProjectedProgram?: ProjectedNameView;
  modelsMap?: Map<Type, SdkModelType | SdkEnumType>;
  operationModelsMap?: Map<Operation, Map<Type, SdkModelType | SdkEnumType>>;
  __api_version_parameter?: SdkParameter;
  __api_versions?: string[];
  __clients?: Map<SdkClient | SdkOperationGroup, SdkClientType<TServiceOperation>>;
  generatedNames?: Set<string>;
  arm?: boolean;
}

export interface SdkEmitterOptions {
  "generate-protocol-methods"?: boolean;
  "generate-convenience-methods"?: boolean;
  "filter-out-core-models"?: boolean;
  "package-name"?: string;
}

export interface SdkClient {
  kind: "SdkClient";
  name: string;
  service: Namespace;
  type: Namespace | Interface;
  arm: boolean;
  crossLanguageDefinitionId: string;
}

export interface SdkInitializationType extends SdkModelType {
  properties: SdkParameter[];
}

export interface SdkClientType<TServiceOperation extends SdkServiceOperation> {
  kind: "client";
  name: string;
  description?: string;
  details?: string;
  initialization?: SdkInitializationType;
  methods: SdkMethod<TServiceOperation>[];
  apiVersions: string[];
  nameSpace: string; // fully qualified
  endpoint: string;
  arm: boolean;
}

export interface SdkOperationGroup {
  kind: "SdkOperationGroup";
  type: Namespace | Interface;
  subOperationGroups?: SdkOperationGroup[];
  groupPath: string;
}

interface SdkTypeBase {
  __raw?: Type;
  kind: string;
  nullable: boolean;
  deprecation?: string;
}

export type SdkType =
  | SdkBuiltInType
  | SdkDatetimeType
  | SdkDurationType
  | SdkArrayType
  | SdkTupleType
  | SdkDictionaryType
  | SdkEnumType
  | SdkEnumValueType
  | SdkConstantType
  | SdkUnionType
  | SdkModelType
  | SdkCredentialType;

export interface SdkBuiltInType extends SdkTypeBase {
  kind: SdkBuiltInKinds;
  encode: string;
}

export type SdkBuiltInKinds =
  | "bytes"
  | "boolean"
  | "date"
  | "time"
  | "any"
  | "int32"
  | "int64"
  | "float32"
  | "float64"
  | "decimal"
  | "decimal128"
  | "string"
  | "guid"
  | "url"
  | "uuid"
  | "password"
  | "armId"
  | "ipAddress"
  | "azureLocation"
  | "etag"; // If you add you'll need to update isSdkBuiltInKind in utils as well

const SdkDatetimeEncodingsConst = ["rfc3339", "rfc7231", "unixTimestamp"] as const;

export function isSdkDatetimeEncodings(encoding: string): encoding is DateTimeKnownEncoding {
  return SdkDatetimeEncodingsConst.includes(encoding as DateTimeKnownEncoding);
}

export interface SdkDatetimeType extends SdkTypeBase {
  kind: "datetime";
  encode: DateTimeKnownEncoding;
  wireType: SdkBuiltInType;
}

export interface SdkDurationType extends SdkTypeBase {
  kind: "duration";
  encode: DurationKnownEncoding;
  wireType: SdkBuiltInType;
}

export interface SdkArrayType extends SdkTypeBase {
  kind: "array";
  valueType: SdkType;
}

export interface SdkTupleType extends SdkTypeBase {
  kind: "tuple";
  values: SdkType[];
}

export interface SdkDictionaryType extends SdkTypeBase {
  kind: "dict";
  keyType: SdkType;
  valueType: SdkType;
}

export interface SdkEnumType extends SdkTypeBase {
  kind: "enum";
  name: string;
  valueType: SdkBuiltInType;
  values: SdkEnumValueType[];
  isFixed: boolean;
  description?: string;
  details?: string;
  isFlags: boolean;
  usage: UsageFlags;
  access?: AccessFlags;
  crossLanguageDefinitionId: string;
}

export interface SdkEnumValueType extends SdkTypeBase {
  kind: "enumvalue";
  name: string;
  value: string | number;
  enumType: SdkEnumType;
  valueType: SdkType;
  description?: string;
  details?: string;
}
export interface SdkConstantType extends SdkTypeBase {
  kind: "constant";
  value: string | number | boolean | null;
  valueType: SdkBuiltInType;
}

export interface SdkUnionType extends SdkTypeBase {
  name?: string;
  generatedName?: string;
  kind: "union";
  values: SdkType[];
}

export type AccessFlags = "internal" | "public";

export interface SdkModelType extends SdkTypeBase {
  kind: "model";
  properties: SdkModelPropertyType[];
  name: string;
  generatedName?: string;
  description?: string;
  details?: string;
  access?: AccessFlags;
  usage: UsageFlags;
  additionalProperties?: SdkType;
  discriminatorValue?: string;
  discriminatedSubtypes?: Record<string, SdkModelType>;
  baseModel?: SdkModelType;
  crossLanguageDefinitionId: string;
}

export interface SdkCredentialType extends SdkTypeBase {
  kind: "credential";
  scheme: HttpAuth;
}

export interface SdkModelPropertyTypeBase {
  __raw?: ModelProperty;
  type: SdkType;
  nameInClient: string;
  description?: string;
  details?: string;
  apiVersions: string[];
  onClient: boolean;
  clientDefaultValue?: any;
  isApiVersionParam: boolean;
  optional: boolean;
}

export interface SdkEndpointParameter extends SdkModelPropertyTypeBase {
  kind: "endpoint";
  urlEncode: boolean;
  onClient: true;
  serializedName?: string;
}

export interface SdkCredentialParameter extends SdkModelPropertyTypeBase {
  kind: "credential";
  type: SdkCredentialType | SdkUnionType; // union of credentials
  onClient: true;
}

export type SdkModelPropertyType =
  | SdkBodyModelPropertyType
  | SdkParameter
  | SdkEndpointParameter
  | SdkCredentialParameter
  | SdkQueryParameter
  | SdkPathParameter
  | SdkBodyParameter
  | SdkHeaderParameter;

export interface SdkBodyModelPropertyType extends SdkModelPropertyTypeBase {
  kind: "property";
  discriminator: boolean;
  serializedName: string;
  visibility?: Visibility[];
}

export type CollectionFormat = "multi" | "csv" | "ssv" | "tsv" | "pipes";

export interface SdkHeaderParameter extends SdkModelPropertyTypeBase {
  kind: "header";
  collectionFormat?: CollectionFormat;
  serializedName: string;
}

export interface SdkQueryParameter extends SdkModelPropertyTypeBase {
  kind: "query";
  collectionFormat?: CollectionFormat;
  serializedName: string;
}

export interface SdkPathParameter extends SdkModelPropertyTypeBase {
  kind: "path";
  urlEncode: boolean;
  serializedName: string;
  optional: false;
}

export interface SdkBodyParameter extends SdkModelPropertyTypeBase {
  kind: "body";
  optional: boolean;
  contentTypes: string[];
  defaultContentType: string;
}

export type SdkHttpParameter =
  | SdkQueryParameter
  | SdkPathParameter
  | SdkBodyParameter
  | SdkHeaderParameter;

export interface SdkMethodParameter extends SdkModelPropertyTypeBase {
  kind: "method";
}

export interface SdkServiceResponseHeader {
  __raw: ModelProperty;
  serializedName: string;
  type: SdkType;
  description?: string;
  details?: string;
}

export interface SdkMethodResponse {
  kind: "method";
  type?: SdkType;
  responsePath?: string; // how to map service response -> method response (e.g. paging). If undefined, it's a 1:1 mapping
}

export interface SdkServiceResponse {
  type?: SdkType;
  headers: SdkServiceResponseHeader[];
}

export interface SdkHttpResponse extends SdkServiceResponse {
  __raw: HttpOperationResponse;
  kind: "http";
  contentTypes?: string[];
  defaultContentType?: string;
}

interface SdkServiceOperationBase {}

export type SdkParameter = SdkEndpointParameter | SdkCredentialParameter | SdkMethodParameter;

export interface SdkHttpOperation extends SdkServiceOperationBase {
  __raw: HttpOperation;
  kind: "http";
  path: string;
  verb: HttpVerb;
  pathParams: SdkPathParameter[];
  queryParams: SdkQueryParameter[];
  headerParams: SdkHeaderParameter[];
  bodyParams: SdkBodyParameter[]; // array for cases like urlencoded / multipart
  responses: Record<number | string, SdkHttpResponse>; // we will use string to represent status code range
  exceptions: Record<number | string, SdkHttpResponse>; // we will use string to represent status code range
}

/**
 * We eventually will include other kinds of service operations, i.e. grpc. For now, it's just Http.
 */

export type SdkServiceOperation = SdkHttpOperation;
export type SdkServiceParameter = SdkHttpParameter;

/**
 * Flattened model body
 * def foo(bar: string, baz: string) -> string which sends body {"bar": string, "baz": string}
 *
 * Method
 * params: ["bar", "baz"]
 * getParameterMapping(body) === [bar, baz]
 * response: string
 * getResponseMapping(ServiceMethodResponse<string>) ===
 * // No response mapping if the same
 *
 * Service Operation
 * bodyParams: ["body"]
 * response: string
 *
 * Grouped model body
 * def foo(options: {"path": string, "query": string})
 *
 * Method
 * params: ["options"]
 * getParameterMapping(path) === [options.path]
 * getParameterMapping(query) === [options.query]
 *
 * Service Operation
 * params: ["path", "query"]
 *
 * Paging
 * def foo() -> ItemPaged[Item]
 *
 * Method
 * response: ItemPaged[Item]
 * getResponseMapping(response) === [response.nextLink]
 * responseMapping: {"$": "result.values"}
 *
 * Service Operation
 * response: {"nextValue": string, "values": Item[]}
 *
 * Grouping of header and body
 * def foo() -> {"header": string, "body": string}
 * response: {"header": string, "body": string}
 * responseMapping: {"result.header": "header", "result.body": "body"}
 *
 * Service Operation
 * response: {"body": string}
 * responseHeaders: ["header"]
 */

interface SdkMethodBase<TServiceOperation extends SdkServiceOperation> {
  __raw?: Operation;
  name: string;
<<<<<<< HEAD
  access: AccessFlags;
=======
  access: AccessFlags | undefined;
>>>>>>> a2c694fc
  parameters: SdkParameter[];
  apiVersions: string[];
  description?: string;
  details?: string;
  overloads?: SdkMethod<TServiceOperation>[];
  overloading?: SdkMethod<TServiceOperation>;
}

/**
 * ResponseMapping
 *
 * Normal operation
 *
 * def foo() -> string
 * ServiceResponse: {type: string, headers: [{"x-ms-client-request-id": string}]}
 * MethodResponse: {type: string}
 * getResponseMapping: {resultPath: "", resultType: string}
 * return serviceResponse.body
 *
 * Paging operation
 * def list_foo() -> ItemPaged[Item]
 * ServiceResponse: {type: {"nextLink": string, "values": Item[]}]}
 * MethodResponse: Item[]
 * getResponseMapping: {resultPath: ".values", resultType: Item[]}
 * return serviceResponse.body.values
 *
 * LRO operation
 * def create_foo() -> Foo
 * ServiceResponse: {type: OperationStatus<Foo>, headers: [{"location": string}]}
 * MethodResponse:
 * getResponseMapping: {"$": ".result"}
 * return serviceResponse.body.result
 *
 * Return object of headers and body
 * def headers_and_body() -> HeaderAndBodyModel
 * ServiceResponse: {type: string, headers: [{"x-ms-client-request-id": string}]}
 * MethodResponse: {type: HeaderAndBodyModel}
 * return HeaderAndBodyModel(body=serviceResponse.body, client_request_id=serviceResponse.headers["x-ms-client-request-id"])
 * getResponseMapping: {"$.body": ".body", "$.client_request_id": ".headers["x-ms-client-request-id"]}
 */

interface SdkServiceMethodBase<TServiceOperation extends SdkServiceOperation>
  extends SdkMethodBase<TServiceOperation> {
  getParameterMapping(serviceParam: SdkServiceParameter): SdkModelPropertyType[];
  operation: TServiceOperation;
  parameters: SdkMethodParameter[];
  response: SdkMethodResponse;
  exception?: SdkMethodResponse;
}

export interface SdkBasicServiceMethod<TServiceOperation extends SdkServiceOperation>
  extends SdkServiceMethodBase<TServiceOperation> {
  kind: "basic";
}

interface SdkPagingServiceMethodOptions {
  __raw_paged_metadata: PagedResultMetadata;
  nextLinkLogicalPath?: string[]; // off means fake paging
  nextLinkOperation?: SdkServiceOperation;
}

export interface SdkPagingServiceMethod<TServiceOperation extends SdkServiceOperation>
  extends SdkServiceMethodBase<TServiceOperation>,
    SdkPagingServiceMethodOptions {
  kind: "paging";
}

interface SdkLroServiceMethodOptions {
  __raw_lro_metadata: LroMetadata;
}

export interface SdkLroServiceMethod<TServiceOperation extends SdkServiceOperation>
  extends SdkServiceMethodBase<TServiceOperation>,
    SdkLroServiceMethodOptions {
  kind: "lro";
}

export interface SdkLroPagingServiceMethod<TServiceOperation extends SdkServiceOperation>
  extends SdkServiceMethodBase<TServiceOperation>,
    SdkLroServiceMethodOptions,
    SdkPagingServiceMethodOptions {
  kind: "lropaging";
}

export type SdkServiceMethod<TServiceOperation extends SdkServiceOperation> =
  | SdkBasicServiceMethod<TServiceOperation>
  | SdkPagingServiceMethod<TServiceOperation>
  | SdkLroServiceMethod<TServiceOperation>
  | SdkLroPagingServiceMethod<TServiceOperation>
  | SdkLroPagingServiceMethod<TServiceOperation>;

interface SdkClientAccessor<TServiceOperation extends SdkServiceOperation>
  extends SdkMethodBase<TServiceOperation> {
  kind: "clientaccessor";
  response: SdkClientType<TServiceOperation>;
}

export type SdkMethod<TServiceOperation extends SdkServiceOperation> =
  | SdkServiceMethod<TServiceOperation>
  | SdkPagingServiceMethod<TServiceOperation>
  | SdkLroServiceMethod<TServiceOperation>
  | SdkLroPagingServiceMethod<TServiceOperation>
  | SdkClientAccessor<TServiceOperation>;

export interface SdkPackage<TServiceOperation extends SdkServiceOperation> {
  name: string;
  rootNamespace: string;
  clients: SdkClientType<TServiceOperation>[];
  models: SdkModelType[];
  enums: SdkEnumType[];
}

export type SdkHttpPackage = SdkPackage<SdkHttpOperation>;<|MERGE_RESOLUTION|>--- conflicted
+++ resolved
@@ -406,11 +406,7 @@
 interface SdkMethodBase<TServiceOperation extends SdkServiceOperation> {
   __raw?: Operation;
   name: string;
-<<<<<<< HEAD
-  access: AccessFlags;
-=======
   access: AccessFlags | undefined;
->>>>>>> a2c694fc
   parameters: SdkParameter[];
   apiVersions: string[];
   description?: string;
