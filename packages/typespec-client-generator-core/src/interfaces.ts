import {
  FinalStateValue,
  LroMetadata,
  PagedResultMetadata,
} from "@azure-tools/typespec-azure-core";
import {
  DateTimeKnownEncoding,
  Diagnostic,
  DurationKnownEncoding,
  EmitContext,
  Interface,
  IntrinsicScalarName,
  Model,
  ModelProperty,
  Namespace,
  Operation,
  Program,
  ProjectedProgram,
  Type,
  Union,
} from "@typespec/compiler";
import {
  HttpAuth,
  HttpOperation,
  HttpOperationResponse,
  HttpStatusCodeRange,
  HttpVerb,
  Visibility,
} from "@typespec/http";
import { TspLiteralType } from "./internal-utils.js";

export interface TCGCContext {
  program: Program;
  emitterName: string;
  generateProtocolMethods?: boolean;
  generateConvenienceMethods?: boolean;
  filterOutCoreModels?: boolean;
  packageName?: string;
  flattenUnionAsEnum?: boolean;
  arm?: boolean;
  modelsMap?: Map<Type, SdkModelType | SdkEnumType>;
  generatedNames?: Map<Union | Model | TspLiteralType, string>;
  httpOperationCache?: Map<Operation, HttpOperation>;
  unionsMap?: Map<Union, SdkUnionType>;
  __clientToParameters: Map<Interface | Namespace, SdkParameter[]>;
  __tspTypeToApiVersions: Map<Type, string[]>;
  __clientToApiVersionClientDefaultValue: Map<Interface | Namespace, string | undefined>;
  knownScalars?: Record<string, SdkBuiltInKinds>;
  diagnostics: readonly Diagnostic[];
  __rawClients?: SdkClient[];
  apiVersion?: string;
  __service_projection?: Map<Namespace, [Namespace, ProjectedProgram | undefined]>;
  __httpOperationExamples?: Map<HttpOperation, SdkHttpOperationExample[]>;
  originalProgram: Program;
  examplesDir?: string;
  decoratorsAllowList?: string[];
  previewStringRegex: RegExp;
}

export interface SdkContext<
  TOptions extends object = Record<string, any>,
  TServiceOperation extends SdkServiceOperation = SdkHttpOperation,
> extends TCGCContext {
  emitContext: EmitContext<TOptions>;
  sdkPackage: SdkPackage<TServiceOperation>;
}

export interface SdkEmitterOptions {
  "generate-protocol-methods"?: boolean;
  "generate-convenience-methods"?: boolean;
  "filter-out-core-models"?: boolean;
  "package-name"?: string;
  "flatten-union-as-enum"?: boolean;
  "api-version"?: string;
  /**
   * @deprecated Use `examples-dir` instead.
   */
  "examples-directory"?: string;
  "examples-dir"?: string;
}

export interface SdkClient {
  kind: "SdkClient";
  name: string;
  service: Namespace;
  type: Namespace | Interface;
  crossLanguageDefinitionId: string;
}

export interface SdkClientType<TServiceOperation extends SdkServiceOperation>
  extends DecoratedType {
  __raw: SdkClient | SdkOperationGroup;
  kind: "client";
  name: string;
  /**
   * @deprecated Use `doc` and `summary` instead.
   */
  description?: string;
  /**
   * @deprecated Use `doc` and `summary` instead.
   */
  details?: string;
  doc?: string;
  summary?: string;
  initialization: SdkInitializationType;
  methods: SdkMethod<TServiceOperation>[];
  apiVersions: string[];
  nameSpace: string; // fully qualified
  crossLanguageDefinitionId: string;
  parent?: SdkClientType<TServiceOperation>;
}

export interface SdkOperationGroup {
  kind: "SdkOperationGroup";
  type: Namespace | Interface;
  subOperationGroups?: SdkOperationGroup[];
  groupPath: string;
  service: Namespace;
}

interface DecoratedType {
  // Client types sourced from TypeSpec decorated types will have this generic decoratores list.
  // Only decorators in allowed list will be included in this list.
  // Language's emitter could set `additionalDecorators` in the option when `createSdkContext` to extend the allowed list.
  decorators: DecoratorInfo[];
}

export interface DecoratorInfo {
  // Fully qualified name of the decorator. For example, `TypeSpec.@encode`, `TypeSpec.Xml.@attribute`.
  name: string;
  // A dict of the decorator's arguments. For example, `{ encoding: "base64url" }`.
  arguments: Record<string, any>;
}

interface SdkTypeBase extends DecoratedType {
  __raw?: Type;
  kind: string;
  deprecation?: string;
  /**
   * @deprecated Use `doc` and `summary` instead.
   */
  description?: string;
  /**
   * @deprecated Use `doc` and `summary` instead.
   */
  details?: string;
  doc?: string;
  summary?: string;
  __accessSet?: boolean;
}

export type SdkType =
  | SdkBuiltInType
  | SdkDateTimeType
  | SdkDurationType
  | SdkArrayType
  | SdkTupleType
  | SdkDictionaryType
  | SdkNullableType
  | SdkEnumType
  | SdkEnumValueType
  | SdkConstantType
  | SdkUnionType
  | SdkModelType
  | SdkCredentialType
  | SdkEndpointType;

export interface SdkBuiltInType extends SdkTypeBase {
  kind: SdkBuiltInKinds;
  encode?: string;
  name: string;
  baseType?: SdkBuiltInType;
  crossLanguageDefinitionId: string;
}

type TypeEquality<T, U> = keyof T extends keyof U
  ? keyof U extends keyof T
    ? true
    : false
  : false;

// these two vars are used to validate whether our SdkBuiltInKinds are exhaustive for all possible values from typespec
// if it is not, a typescript compilation error will be thrown here.
const _: TypeEquality<Exclude<SupportedBuiltInKinds, SdkBuiltInKinds>, never> = true;
const __: TypeEquality<Exclude<SdkBuiltInKinds, SupportedBuiltInKinds>, never> = true;

type SupportedBuiltInKinds =
  | keyof typeof SdkIntKindsEnum
  | keyof typeof SdkFloatingPointKindsEnum
  | keyof typeof SdkFixedPointKindsEnum
  | keyof typeof SdkGenericBuiltInStringKindsEnum
  | keyof typeof SdkBuiltInKindsMiscellaneousEnum;

enum SdkIntKindsEnum {
  numeric = "numeric",
  integer = "integer",
  safeint = "safeint",
  int8 = "int8",
  int16 = "int16",
  int32 = "int32",
  int64 = "int64",
  uint8 = "uint8",
  uint16 = "uint16",
  uint32 = "uint32",
  uint64 = "uint64",
}

enum SdkFloatingPointKindsEnum {
  float = "float",
  float32 = "float32",
  float64 = "float64",
}

enum SdkFixedPointKindsEnum {
  decimal = "decimal",
  decimal128 = "decimal128",
}

enum SdkGenericBuiltInStringKindsEnum {
  string = "string",
  url = "url",
}

enum SdkBuiltInKindsMiscellaneousEnum {
  bytes = "bytes",
  boolean = "boolean",
  plainDate = "plainDate",
  plainTime = "plainTime",
  unknown = "unknown",
}

export type SdkBuiltInKinds = Exclude<IntrinsicScalarName, SdkBuiltInKindsExcludes> | "unknown";

type SdkBuiltInKindsExcludes = "utcDateTime" | "offsetDateTime" | "duration";

export function getKnownScalars(): Record<string, SdkBuiltInKinds> {
  const retval: Record<string, SdkBuiltInKinds> = {};
  const typespecNamespace = Object.keys(SdkBuiltInKindsMiscellaneousEnum)
    .concat(Object.keys(SdkIntKindsEnum))
    .concat(Object.keys(SdkFloatingPointKindsEnum))
    .concat(Object.keys(SdkFixedPointKindsEnum))
    .concat(Object.keys(SdkGenericBuiltInStringKindsEnum));
  for (const kind of typespecNamespace) {
    if (!isSdkBuiltInKind(kind)) continue; // it will always be true
    retval[`TypeSpec.${kind}`] = kind;
  }
  return retval;
}

export function isSdkBuiltInKind(kind: string): kind is SdkBuiltInKinds {
  return (
    kind in SdkBuiltInKindsMiscellaneousEnum ||
    isSdkIntKind(kind) ||
    isSdkFloatKind(kind) ||
    isSdkFixedPointKind(kind) ||
    kind in SdkGenericBuiltInStringKindsEnum
  );
}

export function isSdkIntKind(kind: string): kind is keyof typeof SdkIntKindsEnum {
  return kind in SdkIntKindsEnum;
}

export function isSdkFloatKind(kind: string): kind is keyof typeof SdkFloatingPointKindsEnum {
  return kind in SdkFloatingPointKindsEnum;
}

function isSdkFixedPointKind(kind: string): kind is keyof typeof SdkFixedPointKindsEnum {
  return kind in SdkFixedPointKindsEnum;
}

const SdkDateTimeEncodingsConst = ["rfc3339", "rfc7231", "unixTimestamp"] as const;

export function isSdkDateTimeEncodings(encoding: string): encoding is DateTimeKnownEncoding {
  return SdkDateTimeEncodingsConst.includes(encoding as DateTimeKnownEncoding);
}

interface SdkDateTimeTypeBase extends SdkTypeBase {
  name: string;
  baseType?: SdkDateTimeType;
  encode: DateTimeKnownEncoding;
  wireType: SdkBuiltInType;
  crossLanguageDefinitionId: string;
}

interface SdkUtcDateTimeType extends SdkDateTimeTypeBase {
  kind: "utcDateTime";
}

interface SdkOffsetDateTimeType extends SdkDateTimeTypeBase {
  kind: "offsetDateTime";
}

export type SdkDateTimeType = SdkUtcDateTimeType | SdkOffsetDateTimeType;

export interface SdkDurationType extends SdkTypeBase {
  kind: "duration";
  name: string;
  baseType?: SdkDurationType;
  encode: DurationKnownEncoding;
  wireType: SdkBuiltInType;
  crossLanguageDefinitionId: string;
}

export interface SdkArrayType extends SdkTypeBase {
  kind: "array";
  name: string;
  valueType: SdkType;
  crossLanguageDefinitionId: string;
}

export interface SdkTupleType extends SdkTypeBase {
  kind: "tuple";
  valueTypes: SdkType[];
}

export interface SdkDictionaryType extends SdkTypeBase {
  kind: "dict";
  keyType: SdkType;
  valueType: SdkType;
}

export interface SdkNullableType extends SdkTypeBase {
  kind: "nullable";
  type: SdkType;
}

export interface SdkEnumType extends SdkTypeBase {
  kind: "enum";
  name: string;
  isGeneratedName: boolean;
  valueType: SdkBuiltInType;
  values: SdkEnumValueType[];
  isFixed: boolean;
  isFlags: boolean;
  usage: UsageFlags;
  access: AccessFlags;
  crossLanguageDefinitionId: string;
  apiVersions: string[];
  isUnionAsEnum: boolean;
}

export interface SdkEnumValueType extends SdkTypeBase {
  kind: "enumvalue";
  name: string;
  value: string | number;
  enumType: SdkEnumType;
  valueType: SdkBuiltInType;
}

export interface SdkConstantType extends SdkTypeBase {
  kind: "constant";
  value: string | number | boolean | null;
  valueType: SdkBuiltInType;
  name: string;
  isGeneratedName: boolean;
}

export interface SdkUnionType<TValueType extends SdkTypeBase = SdkType> extends SdkTypeBase {
  name: string;
  isGeneratedName: boolean;
  kind: "union";
  variantTypes: TValueType[];
  crossLanguageDefinitionId: string;
}

export type AccessFlags = "internal" | "public";

export interface SdkModelType extends SdkTypeBase {
  kind: "model";
  properties: SdkModelPropertyType[];
  name: string;
  isGeneratedName: boolean;
  access: AccessFlags;
  usage: UsageFlags;
  additionalProperties?: SdkType;
  discriminatorValue?: string;
  discriminatedSubtypes?: Record<string, SdkModelType>;
  discriminatorProperty?: SdkModelPropertyType;
  baseModel?: SdkModelType;
  crossLanguageDefinitionId: string;
  apiVersions: string[];
}

export interface SdkInitializationType extends SdkModelType {
  properties: SdkParameter[];
}

export interface SdkCredentialType extends SdkTypeBase {
  kind: "credential";
  scheme: HttpAuth;
}

export interface SdkEndpointType extends SdkTypeBase {
  kind: "endpoint";
  serverUrl: string; // if not specified, we will use value "{endpoint}", and templateArguments will have one parameter called "endpoint"
  templateArguments: SdkPathParameter[];
}

export interface SdkModelPropertyTypeBase extends DecoratedType {
  __raw?: ModelProperty;
  type: SdkType;
  name: string;
  isGeneratedName: boolean;
  /**
   * @deprecated Use `doc` and `summary` instead.
   */
  description?: string;
  /**
   * @deprecated Use `doc` and `summary` instead.
   */
  details?: string;
  doc?: string;
  summary?: string;
  apiVersions: string[];
  onClient: boolean;
  clientDefaultValue?: any;
  isApiVersionParam: boolean;
  optional: boolean;
  crossLanguageDefinitionId: string;
}

export interface SdkEndpointParameter extends SdkModelPropertyTypeBase {
  kind: "endpoint";
  urlEncode: boolean;
  onClient: true;
  serializedName?: string;
  type: SdkEndpointType | SdkUnionType<SdkEndpointType>;
}

export interface SdkCredentialParameter extends SdkModelPropertyTypeBase {
  kind: "credential";
  type: SdkCredentialType | SdkUnionType<SdkCredentialType>;
  onClient: true;
}

export type SdkModelPropertyType =
  | SdkBodyModelPropertyType
  | SdkParameter
  | SdkEndpointParameter
  | SdkCredentialParameter
  | SdkQueryParameter
  | SdkPathParameter
  | SdkBodyParameter
  | SdkHeaderParameter;

export interface MultipartOptions {
  // whether this part is for file
  isFilePart: boolean;
  // whether this part is multi in request payload
  isMulti: boolean;
  // undefined if filename is not set explicitly in Typespec
  filename?: SdkModelPropertyType;
  // undefined if contentType is not set explicitly in Typespec
  contentType?: SdkModelPropertyType;
  // defined in Typespec or calculated by Typespec complier
  defaultContentTypes: string[];
}

export interface SdkBodyModelPropertyType extends SdkModelPropertyTypeBase {
  kind: "property";
  discriminator: boolean;
  serializedName: string;
  /*
    @deprecated This property is deprecated. Use `.multipartOptions?.isFilePart` instead.
  */
  isMultipartFileInput: boolean;
  multipartOptions?: MultipartOptions;
  visibility?: Visibility[];
  flatten: boolean;
}

export type CollectionFormat = "multi" | "csv" | "ssv" | "tsv" | "pipes" | "simple" | "form";

export interface SdkHeaderParameter extends SdkModelPropertyTypeBase {
  kind: "header";
  collectionFormat?: CollectionFormat;
  serializedName: string;
  correspondingMethodParams: SdkModelPropertyType[];
}

export interface SdkQueryParameter extends SdkModelPropertyTypeBase {
  kind: "query";
  collectionFormat?: CollectionFormat;
  serializedName: string;
  correspondingMethodParams: SdkModelPropertyType[];
  explode: boolean;
}

export interface SdkPathParameter extends SdkModelPropertyTypeBase {
  kind: "path";
  /**
   * @deprecated This property is deprecated. Use `allowReserved` instead.
   * @param serviceParam
   */
  urlEncode: boolean;
  explode: boolean;
  style: "simple" | "label" | "matrix" | "fragment" | "path";
  allowReserved: boolean;
  serializedName: string;
  optional: false;
  correspondingMethodParams: SdkModelPropertyType[];
}

export interface SdkBodyParameter extends SdkModelPropertyTypeBase {
  kind: "body";
  optional: boolean;
  contentTypes: string[];
  defaultContentType: string;
  correspondingMethodParams: SdkModelPropertyType[];
}

export type SdkHttpParameter =
  | SdkQueryParameter
  | SdkPathParameter
  | SdkBodyParameter
  | SdkHeaderParameter;

export interface SdkMethodParameter extends SdkModelPropertyTypeBase {
  kind: "method";
}

export interface SdkServiceResponseHeader {
  __raw: ModelProperty;
  serializedName: string;
  type: SdkType;
  /**
   * @deprecated Use `doc` and `summary` instead.
   */
  description?: string;
  /**
   * @deprecated Use `doc` and `summary` instead.
   */
  details?: string;
  doc?: string;
  summary?: string;
}

export interface SdkMethodResponse {
  kind: "method";
  type?: SdkType;
  resultPath?: string; // if exists, tells you how to get from the service response to the method response.
}

export interface SdkServiceResponse {
  type?: SdkType;
  headers: SdkServiceResponseHeader[];
  apiVersions: string[];
}

interface SdkHttpResponseBase extends SdkServiceResponse {
  __raw: HttpOperationResponse;
  kind: "http";
  contentTypes?: string[];
  defaultContentType?: string;
  description?: string;
  statusCodes: number | HttpStatusCodeRange | "*";
}

export interface SdkHttpResponse extends SdkHttpResponseBase {
  statusCodes: number | HttpStatusCodeRange;
}

export interface SdkHttpErrorResponse extends SdkHttpResponseBase {
  statusCodes: number | HttpStatusCodeRange | "*";
}

interface SdkServiceOperationBase {}

export type SdkParameter = SdkEndpointParameter | SdkCredentialParameter | SdkMethodParameter;

export interface SdkHttpOperation extends SdkServiceOperationBase {
  __raw: HttpOperation;
  kind: "http";
  path: string;
  uriTemplate: string;
  verb: HttpVerb;
  parameters: (SdkPathParameter | SdkQueryParameter | SdkHeaderParameter)[];
  bodyParam?: SdkBodyParameter;
  responses: SdkHttpResponse[];
<<<<<<< HEAD
  exceptions: SdkHttpErrorResponse[];
=======
  exceptions: SdkHttpResponse[];
>>>>>>> 6faaac8d
  examples?: SdkHttpOperationExample[];
}

/**
 * We eventually will include other kinds of service operations, i.e. grpc. For now, it's just Http.
 */

export type SdkServiceOperation = SdkHttpOperation;
export type SdkServiceParameter = SdkHttpParameter;

interface SdkMethodBase extends DecoratedType {
  __raw?: Operation;
  name: string;
  access: AccessFlags;
  parameters: SdkParameter[];
  apiVersions: string[];
  /**
   * @deprecated Use `doc` and `summary` instead.
   */
  description?: string;
  /**
   * @deprecated Use `doc` and `summary` instead.
   */
  details?: string;
  doc?: string;
  summary?: string;
  crossLanguageDefintionId: string;
}

interface SdkServiceMethodBase<TServiceOperation extends SdkServiceOperation>
  extends SdkMethodBase {
  operation: TServiceOperation;
  parameters: SdkMethodParameter[];
  response: SdkMethodResponse;
  exception?: SdkMethodResponse;
  generateConvenient: boolean;
  generateProtocol: boolean;
}

export interface SdkBasicServiceMethod<TServiceOperation extends SdkServiceOperation>
  extends SdkServiceMethodBase<TServiceOperation> {
  kind: "basic";
}

interface SdkPagingServiceMethodOptions {
  __raw_paged_metadata: PagedResultMetadata;
  nextLinkPath?: string; // off means fake paging
  nextLinkOperation?: SdkServiceOperation;
}

export interface SdkPagingServiceMethod<TServiceOperation extends SdkServiceOperation>
  extends SdkServiceMethodBase<TServiceOperation>,
    SdkPagingServiceMethodOptions {
  kind: "paging";
}

interface SdkLroServiceMethodOptions {
  /**
   * @deprecated This property will be removed in future releases. Use `lroMetadata` for synthesized LRO metadata. If you still want to access primitive LRO info, use `lroMetadata.__raw`.
   */
  __raw_lro_metadata: LroMetadata;
  lroMetadata: SdkLroServiceMetadata;
}

/**
 * Long running operation metadata.
 */
export interface SdkLroServiceMetadata {
  /** LRO metadata from TypeSpec core library */
  __raw: LroMetadata;

  /** Legacy `finalStateVia` value */
  finalStateVia: FinalStateValue;
  /** Polling step metadata */
  pollingStep: SdkLroServicePollingStep;
  /** Final step metadata */
  finalStep?: SdkLroServiceFinalStep;
  /** Synthesized final response metadata */
  finalResponse?: SdkLroServiceFinalResponse;
}

/**
 * Long running operation polling step metadata.
 */
export interface SdkLroServicePollingStep {
  /** Response body type */
  responseBody?: SdkModelType;
}

/**
 * Long running operation final step metadata.
 */
export interface SdkLroServiceFinalStep {
  /** Final step kind */
  kind:
    | "finalOperationLink"
    | "finalOperationReference"
    | "pollingSuccessProperty"
    | "noPollingResult";
}

/**
 * Synthesized long running operation response metadata.
 */
export interface SdkLroServiceFinalResponse {
  /** Intact response type */
  envelopeResult: SdkModelType;
  /** Meaningful result type */
  result: SdkModelType;
  /** Property path to fetch {result} from {envelopeResult}. Note that this property is available only in some LRO patterns. */
  resultPath?: string;
}

export interface SdkLroServiceMethod<TServiceOperation extends SdkServiceOperation>
  extends SdkServiceMethodBase<TServiceOperation>,
    SdkLroServiceMethodOptions {
  kind: "lro";
}

export interface SdkLroPagingServiceMethod<TServiceOperation extends SdkServiceOperation>
  extends SdkServiceMethodBase<TServiceOperation>,
    SdkLroServiceMethodOptions,
    SdkPagingServiceMethodOptions {
  kind: "lropaging";
}

export type SdkServiceMethod<TServiceOperation extends SdkServiceOperation> =
  | SdkBasicServiceMethod<TServiceOperation>
  | SdkPagingServiceMethod<TServiceOperation>
  | SdkLroServiceMethod<TServiceOperation>
  | SdkLroPagingServiceMethod<TServiceOperation>;

export interface SdkClientAccessor<TServiceOperation extends SdkServiceOperation>
  extends SdkMethodBase {
  kind: "clientaccessor";
  response: SdkClientType<TServiceOperation>;
}

export type SdkMethod<TServiceOperation extends SdkServiceOperation> =
  | SdkServiceMethod<TServiceOperation>
  | SdkClientAccessor<TServiceOperation>;

export interface SdkPackage<TServiceOperation extends SdkServiceOperation> {
  name: string;
  rootNamespace: string;
  clients: SdkClientType<TServiceOperation>[];
  models: SdkModelType[];
  enums: SdkEnumType[];
  crossLanguagePackageId: string;
}

export type SdkHttpPackage = SdkPackage<SdkHttpOperation>;

export type LanguageScopes = "dotnet" | "java" | "python" | "javascript" | "go" | string;

/**
 * This enum represents the different ways a model can be used in a method.
 */
export enum UsageFlags {
  None = 0,
  Input = 1 << 1,
  Output = 1 << 2,
  ApiVersionEnum = 1 << 3,
  // Input and Json will also be set when JsonMergePatch is set.
  JsonMergePatch = 1 << 4,
  // Input will also be set when MultipartFormData is set.
  MultipartFormData = 1 << 5,
  // Used in spread.
  Spread = 1 << 6,
  // Output will also be set when Error is set.
  Error = 1 << 7,
  // Set when model is used in conjunction with an application/json content type.
  Json = 1 << 8,
  // Set when model is used in conjunction with an application/xml content type.
  Xml = 1 << 9,
}

interface SdkExampleBase {
  kind: string;
  name: string;
  description: string;
  filePath: string;
  rawExample: any;
}

export interface SdkHttpOperationExample extends SdkExampleBase {
  kind: "http";
  parameters: SdkHttpParameterExampleValue[];
  responses: SdkHttpResponseExampleValue[];
}

export interface SdkHttpParameterExampleValue {
  parameter: SdkHttpParameter;
  value: SdkExampleValue;
}

export interface SdkHttpResponseExampleValue {
  response: SdkHttpResponse;
  statusCode: number;
  headers: SdkHttpResponseHeaderExampleValue[];
  bodyValue?: SdkExampleValue;
}

export interface SdkHttpResponseHeaderExampleValue {
  header: SdkServiceResponseHeader;
  value: SdkExampleValue;
}

export type SdkExampleValue =
  | SdkStringExampleValue
  | SdkNumberExampleValue
  | SdkBooleanExampleValue
  | SdkNullExampleValue
  | SdkUnknownExampleValue
  | SdkArrayExampleValue
  | SdkDictionaryExampleValue
  | SdkUnionExampleValue
  | SdkModelExampleValue;

interface SdkExampleValueBase {
  kind: string;
  type: SdkType;
  value: unknown;
}

export interface SdkStringExampleValue extends SdkExampleValueBase {
  kind: "string";
  type:
    | SdkBuiltInType
    | SdkDateTimeType
    | SdkDurationType
    | SdkEnumType
    | SdkEnumValueType
    | SdkConstantType;
  value: string;
}

export interface SdkNumberExampleValue extends SdkExampleValueBase {
  kind: "number";
  type:
    | SdkBuiltInType
    | SdkDateTimeType
    | SdkDurationType
    | SdkEnumType
    | SdkEnumValueType
    | SdkConstantType;
  value: number;
}

export interface SdkBooleanExampleValue extends SdkExampleValueBase {
  kind: "boolean";
  type: SdkBuiltInType | SdkConstantType;
  value: boolean;
}

export interface SdkNullExampleValue extends SdkExampleValueBase {
  kind: "null";
  type: SdkNullableType;
  value: null;
}

export interface SdkUnknownExampleValue extends SdkExampleValueBase {
  kind: "unknown";
  type: SdkBuiltInType;
  value: unknown;
}

export interface SdkArrayExampleValue extends SdkExampleValueBase {
  kind: "array";
  type: SdkArrayType;
  value: SdkExampleValue[];
}

export interface SdkDictionaryExampleValue extends SdkExampleValueBase {
  kind: "dict";
  type: SdkDictionaryType;
  value: Record<string, SdkExampleValue>;
}

export interface SdkUnionExampleValue extends SdkExampleValueBase {
  kind: "union";
  type: SdkUnionType;
  value: unknown;
}

export interface SdkModelExampleValue extends SdkExampleValueBase {
  kind: "model";
  type: SdkModelType;
  value: Record<string, SdkExampleValue>;
  additionalPropertiesValue?: Record<string, SdkExampleValue>;
}<|MERGE_RESOLUTION|>--- conflicted
+++ resolved
@@ -578,11 +578,7 @@
   parameters: (SdkPathParameter | SdkQueryParameter | SdkHeaderParameter)[];
   bodyParam?: SdkBodyParameter;
   responses: SdkHttpResponse[];
-<<<<<<< HEAD
   exceptions: SdkHttpErrorResponse[];
-=======
-  exceptions: SdkHttpResponse[];
->>>>>>> 6faaac8d
   examples?: SdkHttpOperationExample[];
 }
 
