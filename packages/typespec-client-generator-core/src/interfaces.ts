--- conflicted
+++ resolved
@@ -79,33 +79,6 @@
   encode: string;
 }
 
-<<<<<<< HEAD
-type SdkIntKinds =
-  | "numeric"
-  | "integer"
-  | "safeint"
-  | "int8"
-  | "int16"
-  | "int32"
-  | "int64"
-  | "uint8"
-  | "uint16"
-  | "uint32"
-  | "uint64";
-
-type SdkFloatKinds = "float" | "float32" | "float64" | "decimal" | "decimal128";
-
-type SdkStringKinds =
-  | "string"
-  | "password"
-  | "guid"
-  | "url"
-  | "uuid"
-  | "eTag"
-  | "armId"
-  | "ipAddress"
-  | "azureLocation";
-=======
 enum SdkIntKindsEnum {
   numeric = "numeric",
   integer = "integer",
@@ -153,7 +126,6 @@
   plainTime = "plainTime",
   any = "any",
 }
->>>>>>> ab3763f1
 
 export type SdkBuiltInKinds =
   | keyof typeof SdkBuiltInKindsMiscellaneousEnum
