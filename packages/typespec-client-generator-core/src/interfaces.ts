--- conflicted
+++ resolved
@@ -521,12 +521,8 @@
   kind: "http";
   contentTypes?: string[];
   defaultContentType?: string;
-<<<<<<< HEAD
   doc?: string;
-=======
-  description?: string;
   statusCodes: number | HttpStatusCodeRange | "*";
->>>>>>> 744b3270
 }
 
 interface SdkServiceOperationBase {}
