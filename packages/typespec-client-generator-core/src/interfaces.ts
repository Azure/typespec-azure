import { LroMetadata, PagedResultMetadata } from "@azure-tools/typespec-azure-core";
import {
  DateTimeKnownEncoding,
  Diagnostic,
  DurationKnownEncoding,
  EmitContext,
  Interface,
  ModelProperty,
  Namespace,
  Operation,
  Type,
} from "@typespec/compiler";
import {
  HttpAuth,
  HttpOperation,
  HttpOperationResponse,
  HttpStatusCodeRange,
  HttpVerb,
  Visibility,
} from "@typespec/http";
import { TCGCContext } from "./internal-utils.js";

export interface SdkContext<
  TOptions extends object = Record<string, any>,
  TServiceOperation extends SdkServiceOperation = SdkHttpOperation,
> extends TCGCContext {
  emitContext: EmitContext<TOptions>;
  sdkPackage: SdkPackage<TServiceOperation>;
}

export interface SdkEmitterOptions {
  "generate-protocol-methods"?: boolean;
  "generate-convenience-methods"?: boolean;
  "filter-out-core-models"?: boolean;
  "package-name"?: string;
  "flatten-union-as-enum"?: boolean;
  "api-version"?: string;
  "examples-directory"?: string;
}

export interface SdkClient {
  kind: "SdkClient";
  name: string;
  service: Namespace;
  type: Namespace | Interface;
  /**
   * @deprecated This property is deprecated. Look at `.arm` on `SdkContext` instead.
   */
  arm: boolean;
  crossLanguageDefinitionId: string;
}

export interface SdkInitializationType extends SdkModelType {
  properties: SdkParameter[];
}

export interface SdkClientType<TServiceOperation extends SdkServiceOperation>
  extends DecoratedType {
  kind: "client";
  name: string;
  description?: string;
  details?: string;
  initialization: SdkInitializationType;
  methods: SdkMethod<TServiceOperation>[];
  apiVersions: string[];
  nameSpace: string; // fully qualified
  /**
   * @deprecated This property is deprecated. Look at `.arm` on `SdkContext` instead.
   */
  arm: boolean;
}

export interface SdkOperationGroup {
  kind: "SdkOperationGroup";
  type: Namespace | Interface;
  subOperationGroups?: SdkOperationGroup[];
  groupPath: string;
  service: Namespace;
}

interface DecoratedType {
  // Client types sourced from TypeSpec decorated types will have this generic decoratores list.
  // Only decorators in allowed list will be included in this list.
  // Language's emitter could set `additionalDecorators` in the option when `createSdkContext` to extend the allowed list.
  decorators: DecoratorInfo[];
}

export interface DecoratorInfo {
  // Fully qualified name of the decorator. For example, `TypeSpec.@encode`, `TypeSpec.Xml.@attribute`.
  name: string;
  // A dict of the decorator's arguments. For example, `{ encoding: "base64url" }`.
  arguments: Record<string, any>;
}

interface SdkTypeBase extends DecoratedType {
  __raw?: Type;
  kind: string;
  deprecation?: string;
  description?: string;
  details?: string;
}

export type SdkType =
  | SdkBuiltInType
  | SdkDateTimeType
  | SdkDurationType
  | SdkArrayType
  | SdkTupleType
  | SdkDictionaryType
  | SdkNullableType
  | SdkEnumType
  | SdkEnumValueType
  | SdkConstantType
  | SdkUnionType
  | SdkModelType
  | SdkCredentialType
  | SdkEndpointType;

export interface SdkBuiltInType extends SdkTypeBase {
  kind: SdkBuiltInKinds;
  encode: string;
}

enum SdkIntKindsEnum {
  numeric = "numeric",
  integer = "integer",
  safeint = "safeint",
  int8 = "int8",
  int16 = "int16",
  int32 = "int32",
  int64 = "int64",
  uint8 = "uint8",
  uint16 = "uint16",
  uint32 = "uint32",
  uint64 = "uint64",
}

enum SdkFloatKindsEnum {
  float = "float",
  float32 = "float32",
  float64 = "float64",
  decimal = "decimal",
  decimal128 = "decimal128",
}

const SdkAzureBuiltInStringKindsMapping = {
  uuid: "uuid",
  ipV4Address: "ipV4Address",
  ipV6Address: "ipV6Address",
  eTag: "eTag",
  armId: "armResourceIdentifier",
  azureLocation: "azureLocation",
};

enum SdkGenericBuiltInStringKindsEnum {
  string = "string",
  password = "password",
  guid = "guid",
  url = "url",
  uri = "uri",
  ipAddress = "ipAddress",
}

enum SdkBuiltInKindsMiscellaneousEnum {
  bytes = "bytes",
  boolean = "boolean",
  plainDate = "plainDate",
  plainTime = "plainTime",
  any = "any",
}

export type SdkBuiltInKinds =
  | keyof typeof SdkBuiltInKindsMiscellaneousEnum
  | keyof typeof SdkIntKindsEnum
  | keyof typeof SdkFloatKindsEnum
  | keyof typeof SdkGenericBuiltInStringKindsEnum
  | keyof typeof SdkAzureBuiltInStringKindsMapping;

export function getKnownScalars(): Record<string, SdkBuiltInKinds> {
  const retval: Record<string, SdkBuiltInKinds> = {};
  const typespecNamespace = Object.keys(SdkBuiltInKindsMiscellaneousEnum)
    .concat(Object.keys(SdkIntKindsEnum))
    .concat(Object.keys(SdkFloatKindsEnum))
    .concat(Object.keys(SdkGenericBuiltInStringKindsEnum));
  for (const kind of typespecNamespace) {
    if (!isSdkBuiltInKind(kind)) continue; // it will always be true
    retval[`TypeSpec.${kind}`] = kind;
  }
  for (const kind in SdkAzureBuiltInStringKindsMapping) {
    if (!isSdkBuiltInKind(kind)) continue; // it will always be true
    const kindMappedName =
      SdkAzureBuiltInStringKindsMapping[kind as keyof typeof SdkAzureBuiltInStringKindsMapping];
    retval[`Azure.Core.${kindMappedName}`] = kind;
  }
  return retval;
}

export function isSdkBuiltInKind(kind: string): kind is SdkBuiltInKinds {
  return (
    kind in SdkBuiltInKindsMiscellaneousEnum ||
    isSdkIntKind(kind) ||
    isSdkFloatKind(kind) ||
    kind in SdkGenericBuiltInStringKindsEnum ||
    kind in SdkAzureBuiltInStringKindsMapping
  );
}

export function isSdkIntKind(kind: string): kind is keyof typeof SdkIntKindsEnum {
  return kind in SdkIntKindsEnum;
}

export function isSdkFloatKind(kind: string): kind is keyof typeof SdkFloatKindsEnum {
  return kind in SdkFloatKindsEnum;
}

const SdkDateTimeEncodingsConst = ["rfc3339", "rfc7231", "unixTimestamp"] as const;

export function isSdkDateTimeEncodings(encoding: string): encoding is DateTimeKnownEncoding {
  return SdkDateTimeEncodingsConst.includes(encoding as DateTimeKnownEncoding);
}

interface SdkDateTimeTypeBase extends SdkTypeBase {
  encode: DateTimeKnownEncoding;
  wireType: SdkBuiltInType;
}

interface SdkUtcDateTimeType extends SdkDateTimeTypeBase {
  kind: "utcDateTime";
}

interface SdkOffsetDateTimeType extends SdkDateTimeTypeBase {
  kind: "offsetDateTime";
}

export type SdkDateTimeType = SdkUtcDateTimeType | SdkOffsetDateTimeType;

/**
 * @deprecated: Use SdkDateTimeType instead.
 */
export type SdkDatetimeType = SdkDateTimeType;

/**
 * @deprecated: Use SdkUtcDateTimeType instead.
 */
export type SdkUtcDatetimeType = SdkUtcDateTimeType;

/**
 * @deprecated Use SdkOffsetDateTimeType instead.
 */
export type SdkOffsetDatetimeType = SdkOffsetDateTimeType;

export interface SdkDurationType extends SdkTypeBase {
  kind: "duration";
  encode: DurationKnownEncoding;
  wireType: SdkBuiltInType;
}

export interface SdkArrayType extends SdkTypeBase {
  kind: "array";
  name: string;
  valueType: SdkType;
  crossLanguageDefinitionId: string;
}

export interface SdkTupleType extends SdkTypeBase {
  kind: "tuple";
  values: SdkType[];
}

export interface SdkDictionaryType extends SdkTypeBase {
  kind: "dict";
  keyType: SdkType;
  valueType: SdkType;
}

export interface SdkNullableType extends SdkTypeBase {
  kind: "nullable";
  type: SdkType;
}

export interface SdkEnumType extends SdkTypeBase {
  kind: "enum";
  name: string;
  isGeneratedName: boolean;
  valueType: SdkBuiltInType;
  values: SdkEnumValueType[];
  isFixed: boolean;
  isFlags: boolean;
  usage: UsageFlags;
  access: AccessFlags;
  crossLanguageDefinitionId: string;
  apiVersions: string[];
  isUnionAsEnum: boolean;
}

export interface SdkEnumValueType extends SdkTypeBase {
  kind: "enumvalue";
  name: string;
  value: string | number;
  enumType: SdkEnumType;
  valueType: SdkBuiltInType;
}
export interface SdkConstantType extends SdkTypeBase {
  kind: "constant";
  value: string | number | boolean | null;
  valueType: SdkBuiltInType;
  name: string;
  isGeneratedName: boolean;
}

export interface SdkUnionType extends SdkTypeBase {
  name: string;
  isGeneratedName: boolean;
  kind: "union";
  values: SdkType[];
  crossLanguageDefinitionId: string;
}

export type AccessFlags = "internal" | "public";

export interface SdkModelType extends SdkTypeBase {
  kind: "model";
  properties: SdkModelPropertyType[];
  name: string;
  /**
   * @deprecated This property is deprecated. Check the bitwise and value of UsageFlags.MultipartFormData and the `.usage` property on this model.
   */
  isFormDataType: boolean;
  isGeneratedName: boolean;
  access: AccessFlags;
  usage: UsageFlags;
  additionalProperties?: SdkType;
  discriminatorValue?: string;
  discriminatedSubtypes?: Record<string, SdkModelType>;
  discriminatorProperty?: SdkModelPropertyType;
  baseModel?: SdkModelType;
  crossLanguageDefinitionId: string;
  apiVersions: string[];
}

export interface SdkCredentialType extends SdkTypeBase {
  kind: "credential";
  scheme: HttpAuth;
}

export interface SdkEndpointType extends SdkTypeBase {
  kind: "endpoint";
  serverUrl: string; // if not specified, we will use value "{endpoint}", and templateArguments will have one parameter called "endpoint"
  templateArguments: SdkPathParameter[];
}

export interface SdkModelPropertyTypeBase extends DecoratedType {
  __raw?: ModelProperty;
  type: SdkType;
  name: string;
  isGeneratedName: boolean;
  description?: string;
  details?: string;
  apiVersions: string[];
  onClient: boolean;
  clientDefaultValue?: any;
  isApiVersionParam: boolean;
  optional: boolean;
  crossLanguageDefinitionId: string;
}

export interface SdkEndpointParameter extends SdkModelPropertyTypeBase {
  kind: "endpoint";
  urlEncode: boolean;
  onClient: true;
  serializedName?: string;
  type: SdkEndpointType;
}

export interface SdkCredentialParameter extends SdkModelPropertyTypeBase {
  kind: "credential";
  type: SdkCredentialType | SdkUnionType; // union of credentials
  onClient: true;
}

export type SdkModelPropertyType =
  | SdkBodyModelPropertyType
  | SdkParameter
  | SdkEndpointParameter
  | SdkCredentialParameter
  | SdkQueryParameter
  | SdkPathParameter
  | SdkBodyParameter
  | SdkHeaderParameter;

export interface SdkBodyModelPropertyType extends SdkModelPropertyTypeBase {
  kind: "property";
  discriminator: boolean;
  serializedName: string;
  isMultipartFileInput: boolean;
  visibility?: Visibility[];
  flatten: boolean;
}

export type CollectionFormat = "multi" | "csv" | "ssv" | "tsv" | "pipes";

export interface SdkHeaderParameter extends SdkModelPropertyTypeBase {
  kind: "header";
  collectionFormat?: CollectionFormat;
  serializedName: string;
  correspondingMethodParams: SdkModelPropertyType[];
}

export interface SdkQueryParameter extends SdkModelPropertyTypeBase {
  kind: "query";
  collectionFormat?: CollectionFormat;
  serializedName: string;
  correspondingMethodParams: SdkModelPropertyType[];
}

export interface SdkPathParameter extends SdkModelPropertyTypeBase {
  kind: "path";
  urlEncode: boolean;
  serializedName: string;
  optional: false;
  correspondingMethodParams: SdkModelPropertyType[];
}

export interface SdkBodyParameter extends SdkModelPropertyTypeBase {
  kind: "body";
  optional: boolean;
  contentTypes: string[];
  defaultContentType: string;
  correspondingMethodParams: SdkModelPropertyType[];
}

export type SdkHttpParameter =
  | SdkQueryParameter
  | SdkPathParameter
  | SdkBodyParameter
  | SdkHeaderParameter;

export interface SdkMethodParameter extends SdkModelPropertyTypeBase {
  kind: "method";
}

export interface SdkServiceResponseHeader {
  __raw: ModelProperty;
  serializedName: string;
  type: SdkType;
  description?: string;
  details?: string;
}

export interface SdkMethodResponse {
  kind: "method";
  type?: SdkType;
  resultPath?: string; // if exists, tells you how to get from the service response to the method response.
}

export interface SdkServiceResponse {
  type?: SdkType;
  headers: SdkServiceResponseHeader[];
  apiVersions: string[];
}

export interface SdkHttpResponse extends SdkServiceResponse {
  __raw: HttpOperationResponse;
  kind: "http";
  contentTypes?: string[];
  defaultContentType?: string;
}

interface SdkServiceOperationBase {}

export type SdkParameter = SdkEndpointParameter | SdkCredentialParameter | SdkMethodParameter;

export interface SdkHttpOperation extends SdkServiceOperationBase {
  __raw: HttpOperation;
  kind: "http";
  path: string;
  verb: HttpVerb;
  parameters: (SdkPathParameter | SdkQueryParameter | SdkHeaderParameter)[];
  bodyParam?: SdkBodyParameter;
  responses: Map<HttpStatusCodeRange | number, SdkHttpResponse>;
  exceptions: Map<HttpStatusCodeRange | number | "*", SdkHttpResponse>;
  examples?: SdkHttpOperationExample[];
}

/**
 * We eventually will include other kinds of service operations, i.e. grpc. For now, it's just Http.
 */

export type SdkServiceOperation = SdkHttpOperation;
export type SdkServiceParameter = SdkHttpParameter;

interface SdkMethodBase extends DecoratedType {
  __raw?: Operation;
  name: string;
  access: AccessFlags;
  parameters: SdkParameter[];
  apiVersions: string[];
  description?: string;
  details?: string;
  crossLanguageDefintionId: string;
}

interface SdkServiceMethodBase<TServiceOperation extends SdkServiceOperation>
  extends SdkMethodBase {
  /**
   * @deprecated This property is deprecated. Access .correspondingMethodParams on the service parameters instead.
   * @param serviceParam
   */
  getParameterMapping(serviceParam: SdkServiceParameter): SdkModelPropertyType[];
  operation: TServiceOperation;
  parameters: SdkMethodParameter[];
  /**
   * @deprecated This property is deprecated. Access .resultPath on the method response instead.
   */
  getResponseMapping(): string | undefined;
  response: SdkMethodResponse;
  exception?: SdkMethodResponse;
}

export interface SdkBasicServiceMethod<TServiceOperation extends SdkServiceOperation>
  extends SdkServiceMethodBase<TServiceOperation> {
  kind: "basic";
}

interface SdkPagingServiceMethodOptions {
  __raw_paged_metadata: PagedResultMetadata;
  nextLinkPath?: string; // off means fake paging
  nextLinkOperation?: SdkServiceOperation;
}

export interface SdkPagingServiceMethod<TServiceOperation extends SdkServiceOperation>
  extends SdkServiceMethodBase<TServiceOperation>,
    SdkPagingServiceMethodOptions {
  kind: "paging";
}

interface SdkLroServiceMethodOptions {
  __raw_lro_metadata: LroMetadata;
}

export interface SdkLroServiceMethod<TServiceOperation extends SdkServiceOperation>
  extends SdkServiceMethodBase<TServiceOperation>,
    SdkLroServiceMethodOptions {
  kind: "lro";
}

export interface SdkLroPagingServiceMethod<TServiceOperation extends SdkServiceOperation>
  extends SdkServiceMethodBase<TServiceOperation>,
    SdkLroServiceMethodOptions,
    SdkPagingServiceMethodOptions {
  kind: "lropaging";
}

export type SdkServiceMethod<TServiceOperation extends SdkServiceOperation> =
  | SdkBasicServiceMethod<TServiceOperation>
  | SdkPagingServiceMethod<TServiceOperation>
  | SdkLroServiceMethod<TServiceOperation>
  | SdkLroPagingServiceMethod<TServiceOperation>;

export interface SdkClientAccessor<TServiceOperation extends SdkServiceOperation>
  extends SdkMethodBase {
  kind: "clientaccessor";
  response: SdkClientType<TServiceOperation>;
}

export type SdkMethod<TServiceOperation extends SdkServiceOperation> =
  | SdkServiceMethod<TServiceOperation>
  | SdkClientAccessor<TServiceOperation>;

export interface SdkPackage<TServiceOperation extends SdkServiceOperation> {
  name: string;
  rootNamespace: string;
  clients: SdkClientType<TServiceOperation>[];
  models: SdkModelType[];
  enums: SdkEnumType[];
  /**
   * @deprecated This property is deprecated. Look at `.diagnostics` on SdkContext instead.
   */
  diagnostics: readonly Diagnostic[];
  crossLanguagePackageId: string;
}

export type SdkHttpPackage = SdkPackage<SdkHttpOperation>;

export type LanguageScopes = "dotnet" | "java" | "python" | "javascript" | "go" | string;

/**
 * This enum represents the different ways a model can be used in a method.
 */
export enum UsageFlags {
  None = 0,
  Input = 1 << 1,
  Output = 1 << 2,
  ApiVersionEnum = 1 << 3,
  // Input and Json will also be set when JsonMergePatch is set.
  JsonMergePatch = 1 << 4,
  // Input will also be set when MultipartFormData is set.
  MultipartFormData = 1 << 5,
  // Used in spread.
  Spread = 1 << 6,
<<<<<<< HEAD
}

interface SdkExampleBase {
  kind: string;
  name: string;
  description: string;
  filePath: string;
  rawExample: any;
}

export interface SdkHttpOperationExample extends SdkExampleBase {
  kind: "http";
  parameters: SdkHttpParameterExample[];
  responses: Map<number, SdkHttpResponseExample>;
}

export interface SdkHttpParameterExample {
  parameter: SdkHttpParameter;
  value: SdkTypeExample;
}

export interface SdkHttpResponseExample {
  response: SdkHttpResponse;
  headers: SdkHttpResponseHeaderExample[];
  value?: SdkTypeExample;
}

export interface SdkHttpResponseHeaderExample {
  header: SdkServiceResponseHeader;
  value: SdkTypeExample;
}

export type SdkTypeExample =
  | SdkStringExample
  | SdkNumberExample
  | SdkBooleanExample
  | SdkNullExample
  | SdkAnyExample
  | SdkArrayExample
  | SdkDictionaryExample
  | SdkUnionExample
  | SdkModelExample;

export interface SdkExampleTypeBase {
  kind: string;
  type: SdkType;
  value: unknown;
}

export interface SdkStringExample extends SdkExampleTypeBase {
  kind: "string";
  type: SdkBuiltInType | SdkDateTimeType | SdkDurationType | SdkEnumType | SdkConstantType;
  value: string;
}

export interface SdkNumberExample extends SdkExampleTypeBase {
  kind: "number";
  type: SdkBuiltInType | SdkDateTimeType | SdkDurationType | SdkEnumType | SdkConstantType;
  value: number;
}

export interface SdkBooleanExample extends SdkExampleTypeBase {
  kind: "boolean";
  type: SdkBuiltInType | SdkConstantType;
  value: boolean;
}

export interface SdkNullExample extends SdkExampleTypeBase {
  kind: "null";
  type: SdkNullableType;
  value: null;
}

export interface SdkAnyExample extends SdkExampleTypeBase {
  kind: "any";
  type: SdkBuiltInType;
  value: unknown;
}

export interface SdkArrayExample extends SdkExampleTypeBase {
  kind: "array";
  type: SdkArrayType;
  value: SdkTypeExample[];
}

export interface SdkDictionaryExample extends SdkExampleTypeBase {
  kind: "dict";
  type: SdkDictionaryType;
  value: Record<string, SdkTypeExample>;
}

export interface SdkUnionExample extends SdkExampleTypeBase {
  kind: "union";
  type: SdkUnionType;
  value: unknown;
}

export interface SdkModelExample extends SdkExampleTypeBase {
  kind: "model";
  type: SdkModelType;
  value: Record<string, SdkTypeExample>;
  additionalProperties?: Record<string, SdkTypeExample>;
=======
  // Output will also be set when Error is set.
  Error = 1 << 7,
  // Set when model is used in conjunction with an application/json content type.
  Json = 1 << 8,
>>>>>>> 951e571e
}<|MERGE_RESOLUTION|>--- conflicted
+++ resolved
@@ -598,7 +598,10 @@
   MultipartFormData = 1 << 5,
   // Used in spread.
   Spread = 1 << 6,
-<<<<<<< HEAD
+  // Output will also be set when Error is set.
+  Error = 1 << 7,
+  // Set when model is used in conjunction with an application/json content type.
+  Json = 1 << 8,
 }
 
 interface SdkExampleBase {
@@ -701,10 +704,4 @@
   type: SdkModelType;
   value: Record<string, SdkTypeExample>;
   additionalProperties?: Record<string, SdkTypeExample>;
-=======
-  // Output will also be set when Error is set.
-  Error = 1 << 7,
-  // Set when model is used in conjunction with an application/json content type.
-  Json = 1 << 8,
->>>>>>> 951e571e
 }