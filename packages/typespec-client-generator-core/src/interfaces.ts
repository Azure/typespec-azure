--- conflicted
+++ resolved
@@ -534,10 +534,6 @@
   None = 0,
   Input = 1 << 1,
   Output = 1 << 2,
-<<<<<<< HEAD
-  Versioning = 1 << 3,
+  ApiVersionEnum = 1 << 3,
   JsonMergePatch = 1 << 4,
-=======
-  ApiVersionEnum = 1 << 3,
->>>>>>> 1bd20816
 }