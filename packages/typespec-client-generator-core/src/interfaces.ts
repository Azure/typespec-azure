import { LroMetadata, PagedResultMetadata } from "@azure-tools/typespec-azure-core";
import {
  DateTimeKnownEncoding,
  Diagnostic,
  DurationKnownEncoding,
  EmitContext,
  Interface,
  ModelProperty,
  Namespace,
  Operation,
  Type,
} from "@typespec/compiler";
import {
  HttpAuth,
  HttpOperation,
  HttpOperationResponse,
  HttpStatusCodeRange,
  HttpVerb,
  Visibility,
} from "@typespec/http";
import { TCGCContext } from "./internal-utils.js";

export interface SdkContext<
  TOptions extends object = Record<string, any>,
  TServiceOperation extends SdkServiceOperation = SdkHttpOperation,
> extends TCGCContext {
  emitContext: EmitContext<TOptions>;
  experimental_sdkPackage: SdkPackage<TServiceOperation>;
}

export interface SdkEmitterOptions {
  "generate-protocol-methods"?: boolean;
  "generate-convenience-methods"?: boolean;
  "filter-out-core-models"?: boolean;
  "package-name"?: string;
  "flatten-union-as-enum"?: boolean;
  "api-version"?: string;
}

export interface SdkClient {
  kind: "SdkClient";
  name: string;
  service: Namespace;
  type: Namespace | Interface;
  /**
   * @deprecated This property is deprecated. Look at `.arm` on `SdkContext` instead.
   */
  arm: boolean;
  crossLanguageDefinitionId: string;
}

export interface SdkInitializationType extends SdkModelType {
  properties: SdkParameter[];
}

export interface SdkClientType<TServiceOperation extends SdkServiceOperation>
  extends DecoratedType {
  kind: "client";
  name: string;
  description?: string;
  details?: string;
  initialization: SdkInitializationType;
  methods: SdkMethod<TServiceOperation>[];
  apiVersions: string[];
  nameSpace: string; // fully qualified
  /**
   * @deprecated This property is deprecated. Look at `.arm` on `SdkContext` instead.
   */
  arm: boolean;
}

export interface SdkOperationGroup {
  kind: "SdkOperationGroup";
  type: Namespace | Interface;
  subOperationGroups?: SdkOperationGroup[];
  groupPath: string;
  service: Namespace;
}

interface DecoratedType {
  // Client types sourced from TypeSpec decorated types will have this generic decoratores list.
  // Only decorators in allowed list will be included in this list.
  // Language's emitter could set `additionalDecorators` in the option when `createSdkContext` to extend the allowed list.
  decorators: DecoratorInfo[];
}

export interface DecoratorInfo {
  // Fully qualified name of the decorator. For example, `TypeSpec.@encode`, `TypeSpec.Xml.@attribute`.
  name: string;
  // A dict of the decorator's arguments. For example, `{ encoding: "base64url" }`.
  arguments: Record<string, any>;
}

interface SdkTypeBase extends DecoratedType {
  __raw?: Type;
  kind: string;
  deprecation?: string;
  description?: string;
  details?: string;
}

export type SdkType =
  | SdkBuiltInType
  | SdkDateTimeType
  | SdkDurationType
  | SdkArrayType
  | SdkTupleType
  | SdkDictionaryType
  | SdkNullableType
  | SdkEnumType
  | SdkEnumValueType
  | SdkConstantType
  | SdkUnionType
  | SdkModelType
  | SdkCredentialType
  | SdkEndpointType;

export interface SdkBuiltInType extends SdkTypeBase {
  kind: SdkBuiltInKinds;
  encode: string;
}

enum SdkIntKindsEnum {
  numeric = "numeric",
  integer = "integer",
  safeint = "safeint",
  int8 = "int8",
  int16 = "int16",
  int32 = "int32",
  int64 = "int64",
  uint8 = "uint8",
  uint16 = "uint16",
  uint32 = "uint32",
  uint64 = "uint64",
}

enum SdkFloatKindsEnum {
  float = "float",
  float32 = "float32",
  float64 = "float64",
  decimal = "decimal",
  decimal128 = "decimal128",
}

const SdkAzureBuiltInStringKindsMapping = {
  uuid: "uuid",
  ipV4Address: "ipV4Address",
  ipV6Address: "ipV6Address",
  eTag: "eTag",
  armId: "armResourceIdentifier",
  azureLocation: "azureLocation",
};

enum SdkGenericBuiltInStringKindsEnum {
  string = "string",
  password = "password",
  guid = "guid",
  url = "url",
  uri = "uri",
  ipAddress = "ipAddress",
}

enum SdkBuiltInKindsMiscellaneousEnum {
  bytes = "bytes",
  boolean = "boolean",
  plainDate = "plainDate",
  plainTime = "plainTime",
  any = "any",
}

export type SdkBuiltInKinds =
  | keyof typeof SdkBuiltInKindsMiscellaneousEnum
  | keyof typeof SdkIntKindsEnum
  | keyof typeof SdkFloatKindsEnum
  | keyof typeof SdkGenericBuiltInStringKindsEnum
  | keyof typeof SdkAzureBuiltInStringKindsMapping;

export function getKnownScalars(): Record<string, SdkBuiltInKinds> {
  const retval: Record<string, SdkBuiltInKinds> = {};
  const typespecNamespace = Object.keys(SdkBuiltInKindsMiscellaneousEnum)
    .concat(Object.keys(SdkIntKindsEnum))
    .concat(Object.keys(SdkFloatKindsEnum))
    .concat(Object.keys(SdkGenericBuiltInStringKindsEnum));
  for (const kind of typespecNamespace) {
    if (!isSdkBuiltInKind(kind)) continue; // it will always be true
    retval[`TypeSpec.${kind}`] = kind;
  }
  for (const kind in SdkAzureBuiltInStringKindsMapping) {
    if (!isSdkBuiltInKind(kind)) continue; // it will always be true
    const kindMappedName =
      SdkAzureBuiltInStringKindsMapping[kind as keyof typeof SdkAzureBuiltInStringKindsMapping];
    retval[`Azure.Core.${kindMappedName}`] = kind;
  }
  return retval;
}

export function isSdkBuiltInKind(kind: string): kind is SdkBuiltInKinds {
  return (
    kind in SdkBuiltInKindsMiscellaneousEnum ||
    isSdkIntKind(kind) ||
    isSdkFloatKind(kind) ||
    kind in SdkGenericBuiltInStringKindsEnum ||
    kind in SdkAzureBuiltInStringKindsMapping
  );
}

export function isSdkIntKind(kind: string): kind is keyof typeof SdkIntKindsEnum {
  return kind in SdkIntKindsEnum;
}

export function isSdkFloatKind(kind: string): kind is keyof typeof SdkFloatKindsEnum {
  return kind in SdkFloatKindsEnum;
}

const SdkDateTimeEncodingsConst = ["rfc3339", "rfc7231", "unixTimestamp"] as const;

export function isSdkDateTimeEncodings(encoding: string): encoding is DateTimeKnownEncoding {
  return SdkDateTimeEncodingsConst.includes(encoding as DateTimeKnownEncoding);
}

interface SdkDateTimeTypeBase extends SdkTypeBase {
  encode: DateTimeKnownEncoding;
  wireType: SdkBuiltInType;
}

interface SdkUtcDateTimeType extends SdkDateTimeTypeBase {
  kind: "utcDateTime";
}

interface SdkOffsetDateTimeType extends SdkDateTimeTypeBase {
  kind: "offsetDateTime";
}

export type SdkDateTimeType = SdkUtcDateTimeType | SdkOffsetDateTimeType;

/**
 * @deprecated: Use SdkDateTimeType instead.
 */
export type SdkDatetimeType = SdkDateTimeType;

/**
 * @deprecated: Use SdkUtcDateTimeType instead.
 */
export type SdkUtcDatetimeType = SdkUtcDateTimeType;

/**
 * @deprecated Use SdkOffsetDateTimeType instead.
 */
export type SdkOffsetDatetimeType = SdkOffsetDateTimeType;

export interface SdkDurationType extends SdkTypeBase {
  kind: "duration";
  encode: DurationKnownEncoding;
  wireType: SdkBuiltInType;
}

export interface SdkArrayType extends SdkTypeBase {
  kind: "array";
  name: string;
  valueType: SdkType;
  crossLanguageDefinitionId: string;
}

export interface SdkTupleType extends SdkTypeBase {
  kind: "tuple";
  values: SdkType[];
}

export interface SdkDictionaryType extends SdkTypeBase {
  kind: "dict";
  keyType: SdkType;
  valueType: SdkType;
}

export interface SdkNullableType extends SdkTypeBase {
  kind: "nullable";
  type: SdkType;
}

export interface SdkEnumType extends SdkTypeBase {
  kind: "enum";
  name: string;
  isGeneratedName: boolean;
  valueType: SdkBuiltInType;
  values: SdkEnumValueType[];
  isFixed: boolean;
  isFlags: boolean;
  usage: UsageFlags;
  access: AccessFlags;
  crossLanguageDefinitionId: string;
  apiVersions: string[];
  isUnionAsEnum: boolean;
}

export interface SdkEnumValueType extends SdkTypeBase {
  kind: "enumvalue";
  name: string;
  value: string | number;
  enumType: SdkEnumType;
  valueType: SdkBuiltInType;
}
export interface SdkConstantType extends SdkTypeBase {
  kind: "constant";
  value: string | number | boolean | null;
  valueType: SdkBuiltInType;
  name: string;
  isGeneratedName: boolean;
}

export interface SdkUnionType extends SdkTypeBase {
  name: string;
  isGeneratedName: boolean;
  kind: "union";
  values: SdkType[];
  crossLanguageDefinitionId: string;
}

export type AccessFlags = "internal" | "public";

export interface SdkModelType extends SdkTypeBase {
  kind: "model";
  properties: SdkModelPropertyType[];
  name: string;
  /**
   * @deprecated This property is deprecated. Check the bitwise and value of UsageFlags.MultipartFormData and the `.usage` property on this model.
   */
  isFormDataType: boolean;
  /**
   * @deprecated This property is deprecated. You should not need to check whether a model is an error model.
   */
  isError: boolean;
  isGeneratedName: boolean;
  access: AccessFlags;
  usage: UsageFlags;
  additionalProperties?: SdkType;
  discriminatorValue?: string;
  discriminatedSubtypes?: Record<string, SdkModelType>;
  discriminatorProperty?: SdkModelPropertyType;
  baseModel?: SdkModelType;
  crossLanguageDefinitionId: string;
  apiVersions: string[];
}

export interface SdkCredentialType extends SdkTypeBase {
  kind: "credential";
  scheme: HttpAuth;
}

export interface SdkEndpointType extends SdkTypeBase {
  kind: "endpoint";
  serverUrl: string; // if not specified, we will use value "{endpoint}", and templateArguments will have one parameter called "endpoint"
  templateArguments: SdkPathParameter[];
}

export interface SdkModelPropertyTypeBase extends DecoratedType {
  __raw?: ModelProperty;
  type: SdkType;
  name: string;
  isGeneratedName: boolean;
  description?: string;
  details?: string;
  apiVersions: string[];
  onClient: boolean;
  clientDefaultValue?: any;
  isApiVersionParam: boolean;
  optional: boolean;
  crossLanguageDefinitionId: string;
}

export interface SdkEndpointParameter extends SdkModelPropertyTypeBase {
  kind: "endpoint";
  urlEncode: boolean;
  onClient: true;
  serializedName?: string;
  type: SdkEndpointType;
}

export interface SdkCredentialParameter extends SdkModelPropertyTypeBase {
  kind: "credential";
  type: SdkCredentialType | SdkUnionType; // union of credentials
  onClient: true;
}

export type SdkModelPropertyType =
  | SdkBodyModelPropertyType
  | SdkParameter
  | SdkEndpointParameter
  | SdkCredentialParameter
  | SdkQueryParameter
  | SdkPathParameter
  | SdkBodyParameter
  | SdkHeaderParameter;

export interface SdkBodyModelPropertyType extends SdkModelPropertyTypeBase {
  kind: "property";
  discriminator: boolean;
  serializedName: string;
  isMultipartFileInput: boolean;
  visibility?: Visibility[];
  flatten: boolean;
}

export type CollectionFormat = "multi" | "csv" | "ssv" | "tsv" | "pipes";

export interface SdkHeaderParameter extends SdkModelPropertyTypeBase {
  kind: "header";
  collectionFormat?: CollectionFormat;
  serializedName: string;
  correspondingMethodParams: SdkModelPropertyType[];
}

export interface SdkQueryParameter extends SdkModelPropertyTypeBase {
  kind: "query";
  collectionFormat?: CollectionFormat;
  serializedName: string;
  correspondingMethodParams: SdkModelPropertyType[];
}

export interface SdkPathParameter extends SdkModelPropertyTypeBase {
  kind: "path";
  urlEncode: boolean;
  serializedName: string;
  optional: false;
  correspondingMethodParams: SdkModelPropertyType[];
}

export interface SdkBodyParameter extends SdkModelPropertyTypeBase {
  kind: "body";
  optional: boolean;
  contentTypes: string[];
  defaultContentType: string;
  correspondingMethodParams: SdkModelPropertyType[];
}

export type SdkHttpParameter =
  | SdkQueryParameter
  | SdkPathParameter
  | SdkBodyParameter
  | SdkHeaderParameter;

export interface SdkMethodParameter extends SdkModelPropertyTypeBase {
  kind: "method";
}

export interface SdkServiceResponseHeader {
  __raw: ModelProperty;
  serializedName: string;
  type: SdkType;
  description?: string;
  details?: string;
}

export interface SdkMethodResponse {
  kind: "method";
  type?: SdkType;
  resultPath?: string; // if exists, tells you how to get from the service response to the method response.
}

export interface SdkServiceResponse {
  type?: SdkType;
  headers: SdkServiceResponseHeader[];
  apiVersions: string[];
}

export interface SdkHttpResponse extends SdkServiceResponse {
  __raw: HttpOperationResponse;
  kind: "http";
  contentTypes?: string[];
  defaultContentType?: string;
}

interface SdkServiceOperationBase {}

export type SdkParameter = SdkEndpointParameter | SdkCredentialParameter | SdkMethodParameter;

export interface SdkHttpOperation extends SdkServiceOperationBase {
  __raw: HttpOperation;
  kind: "http";
  path: string;
  verb: HttpVerb;
  parameters: (SdkPathParameter | SdkQueryParameter | SdkHeaderParameter)[];
  bodyParam?: SdkBodyParameter;
  responses: Map<HttpStatusCodeRange | number, SdkHttpResponse>;
  exceptions: Map<HttpStatusCodeRange | number | "*", SdkHttpResponse>;
}

/**
 * We eventually will include other kinds of service operations, i.e. grpc. For now, it's just Http.
 */

export type SdkServiceOperation = SdkHttpOperation;
export type SdkServiceParameter = SdkHttpParameter;

interface SdkMethodBase extends DecoratedType {
  __raw?: Operation;
  name: string;
  access: AccessFlags;
  parameters: SdkParameter[];
  apiVersions: string[];
  description?: string;
  details?: string;
  crossLanguageDefintionId: string;
}

interface SdkServiceMethodBase<TServiceOperation extends SdkServiceOperation>
  extends SdkMethodBase {
  /**
   * @deprecated This property is deprecated. Access .correspondingMethodParams on the service parameters instead.
   * @param serviceParam
   */
  getParameterMapping(serviceParam: SdkServiceParameter): SdkModelPropertyType[];
  operation: TServiceOperation;
  parameters: SdkMethodParameter[];
  /**
   * @deprecated This property is deprecated. Access .resultPath on the method response instead.
   */
  getResponseMapping(): string | undefined;
  response: SdkMethodResponse;
  exception?: SdkMethodResponse;
}

export interface SdkBasicServiceMethod<TServiceOperation extends SdkServiceOperation>
  extends SdkServiceMethodBase<TServiceOperation> {
  kind: "basic";
}

interface SdkPagingServiceMethodOptions {
  __raw_paged_metadata: PagedResultMetadata;
  nextLinkPath?: string; // off means fake paging
  nextLinkOperation?: SdkServiceOperation;
}

export interface SdkPagingServiceMethod<TServiceOperation extends SdkServiceOperation>
  extends SdkServiceMethodBase<TServiceOperation>,
    SdkPagingServiceMethodOptions {
  kind: "paging";
}

interface SdkLroServiceMethodOptions {
  __raw_lro_metadata: LroMetadata;
}

export interface SdkLroServiceMethod<TServiceOperation extends SdkServiceOperation>
  extends SdkServiceMethodBase<TServiceOperation>,
    SdkLroServiceMethodOptions {
  kind: "lro";
}

export interface SdkLroPagingServiceMethod<TServiceOperation extends SdkServiceOperation>
  extends SdkServiceMethodBase<TServiceOperation>,
    SdkLroServiceMethodOptions,
    SdkPagingServiceMethodOptions {
  kind: "lropaging";
}

export type SdkServiceMethod<TServiceOperation extends SdkServiceOperation> =
  | SdkBasicServiceMethod<TServiceOperation>
  | SdkPagingServiceMethod<TServiceOperation>
  | SdkLroServiceMethod<TServiceOperation>
  | SdkLroPagingServiceMethod<TServiceOperation>;

export interface SdkClientAccessor<TServiceOperation extends SdkServiceOperation>
  extends SdkMethodBase {
  kind: "clientaccessor";
  response: SdkClientType<TServiceOperation>;
}

export type SdkMethod<TServiceOperation extends SdkServiceOperation> =
  | SdkServiceMethod<TServiceOperation>
  | SdkClientAccessor<TServiceOperation>;

export interface SdkPackage<TServiceOperation extends SdkServiceOperation> {
  name: string;
  rootNamespace: string;
  clients: SdkClientType<TServiceOperation>[];
  models: SdkModelType[];
  enums: SdkEnumType[];
  /**
   * @deprecated This property is deprecated. Look at `.diagnostics` on SdkContext instead.
   */
  diagnostics: readonly Diagnostic[];
  crossLanguagePackageId: string;
}

export type SdkHttpPackage = SdkPackage<SdkHttpOperation>;

export type LanguageScopes = "dotnet" | "java" | "python" | "javascript" | "go" | string;

/**
 * This enum represents the different ways a model can be used in a method.
 */
export enum UsageFlags {
  None = 0,
  Input = 1 << 1,
  Output = 1 << 2,
  ApiVersionEnum = 1 << 3,
  // Input will also be set when JsonMergePatch is set.
  JsonMergePatch = 1 << 4,
  // Input will also be set when MultipartFormData is set.
  MultipartFormData = 1 << 5,
<<<<<<< HEAD
  // Output will also be set when Error is set.
  Error = 1 << 6,
=======
  // Used in spread.
  Spread = 1 << 6,
>>>>>>> 2faf8ec8
}<|MERGE_RESOLUTION|>--- conflicted
+++ resolved
@@ -598,11 +598,8 @@
   JsonMergePatch = 1 << 4,
   // Input will also be set when MultipartFormData is set.
   MultipartFormData = 1 << 5,
-<<<<<<< HEAD
+  // Used in spread.
+  Spread = 1 << 6,
   // Output will also be set when Error is set.
   Error = 1 << 6,
-=======
-  // Used in spread.
-  Spread = 1 << 6,
->>>>>>> 2faf8ec8
 }