--- conflicted
+++ resolved
@@ -36,11 +36,6 @@
   diagnostics: readonly Diagnostic[];
   emitterName: string;
   arm?: boolean;
-<<<<<<< HEAD
-  __mutatedGlobalNamespace?: Namespace; // the root of all tsp namespaces for this instance. Starting point for traversal, so we don't call mutation multiple times
-  namespaceFlag?: string;
-=======
->>>>>>> 94a27695
 
   generateProtocolMethods?: boolean;
   generateConvenienceMethods?: boolean;
@@ -49,15 +44,12 @@
    */
   packageName?: string;
   examplesDir?: string;
-<<<<<<< HEAD
+  namespaceFlag?: string;
+  apiVersion?: string;
   licenseName?: string;
   licenseLink?: string;
   licenseCompany?: string;
   licenseDescription?: string;
-=======
-  namespaceFlag?: string;
-  apiVersion?: string;
->>>>>>> 94a27695
 
   decoratorsAllowList?: string[];
   previewStringRegex: RegExp;
@@ -75,10 +67,7 @@
   __rawClients?: SdkClient[];
   __httpOperationExamples?: Map<HttpOperation, SdkHttpOperationExample[]>;
   __pagedResultSet: Set<SdkType>;
-<<<<<<< HEAD
-=======
   __mutatedGlobalNamespace?: Namespace; // the root of all tsp namespaces for this instance. Starting point for traversal, so we don't call mutation multiple times
->>>>>>> 94a27695
 
   getMutatedGlobalNamespace(): Namespace;
   getApiVersionsForType(type: Type): string[];
