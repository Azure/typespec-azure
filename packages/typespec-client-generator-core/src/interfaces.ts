import { LroMetadata, PagedResultMetadata } from "@azure-tools/typespec-azure-core";
import {
  DateTimeKnownEncoding,
  Diagnostic,
  DurationKnownEncoding,
  EmitContext,
  Interface,
  ModelProperty,
  Namespace,
  Operation,
  Type,
} from "@typespec/compiler";
import {
  HttpAuth,
  HttpOperation,
  HttpOperationResponse,
  HttpStatusCodeRange,
  HttpVerb,
  Visibility,
} from "@typespec/http";
import { TCGCContext } from "./internal-utils.js";

export interface SdkContext<
  TOptions extends object = Record<string, any>,
  TServiceOperation extends SdkServiceOperation = SdkHttpOperation,
> extends TCGCContext {
  emitContext: EmitContext<TOptions>;
  experimental_sdkPackage: SdkPackage<TServiceOperation>;
}

export interface SdkEmitterOptions {
  "generate-protocol-methods"?: boolean;
  "generate-convenience-methods"?: boolean;
  "filter-out-core-models"?: boolean;
  "package-name"?: string;
  "flatten-union-as-enum"?: boolean;
  "api-version"?: string;
  "examples-directory"?: string;
}

export interface SdkClient {
  kind: "SdkClient";
  name: string;
  service: Namespace;
  type: Namespace | Interface;
  /**
   * @deprecated This property is deprecated. Look at `.arm` on `SdkContext` instead.
   */
  arm: boolean;
  crossLanguageDefinitionId: string;
}

export interface SdkInitializationType extends SdkModelType {
  properties: SdkParameter[];
}

export interface SdkClientType<TServiceOperation extends SdkServiceOperation>
  extends DecoratedType {
  kind: "client";
  name: string;
  description?: string;
  details?: string;
  initialization: SdkInitializationType;
  methods: SdkMethod<TServiceOperation>[];
  apiVersions: string[];
  nameSpace: string; // fully qualified
  /**
   * @deprecated This property is deprecated. Look at `.arm` on `SdkContext` instead.
   */
  arm: boolean;
}

export interface SdkOperationGroup {
  kind: "SdkOperationGroup";
  type: Namespace | Interface;
  subOperationGroups?: SdkOperationGroup[];
  groupPath: string;
  service: Namespace;
}

interface DecoratedType {
  // Client types sourced from TypeSpec decorated types will have this generic decoratores list.
  // Only decorators in allowed list will be included in this list.
  // Language's emitter could set `additionalDecorators` in the option when `createSdkContext` to extend the allowed list.
  decorators: DecoratorInfo[];
}

export interface DecoratorInfo {
  // Fully qualified name of the decorator. For example, `TypeSpec.@encode`, `TypeSpec.Xml.@attribute`.
  name: string;
  // A dict of the decorator's arguments. For example, `{ encoding: "base64url" }`.
  arguments: Record<string, any>;
}

interface SdkTypeBase extends DecoratedType {
  __raw?: Type;
  kind: string;
  deprecation?: string;
  description?: string;
  details?: string;
}

export type SdkType =
  | SdkBuiltInType
  | SdkDateTimeType
  | SdkDurationType
  | SdkArrayType
  | SdkTupleType
  | SdkDictionaryType
  | SdkNullableType
  | SdkEnumType
  | SdkEnumValueType
  | SdkConstantType
  | SdkUnionType
  | SdkModelType
  | SdkCredentialType
  | SdkEndpointType;

export interface SdkBuiltInType extends SdkTypeBase {
  kind: SdkBuiltInKinds;
  encode: string;
}

enum SdkIntKindsEnum {
  numeric = "numeric",
  integer = "integer",
  safeint = "safeint",
  int8 = "int8",
  int16 = "int16",
  int32 = "int32",
  int64 = "int64",
  uint8 = "uint8",
  uint16 = "uint16",
  uint32 = "uint32",
  uint64 = "uint64",
}

enum SdkFloatKindsEnum {
  float = "float",
  float32 = "float32",
  float64 = "float64",
  decimal = "decimal",
  decimal128 = "decimal128",
}

const SdkAzureBuiltInStringKindsMapping = {
  uuid: "uuid",
  ipV4Address: "ipV4Address",
  ipV6Address: "ipV6Address",
  eTag: "eTag",
  armId: "armResourceIdentifier",
  azureLocation: "azureLocation",
};

enum SdkGenericBuiltInStringKindsEnum {
  string = "string",
  password = "password",
  guid = "guid",
  url = "url",
  uri = "uri",
  ipAddress = "ipAddress",
}

enum SdkBuiltInKindsMiscellaneousEnum {
  bytes = "bytes",
  boolean = "boolean",
  plainDate = "plainDate",
  plainTime = "plainTime",
  any = "any",
}

export type SdkBuiltInKinds =
  | keyof typeof SdkBuiltInKindsMiscellaneousEnum
  | keyof typeof SdkIntKindsEnum
  | keyof typeof SdkFloatKindsEnum
  | keyof typeof SdkGenericBuiltInStringKindsEnum
  | keyof typeof SdkAzureBuiltInStringKindsMapping;

export function getKnownScalars(): Record<string, SdkBuiltInKinds> {
  const retval: Record<string, SdkBuiltInKinds> = {};
  const typespecNamespace = Object.keys(SdkBuiltInKindsMiscellaneousEnum)
    .concat(Object.keys(SdkIntKindsEnum))
    .concat(Object.keys(SdkFloatKindsEnum))
    .concat(Object.keys(SdkGenericBuiltInStringKindsEnum));
  for (const kind of typespecNamespace) {
    if (!isSdkBuiltInKind(kind)) continue; // it will always be true
    retval[`TypeSpec.${kind}`] = kind;
  }
  for (const kind in SdkAzureBuiltInStringKindsMapping) {
    if (!isSdkBuiltInKind(kind)) continue; // it will always be true
    const kindMappedName =
      SdkAzureBuiltInStringKindsMapping[kind as keyof typeof SdkAzureBuiltInStringKindsMapping];
    retval[`Azure.Core.${kindMappedName}`] = kind;
  }
  return retval;
}

export function isSdkBuiltInKind(kind: string): kind is SdkBuiltInKinds {
  return (
    kind in SdkBuiltInKindsMiscellaneousEnum ||
    isSdkIntKind(kind) ||
    isSdkFloatKind(kind) ||
    kind in SdkGenericBuiltInStringKindsEnum ||
    kind in SdkAzureBuiltInStringKindsMapping
  );
}

export function isSdkIntKind(kind: string): kind is keyof typeof SdkIntKindsEnum {
  return kind in SdkIntKindsEnum;
}

export function isSdkFloatKind(kind: string): kind is keyof typeof SdkFloatKindsEnum {
  return kind in SdkFloatKindsEnum;
}

const SdkDateTimeEncodingsConst = ["rfc3339", "rfc7231", "unixTimestamp"] as const;

export function isSdkDateTimeEncodings(encoding: string): encoding is DateTimeKnownEncoding {
  return SdkDateTimeEncodingsConst.includes(encoding as DateTimeKnownEncoding);
}

interface SdkDateTimeTypeBase extends SdkTypeBase {
  encode: DateTimeKnownEncoding;
  wireType: SdkBuiltInType;
}

interface SdkUtcDateTimeType extends SdkDateTimeTypeBase {
  kind: "utcDateTime";
}

interface SdkOffsetDateTimeType extends SdkDateTimeTypeBase {
  kind: "offsetDateTime";
}

export type SdkDateTimeType = SdkUtcDateTimeType | SdkOffsetDateTimeType;

/**
 * @deprecated: Use SdkDateTimeType instead.
 */
export type SdkDatetimeType = SdkDateTimeType;

/**
 * @deprecated: Use SdkUtcDateTimeType instead.
 */
export type SdkUtcDatetimeType = SdkUtcDateTimeType;

/**
 * @deprecated Use SdkOffsetDateTimeType instead.
 */
export type SdkOffsetDatetimeType = SdkOffsetDateTimeType;

export interface SdkDurationType extends SdkTypeBase {
  kind: "duration";
  encode: DurationKnownEncoding;
  wireType: SdkBuiltInType;
}

export interface SdkArrayType extends SdkTypeBase {
  kind: "array";
  name: string;
  valueType: SdkType;
  crossLanguageDefinitionId: string;
}

export interface SdkTupleType extends SdkTypeBase {
  kind: "tuple";
  values: SdkType[];
}

export interface SdkDictionaryType extends SdkTypeBase {
  kind: "dict";
  keyType: SdkType;
  valueType: SdkType;
}

export interface SdkNullableType extends SdkTypeBase {
  kind: "nullable";
  type: SdkType;
}

export interface SdkEnumType extends SdkTypeBase {
  kind: "enum";
  name: string;
  isGeneratedName: boolean;
  valueType: SdkBuiltInType;
  values: SdkEnumValueType[];
  isFixed: boolean;
  isFlags: boolean;
  usage: UsageFlags;
  access: AccessFlags;
  crossLanguageDefinitionId: string;
  apiVersions: string[];
  isUnionAsEnum: boolean;
}

export interface SdkEnumValueType extends SdkTypeBase {
  kind: "enumvalue";
  name: string;
  value: string | number;
  enumType: SdkEnumType;
  valueType: SdkBuiltInType;
}
export interface SdkConstantType extends SdkTypeBase {
  kind: "constant";
  value: string | number | boolean | null;
  valueType: SdkBuiltInType;
  name: string;
  isGeneratedName: boolean;
}

export interface SdkUnionType extends SdkTypeBase {
  name: string;
  isGeneratedName: boolean;
  kind: "union";
  values: SdkType[];
  crossLanguageDefinitionId: string;
}

export type AccessFlags = "internal" | "public";

export interface SdkModelType extends SdkTypeBase {
  kind: "model";
  properties: SdkModelPropertyType[];
  name: string;
  /**
   * @deprecated This property is deprecated. Check the bitwise and value of UsageFlags.MultipartFormData and the `.usage` property on this model.
   */
  isFormDataType: boolean;
  /**
   * @deprecated This property is deprecated. You should not need to check whether a model is an error model.
   */
  isError: boolean;
  isGeneratedName: boolean;
  access: AccessFlags;
  usage: UsageFlags;
  additionalProperties?: SdkType;
  discriminatorValue?: string;
  discriminatedSubtypes?: Record<string, SdkModelType>;
  discriminatorProperty?: SdkModelPropertyType;
  baseModel?: SdkModelType;
  crossLanguageDefinitionId: string;
  apiVersions: string[];
}

export interface SdkCredentialType extends SdkTypeBase {
  kind: "credential";
  scheme: HttpAuth;
}

export interface SdkEndpointType extends SdkTypeBase {
  kind: "endpoint";
  serverUrl: string; // if not specified, we will use value "{endpoint}", and templateArguments will have one parameter called "endpoint"
  templateArguments: SdkPathParameter[];
}

export interface SdkModelPropertyTypeBase extends DecoratedType {
  __raw?: ModelProperty;
  type: SdkType;
  name: string;
  isGeneratedName: boolean;
  description?: string;
  details?: string;
  apiVersions: string[];
  onClient: boolean;
  clientDefaultValue?: any;
  isApiVersionParam: boolean;
  optional: boolean;
  crossLanguageDefinitionId: string;
}

export interface SdkEndpointParameter extends SdkModelPropertyTypeBase {
  kind: "endpoint";
  urlEncode: boolean;
  onClient: true;
  serializedName?: string;
  type: SdkEndpointType;
}

export interface SdkCredentialParameter extends SdkModelPropertyTypeBase {
  kind: "credential";
  type: SdkCredentialType | SdkUnionType; // union of credentials
  onClient: true;
}

export type SdkModelPropertyType =
  | SdkBodyModelPropertyType
  | SdkParameter
  | SdkEndpointParameter
  | SdkCredentialParameter
  | SdkQueryParameter
  | SdkPathParameter
  | SdkBodyParameter
  | SdkHeaderParameter;

export interface SdkBodyModelPropertyType extends SdkModelPropertyTypeBase {
  kind: "property";
  discriminator: boolean;
  serializedName: string;
  isMultipartFileInput: boolean;
  visibility?: Visibility[];
  flatten: boolean;
}

export type CollectionFormat = "multi" | "csv" | "ssv" | "tsv" | "pipes";

export interface SdkHeaderParameter extends SdkModelPropertyTypeBase {
  kind: "header";
  collectionFormat?: CollectionFormat;
  serializedName: string;
  correspondingMethodParams: SdkModelPropertyType[];
}

export interface SdkQueryParameter extends SdkModelPropertyTypeBase {
  kind: "query";
  collectionFormat?: CollectionFormat;
  serializedName: string;
  correspondingMethodParams: SdkModelPropertyType[];
}

export interface SdkPathParameter extends SdkModelPropertyTypeBase {
  kind: "path";
  urlEncode: boolean;
  serializedName: string;
  optional: false;
  correspondingMethodParams: SdkModelPropertyType[];
}

export interface SdkBodyParameter extends SdkModelPropertyTypeBase {
  kind: "body";
  optional: boolean;
  contentTypes: string[];
  defaultContentType: string;
  correspondingMethodParams: SdkModelPropertyType[];
}

export type SdkHttpParameter =
  | SdkQueryParameter
  | SdkPathParameter
  | SdkBodyParameter
  | SdkHeaderParameter;

export interface SdkMethodParameter extends SdkModelPropertyTypeBase {
  kind: "method";
}

export interface SdkServiceResponseHeader {
  __raw: ModelProperty;
  serializedName: string;
  type: SdkType;
  description?: string;
  details?: string;
}

export interface SdkMethodResponse {
  kind: "method";
  type?: SdkType;
  resultPath?: string; // if exists, tells you how to get from the service response to the method response.
}

export interface SdkServiceResponse {
  type?: SdkType;
  headers: SdkServiceResponseHeader[];
  apiVersions: string[];
}

export interface SdkHttpResponse extends SdkServiceResponse {
  __raw: HttpOperationResponse;
  kind: "http";
  contentTypes?: string[];
  defaultContentType?: string;
}

interface SdkServiceOperationBase {}

export type SdkParameter = SdkEndpointParameter | SdkCredentialParameter | SdkMethodParameter;

export interface SdkHttpOperation extends SdkServiceOperationBase {
  __raw: HttpOperation;
  kind: "http";
  path: string;
  verb: HttpVerb;
  parameters: (SdkPathParameter | SdkQueryParameter | SdkHeaderParameter)[];
  bodyParam?: SdkBodyParameter;
  responses: Map<HttpStatusCodeRange | number, SdkHttpResponse>;
  exceptions: Map<HttpStatusCodeRange | number | "*", SdkHttpResponse>;
  examples?: SdkHttpOperationExample[];
}

/**
 * We eventually will include other kinds of service operations, i.e. grpc. For now, it's just Http.
 */

export type SdkServiceOperation = SdkHttpOperation;
export type SdkServiceParameter = SdkHttpParameter;

interface SdkMethodBase extends DecoratedType {
  __raw?: Operation;
  name: string;
  access: AccessFlags;
  parameters: SdkParameter[];
  apiVersions: string[];
  description?: string;
  details?: string;
  crossLanguageDefintionId: string;
}

interface SdkServiceMethodBase<TServiceOperation extends SdkServiceOperation>
  extends SdkMethodBase {
  /**
   * @deprecated This property is deprecated. Access .correspondingMethodParams on the service parameters instead.
   * @param serviceParam
   */
  getParameterMapping(serviceParam: SdkServiceParameter): SdkModelPropertyType[];
  operation: TServiceOperation;
  parameters: SdkMethodParameter[];
  /**
   * @deprecated This property is deprecated. Access .resultPath on the method response instead.
   */
  getResponseMapping(): string | undefined;
  response: SdkMethodResponse;
  exception?: SdkMethodResponse;
}

export interface SdkBasicServiceMethod<TServiceOperation extends SdkServiceOperation>
  extends SdkServiceMethodBase<TServiceOperation> {
  kind: "basic";
}

interface SdkPagingServiceMethodOptions {
  __raw_paged_metadata: PagedResultMetadata;
  nextLinkPath?: string; // off means fake paging
  nextLinkOperation?: SdkServiceOperation;
}

export interface SdkPagingServiceMethod<TServiceOperation extends SdkServiceOperation>
  extends SdkServiceMethodBase<TServiceOperation>,
    SdkPagingServiceMethodOptions {
  kind: "paging";
}

interface SdkLroServiceMethodOptions {
  __raw_lro_metadata: LroMetadata;
}

export interface SdkLroServiceMethod<TServiceOperation extends SdkServiceOperation>
  extends SdkServiceMethodBase<TServiceOperation>,
    SdkLroServiceMethodOptions {
  kind: "lro";
}

export interface SdkLroPagingServiceMethod<TServiceOperation extends SdkServiceOperation>
  extends SdkServiceMethodBase<TServiceOperation>,
    SdkLroServiceMethodOptions,
    SdkPagingServiceMethodOptions {
  kind: "lropaging";
}

export type SdkServiceMethod<TServiceOperation extends SdkServiceOperation> =
  | SdkBasicServiceMethod<TServiceOperation>
  | SdkPagingServiceMethod<TServiceOperation>
  | SdkLroServiceMethod<TServiceOperation>
  | SdkLroPagingServiceMethod<TServiceOperation>;

export interface SdkClientAccessor<TServiceOperation extends SdkServiceOperation>
  extends SdkMethodBase {
  kind: "clientaccessor";
  response: SdkClientType<TServiceOperation>;
}

export type SdkMethod<TServiceOperation extends SdkServiceOperation> =
  | SdkServiceMethod<TServiceOperation>
  | SdkClientAccessor<TServiceOperation>;

export interface SdkPackage<TServiceOperation extends SdkServiceOperation> {
  name: string;
  rootNamespace: string;
  clients: SdkClientType<TServiceOperation>[];
  models: SdkModelType[];
  enums: SdkEnumType[];
  /**
   * @deprecated This property is deprecated. Look at `.diagnostics` on SdkContext instead.
   */
  diagnostics: readonly Diagnostic[];
  crossLanguagePackageId: string;
}

export type SdkHttpPackage = SdkPackage<SdkHttpOperation>;

export type LanguageScopes = "dotnet" | "java" | "python" | "javascript" | "go" | string;

/**
 * This enum represents the different ways a model can be used in a method.
 */
export enum UsageFlags {
  None = 0,
  Input = 1 << 1,
  Output = 1 << 2,
  ApiVersionEnum = 1 << 3,
  // Input will also be set when JsonMergePatch is set.
  JsonMergePatch = 1 << 4,
  // Input will also be set when MultipartFormData is set.
  MultipartFormData = 1 << 5,
<<<<<<< HEAD
}

interface SdkExampleBase {
  kind: string;
  name: string;
  description: string;
  filePath: string;
  rawExample: any;
}

export interface SdkHttpOperationExample extends SdkExampleBase {
  kind: "http";
  parameters: SdkHttpParameterExample[];
  responses: Map<number, SdkHttpResponseExample>;
}

export interface SdkHttpParameterExample {
  parameter: SdkHttpParameter;
  value: SdkTypeExample;
}

export interface SdkHttpResponseExample {
  response: SdkHttpResponse;
  headers: SdkHttpResponseHeaderExample[];
  value?: SdkTypeExample;
}

export interface SdkHttpResponseHeaderExample {
  header: SdkServiceResponseHeader;
  value: SdkTypeExample;
}

export type SdkTypeExample =
  | SdkStringExample
  | SdkNumberExample
  | SdkBooleanExample
  | SdkNullExample
  | SdkAnyExample
  | SdkArrayExample
  | SdkDictionaryExample
  | SdkUnionExample
  | SdkModelExample;

export interface SdkExampleTypeBase {
  kind: string;
  type: SdkType | SdkModelPropertyType;
  value: unknown;
}

export interface SdkStringExample extends SdkExampleTypeBase {
  kind: "string";
  type: SdkBuiltInType | SdkDateTimeType | SdkDurationType | SdkEnumType | SdkConstantType;
  value: string;
}

export interface SdkNumberExample extends SdkExampleTypeBase {
  kind: "number";
  type: SdkBuiltInType | SdkDateTimeType | SdkDurationType | SdkEnumType | SdkConstantType;
  value: number;
}

export interface SdkBooleanExample extends SdkExampleTypeBase {
  kind: "boolean";
  type: SdkBuiltInType | SdkConstantType;
  value: boolean;
}

export interface SdkNullExample extends SdkExampleTypeBase {
  kind: "null";
  type: SdkNullableType;
  value: null;
}

export interface SdkAnyExample extends SdkExampleTypeBase {
  kind: "any";
  type: SdkBuiltInType;
  value: unknown;
}

export interface SdkArrayExample extends SdkExampleTypeBase {
  kind: "array";
  type: SdkArrayType;
  value: SdkTypeExample[];
}

export interface SdkDictionaryExample extends SdkExampleTypeBase {
  kind: "dict";
  type: SdkDictionaryType;
  value: Record<string, SdkTypeExample>;
}

export interface SdkUnionExample extends SdkExampleTypeBase {
  kind: "union";
  type: SdkUnionType;
  value: unknown;
}

export interface SdkModelExample extends SdkExampleTypeBase {
  kind: "model";
  type: SdkModelType;
  value: Record<string, SdkTypeExample>;
  additionalProperties?: Record<string, SdkTypeExample>;
=======
  // Used in spread.
  Spread = 1 << 6,
>>>>>>> a7a5101b
}<|MERGE_RESOLUTION|>--- conflicted
+++ resolved
@@ -600,7 +600,8 @@
   JsonMergePatch = 1 << 4,
   // Input will also be set when MultipartFormData is set.
   MultipartFormData = 1 << 5,
-<<<<<<< HEAD
+  // Used in spread.
+  Spread = 1 << 6,
 }
 
 interface SdkExampleBase {
@@ -703,8 +704,4 @@
   type: SdkModelType;
   value: Record<string, SdkTypeExample>;
   additionalProperties?: Record<string, SdkTypeExample>;
-=======
-  // Used in spread.
-  Spread = 1 << 6,
->>>>>>> a7a5101b
 }