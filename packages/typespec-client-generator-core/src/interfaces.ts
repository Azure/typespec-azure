--- conflicted
+++ resolved
@@ -61,10 +61,6 @@
   __responseHeaderCache: Map<ModelProperty, SdkServiceResponseHeader>;
   __generatedNames: Map<Type, string>;
   __httpOperationCache: Map<Operation, HttpOperation>;
-<<<<<<< HEAD
-  __clientToParameters: Map<Interface | Namespace, SdkMethodParameter[]>;
-=======
->>>>>>> 7b983e93
   __tspTypeToApiVersions: Map<Type, string[]>;
   __knownScalars?: Record<string, SdkBuiltInKinds>;
   __rawClientsOperationGroupsCache?: Map<
@@ -73,7 +69,7 @@
   >;
   __clientToOperationsCache?: Map<SdkClient | SdkOperationGroup, Operation[]>;
   __operationToClientCache?: Map<Operation, SdkClient | SdkOperationGroup>;
-  __clientParametersCache: Map<SdkClient | SdkOperationGroup, SdkParameter[]>;
+  __clientParametersCache: Map<SdkClient | SdkOperationGroup, SdkMethodParameter[]>;
   __clientApiVersionDefaultValueCache: Map<SdkClient | SdkOperationGroup, string | undefined>;
   __httpOperationExamples: Map<HttpOperation, SdkHttpOperationExample[]>;
   __pagedResultSet: Set<SdkType>;
@@ -510,28 +506,17 @@
   serializationOptions: SerializationOptions;
 }
 
-<<<<<<< HEAD
-=======
-export interface SdkInitializationType extends SdkModelType {
-  properties: SdkParameter[];
-}
-
 /**
  * Initialization info for a client.
  */
->>>>>>> 7b983e93
 export interface SdkClientInitializationType extends SdkTypeBase {
   kind: "clientinitialization";
   name: string;
   /** Whether name is created by TCGC. */
   isGeneratedName: boolean;
-<<<<<<< HEAD
+  /** Initialization parameters. */
   parameters: (SdkEndpointParameter | SdkCredentialParameter | SdkMethodParameter)[];
-=======
-  /** Initialization parameters. */
-  parameters: SdkParameter[];
   /** How to initialize a client. */
->>>>>>> 7b983e93
   initializedBy: InitializedByFlags;
 }
 
@@ -661,19 +646,11 @@
   isFilePart: boolean;
   /** whether this part is multi in request payload */
   isMulti: boolean;
-<<<<<<< HEAD
-  // undefined if filename is not set explicitly in Typespec
+  /** undefined if filename is not set explicitly in Typespec */
   filename?: SdkBodyModelPropertyType;
-  // undefined if contentType is not set explicitly in Typespec
+  /** undefined if contentType is not set explicitly in Typespec */
   contentType?: SdkBodyModelPropertyType;
-  // defined in Typespec or calculated by Typespec complier
-=======
-  /** undefined if filename is not set explicitly in Typespec */
-  filename?: SdkModelPropertyType;
-  /** undefined if contentType is not set explicitly in Typespec */
-  contentType?: SdkModelPropertyType;
   /** defined in Typespec or calculated by Typespec complier */
->>>>>>> 7b983e93
   defaultContentTypes: string[];
 }
 
@@ -706,12 +683,8 @@
   collectionFormat?: CollectionFormat;
   /** Name for the parameter in the payload */
   serializedName: string;
-<<<<<<< HEAD
+  /** Corresponding method level parameter or model property for current parameter. */
   correspondingMethodParams: (SdkMethodParameter | SdkBodyModelPropertyType)[];
-=======
-  /** Corresponding method level parameter or model property for current parameter. */
-  correspondingMethodParams: SdkModelPropertyType[];
->>>>>>> 7b983e93
 }
 
 /**
@@ -722,12 +695,8 @@
   collectionFormat?: CollectionFormat;
   /** Name for the parameter in the payload */
   serializedName: string;
-<<<<<<< HEAD
+  /** Corresponding method level parameter or model property for current parameter. */
   correspondingMethodParams: (SdkMethodParameter | SdkBodyModelPropertyType)[];
-=======
-  /** Corresponding method level parameter or model property for current parameter. */
-  correspondingMethodParams: SdkModelPropertyType[];
->>>>>>> 7b983e93
   explode: boolean;
 }
 
@@ -741,12 +710,8 @@
   allowReserved: boolean;
   /** Name for the parameter in the payload */
   serializedName: string;
-<<<<<<< HEAD
+  /** Corresponding method level parameter or model property for current parameter. */
   correspondingMethodParams: (SdkMethodParameter | SdkBodyModelPropertyType)[];
-=======
-  /** Corresponding method level parameter or model property for current parameter. */
-  correspondingMethodParams: SdkModelPropertyType[];
->>>>>>> 7b983e93
 }
 
 /**
@@ -756,12 +721,8 @@
   kind: "cookie";
   /** Name for the parameter in the payload */
   serializedName: string;
-<<<<<<< HEAD
+  /** Corresponding method level parameter or model property for current parameter. */
   correspondingMethodParams: (SdkMethodParameter | SdkBodyModelPropertyType)[];
-=======
-  /** Corresponding method level parameter or model property for current parameter. */
-  correspondingMethodParams: SdkModelPropertyType[];
->>>>>>> 7b983e93
 }
 
 /**
@@ -773,12 +734,8 @@
   serializedName: string;
   contentTypes: string[];
   defaultContentType: string;
-<<<<<<< HEAD
+  /** Corresponding method level parameter or model property for current parameter. */
   correspondingMethodParams: (SdkMethodParameter | SdkBodyModelPropertyType)[];
-=======
-  /** Corresponding method level parameter or model property for current parameter. */
-  correspondingMethodParams: SdkModelPropertyType[];
->>>>>>> 7b983e93
 }
 
 export type SdkHttpParameter =
@@ -832,14 +789,9 @@
 
 interface SdkServiceOperationBase {}
 
-<<<<<<< HEAD
-=======
-export type SdkParameter = SdkEndpointParameter | SdkCredentialParameter | SdkMethodParameter;
-
 /**
  * Http operation.
  */
->>>>>>> 7b983e93
 export interface SdkHttpOperation extends SdkServiceOperationBase {
   __raw: HttpOperation;
   kind: "http";
@@ -873,12 +825,7 @@
   name: string;
   /** Whether the type has public or private accessibility */
   access: AccessFlags;
-<<<<<<< HEAD
-=======
-  /** Method's parameters. */
-  parameters: SdkParameter[];
   /** API versions supported for current type. */
->>>>>>> 7b983e93
   apiVersions: string[];
   /** Document for the type. */
   doc?: string;
@@ -886,14 +833,7 @@
   summary?: string;
   /** Unique ID for the current type. */
   crossLanguageDefinitionId: string;
-<<<<<<< HEAD
-=======
-}
-
-interface SdkServiceMethodBase<TServiceOperation extends SdkServiceOperation>
-  extends SdkMethodBase {
   /** Method's underlying protocol operation. */
->>>>>>> 7b983e93
   operation: TServiceOperation;
   /** Method's parameters. */
   parameters: SdkMethodParameter[];
@@ -921,22 +861,7 @@
  * Paging operation info.
  */
 interface SdkPagingServiceMethodOptions<TServiceOperation extends SdkServiceOperation> {
-<<<<<<< HEAD
-=======
-  /**
-   * @deprecated Use `pagingMetadata.__raw` instead.
-   */
-  __raw_paged_metadata?: PagedResultMetadata;
-  /**
-   * @deprecated Use `pagingMetadata.nextLinkSegments` instead.
-   */
-  nextLinkPath?: string;
-  /**
-   * @deprecated Use `pagingMetadata.nextLinkOperation` instead.
-   */
-  nextLinkOperation?: SdkServiceOperation;
   /** Paging info. */
->>>>>>> 7b983e93
   pagingMetadata: SdkPagingServiceMetadata<TServiceOperation>;
 }
 
@@ -974,14 +899,7 @@
  * LRO method info.
  */
 interface SdkLroServiceMethodOptions {
-<<<<<<< HEAD
-=======
-  /**
-   * @deprecated This property will be removed in future releases. Use `lroMetadata` for synthesized LRO metadata. If you still want to access primitive LRO info, use `lroMetadata.__raw`.
-   */
-  __raw_lro_metadata: LroMetadata;
   /** LRO info */
->>>>>>> 7b983e93
   lroMetadata: SdkLroServiceMetadata;
 }
 
