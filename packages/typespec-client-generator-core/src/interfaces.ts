--- conflicted
+++ resolved
@@ -134,11 +134,8 @@
   | "etag"
   | "armId"
   | "ipAddress"
-<<<<<<< HEAD
   | "azureLocation"
-  | "etag"; // If you add you'll need to update isSdkBuiltInKind in utils as well
-=======
-  | "azureLocation";
+  | "etag";
 
 export type SdkBuiltInKinds =
   | "bytes"
@@ -149,7 +146,6 @@
   | SdkIntKinds
   | SdkFloatKinds
   | SdkStringKinds;
->>>>>>> d5e2b8aa
 
 const SdkDatetimeEncodingsConst = ["rfc3339", "rfc7231", "unixTimestamp"] as const;
 
