import {
  FinalStateValue,
  LroMetadata,
  PagedResultMetadata,
} from "@azure-tools/typespec-azure-core";
import {
  DateTimeKnownEncoding,
  Diagnostic,
  DurationKnownEncoding,
  EmitContext,
  Interface,
  IntrinsicScalarName,
  Model,
  ModelProperty,
  Namespace,
  Operation,
  PagingOperation,
  Program,
  Type,
  Union,
} from "@typespec/compiler";
import {
  HttpAuth,
  HttpOperation,
  HttpOperationResponse,
  HttpStatusCodeRange,
  HttpVerb,
  Visibility,
} from "@typespec/http";
import { TspLiteralType } from "./internal-utils.js";

// Types for TCGC lib

export interface TCGCContext {
  program: Program;
  diagnostics: readonly Diagnostic[];
  emitterName: string;
  arm?: boolean;
  getMutatedGlobalNamespace(): Namespace;

  generateProtocolMethods?: boolean;
  generateConvenienceMethods?: boolean;
  /**
   * @deprecated Use `namespaceFlag` instead.
   */
  packageName?: string;
  examplesDir?: string;
<<<<<<< HEAD
  namespaceFlag?: string;
  apiVersion?: string;
=======
  getApiVersionsForType(type: Type): string[];
  setApiVersionsForType(type: Type, apiVersions: string[]): void;
>>>>>>> f89207f3

  decoratorsAllowList?: string[];
  previewStringRegex: RegExp;
  disableUsageAccessPropagationToBase: boolean;
  flattenUnionAsEnum?: boolean;

  __referencedTypeCache: Map<Type, SdkModelType | SdkEnumType | SdkUnionType | SdkNullableType>;
  __modelPropertyCache: Map<ModelProperty, SdkModelPropertyType>;
  __generatedNames?: Map<Union | Model | TspLiteralType, string>;
  __httpOperationCache: Map<Operation, HttpOperation>;
  __clientToParameters: Map<Interface | Namespace, SdkParameter[]>;
  __tspTypeToApiVersions: Map<Type, string[]>;
  __clientToApiVersionClientDefaultValue: Map<Interface | Namespace, string | undefined>;
  __knownScalars?: Record<string, SdkBuiltInKinds>;
  __rawClients?: SdkClient[];
  __httpOperationExamples?: Map<HttpOperation, SdkHttpOperationExample[]>;
  __pagedResultSet: Set<SdkType>;
  __mutatedGlobalNamespace?: Namespace; // the root of all tsp namespaces for this instance. Starting point for traversal, so we don't call mutation multiple times
}

export interface SdkContext<
  TOptions extends object = Record<string, any>,
  TServiceOperation extends SdkServiceOperation = SdkHttpOperation,
> extends TCGCContext {
  emitContext: EmitContext<TOptions>;
  sdkPackage: SdkPackage<TServiceOperation>;
}

export interface SdkEmitterOptions {
  "generate-protocol-methods"?: boolean;
  "generate-convenience-methods"?: boolean;
  /**
   * @deprecated Use the `package-name` option on your language emitter instead, if it exists.
   */
  "package-name"?: string;
  "flatten-union-as-enum"?: boolean;
  "api-version"?: string;
  "examples-dir"?: string;
  "emitter-name"?: string;
  namespace?: string;
}

// Types for TCGC customization decorators

export interface SdkClient {
  kind: "SdkClient";
  name: string;
  service: Namespace;
  type: Namespace | Interface;
  crossLanguageDefinitionId: string;
}

export interface SdkOperationGroup {
  kind: "SdkOperationGroup";
  type: Namespace | Interface;
  subOperationGroups?: SdkOperationGroup[];
  groupPath: string;
  service: Namespace;
}

export type AccessFlags = "internal" | "public";

/**
 * This enum represents the different ways a model can be used in a method.
 */
export enum UsageFlags {
  None = 0,
  Input = 1 << 1,
  Output = 1 << 2,
  ApiVersionEnum = 1 << 3,
  // Input and Json will also be set when JsonMergePatch is set.
  JsonMergePatch = 1 << 4,
  // Input will also be set when MultipartFormData is set.
  MultipartFormData = 1 << 5,
  // Used in spread.
  Spread = 1 << 6,
  /**
   * @deprecated Use `Exception` instead.
   */
  // Output will also be set when Error is set.
  Error = 1 << 7,
  // Set when type is used in conjunction with an application/json content type.
  Json = 1 << 8,
  // Set when type is used in conjunction with an application/xml content type.
  Xml = 1 << 9,
  // Set when type is used for exception output.
  Exception = 1 << 10,
  // Set when type is used as LRO initial response.
  LroInitial = 1 << 11,
  // Set when type is used as LRO polling response.
  LroPolling = 1 << 12,
  // Set when type is used as LRO final envelop response.
  LroFinalEnvelope = 1 << 13,
}

/**
 * Flags used to indicate how a client is initialized.
 * `Individually` means the client is initialized individually.
 * `Parent` means the client is initialized by its parent.
 */
export enum InitializedByFlags {
  Individually = 1 << 0,
  Parent = 1 << 1,
}

/**
 * Options used to indicate how to initialize a client.
 * `parameters` is a model that used to .
 * `initializedBy` is a flag that indicates how the client is initialized.
 */
export interface ClientInitializationOptions {
  parameters?: Model;
  initializedBy?: InitializedByFlags;
}

// Types for TCGC specific type  graph

interface DecoratedType {
  // Client types sourced from TypeSpec decorated types will have this generic decoratores list.
  // Only decorators in allowed list will be included in this list.
  // Language's emitter could set `additionalDecorators` in the option when `createSdkContext` to extend the allowed list.
  decorators: DecoratorInfo[];
}

export interface DecoratorInfo {
  // Fully qualified name of the decorator. For example, `TypeSpec.@encode`, `TypeSpec.Xml.@attribute`.
  name: string;
  // A dict of the decorator's arguments. For example, `{ encoding: "base64url" }`.
  arguments: Record<string, any>;
}
export interface SdkClientType<TServiceOperation extends SdkServiceOperation>
  extends DecoratedType {
  __raw: SdkClient | SdkOperationGroup;
  kind: "client";
  name: string;
  /**
   * @deprecated Use `namespace` instead.
   */
  clientNamespace: string;
  /**
   * Full qualified namespace.
   */
  namespace: string;
  doc?: string;
  summary?: string;
  /**
   * @deprecated Use `clientInitialization.paramters` instead.
   */
  initialization: SdkInitializationType;
  clientInitialization: SdkClientInitializationType;
  methods: SdkMethod<TServiceOperation>[];
  apiVersions: string[];
  /**
   * @deprecated Use `clientNamespace` instead.
   */
  nameSpace: string; // fully qualified
  crossLanguageDefinitionId: string;
  // The parent client of this client. The structure follows the definition hierarchy.
  parent?: SdkClientType<TServiceOperation>;
  // The children of this client. The structure follows the definition hierarchy.
  children?: SdkClientType<TServiceOperation>[];
}

interface SdkTypeBase extends DecoratedType {
  __raw?: Type;
  kind: string;
  deprecation?: string;
  doc?: string;
  summary?: string;
  __accessSet?: boolean;
}

export type SdkType =
  | SdkBuiltInType
  | SdkDateTimeType
  | SdkDurationType
  | SdkArrayType
  | SdkTupleType
  | SdkDictionaryType
  | SdkNullableType
  | SdkEnumType
  | SdkEnumValueType
  | SdkConstantType
  | SdkUnionType
  | SdkModelType
  | SdkCredentialType
  | SdkEndpointType;

export interface SdkBuiltInType<TKind extends SdkBuiltInKinds = SdkBuiltInKinds>
  extends SdkTypeBase {
  kind: TKind;
  encode?: string;
  name: string;
  baseType?: SdkBuiltInType<TKind>;
  crossLanguageDefinitionId: string;
}

type TypeEquality<T, U> = keyof T extends keyof U
  ? keyof U extends keyof T
    ? true
    : false
  : false;

// these two vars are used to validate whether our SdkBuiltInKinds are exhaustive for all possible values from typespec
// if it is not, a typescript compilation error will be thrown here.
const _: TypeEquality<Exclude<SupportedBuiltInKinds, SdkBuiltInKinds>, never> = true;
const __: TypeEquality<Exclude<SdkBuiltInKinds, SupportedBuiltInKinds>, never> = true;

type SupportedBuiltInKinds =
  | keyof typeof SdkIntKindsEnum
  | keyof typeof SdkFloatingPointKindsEnum
  | keyof typeof SdkFixedPointKindsEnum
  | keyof typeof SdkGenericBuiltInStringKindsEnum
  | keyof typeof SdkBuiltInKindsMiscellaneousEnum;

enum SdkIntKindsEnum {
  numeric = "numeric",
  integer = "integer",
  safeint = "safeint",
  int8 = "int8",
  int16 = "int16",
  int32 = "int32",
  int64 = "int64",
  uint8 = "uint8",
  uint16 = "uint16",
  uint32 = "uint32",
  uint64 = "uint64",
}

enum SdkFloatingPointKindsEnum {
  float = "float",
  float32 = "float32",
  float64 = "float64",
}

enum SdkFixedPointKindsEnum {
  decimal = "decimal",
  decimal128 = "decimal128",
}

enum SdkGenericBuiltInStringKindsEnum {
  string = "string",
  url = "url",
}

enum SdkBuiltInKindsMiscellaneousEnum {
  bytes = "bytes",
  boolean = "boolean",
  plainDate = "plainDate",
  plainTime = "plainTime",
  unknown = "unknown",
}

export type SdkBuiltInKinds = Exclude<IntrinsicScalarName, SdkBuiltInKindsExcludes> | "unknown";

type SdkBuiltInKindsExcludes = "utcDateTime" | "offsetDateTime" | "duration";

export function getKnownScalars(): Record<string, SdkBuiltInKinds> {
  const retval: Record<string, SdkBuiltInKinds> = {};
  const typespecNamespace = Object.keys(SdkBuiltInKindsMiscellaneousEnum)
    .concat(Object.keys(SdkIntKindsEnum))
    .concat(Object.keys(SdkFloatingPointKindsEnum))
    .concat(Object.keys(SdkFixedPointKindsEnum))
    .concat(Object.keys(SdkGenericBuiltInStringKindsEnum));
  for (const kind of typespecNamespace) {
    if (!isSdkBuiltInKind(kind)) continue; // it will always be true
    retval[`TypeSpec.${kind}`] = kind;
  }
  return retval;
}

export function isSdkBuiltInKind(kind: string): kind is SdkBuiltInKinds {
  return (
    kind in SdkBuiltInKindsMiscellaneousEnum ||
    isSdkIntKind(kind) ||
    isSdkFloatKind(kind) ||
    isSdkFixedPointKind(kind) ||
    kind in SdkGenericBuiltInStringKindsEnum
  );
}

export function isSdkIntKind(kind: string): kind is keyof typeof SdkIntKindsEnum {
  return kind in SdkIntKindsEnum;
}

export function isSdkFloatKind(kind: string): kind is keyof typeof SdkFloatingPointKindsEnum {
  return kind in SdkFloatingPointKindsEnum;
}

function isSdkFixedPointKind(kind: string): kind is keyof typeof SdkFixedPointKindsEnum {
  return kind in SdkFixedPointKindsEnum;
}

const SdkDateTimeEncodingsConst = ["rfc3339", "rfc7231", "unixTimestamp"] as const;

export function isSdkDateTimeEncodings(encoding: string): encoding is DateTimeKnownEncoding {
  return SdkDateTimeEncodingsConst.includes(encoding as DateTimeKnownEncoding);
}

interface SdkDateTimeTypeBase extends SdkTypeBase {
  name: string;
  baseType?: SdkDateTimeType;
  encode: DateTimeKnownEncoding;
  wireType: SdkBuiltInType;
  crossLanguageDefinitionId: string;
}

interface SdkUtcDateTimeType extends SdkDateTimeTypeBase {
  kind: "utcDateTime";
}

interface SdkOffsetDateTimeType extends SdkDateTimeTypeBase {
  kind: "offsetDateTime";
}

export type SdkDateTimeType = SdkUtcDateTimeType | SdkOffsetDateTimeType;

export interface SdkDurationType extends SdkTypeBase {
  kind: "duration";
  name: string;
  baseType?: SdkDurationType;
  encode: DurationKnownEncoding;
  wireType: SdkBuiltInType;
  crossLanguageDefinitionId: string;
}

export interface SdkArrayType extends SdkTypeBase {
  kind: "array";
  name: string;
  valueType: SdkType;
  crossLanguageDefinitionId: string;
}

export interface SdkTupleType extends SdkTypeBase {
  kind: "tuple";
  valueTypes: SdkType[];
}

export interface SdkDictionaryType extends SdkTypeBase {
  kind: "dict";
  keyType: SdkType;
  valueType: SdkType;
}

export interface SdkNullableType extends SdkTypeBase {
  kind: "nullable";
  name: string;
  isGeneratedName: boolean;
  crossLanguageDefinitionId: string;
  type: SdkType;
  usage: UsageFlags;
  access: AccessFlags;
  /**
   * @deprecated Use `namespace` instead.
   */
  clientNamespace: string;
  /**
   * Full qualified namespace.
   */
  namespace: string;
}

export interface SdkEnumType extends SdkTypeBase {
  kind: "enum";
  name: string;
  isGeneratedName: boolean;
  /**
   * @deprecated Use `namespace` instead.
   */
  clientNamespace: string;
  /**
   * Full qualified namespace.
   */
  namespace: string;
  valueType: SdkBuiltInType;
  values: SdkEnumValueType[];
  isFixed: boolean;
  isFlags: boolean;
  usage: UsageFlags;
  access: AccessFlags;
  crossLanguageDefinitionId: string;
  apiVersions: string[];
  isUnionAsEnum: boolean;
}

export interface SdkEnumValueType<TValueType extends SdkTypeBase = SdkBuiltInType>
  extends SdkTypeBase {
  kind: "enumvalue";
  name: string;
  value: string | number;
  enumType: SdkEnumType;
  valueType: TValueType;
}

export interface SdkConstantType extends SdkTypeBase {
  kind: "constant";
  value: string | number | boolean;
  valueType: SdkBuiltInType;
  name: string;
  isGeneratedName: boolean;
}

export interface SdkUnionType<TValueType extends SdkTypeBase = SdkType> extends SdkTypeBase {
  name: string;
  isGeneratedName: boolean;
  /**
   * @deprecated Use `namespace` instead.
   */
  clientNamespace: string;
  /**
   * Full qualified namespace.
   */
  namespace: string;
  kind: "union";
  variantTypes: TValueType[];
  crossLanguageDefinitionId: string;
  access: AccessFlags;
  usage: UsageFlags;
}

export interface SdkModelType extends SdkTypeBase {
  kind: "model";
  properties: SdkModelPropertyType[];
  name: string;
  isGeneratedName: boolean;
  /**
   * @deprecated Use `namespace` instead.
   */
  clientNamespace: string;
  /**
   * Full qualified namespace.
   */
  namespace: string;
  access: AccessFlags;
  usage: UsageFlags;
  additionalProperties?: SdkType;
  discriminatorValue?: string;
  discriminatedSubtypes?: Record<string, SdkModelType>;
  discriminatorProperty?: SdkModelPropertyType;
  baseModel?: SdkModelType;
  crossLanguageDefinitionId: string;
  apiVersions: string[];
  serializationOptions: SerializationOptions;
}

export interface SdkInitializationType extends SdkModelType {
  properties: SdkParameter[];
}

export interface SdkClientInitializationType extends SdkTypeBase {
  kind: "clientinitialization";
  name: string;
  isGeneratedName: boolean;
  parameters: SdkParameter[];
  initializedBy: InitializedByFlags;
}

export interface SdkCredentialType extends SdkTypeBase {
  kind: "credential";
  scheme: HttpAuth;
}

export interface SdkEndpointType extends SdkTypeBase {
  kind: "endpoint";
  serverUrl: string; // if not specified, we will use value "{endpoint}", and templateArguments will have one parameter called "endpoint"
  templateArguments: SdkPathParameter[];
}

export interface SdkModelPropertyTypeBase<TType extends SdkTypeBase = SdkType>
  extends DecoratedType {
  __raw?: ModelProperty;
  type: TType;
  name: string;
  isGeneratedName: boolean;
  doc?: string;
  summary?: string;
  apiVersions: string[];
  onClient: boolean;
  clientDefaultValue?: unknown;
  /**
   * @deprecated This property is deprecated. See if the kind is `apiVersion` instead
   */
  isApiVersionParam: boolean;
  optional: boolean;
  crossLanguageDefinitionId: string;
  visibility?: Visibility[];
}

/**
 * Options to show how to serialize a model/property.
 * A model/property that is used in multiple operations with different wire format could have multiple options set. For example, a model could be serialized as JSON in one operation and as XML in another operation.
 * A model/property that has no special serialization logic will have no options set. For example, a property that is used in a HTTP query parameter will have no serialization options set.
 * A model/property that is used as binary payloads will also have no options set. For example, a property that is used as a HTTP request body with `"image/png` content type.
 */
export interface SerializationOptions {
  json?: JsonSerializationOptions;
  xml?: XmlSerializationOptions;
  multipart?: MultipartOptions;
}

/**
 * For Json serialization.
 * The name will come from explicit setting of `@encodedName("application/json", "NAME")` or original model/property name.
 */
export interface JsonSerializationOptions {
  name: string;
}

/**
 * For Xml serialization.
 * The `name`/`itemsName` will come from explicit setting of `@encodedName("application/xml", "NAME")` or `@xml.Name("NAME")` or original model/property name.
 * Other properties come from `@xml.attribute`, `@xml.ns`, `@xml.unwrapped`.
 * The `itemsName` and `itemsNs` are used for array items.
 * If `unwrapped` is `true`, `itemsName` should always be same as the `name`. If `unwrapped` is `false`, `itemsName` could have different name.
 */
export interface XmlSerializationOptions {
  name: string;
  attribute?: boolean;
  ns?: {
    namespace: string;
    prefix: string;
  };
  unwrapped?: boolean;

  itemsName?: string;
  itemsNs?: {
    namespace: string;
    prefix: string;
  };
}

export interface SdkEndpointParameter
  extends SdkModelPropertyTypeBase<SdkEndpointType | SdkUnionType<SdkEndpointType>> {
  kind: "endpoint";
  urlEncode: boolean;
  onClient: true;
  /**
   * @deprecated This property is deprecated. Use `type.templateArguments[x].serializedName` or `type.variantTypes[x].templateArguments[x].serializedName` instead.
   */
  serializedName?: string;
}

export interface SdkApiVersionParameter
  extends SdkModelPropertyTypeBase<
    SdkBuiltInType<"string"> | SdkEnumValueType<SdkBuiltInType<"string">>
  > {
  kind: "apiVersion";
  onClient: true;
  type: SdkBuiltInType<"string"> | SdkEnumValueType<SdkBuiltInType<"string">>;
  isApiVersionParam: true;
}

export interface SdkCredentialParameter
  extends SdkModelPropertyTypeBase<SdkCredentialType | SdkUnionType<SdkCredentialType>> {
  kind: "credential";
  onClient: true;
}

export type SdkModelPropertyType<TType extends SdkTypeBase = SdkType> =
  | SdkBodyModelPropertyType<TType>
  | SdkParameter<TType>
  | SdkEndpointParameter
  | SdkCredentialParameter
  | SdkApiVersionParameter
  | SdkQueryParameter<TType>
  | SdkPathParameter<TType>
  | SdkBodyParameter<TType>
  | SdkHeaderParameter<TType>
  | SdkCookieParameter<TType>
  | SdkServiceResponseHeader<TType>;

export interface MultipartOptions {
  name: string;
  // whether this part is for file
  isFilePart: boolean;
  // whether this part is multi in request payload
  isMulti: boolean;
  // undefined if filename is not set explicitly in Typespec
  filename?: SdkModelPropertyType;
  // undefined if contentType is not set explicitly in Typespec
  contentType?: SdkModelPropertyType;
  // defined in Typespec or calculated by Typespec complier
  defaultContentTypes: string[];
}

export interface SdkBodyModelPropertyType<TType extends SdkTypeBase = SdkType>
  extends SdkModelPropertyTypeBase<TType> {
  kind: "property";
  discriminator: boolean;
  /**
   * @deprecated This property is deprecated. Use `serializationOptions.xxx.name` instead.
   */
  serializedName: string;
  serializationOptions: SerializationOptions;
  /**
   * @deprecated This property is deprecated. Use `multipartOptions?.isFilePart` instead.
   */
  isMultipartFileInput: boolean;
  /**
   * @deprecated This property is deprecated. Use `serializationOptions.multipart` instead.
   */
  multipartOptions?: MultipartOptions;
  flatten: boolean;
}

export type CollectionFormat = "multi" | "csv" | "ssv" | "tsv" | "pipes" | "simple" | "form";

export interface SdkHeaderParameter<TType extends SdkTypeBase = SdkType>
  extends SdkModelPropertyTypeBase<TType> {
  kind: "header";
  collectionFormat?: CollectionFormat;
  serializedName: string;
  correspondingMethodParams: SdkModelPropertyType[];
}

export interface SdkQueryParameter<TType extends SdkTypeBase = SdkType>
  extends SdkModelPropertyTypeBase<TType> {
  kind: "query";
  collectionFormat?: CollectionFormat;
  serializedName: string;
  correspondingMethodParams: SdkModelPropertyType[];
  explode: boolean;
}

export interface SdkPathParameter<TType extends SdkTypeBase = SdkType>
  extends SdkModelPropertyTypeBase<TType> {
  kind: "path";
  /**
   * @deprecated This property is deprecated. Use `allowReserved` instead.
   * @param serviceParam
   */
  urlEncode: boolean;
  explode: boolean;
  style: "simple" | "label" | "matrix" | "fragment" | "path";
  allowReserved: boolean;
  serializedName: string;
  optional: false;
  correspondingMethodParams: SdkModelPropertyType[];
}

export interface SdkCookieParameter<TType extends SdkTypeBase = SdkType>
  extends SdkModelPropertyTypeBase<TType> {
  kind: "cookie";
  serializedName: string;
  correspondingMethodParams: SdkModelPropertyType[];
}

export interface SdkBodyParameter<TType extends SdkTypeBase = SdkType>
  extends SdkModelPropertyTypeBase<TType> {
  kind: "body";
  serializedName: string;
  optional: boolean;
  contentTypes: string[];
  defaultContentType: string;
  correspondingMethodParams: SdkModelPropertyType[];
}

export type SdkHttpParameter =
  | SdkQueryParameter
  | SdkPathParameter
  | SdkBodyParameter
  | SdkHeaderParameter
  | SdkCookieParameter;

export interface SdkMethodParameter<TType extends SdkTypeBase = SdkType>
  extends SdkModelPropertyTypeBase<TType> {
  kind: "method";
}

export interface SdkServiceResponseHeader<TType extends SdkTypeBase = SdkType>
  extends SdkModelPropertyTypeBase<TType> {
  __raw: ModelProperty;
  kind: "responseheader";
  serializedName: string;
}

export interface SdkMethodResponse {
  kind: "method";
  type?: SdkType;
  /**
   * @deprecated Use `resultSegments` instead.
   */
  resultPath?: string;
  /**
   * An array of properties to fetch {result} from the {response} model. Note that this property is only for LRO and paging pattens.
   */
  resultSegments?: SdkModelPropertyType[];
}

export interface SdkServiceResponse {
  type?: SdkType;
  headers: SdkServiceResponseHeader[];
  apiVersions: string[];
}

interface SdkHttpResponseBase extends SdkServiceResponse {
  __raw: HttpOperationResponse;
  kind: "http";
  contentTypes?: string[];
  defaultContentType?: string;
  description?: string;
}

export interface SdkHttpResponse extends SdkHttpResponseBase {
  statusCodes: number | HttpStatusCodeRange;
}

export interface SdkHttpErrorResponse extends SdkHttpResponseBase {
  statusCodes: number | HttpStatusCodeRange | "*";
}

interface SdkServiceOperationBase {}

export type SdkParameter<TType extends SdkTypeBase = SdkType> =
  | SdkEndpointParameter
  | SdkCredentialParameter
  | SdkApiVersionParameter
  | SdkMethodParameter<TType>;

export interface SdkHttpOperation extends SdkServiceOperationBase {
  __raw: HttpOperation;
  kind: "http";
  path: string;
  uriTemplate: string;
  verb: HttpVerb;
  parameters: (SdkPathParameter | SdkQueryParameter | SdkHeaderParameter | SdkCookieParameter)[];
  bodyParam?: SdkBodyParameter;
  responses: SdkHttpResponse[];
  exceptions: SdkHttpErrorResponse[];
  examples?: SdkHttpOperationExample[];
}

/**
 * We eventually will include other kinds of service operations, i.e. grpc. For now, it's just Http.
 */

export type SdkServiceOperation = SdkHttpOperation;
export type SdkServiceParameter = SdkHttpParameter;

interface SdkMethodBase extends DecoratedType {
  __raw?: Operation;
  name: string;
  access: AccessFlags;
  parameters: SdkParameter[];
  apiVersions: string[];
  doc?: string;
  summary?: string;
  crossLanguageDefinitionId: string;
}

interface SdkServiceMethodBase<TServiceOperation extends SdkServiceOperation>
  extends SdkMethodBase {
  operation: TServiceOperation;
  parameters: SdkMethodParameter[];
  response: SdkMethodResponse;
  exception?: SdkMethodResponse;
  generateConvenient: boolean;
  generateProtocol: boolean;
  isOverride: boolean;
}

export interface SdkBasicServiceMethod<TServiceOperation extends SdkServiceOperation>
  extends SdkServiceMethodBase<TServiceOperation> {
  kind: "basic";
}

interface SdkPagingServiceMethodOptions<TServiceOperation extends SdkServiceOperation> {
  /**
   * @deprecated Use `pagingMetadata.__raw` instead.
   */
  __raw_paged_metadata?: PagedResultMetadata;
  /**
   * @deprecated Use `pagingMetadata.nextLinkSegments` instead.
   */
  nextLinkPath?: string;
  /**
   * @deprecated Use `pagingMetadata.nextLinkOperation` instead.
   */
  nextLinkOperation?: SdkServiceOperation;
  pagingMetadata: SdkPagingServiceMetadata<TServiceOperation>;
}

/**
 * Paging operation metadata.
 */
export interface SdkPagingServiceMetadata<TServiceOperation extends SdkServiceOperation> {
  /** Paging metadata from TypeSpec core library. */
  __raw?: PagedResultMetadata | PagingOperation;

  /** Segments to indicate how to get next page link value from response. */
  nextLinkSegments?: SdkModelPropertyType[];
  /** Method used to get next page. If not defined, use the initial method. */
  nextLinkOperation?: SdkServiceMethod<TServiceOperation>;
  /** Segments to indicate how to set continuation token for next page request. */
  continuationTokenParameterSegments?: SdkModelPropertyType[];
  /** Segments to indicate how to get continuation token value from response. */
  continuationTokenResponseSegments?: SdkModelPropertyType[];
  /** Segments to indicate how to get page items from response. */
  pageItemsSegments?: SdkModelPropertyType[];
}

export interface SdkPagingServiceMethod<TServiceOperation extends SdkServiceOperation>
  extends SdkServiceMethodBase<TServiceOperation>,
    SdkPagingServiceMethodOptions<TServiceOperation> {
  kind: "paging";
}

interface SdkLroServiceMethodOptions {
  /**
   * @deprecated This property will be removed in future releases. Use `lroMetadata` for synthesized LRO metadata. If you still want to access primitive LRO info, use `lroMetadata.__raw`.
   */
  __raw_lro_metadata: LroMetadata;
  lroMetadata: SdkLroServiceMetadata;
}

/**
 * Long running operation metadata.
 */
export interface SdkLroServiceMetadata {
  /** LRO metadata from TypeSpec core library */
  __raw: LroMetadata;

  /** Legacy `finalStateVia` value */
  finalStateVia: FinalStateValue;
  /** Polling step metadata */
  pollingStep: SdkLroServicePollingStep;
  /** Final step metadata */
  finalStep?: SdkLroServiceFinalStep;
  /** Synthesized final response metadata */
  finalResponse?: SdkLroServiceFinalResponse;
}

/**
 * Long running operation polling step metadata.
 */
export interface SdkLroServicePollingStep {
  /** Response body type */
  responseBody?: SdkModelType;
}

/**
 * Long running operation final step metadata.
 */
export interface SdkLroServiceFinalStep {
  /** Final step kind */
  kind:
    | "finalOperationLink"
    | "finalOperationReference"
    | "pollingSuccessProperty"
    | "noPollingResult";
}

/**
 * Synthesized long running operation response metadata.
 */
export interface SdkLroServiceFinalResponse {
  /** Intact response type */
  envelopeResult: SdkModelType;
  /** Meaningful result type */
  result: SdkModelType;
  /**
   * Property path to fetch {result} from {envelopeResult}. Note that this property is available only in some LRO patterns.
   *
   * @deprecated This property will be removed in future releases. Use `resultSegments` for synthesized property information.
   */
  resultPath?: string;
  /** An array of properties to fetch {result} from the {envelopeResult} model. */
  resultSegments?: SdkModelPropertyType[];
}

export interface SdkLroServiceMethod<TServiceOperation extends SdkServiceOperation>
  extends SdkServiceMethodBase<TServiceOperation>,
    SdkLroServiceMethodOptions {
  kind: "lro";
}

export interface SdkLroPagingServiceMethod<TServiceOperation extends SdkServiceOperation>
  extends SdkServiceMethodBase<TServiceOperation>,
    SdkLroServiceMethodOptions,
    SdkPagingServiceMethodOptions<TServiceOperation> {
  kind: "lropaging";
}

export type SdkServiceMethod<TServiceOperation extends SdkServiceOperation> =
  | SdkBasicServiceMethod<TServiceOperation>
  | SdkPagingServiceMethod<TServiceOperation>
  | SdkLroServiceMethod<TServiceOperation>
  | SdkLroPagingServiceMethod<TServiceOperation>;

/**
 * @deprecated Use `parent` and `children` property from `SdkClientType` to find client hierarchy instead.
 */
export interface SdkClientAccessor<TServiceOperation extends SdkServiceOperation>
  extends SdkMethodBase {
  kind: "clientaccessor";
  response: SdkClientType<TServiceOperation>;
}

export type SdkMethod<TServiceOperation extends SdkServiceOperation> =
  | SdkServiceMethod<TServiceOperation>
  | SdkClientAccessor<TServiceOperation>; // eslint-disable-line @typescript-eslint/no-deprecated

export interface SdkPackage<TServiceOperation extends SdkServiceOperation> {
  name: string;
  /**
   * @deprecated Look at `.namespaces` instead
   */
  rootNamespace: string;
  clients: SdkClientType<TServiceOperation>[];
  models: SdkModelType[];
  enums: SdkEnumType[];
  unions: (SdkUnionType | SdkNullableType)[];
  crossLanguagePackageId: string;
  namespaces: SdkNamespace<TServiceOperation>[];
}

export interface SdkNamespace<TServiceOperation extends SdkServiceOperation> {
  name: string;
  fullName: string;
  clients: SdkClientType<TServiceOperation>[];
  models: SdkModelType[];
  enums: SdkEnumType[];
  unions: (SdkUnionType | SdkNullableType)[];
  namespaces: SdkNamespace<TServiceOperation>[];
}

export type SdkHttpPackage = SdkPackage<SdkHttpOperation>;

export type LanguageScopes = "dotnet" | "java" | "python" | "javascript" | "go" | string;

interface SdkExampleBase {
  kind: string;
  name: string;
  /**
   * @deprecated Use `doc` instead.
   */
  description: string;
  doc: string;
  filePath: string;
  rawExample: any;
}

export interface SdkHttpOperationExample extends SdkExampleBase {
  kind: "http";
  parameters: SdkHttpParameterExampleValue[];
  responses: SdkHttpResponseExampleValue[];
}

export interface SdkHttpParameterExampleValue {
  parameter: SdkHttpParameter;
  value: SdkExampleValue;
}

export interface SdkHttpResponseExampleValue {
  response: SdkHttpResponse;
  statusCode: number;
  headers: SdkHttpResponseHeaderExampleValue[];
  bodyValue?: SdkExampleValue;
}

export interface SdkHttpResponseHeaderExampleValue {
  header: SdkServiceResponseHeader;
  value: SdkExampleValue;
}

export type SdkExampleValue =
  | SdkStringExampleValue
  | SdkNumberExampleValue
  | SdkBooleanExampleValue
  | SdkNullExampleValue
  | SdkUnknownExampleValue
  | SdkArrayExampleValue
  | SdkDictionaryExampleValue
  | SdkUnionExampleValue
  | SdkModelExampleValue;

interface SdkExampleValueBase {
  kind: string;
  type: SdkType;
  value: unknown;
}

export interface SdkStringExampleValue extends SdkExampleValueBase {
  kind: "string";
  type:
    | SdkBuiltInType
    | SdkDateTimeType
    | SdkDurationType
    | SdkEnumType
    | SdkEnumValueType
    | SdkConstantType;
  value: string;
}

export interface SdkNumberExampleValue extends SdkExampleValueBase {
  kind: "number";
  type:
    | SdkBuiltInType
    | SdkDateTimeType
    | SdkDurationType
    | SdkEnumType
    | SdkEnumValueType
    | SdkConstantType;
  value: number;
}

export interface SdkBooleanExampleValue extends SdkExampleValueBase {
  kind: "boolean";
  type: SdkBuiltInType | SdkConstantType;
  value: boolean;
}

export interface SdkNullExampleValue extends SdkExampleValueBase {
  kind: "null";
  type: SdkNullableType;
  value: null;
}

export interface SdkUnknownExampleValue extends SdkExampleValueBase {
  kind: "unknown";
  type: SdkBuiltInType;
  value: unknown;
}

export interface SdkArrayExampleValue extends SdkExampleValueBase {
  kind: "array";
  type: SdkArrayType;
  value: SdkExampleValue[];
}

export interface SdkDictionaryExampleValue extends SdkExampleValueBase {
  kind: "dict";
  type: SdkDictionaryType;
  value: Record<string, SdkExampleValue>;
}

export interface SdkUnionExampleValue extends SdkExampleValueBase {
  kind: "union";
  type: SdkUnionType;
  value: unknown;
}

export interface SdkModelExampleValue extends SdkExampleValueBase {
  kind: "model";
  type: SdkModelType;
  value: Record<string, SdkExampleValue>;
  additionalPropertiesValue?: Record<string, SdkExampleValue>;
}<|MERGE_RESOLUTION|>--- conflicted
+++ resolved
@@ -36,7 +36,6 @@
   diagnostics: readonly Diagnostic[];
   emitterName: string;
   arm?: boolean;
-  getMutatedGlobalNamespace(): Namespace;
 
   generateProtocolMethods?: boolean;
   generateConvenienceMethods?: boolean;
@@ -45,13 +44,8 @@
    */
   packageName?: string;
   examplesDir?: string;
-<<<<<<< HEAD
   namespaceFlag?: string;
   apiVersion?: string;
-=======
-  getApiVersionsForType(type: Type): string[];
-  setApiVersionsForType(type: Type, apiVersions: string[]): void;
->>>>>>> f89207f3
 
   decoratorsAllowList?: string[];
   previewStringRegex: RegExp;
@@ -70,6 +64,10 @@
   __httpOperationExamples?: Map<HttpOperation, SdkHttpOperationExample[]>;
   __pagedResultSet: Set<SdkType>;
   __mutatedGlobalNamespace?: Namespace; // the root of all tsp namespaces for this instance. Starting point for traversal, so we don't call mutation multiple times
+
+  getMutatedGlobalNamespace(): Namespace;
+  getApiVersionsForType(type: Type): string[];
+  setApiVersionsForType(type: Type, apiVersions: string[]): void;
 }
 
 export interface SdkContext<
