--- conflicted
+++ resolved
@@ -55,10 +55,7 @@
   previewStringRegex: RegExp;
   disableUsageAccessPropagationToBase: boolean;
   __pagedResultSet: Set<SdkType>;
-<<<<<<< HEAD
   generateEnvelopeResult?: boolean;
-=======
->>>>>>> 43047580
 }
 
 export interface SdkContext<
