--- conflicted
+++ resolved
@@ -620,7 +620,8 @@
   Error = 1 << 7,
   // Set when model is used in conjunction with an application/json content type.
   Json = 1 << 8,
-<<<<<<< HEAD
+  // Set when model is used in conjunction with an application/xml content type.
+  Xml = 1 << 8,
 }
 
 interface SdkExampleBase {
@@ -723,8 +724,4 @@
   type: SdkModelType;
   value: Record<string, SdkTypeExample>;
   additionalProperties?: Record<string, SdkTypeExample>;
-=======
-  // Set when model is used in conjunction with an application/xml content type.
-  Xml = 1 << 8,
->>>>>>> 5f6e78ab
 }