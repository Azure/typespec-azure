--- conflicted
+++ resolved
@@ -245,45 +245,10 @@
     operation,
     getLocationOfOperation(operation)
   );
-<<<<<<< HEAD
 
   for (const param of operation.parameters.properties.values()) {
     if (isNeverOrVoidType(param.type)) continue;
     methodParameters.push(diagnostics.pipe(getSdkMethodParameter(context, param, operation)));
-=======
-  const httpOperation = getHttpOperationWithCache(context, operation);
-  const parameters = httpOperation.parameters;
-  // path/query/header parameters
-  for (const param of parameters.parameters) {
-    if (isNeverOrVoidType(param.param.type)) continue;
-    methodParameters.push(diagnostics.pipe(getSdkMethodParameter(context, param.param, operation)));
-  }
-  // body parameters
-  if (
-    parameters.body?.bodyKind !== "multipart" &&
-    parameters.body?.property &&
-    !isNeverOrVoidType(parameters.body.property.type)
-  ) {
-    methodParameters.push(
-      diagnostics.pipe(getSdkMethodParameter(context, parameters.body?.property, operation))
-    );
-  } else if (parameters.body && !isNeverOrVoidType(parameters.body.type)) {
-    if (parameters.body.type.kind === "Model") {
-      const type = getEffectivePayloadType(context, parameters.body.type);
-      // spread case
-      if (type.name === "") {
-        for (const prop of type.properties.values()) {
-          methodParameters.push(diagnostics.pipe(getSdkMethodParameter(context, prop, operation)));
-        }
-      } else {
-        methodParameters.push(diagnostics.pipe(getSdkMethodParameter(context, type, operation)));
-      }
-    } else {
-      methodParameters.push(
-        diagnostics.pipe(getSdkMethodParameter(context, parameters.body.type, operation))
-      );
-    }
->>>>>>> 414e3b20
   }
 
   const serviceOperation = diagnostics.pipe(
