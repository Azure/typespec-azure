--- conflicted
+++ resolved
@@ -623,12 +623,6 @@
   const diagnostics = createDiagnosticCollector();
   populateApiVersionInformation(context);
   const modelsAndEnums = diagnostics.pipe(getAllModelsWithDiagnostics(context));
-<<<<<<< HEAD
-  for (const client of listClients(context)) {
-    diagnostics.pipe(createSdkClientType(context, client));
-  }
-=======
->>>>>>> 932666f6
   const crossLanguagePackageId = diagnostics.pipe(getCrossLanguagePackageId(context));
   return {
     name: getClientNamespaceString(context)!,
