import { getLroMetadata, getPagedResult } from "@azure-tools/typespec-azure-core";
import {
  Diagnostic,
  Model,
  ModelProperty,
  Operation,
  createDiagnosticCollector,
  getNamespaceFullName,
  getService,
  isKey,
} from "@typespec/compiler";
import { getServers } from "@typespec/http";
import { resolveVersions } from "@typespec/versioning";
import { camelCase } from "change-case";
import {
  getAccess,
  listClients,
  listOperationGroups,
  listOperationsInOperationGroup,
} from "./decorators.js";
import { getCorrespondingMethodParams, getSdkHttpOperation, getSdkHttpParameter } from "./http.js";
import {
  SdkClient,
  SdkClientType,
  SdkContext,
  SdkEndpointParameter,
  SdkEndpointType,
  SdkEnumType,
  SdkInitializationType,
  SdkLroPagingServiceMethod,
  SdkLroServiceMethod,
  SdkMethod,
  SdkMethodParameter,
  SdkMethodResponse,
  SdkModelPropertyType,
  SdkModelType,
  SdkOperationGroup,
  SdkPackage,
  SdkPagingServiceMethod,
  SdkParameter,
  SdkPathParameter,
  SdkServiceMethod,
  SdkServiceOperation,
  SdkServiceParameter,
  SdkServiceResponseHeader,
  SdkType,
  UsageFlags,
} from "./interfaces.js";
import {
  TCGCContext,
  createGeneratedName,
  getAllResponseBodies,
  getAvailableApiVersions,
  getClientNamespaceStringHelper,
  getDocHelper,
  getHashForType,
  getSdkTypeBaseHelper,
  isNullable,
  updateWithApiVersionInformation,
} from "./internal-utils.js";
import { createDiagnostic } from "./lib.js";
import {
  getClientNamespaceString,
  getDefaultApiVersion,
  getHttpOperationWithCache,
  getLibraryName,
} from "./public-utils.js";
import {
  getAllModelsWithDiagnostics,
  getClientTypeWithDiagnostics,
  getSdkCredentialParameter,
  getSdkModelPropertyType,
} from "./types.js";

function getSdkServiceOperation<
  TOptions extends object,
  TServiceOperation extends SdkServiceOperation,
>(
  context: SdkContext<TOptions, TServiceOperation>,
  operation: Operation,
  methodParameters: SdkMethodParameter[]
): [TServiceOperation, readonly Diagnostic[]] {
  const diagnostics = createDiagnosticCollector();
  const httpOperation = getHttpOperationWithCache(context, operation);
  if (httpOperation) {
    const sdkHttpOperation = diagnostics.pipe(
      getSdkHttpOperation(context, httpOperation, methodParameters)
    ) as TServiceOperation;
    return diagnostics.wrap(sdkHttpOperation);
  }
  throw new Error("Can't support other service operations yet");
}
function getSdkLroPagingServiceMethod<
  TOptions extends object,
  TServiceOperation extends SdkServiceOperation,
>(
  context: SdkContext<TOptions, TServiceOperation>,
  operation: Operation
): [SdkLroPagingServiceMethod<TServiceOperation>, readonly Diagnostic[]] {
  const diagnostics = createDiagnosticCollector();
  return diagnostics.wrap({
    ...diagnostics.pipe(getSdkLroServiceMethod<TOptions, TServiceOperation>(context, operation)),
    ...diagnostics.pipe(getSdkPagingServiceMethod<TOptions, TServiceOperation>(context, operation)),
    kind: "lropaging",
  });
}

function getSdkPagingServiceMethod<
  TOptions extends object,
  TServiceOperation extends SdkServiceOperation,
>(
  context: SdkContext<TOptions, TServiceOperation>,
  operation: Operation
): [SdkPagingServiceMethod<TServiceOperation>, readonly Diagnostic[]] {
  const diagnostics = createDiagnosticCollector();
  const pagedMetadata = getPagedResult(context.program, operation)!;
  const basic = diagnostics.pipe(
    getSdkBasicServiceMethod<TOptions, TServiceOperation>(context, operation)
  );
  if (pagedMetadata.itemsProperty) {
    basic.response.type = diagnostics.pipe(
      getClientTypeWithDiagnostics(context, pagedMetadata.itemsProperty.type)
    );
  }
  return diagnostics.wrap({
    ...basic,
    __raw_paged_metadata: pagedMetadata,
    kind: "paging",
    nextLinkPath: pagedMetadata?.nextLinkSegments?.join("."),
    nextLinkOperation: pagedMetadata?.nextLinkOperation
      ? diagnostics.pipe(
          getSdkServiceOperation<TOptions, TServiceOperation>(
            context,
            pagedMetadata.nextLinkOperation,
            basic.parameters
          )
        )
      : undefined,
    getResponseMapping(): string | undefined {
      return pagedMetadata?.itemsSegments?.join(".");
    },
  });
}

function getSdkLroServiceMethod<
  TOptions extends object,
  TServiceOperation extends SdkServiceOperation,
>(
  context: SdkContext<TOptions, TServiceOperation>,
  operation: Operation
): [SdkLroServiceMethod<TServiceOperation>, readonly Diagnostic[]] {
  const diagnostics = createDiagnosticCollector();
  const metadata = getLroMetadata(context.program, operation)!;
  const basicServiceMethod = diagnostics.pipe(
    getSdkBasicServiceMethod<TOptions, TServiceOperation>(context, operation)
  );
<<<<<<< HEAD
  const finalResult = metadata.finalResult ?? metadata.logicalResult;
  if (finalResult === "void") {
    basicServiceMethod.response.type = undefined;
  } else if (finalResult) {
    basicServiceMethod.response.type = diagnostics.pipe(
      getClientTypeWithDiagnostics(context, finalResult)
    );
  }
  let resultPath = metadata.finalResultPath ?? metadata.logicalPath;
  if (!resultPath) {
    // keep this specifically as envelopeResult and not finalEnvelopeResult, bc this is a very specific scenario
    if (
      metadata.envelopeResult !== metadata.logicalResult &&
      basicServiceMethod.operation.verb === "post"
    ) {
      resultPath = "result";
    }
  }
  basicServiceMethod.response;
=======

  basicServiceMethod.response.type = diagnostics.pipe(
    getClientTypeWithDiagnostics(context, metadata.logicalResult)
  );
  basicServiceMethod.response.resultPath =
    metadata.logicalPath ??
    (metadata.envelopeResult !== metadata.logicalResult &&
    basicServiceMethod.operation.verb === "post"
      ? "result"
      : undefined);
>>>>>>> 257e7ad1
  return diagnostics.wrap({
    ...basicServiceMethod,
    kind: "lro",
    __raw_lro_metadata: metadata,
    operation: diagnostics.pipe(
      getSdkServiceOperation<TOptions, TServiceOperation>(
        context,
        metadata.operation,
        basicServiceMethod.parameters
      )
    ),
    getResponseMapping(): string | undefined {
<<<<<<< HEAD
      return resultPath;
=======
      return this.response.resultPath;
>>>>>>> 257e7ad1
    },
  });
}

function getSdkMethodResponse(
  operation: Operation,
  sdkOperation: SdkServiceOperation
): SdkMethodResponse {
  const responses = sdkOperation.responses;
  // TODO: put head as bool here
  const headers: SdkServiceResponseHeader[] = [];
  for (const response of Object.values(responses)) {
    headers.push(...response.headers);
  }
  const allResponseBodies = getAllResponseBodies(responses);
  const responseTypes = new Set<string>(allResponseBodies.map((x) => getHashForType(x)));
  let type: SdkType | undefined = undefined;
  if (responseTypes.size > 1) {
    // return union of all the different types
    type = {
      __raw: operation,
      kind: "union",
      values: allResponseBodies,
      nullable: isNullable(sdkOperation),
      name: createGeneratedName(operation, "UnionResponse"),
      isGeneratedName: true,
    };
  } else if (responseTypes) {
    type = allResponseBodies[0];
  }
  return {
    kind: "method",
    type,
    nullable: isNullable(sdkOperation),
  };
}

function getSdkBasicServiceMethod<
  TOptions extends object,
  TServiceOperation extends SdkServiceOperation,
>(
  context: SdkContext<TOptions, TServiceOperation>,
  operation: Operation
): [SdkServiceMethod<TServiceOperation>, readonly Diagnostic[]] {
  const diagnostics = createDiagnosticCollector();
  // when we spread, all of the inputtable properties of our model get flattened onto the method
  const methodParameters: SdkMethodParameter[] = [];
  const spreadModelNames: string[] = [];
  for (const prop of operation.parameters.properties.values()) {
    if (prop.sourceProperty?.model?.name && !isKey(context.program, prop.sourceProperty)) {
      if (!spreadModelNames.includes(prop.sourceProperty.model.name)) {
        spreadModelNames.push(prop.sourceProperty.model.name);
        methodParameters.push(
          diagnostics.pipe(getSdkMethodParameter(context, prop.sourceProperty.model))
        );
      }
    } else {
      const methodParameter = diagnostics.pipe(getSdkMethodParameter(context, prop));
      if (methodParameter.kind === "method") {
        methodParameters.push(methodParameter);
      }
    }
  }

  // if there's an api version parameter, we want to bubble it up to the client
  // we don't want it on the method level, but we will keep it on the service operation level
  const apiVersionParam = methodParameters.find((x) => x.isApiVersionParam);
  if (apiVersionParam && context.__api_version_parameter === undefined) {
    context.__api_version_parameter = {
      ...apiVersionParam,
      name: "apiVersion",
      nameInClient: "apiVersion",
      isGeneratedName: apiVersionParam.name !== "apiVersion",
      onClient: true,
      optional: false,
      clientDefaultValue: context.__api_version_client_default_value,
    };
  }
  const serviceOperation = diagnostics.pipe(
    getSdkServiceOperation<TOptions, TServiceOperation>(context, operation, methodParameters)
  );
  const response = getSdkMethodResponse(operation, serviceOperation);
  return diagnostics.wrap({
    __raw: operation,
    kind: "basic",
    name: getLibraryName(context, operation),
    access: getAccess(context, operation),
    parameters: methodParameters.filter((x) => !x.isApiVersionParam),
    description: getDocHelper(context, operation).description,
    details: getDocHelper(context, operation).details,
    operation: serviceOperation,
    response,
    apiVersions: getAvailableApiVersions(context, operation),
    getParameterMapping: function getParameterMapping(
      serviceParam: SdkServiceParameter
    ): SdkModelPropertyType[] {
      return getCorrespondingMethodParams(context, methodParameters, serviceParam);
    },
    getResponseMapping: function getResponseMapping(): string | undefined {
      return undefined; // currently we only return a value for paging or lro
    },
  });
}

function getSdkServiceMethod<
  TOptions extends object,
  TServiceOperation extends SdkServiceOperation,
>(
  context: SdkContext<TOptions, TServiceOperation>,
  operation: Operation
): [SdkServiceMethod<TServiceOperation>, readonly Diagnostic[]] {
  const lro = getLroMetadata(context.program, operation);
  const paging = getPagedResult(context.program, operation);
  if (lro && paging) {
    return getSdkLroPagingServiceMethod<TOptions, TServiceOperation>(context, operation);
  } else if (paging) {
    return getSdkPagingServiceMethod<TOptions, TServiceOperation>(context, operation);
  } else if (lro) {
    return getSdkLroServiceMethod<TOptions, TServiceOperation>(context, operation);
  }
  return getSdkBasicServiceMethod<TOptions, TServiceOperation>(context, operation);
}

function getClientDefaultApiVersion<
  TOptions extends object,
  TServiceOperation extends SdkServiceOperation,
>(
  context: SdkContext<TOptions, TServiceOperation>,
  client: SdkClient | SdkOperationGroup
): string | undefined {
  let defaultVersion = getDefaultApiVersion(context, client.service)?.value;
  if (!defaultVersion) {
    // eslint-disable-next-line deprecation/deprecation
    defaultVersion = getService(context.program, client.service)?.version;
  }
  return defaultVersion;
}

function getSdkInitializationType<
  TOptions extends object,
  TServiceOperation extends SdkServiceOperation,
>(
  context: SdkContext<TOptions, TServiceOperation>,
  client: SdkClient | SdkOperationGroup
): [SdkInitializationType, readonly Diagnostic[]] {
  const diagnostics = createDiagnosticCollector();
  const credentialParam = getSdkCredentialParameter(context, client);
  const properties: SdkParameter[] = [
    diagnostics.pipe(getSdkEndpointParameter(context, client)), // there will always be an endpoint parameter
  ];
  if (credentialParam) {
    properties.push(credentialParam);
  }
  if (context.__api_version_parameter) {
    properties.push(context.__api_version_parameter);
  }
  const namePrefix = client.kind === "SdkClient" ? client.name : client.groupPath;
  const name = `${namePrefix.split(".").at(-1)}Options`;
  return diagnostics.wrap({
    __raw: client.service,
    description: "Initialization class for the client",
    kind: "model",
    properties,
    name,
    isGeneratedName: true,
    access: client.kind === "SdkClient" ? "public" : "internal",
    usage: UsageFlags.Input,
    nullable: false,
    crossLanguageDefinitionId: `${getNamespaceFullName(client.service.namespace!)}.${name}`,
    apiVersions: getAvailableApiVersions(context, client.service),
    isFormDataType: false,
    isError: false,
  });
}

function getSdkMethodParameter(
  context: TCGCContext,
  type: ModelProperty | Model
): [SdkMethodParameter, readonly Diagnostic[]] {
  const diagnostics = createDiagnosticCollector();
  if (type.kind === "Model") {
    const libraryName = getLibraryName(context, type);
    const name = camelCase(libraryName ?? "body");
    const propertyType = diagnostics.pipe(getClientTypeWithDiagnostics(context, type));
    return diagnostics.wrap({
      kind: "method",
      description: getDocHelper(context, type).description,
      details: getDocHelper(context, type).details,
      apiVersions: getAvailableApiVersions(context, type),
      type: propertyType,
      nameInClient: name,
      name,
      isGeneratedName: Boolean(libraryName),
      optional: false,
      nullable: false,
      discriminator: false,
      serializedName: name,
      ...updateWithApiVersionInformation(context, type),
    });
  }
  return diagnostics.wrap({
    ...diagnostics.pipe(getSdkModelPropertyType(context, type)),
    kind: "method",
  });
}

function getSdkMethods<TOptions extends object, TServiceOperation extends SdkServiceOperation>(
  context: SdkContext<TOptions, TServiceOperation>,
  client: SdkClient | SdkOperationGroup
): [SdkMethod<TServiceOperation>[], readonly Diagnostic[]] {
  const diagnostics = createDiagnosticCollector();
  const retval: SdkMethod<TServiceOperation>[] = [];
  for (const operation of listOperationsInOperationGroup(context, client)) {
    retval.push(
      diagnostics.pipe(getSdkServiceMethod<TOptions, TServiceOperation>(context, operation))
    );
  }
  for (const operationGroup of listOperationGroups(context, client)) {
    // We create a client accessor for each operation group
    const operationGroupClient = diagnostics.pipe(createSdkClientType(context, operationGroup));
    retval.push({
      kind: "clientaccessor",
      parameters: [],
      name: `get${operationGroup.type.name}`,
      description: getDocHelper(context, operationGroup.type).description,
      details: getDocHelper(context, operationGroup.type).details,
      access: "internal",
      response: operationGroupClient,
      apiVersions: getAvailableApiVersions(context, operationGroup.type),
    });
  }
  return diagnostics.wrap(retval);
}

function getSdkEndpointParameter(
  context: TCGCContext,
  client: SdkClient | SdkOperationGroup
): [SdkEndpointParameter, readonly Diagnostic[]] {
  const diagnostics = createDiagnosticCollector();
  const servers = getServers(context.program, client.service);
  let type: SdkEndpointType;
  let optional: boolean = false;
  if (servers === undefined || servers.length > 1) {
    // if there is no defined server url, or if there are more than one
    // we will return a mandatory endpoint parameter in initialization
    const name = "endpoint";
    type = {
      kind: "endpoint",
      nullable: false,
      serverUrl: "{endpoint}",
      templateArguments: [
        {
          name,
          nameInClient: name,
          isGeneratedName: true,
          description: "Service host",
          kind: "path",
          onClient: true,
          nullable: false,
          urlEncode: false,
          optional: false,
          serializedName: "endpoint",
          correspondingMethodParams: [],
          type: {
            ...getSdkTypeBaseHelper(context, client.service, "string"),
            encode: "string",
          },
          isApiVersionParam: false,
          apiVersions: getAvailableApiVersions(context, client.service),
        },
      ],
    };
  } else {
    // this means we have one server
    const templateArguments: SdkPathParameter[] = [];
    type = {
      kind: "endpoint",
      nullable: false,
      serverUrl: servers[0].url,
      templateArguments,
    };
    for (const param of servers[0].parameters.values()) {
      const sdkParam = diagnostics.pipe(getSdkHttpParameter(context, param, "path"));
      if (sdkParam.kind === "path") {
        templateArguments.push(sdkParam);
        sdkParam.description = sdkParam.description ?? servers[0].description;
        sdkParam.onClient = true;
      } else {
        diagnostics.add(
          createDiagnostic({
            code: "server-param-not-path",
            target: param,
            format: {
              templateArgumentName: sdkParam.name,
              templateArgumentType: sdkParam.kind,
            },
          })
        );
      }
    }
    optional = Boolean(servers[0].url.length && templateArguments.every((param) => param.optional));
  }
  return diagnostics.wrap({
    kind: "endpoint",
    type,
    nameInClient: "endpoint",
    name: "endpoint",
    isGeneratedName: true,
    description: "Service host",
    onClient: true,
    urlEncode: false,
    apiVersions: getAvailableApiVersions(context, client.service),
    optional,
    isApiVersionParam: false,
    nullable: false,
  });
}

function createSdkClientType<
  TOptions extends object,
  TServiceOperation extends SdkServiceOperation,
>(
  context: SdkContext<TOptions, TServiceOperation>,
  client: SdkClient | SdkOperationGroup
): [SdkClientType<TServiceOperation>, readonly Diagnostic[]] {
  const diagnostics = createDiagnosticCollector();
  const isClient = client.kind === "SdkClient";
  const clientName = isClient ? client.name : client.type.name;
  context.__api_versions = resolveVersions(context.program, client.service)
    .filter((x) => x.rootVersion)
    .map((x) => x.rootVersion!.value);
  context.__api_version_client_default_value = getClientDefaultApiVersion(context, client);

  // NOTE: getSdkMethods recursively calls createSdkClientType
  const methods = diagnostics.pipe(getSdkMethods(context, client));
  const docWrapper = getDocHelper(context, client.type);
  const sdkClientType: SdkClientType<TServiceOperation> = {
    kind: "client",
    name: clientName,
    description: docWrapper.description,
    details: docWrapper.details,
    methods: methods,
    apiVersions: getAvailableApiVersions(context, client.type),
    nameSpace: getClientNamespaceStringHelper(context, client.service)!,
    initialization: diagnostics.pipe(
      getSdkInitializationType<TOptions, TServiceOperation>(context, client)
    ), // MUST call this after getSdkMethods has been called
    // eslint-disable-next-line deprecation/deprecation
    arm: client.kind === "SdkClient" ? client.arm : false,
  };
  context.__clients!.push(sdkClientType);
  return diagnostics.wrap(sdkClientType);
}

export function getSdkPackage<
  TOptions extends object,
  TServiceOperation extends SdkServiceOperation,
>(context: SdkContext<TOptions, TServiceOperation>): SdkPackage<TServiceOperation> {
  const diagnostics = createDiagnosticCollector();
  const modelsAndEnums = diagnostics.pipe(getAllModelsWithDiagnostics(context));
  context.__clients = new Array<SdkClientType<TServiceOperation>>();
  for (const client of listClients(context)) {
    createSdkClientType(context, client);
  }
  return {
    name: getClientNamespaceString(context)!,
    rootNamespace: getClientNamespaceString(context)!,
    clients: Array.from(context.__clients.values()),
    models: modelsAndEnums.filter((x): x is SdkModelType => x.kind === "model"),
    enums: modelsAndEnums.filter((x): x is SdkEnumType => x.kind === "enum"),
    diagnostics: diagnostics.diagnostics,
  };
}<|MERGE_RESOLUTION|>--- conflicted
+++ resolved
@@ -154,27 +154,6 @@
   const basicServiceMethod = diagnostics.pipe(
     getSdkBasicServiceMethod<TOptions, TServiceOperation>(context, operation)
   );
-<<<<<<< HEAD
-  const finalResult = metadata.finalResult ?? metadata.logicalResult;
-  if (finalResult === "void") {
-    basicServiceMethod.response.type = undefined;
-  } else if (finalResult) {
-    basicServiceMethod.response.type = diagnostics.pipe(
-      getClientTypeWithDiagnostics(context, finalResult)
-    );
-  }
-  let resultPath = metadata.finalResultPath ?? metadata.logicalPath;
-  if (!resultPath) {
-    // keep this specifically as envelopeResult and not finalEnvelopeResult, bc this is a very specific scenario
-    if (
-      metadata.envelopeResult !== metadata.logicalResult &&
-      basicServiceMethod.operation.verb === "post"
-    ) {
-      resultPath = "result";
-    }
-  }
-  basicServiceMethod.response;
-=======
 
   basicServiceMethod.response.type = diagnostics.pipe(
     getClientTypeWithDiagnostics(context, metadata.logicalResult)
@@ -185,7 +164,6 @@
     basicServiceMethod.operation.verb === "post"
       ? "result"
       : undefined);
->>>>>>> 257e7ad1
   return diagnostics.wrap({
     ...basicServiceMethod,
     kind: "lro",
@@ -198,11 +176,7 @@
       )
     ),
     getResponseMapping(): string | undefined {
-<<<<<<< HEAD
-      return resultPath;
-=======
       return this.response.resultPath;
->>>>>>> 257e7ad1
     },
   });
 }
