import { getLroMetadata, getPagedResult } from "@azure-tools/typespec-azure-core";
import {
  createDiagnosticCollector,
  Diagnostic,
  getNamespaceFullName,
  getService,
  ignoreDiagnostics,
  Operation,
  Type,
} from "@typespec/compiler";
import { getServers, HttpServer } from "@typespec/http";
import { resolveVersions } from "@typespec/versioning";
import { camelCase } from "change-case";
import {
  getAccess,
  getClientNameOverride,
  getOverriddenClientMethod,
  listClients,
  listOperationGroups,
  listOperationsInOperationGroup,
  shouldGenerateConvenient,
  shouldGenerateProtocol,
} from "./decorators.js";
import { getCorrespondingMethodParams, getSdkHttpOperation, getSdkHttpParameter } from "./http.js";
import {
  SdkClient,
  SdkClientType,
  SdkEndpointParameter,
  SdkEndpointType,
  SdkEnumType,
  SdkInitializationType,
  SdkLroPagingServiceMethod,
  SdkLroServiceMethod,
  SdkMethod,
  SdkMethodParameter,
  SdkMethodResponse,
  SdkModelPropertyType,
  SdkModelType,
  SdkOperationGroup,
  SdkPackage,
  SdkPagingServiceMethod,
  SdkParameter,
  SdkPathParameter,
  SdkServiceMethod,
  SdkServiceOperation,
  SdkServiceParameter,
  SdkType,
  SdkUnionType,
  TCGCContext,
  UsageFlags,
} from "./interfaces.js";
import {
  createGeneratedName,
  filterApiVersionsWithDecorators,
  getAllResponseBodiesAndNonBodyExists,
  getAvailableApiVersions,
  getClientNamespaceStringHelper,
  getDocHelper,
  getHashForType,
  getLocationOfOperation,
  getTypeDecorators,
  isNeverOrVoidType,
  updateWithApiVersionInformation,
} from "./internal-utils.js";
import { createDiagnostic } from "./lib.js";
import {
  getClientNamespaceString,
  getCrossLanguageDefinitionId,
  getCrossLanguagePackageId,
  getDefaultApiVersion,
  getHttpOperationWithCache,
  getLibraryName,
} from "./public-utils.js";
import {
  getAllModelsWithDiagnostics,
  getClientTypeWithDiagnostics,
  getSdkCredentialParameter,
  getSdkModelPropertyType,
  getTypeSpecBuiltInType,
} from "./types.js";

function getSdkServiceOperation<TServiceOperation extends SdkServiceOperation>(
  context: TCGCContext,
  operation: Operation,
  methodParameters: SdkMethodParameter[]
): [TServiceOperation, readonly Diagnostic[]] {
  const diagnostics = createDiagnosticCollector();
  const httpOperation = getHttpOperationWithCache(context, operation);
  if (httpOperation) {
    const sdkHttpOperation = diagnostics.pipe(
      getSdkHttpOperation(context, httpOperation, methodParameters)
    ) as TServiceOperation;
    return diagnostics.wrap(sdkHttpOperation);
  }
  diagnostics.add(
    createDiagnostic({
      code: "unsupported-protocol",
      target: operation,
      format: {},
    })
  );
  return diagnostics.wrap(undefined as any);
}
function getSdkLroPagingServiceMethod<TServiceOperation extends SdkServiceOperation>(
  context: TCGCContext,
  operation: Operation
): [SdkLroPagingServiceMethod<TServiceOperation>, readonly Diagnostic[]] {
  const diagnostics = createDiagnosticCollector();
  return diagnostics.wrap({
    ...diagnostics.pipe(getSdkLroServiceMethod<TServiceOperation>(context, operation)),
    ...diagnostics.pipe(getSdkPagingServiceMethod<TServiceOperation>(context, operation)),
    kind: "lropaging",
  });
}

function getSdkPagingServiceMethod<TServiceOperation extends SdkServiceOperation>(
  context: TCGCContext,
  operation: Operation
): [SdkPagingServiceMethod<TServiceOperation>, readonly Diagnostic[]] {
  const diagnostics = createDiagnosticCollector();
  const pagedMetadata = getPagedResult(context.program, operation)!;
  const basic = diagnostics.pipe(getSdkBasicServiceMethod<TServiceOperation>(context, operation));
  if (pagedMetadata.itemsProperty) {
    basic.response.type = diagnostics.pipe(
      getClientTypeWithDiagnostics(context, pagedMetadata.itemsProperty.type)
    );
  }
  basic.response.resultPath = pagedMetadata.itemsSegments?.join(".");
  return diagnostics.wrap({
    ...basic,
    __raw_paged_metadata: pagedMetadata,
    kind: "paging",
    nextLinkPath: pagedMetadata?.nextLinkSegments?.join("."),
    nextLinkOperation: pagedMetadata?.nextLinkOperation
      ? diagnostics.pipe(
          getSdkServiceOperation<TServiceOperation>(
            context,
            pagedMetadata.nextLinkOperation,
            basic.parameters
          )
        )
      : undefined,
    getResponseMapping(): string | undefined {
      return basic.response.resultPath;
    },
  });
}

function getSdkLroServiceMethod<TServiceOperation extends SdkServiceOperation>(
  context: TCGCContext,
  operation: Operation
): [SdkLroServiceMethod<TServiceOperation>, readonly Diagnostic[]] {
  const diagnostics = createDiagnosticCollector();
  const metadata = getLroMetadata(context.program, operation)!;
  const basicServiceMethod = diagnostics.pipe(
    getSdkBasicServiceMethod<TServiceOperation>(context, operation)
  );

  if (metadata.finalResult === undefined || metadata.finalResult === "void") {
    basicServiceMethod.response.type = undefined;
  } else {
    basicServiceMethod.response.type = diagnostics.pipe(
      getClientTypeWithDiagnostics(context, metadata.finalResult)
    );
  }

  basicServiceMethod.response.resultPath = metadata.finalResultPath;

  return diagnostics.wrap({
    ...basicServiceMethod,
    kind: "lro",
    __raw_lro_metadata: metadata,
    operation: diagnostics.pipe(
      getSdkServiceOperation<TServiceOperation>(
        context,
        metadata.operation,
        basicServiceMethod.parameters
      )
    ),
    getResponseMapping(): string | undefined {
      return this.response.resultPath;
    },
  });
}

function getSdkMethodResponse(
  context: TCGCContext,
  operation: Operation,
  sdkOperation: SdkServiceOperation
): SdkMethodResponse {
  const responses = sdkOperation.responses;
  // TODO: put head as bool here
  const { allResponseBodies, nonBodyExists } = getAllResponseBodiesAndNonBodyExists(responses);
  const responseTypes = new Set<string>(allResponseBodies.map((x) => getHashForType(x)));
  let type: SdkType | undefined = undefined;
  if (responseTypes.size > 1) {
    // return union of all the different types
    type = {
      __raw: operation,
      kind: "union",
      values: allResponseBodies,
      name: createGeneratedName(context, operation, "UnionResponse"),
      isGeneratedName: true,
      crossLanguageDefinitionId: getCrossLanguageDefinitionId(context, operation),
      decorators: [],
    };
  } else if (responseTypes.size === 1) {
    type = allResponseBodies[0];
  }
  if (nonBodyExists && type) {
    type = {
      kind: "nullable",
      type: type,
      decorators: [],
    };
  }
  return {
    kind: "method",
    type,
  };
}

function getSdkBasicServiceMethod<TServiceOperation extends SdkServiceOperation>(
  context: TCGCContext,
  operation: Operation
): [SdkServiceMethod<TServiceOperation>, readonly Diagnostic[]] {
  const diagnostics = createDiagnosticCollector();
  const methodParameters: SdkMethodParameter[] = [];
  // we have to calculate apiVersions first, so that the information is put
  // in __tspTypeToApiVersions before we call parameters since method wraps parameter
  const apiVersions = getAvailableApiVersions(
    context,
    operation,
    getLocationOfOperation(operation)
  );

  const override = getOverriddenClientMethod(context, operation);
  const params = (override ?? operation).parameters.properties.values();

  for (const param of params) {
    if (isNeverOrVoidType(param.type)) continue;
    methodParameters.push(diagnostics.pipe(getSdkMethodParameter(context, param, operation)));
  }

  const serviceOperation = diagnostics.pipe(
    getSdkServiceOperation<TServiceOperation>(context, operation, methodParameters)
  );
  const response = getSdkMethodResponse(context, operation, serviceOperation);
  const name = getLibraryName(context, operation);
  return diagnostics.wrap({
    __raw: operation,
    kind: "basic",
    name,
    access: getAccess(context, operation),
    parameters: methodParameters,
    description: getDocHelper(context, operation).description,
    details: getDocHelper(context, operation).details,
    operation: serviceOperation,
    response,
    apiVersions,
    getParameterMapping: function getParameterMapping(
      serviceParam: SdkServiceParameter
    ): SdkModelPropertyType[] {
      return ignoreDiagnostics(
        getCorrespondingMethodParams(context, operation, methodParameters, serviceParam)
      );
    },
    getResponseMapping: function getResponseMapping(): string | undefined {
      return undefined; // currently we only return a value for paging or lro
    },
    crossLanguageDefintionId: getCrossLanguageDefinitionId(context, operation),
    decorators: diagnostics.pipe(getTypeDecorators(context, operation)),
    generateConvenient: shouldGenerateConvenient(context, operation),
    generateProtocol: shouldGenerateProtocol(context, operation),
  });
}

function getSdkServiceMethod<TServiceOperation extends SdkServiceOperation>(
  context: TCGCContext,
  operation: Operation
): [SdkServiceMethod<TServiceOperation>, readonly Diagnostic[]] {
  const lro = getLroMetadata(context.program, operation);
  const paging = getPagedResult(context.program, operation);
  if (lro && paging) {
    return getSdkLroPagingServiceMethod<TServiceOperation>(context, operation);
  } else if (paging) {
    return getSdkPagingServiceMethod<TServiceOperation>(context, operation);
  } else if (lro) {
    return getSdkLroServiceMethod<TServiceOperation>(context, operation);
  }
  return getSdkBasicServiceMethod<TServiceOperation>(context, operation);
}

function getClientDefaultApiVersion(
  context: TCGCContext,
  client: SdkClient | SdkOperationGroup
): string | undefined {
  if (context.apiVersion && !["latest", "all"].includes(context.apiVersion)) {
    return context.apiVersion;
  }
  let defaultVersion = getDefaultApiVersion(context, client.service)?.value;
  if (!defaultVersion) {
    // eslint-disable-next-line deprecation/deprecation
    defaultVersion = getService(context.program, client.service)?.version;
  }
  return defaultVersion;
}

function getSdkInitializationType(
  context: TCGCContext,
  client: SdkClient | SdkOperationGroup
): [SdkInitializationType, readonly Diagnostic[]] {
  const diagnostics = createDiagnosticCollector();
  const credentialParam = getSdkCredentialParameter(context, client);
  const properties: SdkParameter[] = [
    diagnostics.pipe(getSdkEndpointParameter(context, client)), // there will always be an endpoint parameter
  ];
  if (credentialParam) {
    properties.push(credentialParam);
  }
  let apiVersionParam = context.__namespaceToApiVersionParameter.get(client.type);
  if (!apiVersionParam) {
    for (const operationGroup of listOperationGroups(context, client)) {
      // if any sub operation groups have an api version param, the top level needs
      // the api version param as well
      apiVersionParam = context.__namespaceToApiVersionParameter.get(operationGroup.type);
      if (apiVersionParam) break;
    }
  }
  if (apiVersionParam) {
    properties.push(apiVersionParam);
  }
  if (context.__subscriptionIdParameter) {
    properties.push(context.__subscriptionIdParameter);
  }
  const namePrefix = client.kind === "SdkClient" ? client.name : client.groupPath;
  const name = `${namePrefix.split(".").at(-1)}Options`;
  return diagnostics.wrap({
    __raw: client.service,
    description: "Initialization class for the client",
    kind: "model",
    properties,
    name,
    isGeneratedName: true,
    access: client.kind === "SdkClient" ? "public" : "internal",
    usage: UsageFlags.Input,
    crossLanguageDefinitionId: `${getNamespaceFullName(client.service.namespace!)}.${name}`,
    apiVersions: context.__tspTypeToApiVersions.get(client.type)!,
    isFormDataType: false,
    isError: false,
    decorators: [],
  });
}

function getSdkMethodParameter(
  context: TCGCContext,
  type: Type,
  operation: Operation
): [SdkMethodParameter, readonly Diagnostic[]] {
  const diagnostics = createDiagnosticCollector();
  if (type.kind !== "ModelProperty") {
    const libraryName = getLibraryName(context, type);
    const name = camelCase(libraryName ?? "body");
    // call before creating property type, so we can pass apiVersions of param onto its type
    const apiVersions = getAvailableApiVersions(context, type, operation);
    const propertyType = diagnostics.pipe(getClientTypeWithDiagnostics(context, type, operation));
    return diagnostics.wrap({
      kind: "method",
      description: getDocHelper(context, type).description,
      details: getDocHelper(context, type).details,
      apiVersions,
      type: propertyType,
      name,
      isGeneratedName: Boolean(libraryName),
      optional: false,
      discriminator: false,
      serializedName: name,
      isApiVersionParam: false,
      onClient: false,
      crossLanguageDefinitionId: "anonymous",
      decorators: diagnostics.pipe(getTypeDecorators(context, type)),
    });
  }
  return diagnostics.wrap({
    ...diagnostics.pipe(getSdkModelPropertyType(context, type, operation)),
    kind: "method",
  });
}

function getSdkMethods<TServiceOperation extends SdkServiceOperation>(
  context: TCGCContext,
  client: SdkClient | SdkOperationGroup,
  sdkClientType: SdkClientType<TServiceOperation>
): [SdkMethod<TServiceOperation>[], readonly Diagnostic[]] {
  const diagnostics = createDiagnosticCollector();
  const retval: SdkMethod<TServiceOperation>[] = [];
  for (const operation of listOperationsInOperationGroup(context, client)) {
    retval.push(diagnostics.pipe(getSdkServiceMethod<TServiceOperation>(context, operation)));
  }
  for (const operationGroup of listOperationGroups(context, client)) {
    // We create a client accessor for each operation group
    const operationGroupClient = diagnostics.pipe(
      createSdkClientType<TServiceOperation>(context, operationGroup, sdkClientType)
    );
    const name = `get${operationGroup.type.name}`;
    retval.push({
      kind: "clientaccessor",
      parameters: [],
      name,
      description: getDocHelper(context, operationGroup.type).description,
      details: getDocHelper(context, operationGroup.type).details,
      access: "internal",
      response: operationGroupClient,
      apiVersions: getAvailableApiVersions(context, operationGroup.type, client.type),
      crossLanguageDefintionId: getCrossLanguageDefinitionId(context, operationGroup.type),
      decorators: [],
    });
  }
  return diagnostics.wrap(retval);
}

function getEndpointTypeFromSingleServer(
  context: TCGCContext,
  client: SdkClient | SdkOperationGroup,
  server: HttpServer | undefined
): [SdkEndpointType[], readonly Diagnostic[]] {
  const diagnostics = createDiagnosticCollector();
  const templateArguments: SdkPathParameter[] = [];
  const defaultOverridableEndpointType: SdkEndpointType = {
    kind: "endpoint",
    serverUrl: "{endpoint}",
    templateArguments: [
      {
        name: "endpoint",
        isGeneratedName: true,
        description: "Service host",
        kind: "path",
        onClient: true,
        urlEncode: false,
        optional: false,
        serializedName: "endpoint",
        correspondingMethodParams: [],
        type: getTypeSpecBuiltInType(context, "string"),
        isApiVersionParam: false,
        apiVersions: context.__tspTypeToApiVersions.get(client.type)!,
        crossLanguageDefinitionId: `${getCrossLanguageDefinitionId(context, client.service)}.endpoint`,
        decorators: [],
      },
    ],
    decorators: [],
  };
  const types: SdkEndpointType[] = [];
  if (!server) return diagnostics.wrap([defaultOverridableEndpointType]);
  for (const param of server.parameters.values()) {
    const sdkParam = diagnostics.pipe(getSdkHttpParameter(context, param, undefined, "path"));
    if (sdkParam.kind === "path") {
      templateArguments.push(sdkParam);
      sdkParam.onClient = true;
      if (param.defaultValue && "value" in param.defaultValue) {
        sdkParam.clientDefaultValue = param.defaultValue.value;
      }
      const apiVersionInfo = updateWithApiVersionInformation(context, param, client.type);
      sdkParam.isApiVersionParam = apiVersionInfo.isApiVersionParam;
      if (sdkParam.isApiVersionParam) {
        sdkParam.clientDefaultValue = apiVersionInfo.clientDefaultValue;
      }
      sdkParam.apiVersions = getAvailableApiVersions(context, param, client.type);
    } else {
      diagnostics.add(
        createDiagnostic({
          code: "server-param-not-path",
          target: param,
          format: {
            templateArgumentName: sdkParam.name,
            templateArgumentType: sdkParam.kind,
          },
        })
      );
    }
  }
  const isOverridable =
    templateArguments.length === 1 && server.url.startsWith("{") && server.url.endsWith("}");

  if (templateArguments.length === 0) {
    types.push(defaultOverridableEndpointType);
    types[0].templateArguments[0].clientDefaultValue = server.url;
  } else {
    types.push({
      kind: "endpoint",
      serverUrl: server.url,
      templateArguments,
      decorators: [],
    });
    if (!isOverridable) {
      types.push(defaultOverridableEndpointType);
    }
  }
  return diagnostics.wrap(types);
}

function getSdkEndpointParameter(
  context: TCGCContext,
  client: SdkClient | SdkOperationGroup
): [SdkEndpointParameter, readonly Diagnostic[]] {
  const diagnostics = createDiagnosticCollector();
  const servers = getServers(context.program, client.service);
  const types: SdkEndpointType[] = [];

  if (servers === undefined) {
    // if there is no defined server url, we will return an overridable endpoint
    types.push(...diagnostics.pipe(getEndpointTypeFromSingleServer(context, client, undefined)));
  } else {
    for (const server of servers) {
      types.push(...diagnostics.pipe(getEndpointTypeFromSingleServer(context, client, server)));
    }
  }
  let type: SdkEndpointType | SdkUnionType;
  if (types.length > 1) {
    type = {
      kind: "union",
      values: types,
      name: createGeneratedName(context, client.service, "Endpoint"),
      isGeneratedName: true,
      crossLanguageDefinitionId: getCrossLanguageDefinitionId(context, client.service),
      decorators: [],
    };
  } else {
    type = types[0];
  }
  return diagnostics.wrap({
    kind: "endpoint",
    type,
    name: "endpoint",
    isGeneratedName: true,
    description: "Service host",
    onClient: true,
    urlEncode: false,
    apiVersions: context.__tspTypeToApiVersions.get(client.type)!,
    optional: false,
    isApiVersionParam: false,
    crossLanguageDefinitionId: `${getCrossLanguageDefinitionId(context, client.service)}.endpoint`,
    decorators: [],
  });
}

function createSdkClientType<TServiceOperation extends SdkServiceOperation>(
  context: TCGCContext,
  client: SdkClient | SdkOperationGroup,
  parent?: SdkClientType<TServiceOperation>
): [SdkClientType<TServiceOperation>, readonly Diagnostic[]] {
  const diagnostics = createDiagnosticCollector();
  const isClient = client.kind === "SdkClient";
  let name = "";
  if (isClient) {
    name = client.name;
  } else {
    name = getClientNameOverride(context, client.type) ?? client.type.name;
  }
  const docWrapper = getDocHelper(context, client.type);
  const sdkClientType: SdkClientType<TServiceOperation> = {
    kind: "client",
    name,
    description: docWrapper.description,
    details: docWrapper.details,
    methods: [],
    apiVersions: context.__tspTypeToApiVersions.get(client.type)!,
    nameSpace: getClientNamespaceStringHelper(context, client.service)!,
    initialization: {
      kind: "model",
      properties: [],
      name: "",
      isGeneratedName: true,
      access: "internal",
      usage: UsageFlags.None,
      crossLanguageDefinitionId: "",
      apiVersions: [],
      isFormDataType: false,
      decorators: [],
    },
    // eslint-disable-next-line deprecation/deprecation
    arm: client.kind === "SdkClient" ? client.arm : false,
    decorators: diagnostics.pipe(getTypeDecorators(context, client.type)),
<<<<<<< HEAD
    parent,
=======
    // if it is client, the crossLanguageDefinitionId is the ${namespace}, if it is operation group, the crosslanguageDefinitionId is the %{namespace}.%{operationGroupName}
    crossLanguageDefinitionId: getCrossLanguageDefinitionId(context, client.type),
>>>>>>> 35b7306d
  };
  // NOTE: getSdkMethods recursively calls createSdkClientType
  sdkClientType.methods = diagnostics.pipe(
    getSdkMethods<TServiceOperation>(context, client, sdkClientType)
  );
  sdkClientType.initialization = diagnostics.pipe(getSdkInitializationType(context, client)); // MUST call this after getSdkMethods has been called

  return diagnostics.wrap(sdkClientType);
}

function populateApiVersionInformation(context: TCGCContext): void {
  for (const client of listClients(context)) {
    let clientApiVersions = resolveVersions(context.program, client.service)
      .filter((x) => x.rootVersion)
      .map((x) => x.rootVersion!.value);
    context.__tspTypeToApiVersions.set(
      client.type,
      filterApiVersionsWithDecorators(context, client.type, clientApiVersions)
    );

    context.__namespaceToApiVersionClientDefaultValue.set(
      client.type,
      getClientDefaultApiVersion(context, client)
    );
    for (const og of listOperationGroups(context, client)) {
      clientApiVersions = resolveVersions(context.program, og.service)
        .filter((x) => x.rootVersion)
        .map((x) => x.rootVersion!.value);
      context.__tspTypeToApiVersions.set(
        og.type,
        filterApiVersionsWithDecorators(context, og.type, clientApiVersions)
      );

      context.__namespaceToApiVersionClientDefaultValue.set(
        og.type,
        getClientDefaultApiVersion(context, og)
      );
    }
  }
}

export function getSdkPackage<TServiceOperation extends SdkServiceOperation>(
  context: TCGCContext
): [SdkPackage<TServiceOperation>, readonly Diagnostic[]] {
  const diagnostics = createDiagnosticCollector();
  populateApiVersionInformation(context);
  const modelsAndEnums = diagnostics.pipe(getAllModelsWithDiagnostics(context));
  const crossLanguagePackageId = diagnostics.pipe(getCrossLanguagePackageId(context));
  return diagnostics.wrap({
    name: getClientNamespaceString(context)!,
    rootNamespace: getClientNamespaceString(context)!,
    clients: listClients(context).map((c) => diagnostics.pipe(createSdkClientType(context, c))),
    models: modelsAndEnums.filter((x): x is SdkModelType => x.kind === "model"),
    enums: modelsAndEnums.filter((x): x is SdkEnumType => x.kind === "enum"),
    crossLanguagePackageId,
  });
}<|MERGE_RESOLUTION|>--- conflicted
+++ resolved
@@ -580,12 +580,9 @@
     // eslint-disable-next-line deprecation/deprecation
     arm: client.kind === "SdkClient" ? client.arm : false,
     decorators: diagnostics.pipe(getTypeDecorators(context, client.type)),
-<<<<<<< HEAD
     parent,
-=======
     // if it is client, the crossLanguageDefinitionId is the ${namespace}, if it is operation group, the crosslanguageDefinitionId is the %{namespace}.%{operationGroupName}
     crossLanguageDefinitionId: getCrossLanguageDefinitionId(context, client.type),
->>>>>>> 35b7306d
   };
   // NOTE: getSdkMethods recursively calls createSdkClientType
   sdkClientType.methods = diagnostics.pipe(
