import { getLroMetadata, getPagedResult } from "@azure-tools/typespec-azure-core";
import {
  Diagnostic,
  Operation,
  Type,
  createDiagnosticCollector,
  getNamespaceFullName,
  getService,
  ignoreDiagnostics,
} from "@typespec/compiler";
import { getServers } from "@typespec/http";
import { resolveVersions } from "@typespec/versioning";
import { camelCase } from "change-case";
import {
  getAccess,
  listClients,
  listOperationGroups,
  listOperationsInOperationGroup,
} from "./decorators.js";
import { getCorrespondingMethodParams, getSdkHttpOperation, getSdkHttpParameter } from "./http.js";
import {
  SdkClient,
  SdkClientType,
  SdkContext,
  SdkEndpointParameter,
  SdkEndpointType,
  SdkEnumType,
  SdkInitializationType,
  SdkLroPagingServiceMethod,
  SdkLroServiceMethod,
  SdkMethod,
  SdkMethodParameter,
  SdkMethodResponse,
  SdkModelPropertyType,
  SdkModelType,
  SdkOperationGroup,
  SdkPackage,
  SdkPagingServiceMethod,
  SdkParameter,
  SdkPathParameter,
  SdkServiceMethod,
  SdkServiceOperation,
  SdkServiceParameter,
  SdkType,
  UsageFlags,
} from "./interfaces.js";
import {
  TCGCContext,
  createGeneratedName,
  filterApiVersionsWithDecorators,
  getAllResponseBodiesAndNonBodyExists,
  getAvailableApiVersions,
  getClientNamespaceStringHelper,
  getDocHelper,
  getHashForType,
  getLocationOfOperation,
  getSdkTypeBaseHelper,
  isNeverOrVoidType,
  updateWithApiVersionInformation,
} from "./internal-utils.js";
import { createDiagnostic } from "./lib.js";
import {
  getClientNamespaceString,
  getCrossLanguageDefinitionId,
  getCrossLanguagePackageId,
  getDefaultApiVersion,
  getEffectivePayloadType,
  getHttpOperationWithCache,
  getLibraryName,
} from "./public-utils.js";
import {
  getAllModelsWithDiagnostics,
  getClientTypeWithDiagnostics,
  getSdkCredentialParameter,
  getSdkModelPropertyType,
} from "./types.js";

function getSdkServiceOperation<
  TOptions extends object,
  TServiceOperation extends SdkServiceOperation,
>(
  context: SdkContext<TOptions, TServiceOperation>,
  operation: Operation,
  methodParameters: SdkMethodParameter[]
): [TServiceOperation, readonly Diagnostic[]] {
  const diagnostics = createDiagnosticCollector();
  const httpOperation = getHttpOperationWithCache(context, operation);
  if (httpOperation) {
    const sdkHttpOperation = diagnostics.pipe(
      getSdkHttpOperation(context, httpOperation, methodParameters)
    ) as TServiceOperation;
    return diagnostics.wrap(sdkHttpOperation);
  }
  diagnostics.add(
    createDiagnostic({
      code: "unsupported-protocol",
      target: operation,
      format: {},
    })
  );
  return diagnostics.wrap(undefined as any);
}
function getSdkLroPagingServiceMethod<
  TOptions extends object,
  TServiceOperation extends SdkServiceOperation,
>(
  context: SdkContext<TOptions, TServiceOperation>,
  operation: Operation
): [SdkLroPagingServiceMethod<TServiceOperation>, readonly Diagnostic[]] {
  const diagnostics = createDiagnosticCollector();
  return diagnostics.wrap({
    ...diagnostics.pipe(getSdkLroServiceMethod<TOptions, TServiceOperation>(context, operation)),
    ...diagnostics.pipe(getSdkPagingServiceMethod<TOptions, TServiceOperation>(context, operation)),
    kind: "lropaging",
  });
}

function getSdkPagingServiceMethod<
  TOptions extends object,
  TServiceOperation extends SdkServiceOperation,
>(
  context: SdkContext<TOptions, TServiceOperation>,
  operation: Operation
): [SdkPagingServiceMethod<TServiceOperation>, readonly Diagnostic[]] {
  const diagnostics = createDiagnosticCollector();
  const pagedMetadata = getPagedResult(context.program, operation)!;
  const basic = diagnostics.pipe(
    getSdkBasicServiceMethod<TOptions, TServiceOperation>(context, operation)
  );
  if (pagedMetadata.itemsProperty) {
    basic.response.type = diagnostics.pipe(
      getClientTypeWithDiagnostics(context, pagedMetadata.itemsProperty.type)
    );
  }
  basic.response.resultPath = pagedMetadata.itemsSegments?.join(".");
  return diagnostics.wrap({
    ...basic,
    __raw_paged_metadata: pagedMetadata,
    kind: "paging",
    nextLinkPath: pagedMetadata?.nextLinkSegments?.join("."),
    nextLinkOperation: pagedMetadata?.nextLinkOperation
      ? diagnostics.pipe(
          getSdkServiceOperation<TOptions, TServiceOperation>(
            context,
            pagedMetadata.nextLinkOperation,
            basic.parameters
          )
        )
      : undefined,
    getResponseMapping(): string | undefined {
      return basic.response.resultPath;
    },
  });
}

function getSdkLroServiceMethod<
  TOptions extends object,
  TServiceOperation extends SdkServiceOperation,
>(
  context: SdkContext<TOptions, TServiceOperation>,
  operation: Operation
): [SdkLroServiceMethod<TServiceOperation>, readonly Diagnostic[]] {
  const diagnostics = createDiagnosticCollector();
  const metadata = getLroMetadata(context.program, operation)!;
  const basicServiceMethod = diagnostics.pipe(
    getSdkBasicServiceMethod<TOptions, TServiceOperation>(context, operation)
  );

  if (metadata.finalResult === undefined || metadata.finalResult === "void") {
    basicServiceMethod.response.type = undefined;
  } else {
    basicServiceMethod.response.type = diagnostics.pipe(
      getClientTypeWithDiagnostics(context, metadata.finalResult)
    );
  }

  basicServiceMethod.response.resultPath = metadata.finalResultPath;

  return diagnostics.wrap({
    ...basicServiceMethod,
    kind: "lro",
    __raw_lro_metadata: metadata,
    operation: diagnostics.pipe(
      getSdkServiceOperation<TOptions, TServiceOperation>(
        context,
        metadata.operation,
        basicServiceMethod.parameters
      )
    ),
    getResponseMapping(): string | undefined {
      return this.response.resultPath;
    },
  });
}

function getSdkMethodResponse<
  TOptions extends object,
  TServiceOperation extends SdkServiceOperation,
>(
  context: SdkContext<TOptions, TServiceOperation>,
  operation: Operation,
  sdkOperation: SdkServiceOperation
): SdkMethodResponse {
  const responses = sdkOperation.responses;
  // TODO: put head as bool here
  const { allResponseBodies, nonBodyExists } = getAllResponseBodiesAndNonBodyExists(responses);
  const responseTypes = new Set<string>(allResponseBodies.map((x) => getHashForType(x)));
  let type: SdkType | undefined = undefined;
  if (responseTypes.size > 1) {
    // return union of all the different types
    type = {
      __raw: operation,
      kind: "union",
      values: allResponseBodies,
<<<<<<< HEAD
      nullable: isNullable(sdkOperation),
      name: createGeneratedName(context, operation, "UnionResponse"),
=======
      name: createGeneratedName(operation, "UnionResponse"),
>>>>>>> 847a6b16
      isGeneratedName: true,
    };
  } else if (responseTypes) {
    type = allResponseBodies[0];
  }
  if (nonBodyExists && type) {
    type = {
      kind: "nullable",
      type: type,
    };
  }
  return {
    kind: "method",
    type,
  };
}

function getSdkBasicServiceMethod<
  TOptions extends object,
  TServiceOperation extends SdkServiceOperation,
>(
  context: SdkContext<TOptions, TServiceOperation>,
  operation: Operation
): [SdkServiceMethod<TServiceOperation>, readonly Diagnostic[]] {
  const diagnostics = createDiagnosticCollector();
  const methodParameters: SdkMethodParameter[] = [];
  // we have to calculate apiVersions first, so that the information is put
  // in __tspTypeToApiVersions before we call parameters since method wraps parameter
  const apiVersions = getAvailableApiVersions(
    context,
    operation,
    getLocationOfOperation(operation)
  );
  const httpOperation = getHttpOperationWithCache(context, operation);
  const parameters = httpOperation.parameters;
  // path/query/header parameters
  for (const param of parameters.parameters) {
    if (isNeverOrVoidType(param.param.type)) continue;
    methodParameters.push(diagnostics.pipe(getSdkMethodParameter(context, param.param, operation)));
  }
  // body parameters
  if (parameters.body?.parameter && !isNeverOrVoidType(parameters.body.parameter.type)) {
    methodParameters.push(
      diagnostics.pipe(getSdkMethodParameter(context, parameters.body?.parameter, operation))
    );
  } else if (parameters.body && !isNeverOrVoidType(parameters.body.type)) {
    if (parameters.body.type.kind === "Model") {
      const type = getEffectivePayloadType(context, parameters.body.type);
      // spread case
      if (type.name === "") {
        for (const prop of type.properties.values()) {
          methodParameters.push(diagnostics.pipe(getSdkMethodParameter(context, prop, operation)));
        }
      } else {
        methodParameters.push(diagnostics.pipe(getSdkMethodParameter(context, type, operation)));
      }
    } else {
      methodParameters.push(
        diagnostics.pipe(getSdkMethodParameter(context, parameters.body.type, operation))
      );
    }
  }

  const serviceOperation = diagnostics.pipe(
    getSdkServiceOperation<TOptions, TServiceOperation>(context, operation, methodParameters)
  );
  const response = getSdkMethodResponse(context, operation, serviceOperation);
  const name = getLibraryName(context, operation);
  return diagnostics.wrap({
    __raw: operation,
    kind: "basic",
    name,
    access: getAccess(context, operation),
    parameters: methodParameters,
    description: getDocHelper(context, operation).description,
    details: getDocHelper(context, operation).details,
    operation: serviceOperation,
    response,
    apiVersions,
    getParameterMapping: function getParameterMapping(
      serviceParam: SdkServiceParameter
    ): SdkModelPropertyType[] {
      return ignoreDiagnostics(
        getCorrespondingMethodParams(context, operation, methodParameters, serviceParam)
      );
    },
    getResponseMapping: function getResponseMapping(): string | undefined {
      return undefined; // currently we only return a value for paging or lro
    },
    crossLanguageDefintionId: getCrossLanguageDefinitionId(context, operation),
  });
}

function getSdkServiceMethod<
  TOptions extends object,
  TServiceOperation extends SdkServiceOperation,
>(
  context: SdkContext<TOptions, TServiceOperation>,
  operation: Operation
): [SdkServiceMethod<TServiceOperation>, readonly Diagnostic[]] {
  const lro = getLroMetadata(context.program, operation);
  const paging = getPagedResult(context.program, operation);
  if (lro && paging) {
    return getSdkLroPagingServiceMethod<TOptions, TServiceOperation>(context, operation);
  } else if (paging) {
    return getSdkPagingServiceMethod<TOptions, TServiceOperation>(context, operation);
  } else if (lro) {
    return getSdkLroServiceMethod<TOptions, TServiceOperation>(context, operation);
  }
  return getSdkBasicServiceMethod<TOptions, TServiceOperation>(context, operation);
}

function getClientDefaultApiVersion<
  TOptions extends object,
  TServiceOperation extends SdkServiceOperation,
>(
  context: SdkContext<TOptions, TServiceOperation>,
  client: SdkClient | SdkOperationGroup
): string | undefined {
  if (context.apiVersion && !["latest", "all"].includes(context.apiVersion)) {
    return context.apiVersion;
  }
  let defaultVersion = getDefaultApiVersion(context, client.service)?.value;
  if (!defaultVersion) {
    // eslint-disable-next-line deprecation/deprecation
    defaultVersion = getService(context.program, client.service)?.version;
  }
  return defaultVersion;
}

function getSdkInitializationType<
  TOptions extends object,
  TServiceOperation extends SdkServiceOperation,
>(
  context: SdkContext<TOptions, TServiceOperation>,
  client: SdkClient | SdkOperationGroup
): [SdkInitializationType, readonly Diagnostic[]] {
  const diagnostics = createDiagnosticCollector();
  const credentialParam = getSdkCredentialParameter(context, client);
  const properties: SdkParameter[] = [
    diagnostics.pipe(getSdkEndpointParameter(context, client)), // there will always be an endpoint parameter
  ];
  if (credentialParam) {
    properties.push(credentialParam);
  }
  let apiVersionParam = context.__namespaceToApiVersionParameter.get(client.type);
  if (!apiVersionParam) {
    for (const operationGroup of listOperationGroups(context, client)) {
      // if any sub operation groups have an api version param, the top level needs
      // the api version param as well
      apiVersionParam = context.__namespaceToApiVersionParameter.get(operationGroup.type);
      if (apiVersionParam) break;
    }
  }
  if (apiVersionParam) {
    properties.push(apiVersionParam);
  }
  if (context.__subscriptionIdParameter) {
    properties.push(context.__subscriptionIdParameter);
  }
  const namePrefix = client.kind === "SdkClient" ? client.name : client.groupPath;
  const name = `${namePrefix.split(".").at(-1)}Options`;
  return diagnostics.wrap({
    __raw: client.service,
    description: "Initialization class for the client",
    kind: "model",
    properties,
    name,
    isGeneratedName: true,
    access: client.kind === "SdkClient" ? "public" : "internal",
    usage: UsageFlags.Input,
    crossLanguageDefinitionId: `${getNamespaceFullName(client.service.namespace!)}.${name}`,
    apiVersions: context.__tspTypeToApiVersions.get(client.type)!,
    isFormDataType: false,
    isError: false,
  });
}

function getSdkMethodParameter(
  context: TCGCContext,
  type: Type,
  operation: Operation
): [SdkMethodParameter, readonly Diagnostic[]] {
  const diagnostics = createDiagnosticCollector();
  if (type.kind !== "ModelProperty") {
    const libraryName = getLibraryName(context, type);
    const name = camelCase(libraryName ?? "body");
    // call before creating property type, so we can pass apiVersions of param onto its type
    const apiVersions = getAvailableApiVersions(context, type, operation);
    const propertyType = diagnostics.pipe(getClientTypeWithDiagnostics(context, type, operation));
    return diagnostics.wrap({
      kind: "method",
      description: getDocHelper(context, type).description,
      details: getDocHelper(context, type).details,
      apiVersions,
      type: propertyType,
      nameInClient: name,
      name,
      isGeneratedName: Boolean(libraryName),
      optional: false,
      discriminator: false,
      serializedName: name,
      isApiVersionParam: false,
      onClient: false,
      crossLanguageDefinitionId: "anonymous",
    });
  }
  return diagnostics.wrap({
    ...diagnostics.pipe(getSdkModelPropertyType(context, type, operation)),
    kind: "method",
  });
}

function getSdkMethods<TOptions extends object, TServiceOperation extends SdkServiceOperation>(
  context: SdkContext<TOptions, TServiceOperation>,
  client: SdkClient | SdkOperationGroup
): [SdkMethod<TServiceOperation>[], readonly Diagnostic[]] {
  const diagnostics = createDiagnosticCollector();
  const retval: SdkMethod<TServiceOperation>[] = [];
  for (const operation of listOperationsInOperationGroup(context, client)) {
    retval.push(
      diagnostics.pipe(getSdkServiceMethod<TOptions, TServiceOperation>(context, operation))
    );
  }
  for (const operationGroup of listOperationGroups(context, client)) {
    // We create a client accessor for each operation group
    const operationGroupClient = diagnostics.pipe(createSdkClientType(context, operationGroup));
    const name = `get${operationGroup.type.name}`;
    retval.push({
      kind: "clientaccessor",
      parameters: [],
      name,
      description: getDocHelper(context, operationGroup.type).description,
      details: getDocHelper(context, operationGroup.type).details,
      access: "internal",
      response: operationGroupClient,
      apiVersions: getAvailableApiVersions(context, operationGroup.type, client.type),
      crossLanguageDefintionId: getCrossLanguageDefinitionId(context, operationGroup.type),
    });
  }
  return diagnostics.wrap(retval);
}

function getSdkEndpointParameter(
  context: TCGCContext,
  client: SdkClient | SdkOperationGroup
): [SdkEndpointParameter, readonly Diagnostic[]] {
  const diagnostics = createDiagnosticCollector();
  const servers = getServers(context.program, client.service);
  let type: SdkEndpointType;
  let optional: boolean = false;
  if (servers === undefined || servers.length > 1) {
    // if there is no defined server url, or if there are more than one
    // we will return a mandatory endpoint parameter in initialization
    const name = "endpoint";
    type = {
      kind: "endpoint",
      serverUrl: "{endpoint}",
      templateArguments: [
        {
          name,
          nameInClient: name,
          isGeneratedName: true,
          description: "Service host",
          kind: "path",
          onClient: true,
          urlEncode: false,
          optional: false,
          serializedName: "endpoint",
          correspondingMethodParams: [],
          type: {
            ...getSdkTypeBaseHelper(context, client.service, "string"),
            encode: "string",
          },
          isApiVersionParam: false,
          apiVersions: context.__tspTypeToApiVersions.get(client.type)!,
          crossLanguageDefinitionId: `${getCrossLanguageDefinitionId(context, client.service)}.endpoint`,
        },
      ],
    };
  } else {
    // this means we have one server
    const templateArguments: SdkPathParameter[] = [];
    type = {
      kind: "endpoint",
      serverUrl: servers[0].url,
      templateArguments,
    };
    for (const param of servers[0].parameters.values()) {
      const sdkParam = diagnostics.pipe(getSdkHttpParameter(context, param, undefined, "path"));
      if (sdkParam.kind === "path") {
        templateArguments.push(sdkParam);
        sdkParam.description = sdkParam.description ?? servers[0].description;
        sdkParam.onClient = true;
        const apiVersionInfo = updateWithApiVersionInformation(context, param, client.type);
        sdkParam.clientDefaultValue = apiVersionInfo.clientDefaultValue;
        sdkParam.isApiVersionParam = apiVersionInfo.isApiVersionParam;
        sdkParam.apiVersions = getAvailableApiVersions(context, param, client.type);
      } else {
        diagnostics.add(
          createDiagnostic({
            code: "server-param-not-path",
            target: param,
            format: {
              templateArgumentName: sdkParam.name,
              templateArgumentType: sdkParam.kind,
            },
          })
        );
      }
    }
    optional = Boolean(servers[0].url.length && templateArguments.every((param) => param.optional));
  }
  return diagnostics.wrap({
    kind: "endpoint",
    type,
    nameInClient: "endpoint",
    name: "endpoint",
    isGeneratedName: true,
    description: "Service host",
    onClient: true,
    urlEncode: false,
    apiVersions: context.__tspTypeToApiVersions.get(client.type)!,
    optional,
    isApiVersionParam: false,
<<<<<<< HEAD
    nullable: false,
    crossLanguageDefinitionId: `${getCrossLanguageDefinitionId(context, client.service)}.endpoint`,
=======
>>>>>>> 847a6b16
  });
}

function createSdkClientType<
  TOptions extends object,
  TServiceOperation extends SdkServiceOperation,
>(
  context: SdkContext<TOptions, TServiceOperation>,
  client: SdkClient | SdkOperationGroup
): [SdkClientType<TServiceOperation>, readonly Diagnostic[]] {
  const diagnostics = createDiagnosticCollector();
  const isClient = client.kind === "SdkClient";
  const clientName = isClient ? client.name : client.type.name;
  // NOTE: getSdkMethods recursively calls createSdkClientType
  const methods = diagnostics.pipe(getSdkMethods(context, client));
  const docWrapper = getDocHelper(context, client.type);
  const sdkClientType: SdkClientType<TServiceOperation> = {
    kind: "client",
    name: clientName,
    description: docWrapper.description,
    details: docWrapper.details,
    methods: methods,
    apiVersions: context.__tspTypeToApiVersions.get(client.type)!,
    nameSpace: getClientNamespaceStringHelper(context, client.service)!,
    initialization: diagnostics.pipe(
      getSdkInitializationType<TOptions, TServiceOperation>(context, client)
    ), // MUST call this after getSdkMethods has been called
    // eslint-disable-next-line deprecation/deprecation
    arm: client.kind === "SdkClient" ? client.arm : false,
  };
  context.__clients!.push(sdkClientType);
  return diagnostics.wrap(sdkClientType);
}

function populateApiVersionInformation(context: SdkContext): void {
  for (const client of listClients(context)) {
    let clientApiVersions = resolveVersions(context.program, client.service)
      .filter((x) => x.rootVersion)
      .map((x) => x.rootVersion!.value);
    context.__tspTypeToApiVersions.set(
      client.type,
      filterApiVersionsWithDecorators(context, client.type, clientApiVersions)
    );

    context.__namespaceToApiVersionClientDefaultValue.set(
      client.type,
      getClientDefaultApiVersion(context, client)
    );
    for (const og of listOperationGroups(context, client)) {
      clientApiVersions = resolveVersions(context.program, og.service)
        .filter((x) => x.rootVersion)
        .map((x) => x.rootVersion!.value);
      context.__tspTypeToApiVersions.set(
        og.type,
        filterApiVersionsWithDecorators(context, og.type, clientApiVersions)
      );

      context.__namespaceToApiVersionClientDefaultValue.set(
        og.type,
        getClientDefaultApiVersion(context, og)
      );
    }
  }
}

export function getSdkPackage<
  TOptions extends object,
  TServiceOperation extends SdkServiceOperation,
>(context: SdkContext<TOptions, TServiceOperation>): SdkPackage<TServiceOperation> {
  const diagnostics = createDiagnosticCollector();
  context.__clients = new Array<SdkClientType<TServiceOperation>>();
  populateApiVersionInformation(context);
  const modelsAndEnums = diagnostics.pipe(getAllModelsWithDiagnostics(context));
  for (const client of listClients(context)) {
    createSdkClientType(context, client);
  }
  const crossLanguagePackageId = diagnostics.pipe(getCrossLanguagePackageId(context));
  return {
    name: getClientNamespaceString(context)!,
    rootNamespace: getClientNamespaceString(context)!,
    clients: Array.from(context.__clients.values()),
    models: modelsAndEnums.filter((x): x is SdkModelType => x.kind === "model"),
    enums: modelsAndEnums.filter((x): x is SdkEnumType => x.kind === "enum"),
    diagnostics: diagnostics.diagnostics,
    crossLanguagePackageId,
  };
}<|MERGE_RESOLUTION|>--- conflicted
+++ resolved
@@ -212,12 +212,7 @@
       __raw: operation,
       kind: "union",
       values: allResponseBodies,
-<<<<<<< HEAD
-      nullable: isNullable(sdkOperation),
       name: createGeneratedName(context, operation, "UnionResponse"),
-=======
-      name: createGeneratedName(operation, "UnionResponse"),
->>>>>>> 847a6b16
       isGeneratedName: true,
     };
   } else if (responseTypes) {
@@ -543,11 +538,7 @@
     apiVersions: context.__tspTypeToApiVersions.get(client.type)!,
     optional,
     isApiVersionParam: false,
-<<<<<<< HEAD
-    nullable: false,
     crossLanguageDefinitionId: `${getCrossLanguageDefinitionId(context, client.service)}.endpoint`,
-=======
->>>>>>> 847a6b16
   });
 }
 
