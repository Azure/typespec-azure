import { getLroMetadata, getPagedResult } from "@azure-tools/typespec-azure-core";
import {
  Diagnostic,
  Operation,
  Type,
  createDiagnosticCollector,
  getNamespaceFullName,
  getService,
  ignoreDiagnostics,
} from "@typespec/compiler";
import { getServers } from "@typespec/http";
import { resolveVersions } from "@typespec/versioning";
import { camelCase } from "change-case";
import {
  getAccess,
<<<<<<< HEAD
  getOverriddenClientMethod,
=======
  getClientNameOverride,
>>>>>>> 98a50464
  listClients,
  listOperationGroups,
  listOperationsInOperationGroup,
  shouldGenerateConvenient,
  shouldGenerateProtocol,
} from "./decorators.js";
import { getCorrespondingMethodParams, getSdkHttpOperation, getSdkHttpParameter } from "./http.js";
import {
  SdkClient,
  SdkClientType,
  SdkEndpointParameter,
  SdkEndpointType,
  SdkEnumType,
  SdkInitializationType,
  SdkLroPagingServiceMethod,
  SdkLroServiceMethod,
  SdkMethod,
  SdkMethodParameter,
  SdkMethodResponse,
  SdkModelPropertyType,
  SdkModelType,
  SdkOperationGroup,
  SdkPackage,
  SdkPagingServiceMethod,
  SdkParameter,
  SdkPathParameter,
  SdkServiceMethod,
  SdkServiceOperation,
  SdkServiceParameter,
  SdkType,
  TCGCContext,
  UsageFlags,
} from "./interfaces.js";
import {
  createGeneratedName,
  filterApiVersionsWithDecorators,
  getAllResponseBodiesAndNonBodyExists,
  getAvailableApiVersions,
  getClientNamespaceStringHelper,
  getDocHelper,
  getHashForType,
  getLocationOfOperation,
  getTypeDecorators,
  isNeverOrVoidType,
  updateWithApiVersionInformation,
} from "./internal-utils.js";
import { createDiagnostic } from "./lib.js";
import {
  getClientNamespaceString,
  getCrossLanguageDefinitionId,
  getCrossLanguagePackageId,
  getDefaultApiVersion,
  getHttpOperationWithCache,
  getLibraryName,
} from "./public-utils.js";
import {
  getAllModelsWithDiagnostics,
  getClientTypeWithDiagnostics,
  getSdkCredentialParameter,
  getSdkModelPropertyType,
  getTypeSpecBuiltInType,
} from "./types.js";

function getSdkServiceOperation<TServiceOperation extends SdkServiceOperation>(
  context: TCGCContext,
  operation: Operation,
  methodParameters: SdkMethodParameter[]
): [TServiceOperation, readonly Diagnostic[]] {
  const diagnostics = createDiagnosticCollector();
  const httpOperation = getHttpOperationWithCache(context, operation);
  if (httpOperation) {
    const sdkHttpOperation = diagnostics.pipe(
      getSdkHttpOperation(context, httpOperation, methodParameters)
    ) as TServiceOperation;
    return diagnostics.wrap(sdkHttpOperation);
  }
  diagnostics.add(
    createDiagnostic({
      code: "unsupported-protocol",
      target: operation,
      format: {},
    })
  );
  return diagnostics.wrap(undefined as any);
}
function getSdkLroPagingServiceMethod<TServiceOperation extends SdkServiceOperation>(
  context: TCGCContext,
  operation: Operation
): [SdkLroPagingServiceMethod<TServiceOperation>, readonly Diagnostic[]] {
  const diagnostics = createDiagnosticCollector();
  return diagnostics.wrap({
    ...diagnostics.pipe(getSdkLroServiceMethod<TServiceOperation>(context, operation)),
    ...diagnostics.pipe(getSdkPagingServiceMethod<TServiceOperation>(context, operation)),
    kind: "lropaging",
  });
}

function getSdkPagingServiceMethod<TServiceOperation extends SdkServiceOperation>(
  context: TCGCContext,
  operation: Operation
): [SdkPagingServiceMethod<TServiceOperation>, readonly Diagnostic[]] {
  const diagnostics = createDiagnosticCollector();
  const pagedMetadata = getPagedResult(context.program, operation)!;
  const basic = diagnostics.pipe(getSdkBasicServiceMethod<TServiceOperation>(context, operation));
  if (pagedMetadata.itemsProperty) {
    basic.response.type = diagnostics.pipe(
      getClientTypeWithDiagnostics(context, pagedMetadata.itemsProperty.type)
    );
  }
  basic.response.resultPath = pagedMetadata.itemsSegments?.join(".");
  return diagnostics.wrap({
    ...basic,
    __raw_paged_metadata: pagedMetadata,
    kind: "paging",
    nextLinkPath: pagedMetadata?.nextLinkSegments?.join("."),
    nextLinkOperation: pagedMetadata?.nextLinkOperation
      ? diagnostics.pipe(
          getSdkServiceOperation<TServiceOperation>(
            context,
            pagedMetadata.nextLinkOperation,
            basic.parameters
          )
        )
      : undefined,
    getResponseMapping(): string | undefined {
      return basic.response.resultPath;
    },
  });
}

function getSdkLroServiceMethod<TServiceOperation extends SdkServiceOperation>(
  context: TCGCContext,
  operation: Operation
): [SdkLroServiceMethod<TServiceOperation>, readonly Diagnostic[]] {
  const diagnostics = createDiagnosticCollector();
  const metadata = getLroMetadata(context.program, operation)!;
  const basicServiceMethod = diagnostics.pipe(
    getSdkBasicServiceMethod<TServiceOperation>(context, operation)
  );

  if (metadata.finalResult === undefined || metadata.finalResult === "void") {
    basicServiceMethod.response.type = undefined;
  } else {
    basicServiceMethod.response.type = diagnostics.pipe(
      getClientTypeWithDiagnostics(context, metadata.finalResult)
    );
  }

  basicServiceMethod.response.resultPath = metadata.finalResultPath;

  return diagnostics.wrap({
    ...basicServiceMethod,
    kind: "lro",
    __raw_lro_metadata: metadata,
    operation: diagnostics.pipe(
      getSdkServiceOperation<TServiceOperation>(
        context,
        metadata.operation,
        basicServiceMethod.parameters
      )
    ),
    getResponseMapping(): string | undefined {
      return this.response.resultPath;
    },
  });
}

function getSdkMethodResponse(
  context: TCGCContext,
  operation: Operation,
  sdkOperation: SdkServiceOperation
): SdkMethodResponse {
  const responses = sdkOperation.responses;
  // TODO: put head as bool here
  const { allResponseBodies, nonBodyExists } = getAllResponseBodiesAndNonBodyExists(responses);
  const responseTypes = new Set<string>(allResponseBodies.map((x) => getHashForType(x)));
  let type: SdkType | undefined = undefined;
  if (responseTypes.size > 1) {
    // return union of all the different types
    type = {
      __raw: operation,
      kind: "union",
      values: allResponseBodies,
      name: createGeneratedName(context, operation, "UnionResponse"),
      isGeneratedName: true,
      crossLanguageDefinitionId: getCrossLanguageDefinitionId(context, operation),
      decorators: [],
    };
  } else if (responseTypes.size === 1) {
    type = allResponseBodies[0];
  }
  if (nonBodyExists && type) {
    type = {
      kind: "nullable",
      type: type,
      decorators: [],
    };
  }
  return {
    kind: "method",
    type,
  };
}

function getSdkBasicServiceMethod<TServiceOperation extends SdkServiceOperation>(
  context: TCGCContext,
  operation: Operation
): [SdkServiceMethod<TServiceOperation>, readonly Diagnostic[]] {
  const diagnostics = createDiagnosticCollector();
  const methodParameters: SdkMethodParameter[] = [];
  // we have to calculate apiVersions first, so that the information is put
  // in __tspTypeToApiVersions before we call parameters since method wraps parameter
  const apiVersions = getAvailableApiVersions(
    context,
    operation,
    getLocationOfOperation(operation)
  );

  const overrideClientMethod = getOverriddenClientMethod(context, operation);
  const params = (overrideClientMethod ?? operation).parameters.properties.values();

  for (const param of params) {
    if (isNeverOrVoidType(param.type)) continue;
    methodParameters.push(diagnostics.pipe(getSdkMethodParameter(context, param, operation)));
  }

  const serviceOperation = diagnostics.pipe(
    getSdkServiceOperation<TServiceOperation>(context, operation, methodParameters)
  );
  const response = getSdkMethodResponse(context, operation, serviceOperation);
  const name = getLibraryName(context, operation);
  return diagnostics.wrap({
    __raw: operation,
    kind: "basic",
    name,
    access: getAccess(context, operation),
    parameters: methodParameters,
    description: getDocHelper(context, operation).description,
    details: getDocHelper(context, operation).details,
    operation: serviceOperation,
    response,
    apiVersions,
    getParameterMapping: function getParameterMapping(
      serviceParam: SdkServiceParameter
    ): SdkModelPropertyType[] {
      return ignoreDiagnostics(
        getCorrespondingMethodParams(context, operation, methodParameters, serviceParam)
      );
    },
    getResponseMapping: function getResponseMapping(): string | undefined {
      return undefined; // currently we only return a value for paging or lro
    },
    crossLanguageDefintionId: getCrossLanguageDefinitionId(context, operation),
    decorators: diagnostics.pipe(getTypeDecorators(context, operation)),
    generateConvenient: shouldGenerateConvenient(context, operation),
    generateProtocol: shouldGenerateProtocol(context, operation),
  });
}

function getSdkServiceMethod<TServiceOperation extends SdkServiceOperation>(
  context: TCGCContext,
  operation: Operation
): [SdkServiceMethod<TServiceOperation>, readonly Diagnostic[]] {
  const lro = getLroMetadata(context.program, operation);
  const paging = getPagedResult(context.program, operation);
  if (lro && paging) {
    return getSdkLroPagingServiceMethod<TServiceOperation>(context, operation);
  } else if (paging) {
    return getSdkPagingServiceMethod<TServiceOperation>(context, operation);
  } else if (lro) {
    return getSdkLroServiceMethod<TServiceOperation>(context, operation);
  }
  return getSdkBasicServiceMethod<TServiceOperation>(context, operation);
}

function getClientDefaultApiVersion(
  context: TCGCContext,
  client: SdkClient | SdkOperationGroup
): string | undefined {
  if (context.apiVersion && !["latest", "all"].includes(context.apiVersion)) {
    return context.apiVersion;
  }
  let defaultVersion = getDefaultApiVersion(context, client.service)?.value;
  if (!defaultVersion) {
    // eslint-disable-next-line deprecation/deprecation
    defaultVersion = getService(context.program, client.service)?.version;
  }
  return defaultVersion;
}

function getSdkInitializationType(
  context: TCGCContext,
  client: SdkClient | SdkOperationGroup
): [SdkInitializationType, readonly Diagnostic[]] {
  const diagnostics = createDiagnosticCollector();
  const credentialParam = getSdkCredentialParameter(context, client);
  const properties: SdkParameter[] = [
    diagnostics.pipe(getSdkEndpointParameter(context, client)), // there will always be an endpoint parameter
  ];
  if (credentialParam) {
    properties.push(credentialParam);
  }
  let apiVersionParam = context.__namespaceToApiVersionParameter.get(client.type);
  if (!apiVersionParam) {
    for (const operationGroup of listOperationGroups(context, client)) {
      // if any sub operation groups have an api version param, the top level needs
      // the api version param as well
      apiVersionParam = context.__namespaceToApiVersionParameter.get(operationGroup.type);
      if (apiVersionParam) break;
    }
  }
  if (apiVersionParam) {
    properties.push(apiVersionParam);
  }
  if (context.__subscriptionIdParameter) {
    properties.push(context.__subscriptionIdParameter);
  }
  const namePrefix = client.kind === "SdkClient" ? client.name : client.groupPath;
  const name = `${namePrefix.split(".").at(-1)}Options`;
  return diagnostics.wrap({
    __raw: client.service,
    description: "Initialization class for the client",
    kind: "model",
    properties,
    name,
    isGeneratedName: true,
    access: client.kind === "SdkClient" ? "public" : "internal",
    usage: UsageFlags.Input,
    crossLanguageDefinitionId: `${getNamespaceFullName(client.service.namespace!)}.${name}`,
    apiVersions: context.__tspTypeToApiVersions.get(client.type)!,
    isFormDataType: false,
    isError: false,
    decorators: [],
  });
}

function getSdkMethodParameter(
  context: TCGCContext,
  type: Type,
  operation: Operation
): [SdkMethodParameter, readonly Diagnostic[]] {
  const diagnostics = createDiagnosticCollector();
  if (type.kind !== "ModelProperty") {
    const libraryName = getLibraryName(context, type);
    const name = camelCase(libraryName ?? "body");
    // call before creating property type, so we can pass apiVersions of param onto its type
    const apiVersions = getAvailableApiVersions(context, type, operation);
    const propertyType = diagnostics.pipe(getClientTypeWithDiagnostics(context, type, operation));
    return diagnostics.wrap({
      kind: "method",
      description: getDocHelper(context, type).description,
      details: getDocHelper(context, type).details,
      apiVersions,
      type: propertyType,
      name,
      isGeneratedName: Boolean(libraryName),
      optional: false,
      discriminator: false,
      serializedName: name,
      isApiVersionParam: false,
      onClient: false,
      crossLanguageDefinitionId: "anonymous",
      decorators: diagnostics.pipe(getTypeDecorators(context, type)),
    });
  }
  return diagnostics.wrap({
    ...diagnostics.pipe(getSdkModelPropertyType(context, type, operation)),
    kind: "method",
  });
}

function getSdkMethods<TServiceOperation extends SdkServiceOperation>(
  context: TCGCContext,
  client: SdkClient | SdkOperationGroup
): [SdkMethod<TServiceOperation>[], readonly Diagnostic[]] {
  const diagnostics = createDiagnosticCollector();
  const retval: SdkMethod<TServiceOperation>[] = [];
  for (const operation of listOperationsInOperationGroup(context, client)) {
    retval.push(diagnostics.pipe(getSdkServiceMethod<TServiceOperation>(context, operation)));
  }
  for (const operationGroup of listOperationGroups(context, client)) {
    // We create a client accessor for each operation group
    const operationGroupClient = diagnostics.pipe(
      createSdkClientType<TServiceOperation>(context, operationGroup)
    );
    const name = `get${operationGroup.type.name}`;
    retval.push({
      kind: "clientaccessor",
      parameters: [],
      name,
      description: getDocHelper(context, operationGroup.type).description,
      details: getDocHelper(context, operationGroup.type).details,
      access: "internal",
      response: operationGroupClient,
      apiVersions: getAvailableApiVersions(context, operationGroup.type, client.type),
      crossLanguageDefintionId: getCrossLanguageDefinitionId(context, operationGroup.type),
      decorators: [],
    });
  }
  return diagnostics.wrap(retval);
}

function getSdkEndpointParameter(
  context: TCGCContext,
  client: SdkClient | SdkOperationGroup
): [SdkEndpointParameter, readonly Diagnostic[]] {
  const diagnostics = createDiagnosticCollector();
  const servers = getServers(context.program, client.service);
  let type: SdkEndpointType;
  let optional: boolean = false;
  if (servers === undefined || servers.length > 1) {
    // if there is no defined server url, or if there are more than one
    // we will return a mandatory endpoint parameter in initialization
    const name = "endpoint";
    type = {
      kind: "endpoint",
      serverUrl: "{endpoint}",
      templateArguments: [
        {
          name,
          isGeneratedName: true,
          description: "Service host",
          kind: "path",
          onClient: true,
          urlEncode: false,
          optional: false,
          serializedName: "endpoint",
          correspondingMethodParams: [],
          type: getTypeSpecBuiltInType(context, "string"),
          isApiVersionParam: false,
          apiVersions: context.__tspTypeToApiVersions.get(client.type)!,
          crossLanguageDefinitionId: `${getCrossLanguageDefinitionId(context, client.service)}.endpoint`,
          decorators: [],
        },
      ],
      decorators: [],
    };
  } else {
    // this means we have one server
    const templateArguments: SdkPathParameter[] = [];
    type = {
      kind: "endpoint",
      serverUrl: servers[0].url,
      templateArguments,
      decorators: [],
    };
    for (const param of servers[0].parameters.values()) {
      const sdkParam = diagnostics.pipe(getSdkHttpParameter(context, param, undefined, "path"));
      if (sdkParam.kind === "path") {
        templateArguments.push(sdkParam);
        sdkParam.onClient = true;
        if (param.defaultValue && "value" in param.defaultValue) {
          sdkParam.clientDefaultValue = param.defaultValue.value;
        }
        const apiVersionInfo = updateWithApiVersionInformation(context, param, client.type);
        sdkParam.isApiVersionParam = apiVersionInfo.isApiVersionParam;
        if (sdkParam.isApiVersionParam) {
          sdkParam.clientDefaultValue = apiVersionInfo.clientDefaultValue;
        }
        sdkParam.apiVersions = getAvailableApiVersions(context, param, client.type);
      } else {
        diagnostics.add(
          createDiagnostic({
            code: "server-param-not-path",
            target: param,
            format: {
              templateArgumentName: sdkParam.name,
              templateArgumentType: sdkParam.kind,
            },
          })
        );
      }
    }
    optional = Boolean(servers[0].url.length && templateArguments.every((param) => param.optional));
  }
  return diagnostics.wrap({
    kind: "endpoint",
    type,
    name: "endpoint",
    isGeneratedName: true,
    description: "Service host",
    onClient: true,
    urlEncode: false,
    apiVersions: context.__tspTypeToApiVersions.get(client.type)!,
    optional,
    isApiVersionParam: false,
    crossLanguageDefinitionId: `${getCrossLanguageDefinitionId(context, client.service)}.endpoint`,
    decorators: [],
  });
}

function createSdkClientType<TServiceOperation extends SdkServiceOperation>(
  context: TCGCContext,
  client: SdkClient | SdkOperationGroup
): [SdkClientType<TServiceOperation>, readonly Diagnostic[]] {
  const diagnostics = createDiagnosticCollector();
  const isClient = client.kind === "SdkClient";
  let name = "";
  if (isClient) {
    name = client.name;
  } else {
    name = getClientNameOverride(context, client.type) ?? client.type.name;
  }
  // NOTE: getSdkMethods recursively calls createSdkClientType
  const methods = diagnostics.pipe(getSdkMethods<TServiceOperation>(context, client));
  const docWrapper = getDocHelper(context, client.type);
  const sdkClientType: SdkClientType<TServiceOperation> = {
    kind: "client",
    name,
    description: docWrapper.description,
    details: docWrapper.details,
    methods: methods,
    apiVersions: context.__tspTypeToApiVersions.get(client.type)!,
    nameSpace: getClientNamespaceStringHelper(context, client.service)!,
    initialization: diagnostics.pipe(getSdkInitializationType(context, client)), // MUST call this after getSdkMethods has been called
    // eslint-disable-next-line deprecation/deprecation
    arm: client.kind === "SdkClient" ? client.arm : false,
    decorators: diagnostics.pipe(getTypeDecorators(context, client.type)),
    // if it is client, the crossLanguageDefinitionId is the ${namespace}, if it is operation group, the crosslanguageDefinitionId is the %{namespace}.%{operationGroupName}
    crossLanguageDefinitionId: getCrossLanguageDefinitionId(context, client.type),
  };
  return diagnostics.wrap(sdkClientType);
}

function populateApiVersionInformation(context: TCGCContext): void {
  for (const client of listClients(context)) {
    let clientApiVersions = resolveVersions(context.program, client.service)
      .filter((x) => x.rootVersion)
      .map((x) => x.rootVersion!.value);
    context.__tspTypeToApiVersions.set(
      client.type,
      filterApiVersionsWithDecorators(context, client.type, clientApiVersions)
    );

    context.__namespaceToApiVersionClientDefaultValue.set(
      client.type,
      getClientDefaultApiVersion(context, client)
    );
    for (const og of listOperationGroups(context, client)) {
      clientApiVersions = resolveVersions(context.program, og.service)
        .filter((x) => x.rootVersion)
        .map((x) => x.rootVersion!.value);
      context.__tspTypeToApiVersions.set(
        og.type,
        filterApiVersionsWithDecorators(context, og.type, clientApiVersions)
      );

      context.__namespaceToApiVersionClientDefaultValue.set(
        og.type,
        getClientDefaultApiVersion(context, og)
      );
    }
  }
}

export function getSdkPackage<TServiceOperation extends SdkServiceOperation>(
  context: TCGCContext
): [SdkPackage<TServiceOperation>, readonly Diagnostic[]] {
  const diagnostics = createDiagnosticCollector();
  populateApiVersionInformation(context);
  const modelsAndEnums = diagnostics.pipe(getAllModelsWithDiagnostics(context));
  const crossLanguagePackageId = diagnostics.pipe(getCrossLanguagePackageId(context));
  return diagnostics.wrap({
    name: getClientNamespaceString(context)!,
    rootNamespace: getClientNamespaceString(context)!,
    clients: listClients(context).map((c) => diagnostics.pipe(createSdkClientType(context, c))),
    models: modelsAndEnums.filter((x): x is SdkModelType => x.kind === "model"),
    enums: modelsAndEnums.filter((x): x is SdkEnumType => x.kind === "enum"),
    crossLanguagePackageId,
  });
}<|MERGE_RESOLUTION|>--- conflicted
+++ resolved
@@ -13,11 +13,8 @@
 import { camelCase } from "change-case";
 import {
   getAccess,
-<<<<<<< HEAD
+  getClientNameOverride,
   getOverriddenClientMethod,
-=======
-  getClientNameOverride,
->>>>>>> 98a50464
   listClients,
   listOperationGroups,
   listOperationsInOperationGroup,
