import { getLroMetadata, getPagedResult } from "@azure-tools/typespec-azure-core";
import {
  createDiagnosticCollector,
  Diagnostic,
  getDoc,
  getNamespaceFullName,
  getPagingOperation,
  getService,
  getSummary,
  isList,
  Model,
  ModelProperty,
  Operation,
} from "@typespec/compiler";
import { getServers, HttpServer } from "@typespec/http";
import { resolveVersions } from "@typespec/versioning";
import {
  getAccess,
  getClientInitialization,
  getClientInitializationOptions,
  getClientNamespace,
  getOverriddenClientMethod,
  listClients,
  listOperationGroups,
  listOperationsInOperationGroup,
  shouldGenerateConvenient,
  shouldGenerateProtocol,
} from "./decorators.js";
import { getSdkHttpOperation, getSdkHttpParameter } from "./http.js";
import {
<<<<<<< HEAD
  SdkApiVersionParameter,
=======
  InitializedByFlags,
>>>>>>> 2121b0b4
  SdkBodyModelPropertyType,
  SdkClient,
  SdkClientInitializationType,
  SdkClientType,
  SdkEndpointParameter,
  SdkEndpointType,
  SdkEnumType,
  SdkHttpOperation,
  SdkInitializationType,
  SdkLroPagingServiceMethod,
  SdkLroServiceFinalResponse,
  SdkLroServiceMetadata,
  SdkLroServiceMethod,
  SdkMethod,
  SdkMethodParameter,
  SdkMethodResponse,
  SdkModelPropertyType,
  SdkModelType,
  SdkNamespace,
  SdkNullableType,
  SdkOperationGroup,
  SdkPackage,
  SdkPagingServiceMethod,
  SdkParameter,
  SdkPathParameter,
  SdkServiceMethod,
  SdkServiceOperation,
  SdkType,
  SdkUnionType,
  TCGCContext,
  UsageFlags,
} from "./interfaces.js";
import {
  createGeneratedName,
  filterApiVersionsWithDecorators,
  getAllResponseBodiesAndNonBodyExists,
  getAvailableApiVersions,
  getClientNamespaceStringHelper,
  getHashForType,
  getLocationOfOperation,
  getTypeDecorators,
  getValueTypeValue,
  isNeverOrVoidType,
  isSubscriptionId,
  updateWithApiVersionInformation,
} from "./internal-utils.js";
import { createDiagnostic } from "./lib.js";
import {
  getClientNamespaceString,
  getCrossLanguageDefinitionId,
  getCrossLanguagePackageId,
  getDefaultApiVersion,
  getHttpOperationWithCache,
  getLibraryName,
  isApiVersion,
} from "./public-utils.js";
import {
  addEncodeInfo,
  getAllReferencedTypes,
  getClientTypeWithDiagnostics,
  getSdkCredentialParameter,
  getSdkModelPropertyType,
  getSdkModelWithDiagnostics,
  getTypeSpecBuiltInType,
  handleAllTypes,
} from "./types.js";

function getSdkServiceOperation<TServiceOperation extends SdkServiceOperation>(
  context: TCGCContext,
  operation: Operation,
  methodParameters: SdkMethodParameter[],
): [TServiceOperation, readonly Diagnostic[]] {
  const diagnostics = createDiagnosticCollector();
  const httpOperation = getHttpOperationWithCache(context, operation);
  if (httpOperation) {
    const sdkHttpOperation = diagnostics.pipe(
      getSdkHttpOperation(context, httpOperation, methodParameters),
    ) as TServiceOperation;
    return diagnostics.wrap(sdkHttpOperation);
  }
  diagnostics.add(
    createDiagnostic({
      code: "unsupported-protocol",
      target: operation,
      format: {},
    }),
  );
  return diagnostics.wrap(undefined as any);
}
function getSdkLroPagingServiceMethod<TServiceOperation extends SdkServiceOperation>(
  context: TCGCContext,
  operation: Operation,
  client: SdkClientType<TServiceOperation>,
): [SdkLroPagingServiceMethod<TServiceOperation>, readonly Diagnostic[]] {
  const diagnostics = createDiagnosticCollector();
  return diagnostics.wrap({
    ...diagnostics.pipe(getSdkLroServiceMethod<TServiceOperation>(context, operation, client)),
    ...diagnostics.pipe(getSdkPagingServiceMethod<TServiceOperation>(context, operation, client)),
    kind: "lropaging",
  });
}

function getSdkPagingServiceMethod<TServiceOperation extends SdkServiceOperation>(
  context: TCGCContext,
  operation: Operation,
  client: SdkClientType<TServiceOperation>,
): [SdkPagingServiceMethod<TServiceOperation>, readonly Diagnostic[]] {
  const diagnostics = createDiagnosticCollector();

  const basic = diagnostics.pipe(
    getSdkBasicServiceMethod<TServiceOperation>(context, operation, client),
  );

  // nullable response type means the underlaying operation has multiple responses and only one of them is not empty, which is what we want
  let responseType = basic.response.type;
  if (responseType?.kind === "nullable") {
    responseType = responseType.type;
  }

  // normal paging
  if (isList(context.program, operation)) {
    const pagingOperation = diagnostics.pipe(getPagingOperation(context.program, operation));

    if (responseType?.__raw?.kind !== "Model" || !pagingOperation) {
      diagnostics.add(
        createDiagnostic({
          code: "unexpected-pageable-operation-return-type",
          target: operation,
          format: {
            operationName: operation.name,
          },
        }),
      );
      // return as page method with no paging info
      return diagnostics.wrap({
        ...basic,
        kind: "paging",
      });
    }

    basic.response.resultPath = getPropertyPathFromModel(
      context,
      responseType?.__raw,
      (p) => p === pagingOperation.output.pageItems.property,
    );
    const nextLinkPath = pagingOperation.output.nextLink
      ? getPropertyPathFromModel(
          context,
          responseType?.__raw,
          (p) => p === pagingOperation.output.nextLink!.property,
        )
      : undefined;

    context.__pagedResultSet.add(responseType);
    // tcgc will let all paging method return a list of items
    basic.response.type = diagnostics.pipe(
      getClientTypeWithDiagnostics(context, pagingOperation?.output.pageItems.property.type),
    );

    return diagnostics.wrap({
      ...basic,
      kind: "paging",
      nextLinkPath,
    });
  }

  // azure core paging
  const pagedMetadata = getPagedResult(context.program, operation)!;

  if (responseType?.__raw?.kind !== "Model" || !pagedMetadata.itemsProperty) {
    diagnostics.add(
      createDiagnostic({
        code: "unexpected-pageable-operation-return-type",
        target: operation,
        format: {
          operationName: operation.name,
        },
      }),
    );
    // return as page method with no paging info
    return diagnostics.wrap({
      ...basic,
      kind: "paging",
    });
  }

  context.__pagedResultSet.add(responseType);

  // tcgc will let all paging method return a list of items
  basic.response.type = diagnostics.pipe(
    getClientTypeWithDiagnostics(context, pagedMetadata.itemsProperty.type),
  );

  basic.response.resultPath = getPropertyPathFromSegment(
    context,
    pagedMetadata.modelType,
    pagedMetadata.itemsSegments,
  );

  return diagnostics.wrap({
    ...basic,
    __raw_paged_metadata: pagedMetadata,
    kind: "paging",
    nextLinkPath: getPropertyPathFromSegment(
      context,
      pagedMetadata.modelType,
      pagedMetadata?.nextLinkSegments,
    ),
    nextLinkOperation: pagedMetadata?.nextLinkOperation
      ? diagnostics.pipe(
          getSdkServiceOperation<TServiceOperation>(
            context,
            pagedMetadata.nextLinkOperation,
            basic.parameters,
          ),
        )
      : undefined,
  });
}

export function getPropertyPathFromModel(
  context: TCGCContext,
  model: Model,
  predicate: (property: ModelProperty) => boolean,
): string | undefined {
  const queue: { model: Model; path: ModelProperty[] }[] = [];

  for (const prop of model.properties.values()) {
    if (predicate(prop)) {
      return getLibraryName(context, prop);
    }
    if (prop.type.kind === "Model") {
      queue.push({ model: prop.type, path: [prop] });
    }
  }

  while (queue.length > 0) {
    const { model, path } = queue.shift()!;
    for (const prop of model.properties.values()) {
      if (predicate(prop)) {
        return path
          .concat(prop)
          .map((s) => getLibraryName(context, s))
          .join(".");
      }
      if (prop.type.kind === "Model") {
        queue.push({ model: prop.type, path: path.concat(prop) });
      }
    }
  }

  return undefined;
}

function getPropertyPathFromSegment(
  context: TCGCContext,
  type: Model,
  segments?: string[],
): string {
  if (!segments || segments.length === 0) {
    return "";
  }
  const wireSegments = [];
  let current = type;
  for (const segment of segments) {
    const property = current.properties.get(segment);
    if (!property) {
      if (current.baseModel) {
        return getPropertyPathFromSegment(context, current.baseModel, segments);
      }
      return "";
    }
    wireSegments.push(getLibraryName(context, property));
    current = property.type as Model;
  }
  return wireSegments.join(".");
}

function getSdkLroServiceMethod<TServiceOperation extends SdkServiceOperation>(
  context: TCGCContext,
  operation: Operation,
  client: SdkClientType<TServiceOperation>,
): [SdkLroServiceMethod<TServiceOperation>, readonly Diagnostic[]] {
  const diagnostics = createDiagnosticCollector();
  const metadata = getServiceMethodLroMetadata(context, operation)!;
  const basicServiceMethod = diagnostics.pipe(
    getSdkBasicServiceMethod<TServiceOperation>(context, operation, client),
  );

  basicServiceMethod.response.type = metadata.finalResponse?.result;

  // eslint-disable-next-line @typescript-eslint/no-deprecated
  basicServiceMethod.response.resultPath = metadata.finalResponse?.resultPath;

  basicServiceMethod.response.resultSegments = metadata.finalResponse?.resultSegments;

  return diagnostics.wrap({
    ...basicServiceMethod,
    kind: "lro",
    __raw_lro_metadata: metadata.__raw,
    lroMetadata: metadata,
    operation: diagnostics.pipe(
      getSdkServiceOperation<TServiceOperation>(
        context,
        metadata.__raw.operation,
        basicServiceMethod.parameters,
      ),
    ),
  });
}

function getServiceMethodLroMetadata(
  context: TCGCContext,
  operation: Operation,
): SdkLroServiceMetadata | undefined {
  const rawMetadata = getLroMetadata(context.program, operation);
  if (rawMetadata === undefined) {
    return undefined;
  }

  const diagnostics = createDiagnosticCollector();

  return {
    __raw: rawMetadata,
    finalStateVia: rawMetadata.finalStateVia,
    finalResponse: getFinalResponse(),
    finalStep:
      rawMetadata.finalStep !== undefined ? { kind: rawMetadata.finalStep.kind } : undefined,
    pollingStep: {
      responseBody: diagnostics.pipe(
        getClientTypeWithDiagnostics(context, rawMetadata.pollingInfo.responseModel),
      ) as SdkModelType,
    },
  };

  function getFinalResponse(): SdkLroServiceFinalResponse | undefined {
    if (
      rawMetadata?.finalEnvelopeResult === undefined ||
      rawMetadata.finalEnvelopeResult === "void"
    ) {
      return undefined;
    }

    const envelopeResult = diagnostics.pipe(
      getClientTypeWithDiagnostics(context, rawMetadata.finalEnvelopeResult),
    ) as SdkModelType;
    const result = diagnostics.pipe(
      getClientTypeWithDiagnostics(context, rawMetadata.finalResult as Model),
    ) as SdkModelType;
    const resultPath = rawMetadata.finalResultPath;
    // find the property inside the envelope result using the final result path
    let sdkProperty: SdkBodyModelPropertyType | undefined = undefined;
    for (const property of envelopeResult.properties) {
      if (property.__raw === undefined || property.kind !== "property") {
        continue;
      }
      if (property.__raw?.name === resultPath) {
        sdkProperty = property;
        break;
      }
    }

    return {
      envelopeResult,
      result,
      resultPath,
      resultSegments: sdkProperty !== undefined ? [sdkProperty] : undefined,
    };
  }
}

function getSdkMethodResponse(
  context: TCGCContext,
  operation: Operation,
  sdkOperation: SdkServiceOperation,
  client: SdkClientType<SdkServiceOperation>,
): SdkMethodResponse {
  const responses = sdkOperation.responses;
  // TODO: put head as bool here
  const { allResponseBodies, nonBodyExists } = getAllResponseBodiesAndNonBodyExists(responses);
  const responseTypes = new Set<string>(allResponseBodies.map((x) => getHashForType(x)));
  let type: SdkType | undefined = undefined;
  if (responseTypes.size > 1) {
    // return union of all the different types
    type = {
      __raw: operation,
      kind: "union",
      access: "public",
      usage: UsageFlags.Output,
      variantTypes: allResponseBodies,
      name: createGeneratedName(context, operation, "UnionResponse"),
      isGeneratedName: true,
      clientNamespace: client.clientNamespace,
      crossLanguageDefinitionId: `${getCrossLanguageDefinitionId(context, operation)}.UnionResponse`,
      decorators: [],
    };
  } else if (responseTypes.size === 1) {
    type = allResponseBodies[0];
  }
  if (nonBodyExists && type) {
    type = {
      kind: "nullable",
      name: createGeneratedName(context, operation, "NullableResponse"),
      isGeneratedName: true,
      type: type,
      decorators: [],
      access: "public",
      usage: UsageFlags.Output,
      clientNamespace: client.clientNamespace,
    };
  }
  return {
    kind: "method",
    type,
  };
}

function getSdkBasicServiceMethod<TServiceOperation extends SdkServiceOperation>(
  context: TCGCContext,
  operation: Operation,
  client: SdkClientType<TServiceOperation>,
): [SdkServiceMethod<TServiceOperation>, readonly Diagnostic[]] {
  const diagnostics = createDiagnosticCollector();
  const methodParameters: SdkMethodParameter[] = [];
  // we have to calculate apiVersions first, so that the information is put
  // in __tspTypeToApiVersions before we call parameters since method wraps parameter
  const operationLocation = getLocationOfOperation(operation);
  const apiVersions = getAvailableApiVersions(context, operation, operationLocation);

  let clientParams = context.__clientToParameters.get(operationLocation);
  if (!clientParams) {
    clientParams = [];
    context.__clientToParameters.set(operationLocation, clientParams);
  }

  const override = getOverriddenClientMethod(context, operation);
  const params = (override ?? operation).parameters.properties.values();

  for (const param of params) {
    if (isNeverOrVoidType(param.type)) continue;
    const sdkMethodParam = diagnostics.pipe(getSdkMethodParameter(context, param, operation));
    if (sdkMethodParam.onClient) {
      const operationLocation = getLocationOfOperation(operation);
      if (isApiVersion(context, param)) {
        if (
          !context.__clientToParameters.get(operationLocation)?.find((x) => x.kind === "apiVersion")
        ) {
          clientParams.push(sdkMethodParam);
        }
      } else if (isSubscriptionId(context, param)) {
        if (
          !context.__clientToParameters
            .get(operationLocation)
            ?.find((x) => isSubscriptionId(context, x))
        ) {
          clientParams.push(sdkMethodParam);
        }
      }
    } else {
      methodParameters.push(sdkMethodParam);
    }
  }

  const serviceOperation = diagnostics.pipe(
    getSdkServiceOperation<TServiceOperation>(context, operation, methodParameters),
  );
  // set the correct encode for body parameter according to the content-type
  if (
    serviceOperation.bodyParam &&
    serviceOperation.bodyParam.correspondingMethodParams.length === 1
  ) {
    const methodBodyParam = serviceOperation.bodyParam.correspondingMethodParams[0];
    const contentTypes = serviceOperation.__raw.parameters.body?.contentTypes;
    const defaultContentType =
      contentTypes && contentTypes.length > 0 ? contentTypes[0] : "application/json";
    diagnostics.pipe(
      addEncodeInfo(context, methodBodyParam.__raw!, methodBodyParam.type, defaultContentType),
    );
  }
  const response = getSdkMethodResponse(context, operation, serviceOperation, client);
  const name = getLibraryName(context, operation);
  return diagnostics.wrap({
    __raw: operation,
    kind: "basic",
    name,
    access: getAccess(context, operation) ?? "public",
    parameters: methodParameters,
    doc: getDoc(context.program, operation),
    summary: getSummary(context.program, operation),
    operation: serviceOperation,
    response,
    apiVersions,
    crossLanguageDefinitionId: getCrossLanguageDefinitionId(context, operation),
    decorators: diagnostics.pipe(getTypeDecorators(context, operation)),
    generateConvenient: shouldGenerateConvenient(context, operation),
    generateProtocol: shouldGenerateProtocol(context, operation),
    isOverride: override !== undefined,
  });
}

function getSdkServiceMethod<TServiceOperation extends SdkServiceOperation>(
  context: TCGCContext,
  operation: Operation,
  client: SdkClientType<TServiceOperation>,
): [SdkServiceMethod<TServiceOperation>, readonly Diagnostic[]] {
  const lro = getLroMetadata(context.program, operation);
  const paging = getPagedResult(context.program, operation) || isList(context.program, operation);
  if (lro && paging) {
    return getSdkLroPagingServiceMethod<TServiceOperation>(context, operation, client);
  } else if (paging) {
    return getSdkPagingServiceMethod<TServiceOperation>(context, operation, client);
  } else if (lro) {
    return getSdkLroServiceMethod<TServiceOperation>(context, operation, client);
  }
  return getSdkBasicServiceMethod<TServiceOperation>(context, operation, client);
}

function getClientDefaultApiVersion(
  context: TCGCContext,
  client: SdkClient | SdkOperationGroup,
): string | undefined {
  if (context.apiVersion && !["latest", "all"].includes(context.apiVersion)) {
    return context.apiVersion;
  }
  let defaultVersion = getDefaultApiVersion(context, client.service)?.value;
  if (!defaultVersion) {
    // eslint-disable-next-line @typescript-eslint/no-deprecated
    defaultVersion = getService(context.program, client.service)?.version;
  }
  return defaultVersion;
}

function getSdkInitializationType(
  context: TCGCContext,
  client: SdkClient | SdkOperationGroup,
): [SdkInitializationType, readonly Diagnostic[]] {
  const diagnostics = createDiagnosticCollector();
  let initializationModel = getClientInitialization(context, client.type); // eslint-disable-line @typescript-eslint/no-deprecated
  const access = client.kind === "SdkClient" ? "public" : "internal";
  if (initializationModel) {
    initializationModel.access = access;
  } else {
    const namePrefix = client.kind === "SdkClient" ? client.name : client.groupPath;
    const name = `${namePrefix.split(".").at(-1)}Options`;
    initializationModel = {
      __raw: client.service,
      doc: "Initialization class for the client",
      kind: "model",
      properties: [],
      name,
      isGeneratedName: true,
      access,
      usage: UsageFlags.Input,
      crossLanguageDefinitionId: `${getNamespaceFullName(client.service.namespace!)}.${name}`,
      clientNamespace: getClientNamespace(context, client.type),
      apiVersions: context.__tspTypeToApiVersions.get(client.type)!,
      decorators: [],
      serializationOptions: {},
    };
  }

  return diagnostics.wrap(initializationModel);
}

function createSdkClientInitializationType(
  context: TCGCContext,
  client: SdkClient | SdkOperationGroup,
): [SdkClientInitializationType, readonly Diagnostic[]] {
  const diagnostics = createDiagnosticCollector();
  const name = `${client.kind === "SdkClient" ? client.name : client.groupPath.split(".").at(-1)}Options`;
  const result: SdkClientInitializationType = {
    kind: "clientinitialization",
    doc: "Initialization for the client",
    parameters: [],
    initializedBy:
      client.kind === "SdkClient" ? InitializedByFlags.Individually : InitializedByFlags.Parent,
    name,
    isGeneratedName: true,
    decorators: [],
  };

  // customization
  const initializationOptions = getClientInitializationOptions(context, client.type);
  if (initializationOptions?.parameters) {
    const model = diagnostics.pipe(
      getSdkModelWithDiagnostics(context, initializationOptions.parameters),
    );
    result.doc = model.doc;
    result.summary = model.summary;
    result.name = model.name;
    result.isGeneratedName = model.isGeneratedName;
    result.decorators = model.decorators;
    result.__raw = model.__raw;
    result.parameters = model.properties.map(
      (property: SdkModelPropertyType): SdkMethodParameter => {
        property.onClient = true;
        property.kind = "method";
        return property as SdkMethodParameter;
      },
    );
  }
  if (initializationOptions?.initializedBy) {
    if (
      client.kind === "SdkClient" &&
      (initializationOptions.initializedBy & InitializedByFlags.Parent) ===
        InitializedByFlags.Parent
    ) {
      diagnostics.add(
        createDiagnostic({
          code: "invalid-initialized-by",
          target: client.type,
          format: {
            message:
              "First level client must have `InitializedBy.individually` specified in `initializedBy`.",
          },
        }),
      );
    } else if (
      client.kind === "SdkOperationGroup" &&
      initializationOptions.initializedBy === InitializedByFlags.Individually
    ) {
      diagnostics.add(
        createDiagnostic({
          code: "invalid-initialized-by",
          target: client.type,
          format: {
            message:
              "Sub client must have `InitializedBy.parent` or `InitializedBy.individually | InitializedBy.parent` specified in `initializedBy`.",
          },
        }),
      );
    } else {
      result.initializedBy = initializationOptions.initializedBy;
    }
  }
  if (initializationOptions?.parameters) {
    // Cache elevated parameter, then we could use it to set `onClient` property for method parameters.
    let clientParams = context.__clientToParameters.get(client.type);
    if (!clientParams) {
      clientParams = [];
      context.__clientToParameters.set(client.type, clientParams);
    }
    for (const param of result.parameters) {
      clientParams.push(param);
    }
  }

  return diagnostics.wrap(result);
}

function getSdkMethodParameter(
  context: TCGCContext,
  type: ModelProperty,
  operation: Operation,
): [SdkMethodParameter | SdkApiVersionParameter, readonly Diagnostic[]] {
  const diagnostics = createDiagnosticCollector();
  const base = diagnostics.pipe(getSdkModelPropertyType(context, type, operation));
  if (isApiVersion(context, type) && base.onClient) {
    if (base.type.kind !== "string") {
      throw new Error("ApiVersion must be a string");
    }
    return diagnostics.wrap({
      ...base,
      kind: "apiVersion",
      isApiVersionParam: true,
      onClient: true,
    } as SdkApiVersionParameter);
  }
  return diagnostics.wrap({
    ...base,
    kind: "method",
  });
}

function getSdkMethods<TServiceOperation extends SdkServiceOperation>(
  context: TCGCContext,
  client: SdkClient | SdkOperationGroup,
  sdkClientType: SdkClientType<TServiceOperation>,
): [SdkMethod<TServiceOperation>[], readonly Diagnostic[]] {
  const diagnostics = createDiagnosticCollector();
  const retval: SdkMethod<TServiceOperation>[] = [];
  for (const operation of listOperationsInOperationGroup(context, client)) {
    retval.push(
      diagnostics.pipe(getSdkServiceMethod<TServiceOperation>(context, operation, sdkClientType)),
    );
  }
  for (const operationGroup of listOperationGroups(context, client)) {
    // We create a client accessor for each operation group
    const operationGroupClient = diagnostics.pipe(
      createSdkClientType<TServiceOperation>(context, operationGroup, sdkClientType),
    );
    if (sdkClientType.children) {
      sdkClientType.children.push(operationGroupClient);
    } else {
      sdkClientType.children = [operationGroupClient];
    }
    const clientInitialization = getClientInitialization(context, operationGroup.type); // eslint-disable-line @typescript-eslint/no-deprecated
    const parameters: SdkParameter[] = [];
    if (clientInitialization) {
      for (const property of clientInitialization.properties) {
        parameters.push(property);
      }
    }
    const name = `get${operationGroup.type.name}`;
    retval.push({
      kind: "clientaccessor",
      parameters,
      name,
      doc: getDoc(context.program, operationGroup.type),
      summary: getSummary(context.program, operationGroup.type),
      access: "internal",
      response: operationGroupClient,
      apiVersions: getAvailableApiVersions(context, operationGroup.type, client.type),
      crossLanguageDefinitionId: `${getCrossLanguageDefinitionId(context, operationGroup.type)}.${name}`,
      decorators: [],
    });
  }
  return diagnostics.wrap(retval);
}

function getEndpointTypeFromSingleServer<
  TServiceOperation extends SdkServiceOperation = SdkHttpOperation,
>(
  context: TCGCContext,
  client: SdkClientType<TServiceOperation>,
  server: HttpServer | undefined,
): [SdkEndpointType[], readonly Diagnostic[]] {
  const diagnostics = createDiagnosticCollector();
  const templateArguments: SdkPathParameter[] = [];
  const defaultOverridableEndpointType: SdkEndpointType = {
    kind: "endpoint",
    serverUrl: "{endpoint}",
    templateArguments: [
      {
        name: "endpoint",
        isGeneratedName: true,
        doc: "Service host",
        kind: "path",
        onClient: true,
        urlEncode: false,
        explode: false,
        style: "simple",
        allowReserved: false,
        optional: false,
        serializedName: "endpoint",
        correspondingMethodParams: [],
        type: getTypeSpecBuiltInType(context, "string"),
        isApiVersionParam: false,
        apiVersions: context.__tspTypeToApiVersions.get(client.__raw.type)!,
        crossLanguageDefinitionId: `${getCrossLanguageDefinitionId(context, client.__raw.service)}.endpoint`,
        decorators: [],
      },
    ],
    decorators: [],
  };
  const types: SdkEndpointType[] = [];
  if (!server) return diagnostics.wrap([defaultOverridableEndpointType]);
  for (const param of server.parameters.values()) {
    const sdkParam = diagnostics.pipe(
      getSdkHttpParameter(context, param, undefined, undefined, "path"),
    );
    if (sdkParam.kind === "path") {
      templateArguments.push(sdkParam);
      sdkParam.onClient = true;
      if (param.defaultValue) {
        sdkParam.clientDefaultValue = getValueTypeValue(param.defaultValue);
      }
      const apiVersionInfo = updateWithApiVersionInformation(context, param, client.__raw.type);
      sdkParam.isApiVersionParam = apiVersionInfo.isApiVersionParam; // eslint-disable-line @typescript-eslint/no-deprecated
      if (
        sdkParam.isApiVersionParam && // eslint-disable-line @typescript-eslint/no-deprecated
        apiVersionInfo.clientDefaultValue
      ) {
        sdkParam.clientDefaultValue = apiVersionInfo.clientDefaultValue;
      }
      sdkParam.apiVersions = getAvailableApiVersions(context, param, client.__raw.type);
      sdkParam.crossLanguageDefinitionId = `${getCrossLanguageDefinitionId(context, client.__raw.service)}.${param.name}`;
    } else {
      diagnostics.add(
        createDiagnostic({
          code: "server-param-not-path",
          target: param,
          format: {
            templateArgumentName: sdkParam.name,
            templateArgumentType: sdkParam.kind,
          },
        }),
      );
    }
  }
  const isOverridable =
    templateArguments.length === 1 && server.url.startsWith("{") && server.url.endsWith("}");

  if (templateArguments.length === 0) {
    types.push(defaultOverridableEndpointType);
    types[0].templateArguments[0].clientDefaultValue = server.url;
  } else {
    types.push({
      kind: "endpoint",
      serverUrl: server.url,
      templateArguments,
      decorators: [],
    });
    if (!isOverridable) {
      types.push(defaultOverridableEndpointType);
    }
  }
  return diagnostics.wrap(types);
}

function getSdkEndpointParameter<TServiceOperation extends SdkServiceOperation = SdkHttpOperation>(
  context: TCGCContext,
  client: SdkClientType<TServiceOperation>,
): [SdkEndpointParameter, readonly Diagnostic[]] {
  const diagnostics = createDiagnosticCollector();
  const rawClient = client.__raw;
  const servers = getServers(context.program, client.__raw.service);
  const types: SdkEndpointType[] = [];

  if (servers === undefined) {
    // if there is no defined server url, we will return an overridable endpoint
    types.push(...diagnostics.pipe(getEndpointTypeFromSingleServer(context, client, undefined)));
  } else {
    for (const server of servers) {
      types.push(...diagnostics.pipe(getEndpointTypeFromSingleServer(context, client, server)));
    }
  }
  let type: SdkEndpointType | SdkUnionType<SdkEndpointType>;
  if (types.length > 1) {
    type = {
      kind: "union",
      access: "public",
      usage: UsageFlags.None,
      variantTypes: types,
      name: createGeneratedName(context, rawClient.service, "Endpoint"),
      isGeneratedName: true,
      crossLanguageDefinitionId: `${getCrossLanguageDefinitionId(context, rawClient.service)}.Endpoint`,
      clientNamespace: getClientNamespace(context, rawClient.service),
      decorators: [],
    } as SdkUnionType<SdkEndpointType>;
  } else {
    type = types[0];
  }
  return diagnostics.wrap({
    kind: "endpoint",
    type,
    name: "endpoint",
    isGeneratedName: true,
    doc: "Service host",
    onClient: true,
    urlEncode: false,
    apiVersions: context.__tspTypeToApiVersions.get(rawClient.type)!,
    optional: false,
    isApiVersionParam: false,
    crossLanguageDefinitionId: `${getCrossLanguageDefinitionId(context, rawClient.service)}.endpoint`,
    decorators: [],
  });
}

function createSdkClientType<TServiceOperation extends SdkServiceOperation>(
  context: TCGCContext,
  client: SdkClient | SdkOperationGroup,
  parent?: SdkClientType<TServiceOperation>,
): [SdkClientType<TServiceOperation>, readonly Diagnostic[]] {
  const diagnostics = createDiagnosticCollector();
  const sdkClientType: SdkClientType<TServiceOperation> = {
    __raw: client,
    kind: "client",
    name: client.kind === "SdkClient" ? client.name : getLibraryName(context, client.type),
    doc: getDoc(context.program, client.type),
    summary: getSummary(context.program, client.type),
    methods: [],
    apiVersions: context.__tspTypeToApiVersions.get(client.type)!,
    nameSpace: getClientNamespaceStringHelper(context, client.service)!,
    clientNamespace: getClientNamespace(context, client.type),
    initialization: diagnostics.pipe(getSdkInitializationType(context, client)),
    clientInitialization: diagnostics.pipe(createSdkClientInitializationType(context, client)),
    decorators: diagnostics.pipe(getTypeDecorators(context, client.type)),
    parent,
    // if it is client, the crossLanguageDefinitionId is the ${namespace}, if it is operation group, the crosslanguageDefinitionId is the %{namespace}.%{operationGroupName}
    crossLanguageDefinitionId: getCrossLanguageDefinitionId(context, client.type),
  };
  // NOTE: getSdkMethods recursively calls createSdkClientType
  sdkClientType.methods = diagnostics.pipe(
    getSdkMethods<TServiceOperation>(context, client, sdkClientType),
  );
  addDefaultClientParameters(context, sdkClientType);
  // update initialization model properties

  sdkClientType.initialization.properties = [...sdkClientType.clientInitialization.parameters]; // eslint-disable-line @typescript-eslint/no-deprecated
  return diagnostics.wrap(sdkClientType);
}

function addDefaultClientParameters<
  TServiceOperation extends SdkServiceOperation = SdkHttpOperation,
>(context: TCGCContext, client: SdkClientType<TServiceOperation>): void {
  const diagnostics = createDiagnosticCollector();
  const defaultClientParamters = [];
  // there will always be an endpoint property
  defaultClientParamters.push(diagnostics.pipe(getSdkEndpointParameter(context, client)));
  const credentialParam = getSdkCredentialParameter(context, client.__raw);
  if (credentialParam) {
    defaultClientParamters.push(credentialParam);
  }
  let apiVersionParam: SdkApiVersionParameter | undefined = context.__clientToParameters
    .get(client.__raw.type)
    ?.find((x) => x.kind === "apiVersion");
  if (!apiVersionParam) {
    for (const operationGroup of listOperationGroups(context, client.__raw)) {
      // if any sub operation groups have an api version param, the top level needs
      // the api version param as well
      apiVersionParam = context.__clientToParameters
        .get(operationGroup.type)
        ?.find((x) => x.kind === "apiVersion");
      if (apiVersionParam) break;
    }
  }
  if (apiVersionParam) {
    defaultClientParamters.push(apiVersionParam);
  }
  let subId = context.__clientToParameters
    .get(client.__raw.type)
    ?.find((x) => isSubscriptionId(context, x));
  if (!subId && context.arm) {
    for (const operationGroup of listOperationGroups(context, client.__raw)) {
      // if any sub operation groups have an subId param, the top level needs it as well
      subId = context.__clientToParameters
        .get(operationGroup.type)
        ?.find((x) => isSubscriptionId(context, x));
      if (subId) break;
    }
  }
  if (subId) {
    defaultClientParamters.push(subId);
  }
  client.clientInitialization.parameters = [
    ...defaultClientParamters,
    ...client.clientInitialization.parameters,
  ];
}

function populateApiVersionInformation(context: TCGCContext): void {
  for (const client of listClients(context)) {
    let clientApiVersions = resolveVersions(context.program, client.service)
      .filter((x) => x.rootVersion)
      .map((x) => x.rootVersion!.value);
    context.__tspTypeToApiVersions.set(
      client.type,
      filterApiVersionsWithDecorators(context, client.type, clientApiVersions),
    );

    context.__clientToApiVersionClientDefaultValue.set(
      client.type,
      getClientDefaultApiVersion(context, client),
    );
    for (const og of listOperationGroups(context, client)) {
      clientApiVersions = resolveVersions(context.program, og.service)
        .filter((x) => x.rootVersion)
        .map((x) => x.rootVersion!.value);
      context.__tspTypeToApiVersions.set(
        og.type,
        filterApiVersionsWithDecorators(context, og.type, clientApiVersions),
      );

      context.__clientToApiVersionClientDefaultValue.set(
        og.type,
        getClientDefaultApiVersion(context, og),
      );
    }
  }
}

export function getSdkPackage<TServiceOperation extends SdkServiceOperation>(
  context: TCGCContext,
): [SdkPackage<TServiceOperation>, readonly Diagnostic[]] {
  const diagnostics = createDiagnosticCollector();
  populateApiVersionInformation(context);
  diagnostics.pipe(handleAllTypes(context));
  const crossLanguagePackageId = diagnostics.pipe(getCrossLanguagePackageId(context));
  const allReferencedTypes = getAllReferencedTypes(context);
  const sdkPackage: SdkPackage<TServiceOperation> = {
    name: getClientNamespaceString(context)!,
    rootNamespace: getClientNamespaceString(context)!,
    clients: listClients(context).map((c) => diagnostics.pipe(createSdkClientType(context, c))),
    models: allReferencedTypes.filter((x): x is SdkModelType => x.kind === "model"),
    enums: allReferencedTypes.filter((x): x is SdkEnumType => x.kind === "enum"),
    unions: allReferencedTypes.filter(
      (x): x is SdkUnionType | SdkNullableType => x.kind === "union" || x.kind === "nullable",
    ),
    crossLanguagePackageId,
    namespaces: [],
  };
  organizeNamespaces(sdkPackage);
  return diagnostics.wrap(sdkPackage);
}

function organizeNamespaces<TServiceOperation extends SdkServiceOperation>(
  sdkPackage: SdkPackage<TServiceOperation>,
) {
  const clients = [...sdkPackage.clients];
  while (clients.length > 0) {
    const client = clients.shift()!;
    getSdkNamespace(sdkPackage, client.clientNamespace).clients.push(client);
    client.methods
      .filter((m) => m.kind === "clientaccessor")
      .map((m) => m.response)
      .map((c) => clients.push(c));
  }
  for (const model of sdkPackage.models) {
    getSdkNamespace(sdkPackage, model.clientNamespace).models.push(model);
  }
  for (const enumType of sdkPackage.enums) {
    getSdkNamespace(sdkPackage, enumType.clientNamespace).enums.push(enumType);
  }
  for (const unionType of sdkPackage.unions) {
    getSdkNamespace(sdkPackage, unionType.clientNamespace).unions.push(unionType);
  }
}

function getSdkNamespace<TServiceOperation extends SdkServiceOperation>(
  sdkPackage: SdkPackage<TServiceOperation>,
  namespace: string,
) {
  const segments = namespace.split(".");
  let current: SdkPackage<TServiceOperation> | SdkNamespace<TServiceOperation> = sdkPackage;
  let fullName = "";
  for (const segment of segments) {
    fullName = fullName === "" ? segment : `${fullName}.${segment}`;
    const ns: SdkNamespace<TServiceOperation> | undefined = current.namespaces.find(
      (ns) => ns.name === segment,
    );
    if (ns === undefined) {
      const newNs = {
        name: segment,
        fullName,
        clients: [],
        models: [],
        enums: [],
        unions: [],
        namespaces: [],
      };
      current.namespaces.push(newNs);
      current = newNs;
    } else {
      current = ns;
    }
  }
  return current;
}<|MERGE_RESOLUTION|>--- conflicted
+++ resolved
@@ -28,11 +28,8 @@
 } from "./decorators.js";
 import { getSdkHttpOperation, getSdkHttpParameter } from "./http.js";
 import {
-<<<<<<< HEAD
   SdkApiVersionParameter,
-=======
   InitializedByFlags,
->>>>>>> 2121b0b4
   SdkBodyModelPropertyType,
   SdkClient,
   SdkClientInitializationType,
