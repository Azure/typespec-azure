import { getLroMetadata, getPagedResult } from "@azure-tools/typespec-azure-core";
import {
  createDiagnosticCollector,
  Diagnostic,
  getDoc,
  getNamespaceFullName,
  getPagingOperation,
  getService,
  getSummary,
  isList,
  Model,
  ModelProperty,
  Operation,
} from "@typespec/compiler";
import { getServers, HttpServer } from "@typespec/http";
import { resolveVersions } from "@typespec/versioning";
import {
  getAccess,
  getClientInitialization,
  getClientInitializationOptions,
  getClientNamespace,
  getOverriddenClientMethod,
  listClients,
  listOperationGroups,
  listOperationsInOperationGroup,
  shouldGenerateConvenient,
  shouldGenerateProtocol,
} from "./decorators.js";
import { getSdkHttpOperation, getSdkHttpParameter } from "./http.js";
import {
<<<<<<< HEAD
  InitializedByFlags,
=======
  SdkBodyModelPropertyType,
>>>>>>> f6c6baff
  SdkClient,
  SdkClientInitializationType,
  SdkClientType,
  SdkEndpointParameter,
  SdkEndpointType,
  SdkEnumType,
  SdkHttpOperation,
  SdkInitializationType,
  SdkLroPagingServiceMethod,
  SdkLroServiceFinalResponse,
  SdkLroServiceMetadata,
  SdkLroServiceMethod,
  SdkMethod,
  SdkMethodParameter,
  SdkMethodResponse,
  SdkModelPropertyType,
  SdkModelType,
  SdkNamespace,
  SdkNullableType,
  SdkOperationGroup,
  SdkPackage,
  SdkPagingServiceMethod,
  SdkParameter,
  SdkPathParameter,
  SdkServiceMethod,
  SdkServiceOperation,
  SdkType,
  SdkUnionType,
  TCGCContext,
  UsageFlags,
} from "./interfaces.js";
import {
  createGeneratedName,
  filterApiVersionsWithDecorators,
  getAllResponseBodiesAndNonBodyExists,
  getAvailableApiVersions,
  getClientNamespaceStringHelper,
  getHashForType,
  getLocationOfOperation,
  getTypeDecorators,
  getValueTypeValue,
  isNeverOrVoidType,
  isSubscriptionId,
  updateWithApiVersionInformation,
} from "./internal-utils.js";
import { createDiagnostic } from "./lib.js";
import {
  getClientNamespaceString,
  getCrossLanguageDefinitionId,
  getCrossLanguagePackageId,
  getDefaultApiVersion,
  getHttpOperationWithCache,
  getLibraryName,
} from "./public-utils.js";
import {
  addEncodeInfo,
  getAllReferencedTypes,
  getClientTypeWithDiagnostics,
  getSdkCredentialParameter,
  getSdkModelPropertyType,
  getSdkModelWithDiagnostics,
  getTypeSpecBuiltInType,
  handleAllTypes,
} from "./types.js";

function getSdkServiceOperation<TServiceOperation extends SdkServiceOperation>(
  context: TCGCContext,
  operation: Operation,
  methodParameters: SdkMethodParameter[],
): [TServiceOperation, readonly Diagnostic[]] {
  const diagnostics = createDiagnosticCollector();
  const httpOperation = getHttpOperationWithCache(context, operation);
  if (httpOperation) {
    const sdkHttpOperation = diagnostics.pipe(
      getSdkHttpOperation(context, httpOperation, methodParameters),
    ) as TServiceOperation;
    return diagnostics.wrap(sdkHttpOperation);
  }
  diagnostics.add(
    createDiagnostic({
      code: "unsupported-protocol",
      target: operation,
      format: {},
    }),
  );
  return diagnostics.wrap(undefined as any);
}
function getSdkLroPagingServiceMethod<TServiceOperation extends SdkServiceOperation>(
  context: TCGCContext,
  operation: Operation,
  client: SdkClientType<TServiceOperation>,
): [SdkLroPagingServiceMethod<TServiceOperation>, readonly Diagnostic[]] {
  const diagnostics = createDiagnosticCollector();
  return diagnostics.wrap({
    ...diagnostics.pipe(getSdkLroServiceMethod<TServiceOperation>(context, operation, client)),
    ...diagnostics.pipe(getSdkPagingServiceMethod<TServiceOperation>(context, operation, client)),
    kind: "lropaging",
  });
}

function getSdkPagingServiceMethod<TServiceOperation extends SdkServiceOperation>(
  context: TCGCContext,
  operation: Operation,
  client: SdkClientType<TServiceOperation>,
): [SdkPagingServiceMethod<TServiceOperation>, readonly Diagnostic[]] {
  const diagnostics = createDiagnosticCollector();

  const basic = diagnostics.pipe(
    getSdkBasicServiceMethod<TServiceOperation>(context, operation, client),
  );

  // nullable response type means the underlaying operation has multiple responses and only one of them is not empty, which is what we want
  let responseType = basic.response.type;
  if (responseType?.kind === "nullable") {
    responseType = responseType.type;
  }

  // normal paging
  if (isList(context.program, operation)) {
    const pagingOperation = diagnostics.pipe(getPagingOperation(context.program, operation));

    if (responseType?.__raw?.kind !== "Model" || !pagingOperation) {
      diagnostics.add(
        createDiagnostic({
          code: "unexpected-pageable-operation-return-type",
          target: operation,
          format: {
            operationName: operation.name,
          },
        }),
      );
      // return as page method with no paging info
      return diagnostics.wrap({
        ...basic,
        kind: "paging",
      });
    }

    basic.response.resultPath = getPropertyPathFromModel(
      context,
      responseType?.__raw,
      (p) => p === pagingOperation.output.pageItems.property,
    );
    const nextLinkPath = pagingOperation.output.nextLink
      ? getPropertyPathFromModel(
          context,
          responseType?.__raw,
          (p) => p === pagingOperation.output.nextLink!.property,
        )
      : undefined;

    context.__pagedResultSet.add(responseType);
    // tcgc will let all paging method return a list of items
    basic.response.type = diagnostics.pipe(
      getClientTypeWithDiagnostics(context, pagingOperation?.output.pageItems.property.type),
    );

    return diagnostics.wrap({
      ...basic,
      kind: "paging",
      nextLinkPath,
    });
  }

  // azure core paging
  const pagedMetadata = getPagedResult(context.program, operation)!;

  if (responseType?.__raw?.kind !== "Model" || !pagedMetadata.itemsProperty) {
    diagnostics.add(
      createDiagnostic({
        code: "unexpected-pageable-operation-return-type",
        target: operation,
        format: {
          operationName: operation.name,
        },
      }),
    );
    // return as page method with no paging info
    return diagnostics.wrap({
      ...basic,
      kind: "paging",
    });
  }

  context.__pagedResultSet.add(responseType);

  // tcgc will let all paging method return a list of items
  basic.response.type = diagnostics.pipe(
    getClientTypeWithDiagnostics(context, pagedMetadata.itemsProperty.type),
  );

  basic.response.resultPath = getPropertyPathFromSegment(
    context,
    pagedMetadata.modelType,
    pagedMetadata.itemsSegments,
  );

  return diagnostics.wrap({
    ...basic,
    __raw_paged_metadata: pagedMetadata,
    kind: "paging",
    nextLinkPath: getPropertyPathFromSegment(
      context,
      pagedMetadata.modelType,
      pagedMetadata?.nextLinkSegments,
    ),
    nextLinkOperation: pagedMetadata?.nextLinkOperation
      ? diagnostics.pipe(
          getSdkServiceOperation<TServiceOperation>(
            context,
            pagedMetadata.nextLinkOperation,
            basic.parameters,
          ),
        )
      : undefined,
  });
}

export function getPropertyPathFromModel(
  context: TCGCContext,
  model: Model,
  predicate: (property: ModelProperty) => boolean,
): string | undefined {
  const queue: { model: Model; path: ModelProperty[] }[] = [];

  for (const prop of model.properties.values()) {
    if (predicate(prop)) {
      return getLibraryName(context, prop);
    }
    if (prop.type.kind === "Model") {
      queue.push({ model: prop.type, path: [prop] });
    }
  }

  while (queue.length > 0) {
    const { model, path } = queue.shift()!;
    for (const prop of model.properties.values()) {
      if (predicate(prop)) {
        return path
          .concat(prop)
          .map((s) => getLibraryName(context, s))
          .join(".");
      }
      if (prop.type.kind === "Model") {
        queue.push({ model: prop.type, path: path.concat(prop) });
      }
    }
  }

  return undefined;
}

function getPropertyPathFromSegment(
  context: TCGCContext,
  type: Model,
  segments?: string[],
): string {
  if (!segments || segments.length === 0) {
    return "";
  }
  const wireSegments = [];
  let current = type;
  for (const segment of segments) {
    const property = current.properties.get(segment);
    if (!property) {
      if (current.baseModel) {
        return getPropertyPathFromSegment(context, current.baseModel, segments);
      }
      return "";
    }
    wireSegments.push(getLibraryName(context, property));
    current = property.type as Model;
  }
  return wireSegments.join(".");
}

function getSdkLroServiceMethod<TServiceOperation extends SdkServiceOperation>(
  context: TCGCContext,
  operation: Operation,
  client: SdkClientType<TServiceOperation>,
): [SdkLroServiceMethod<TServiceOperation>, readonly Diagnostic[]] {
  const diagnostics = createDiagnosticCollector();
  const metadata = getServiceMethodLroMetadata(context, operation)!;
  const basicServiceMethod = diagnostics.pipe(
    getSdkBasicServiceMethod<TServiceOperation>(context, operation, client),
  );

  basicServiceMethod.response.type = metadata.finalResponse?.result;

  // eslint-disable-next-line @typescript-eslint/no-deprecated
  basicServiceMethod.response.resultPath = metadata.finalResponse?.resultPath;

  basicServiceMethod.response.resultSegments = metadata.finalResponse?.resultSegments;

  return diagnostics.wrap({
    ...basicServiceMethod,
    kind: "lro",
    __raw_lro_metadata: metadata.__raw,
    lroMetadata: metadata,
    operation: diagnostics.pipe(
      getSdkServiceOperation<TServiceOperation>(
        context,
        metadata.__raw.operation,
        basicServiceMethod.parameters,
      ),
    ),
  });
}

function getServiceMethodLroMetadata(
  context: TCGCContext,
  operation: Operation,
): SdkLroServiceMetadata | undefined {
  const rawMetadata = getLroMetadata(context.program, operation);
  if (rawMetadata === undefined) {
    return undefined;
  }

  const diagnostics = createDiagnosticCollector();

  return {
    __raw: rawMetadata,
    finalStateVia: rawMetadata.finalStateVia,
    finalResponse: getFinalResponse(),
    finalStep:
      rawMetadata.finalStep !== undefined ? { kind: rawMetadata.finalStep.kind } : undefined,
    pollingStep: {
      responseBody: diagnostics.pipe(
        getClientTypeWithDiagnostics(context, rawMetadata.pollingInfo.responseModel),
      ) as SdkModelType,
    },
  };

  function getFinalResponse(): SdkLroServiceFinalResponse | undefined {
    if (
      rawMetadata?.finalEnvelopeResult === undefined ||
      rawMetadata.finalEnvelopeResult === "void"
    ) {
      return undefined;
    }

    const envelopeResult = diagnostics.pipe(
      getClientTypeWithDiagnostics(context, rawMetadata.finalEnvelopeResult),
    ) as SdkModelType;
    const result = diagnostics.pipe(
      getClientTypeWithDiagnostics(context, rawMetadata.finalResult as Model),
    ) as SdkModelType;
    const resultPath = rawMetadata.finalResultPath;
    // find the property inside the envelope result using the final result path
    let sdkProperty: SdkBodyModelPropertyType | undefined = undefined;
    for (const property of envelopeResult.properties) {
      if (property.__raw === undefined || property.kind !== "property") {
        continue;
      }
      if (property.__raw?.name === resultPath) {
        sdkProperty = property;
        break;
      }
    }

    return {
      envelopeResult,
      result,
      resultPath,
      resultSegments: sdkProperty !== undefined ? [sdkProperty] : undefined,
    };
  }
}

function getSdkMethodResponse(
  context: TCGCContext,
  operation: Operation,
  sdkOperation: SdkServiceOperation,
  client: SdkClientType<SdkServiceOperation>,
): SdkMethodResponse {
  const responses = sdkOperation.responses;
  // TODO: put head as bool here
  const { allResponseBodies, nonBodyExists } = getAllResponseBodiesAndNonBodyExists(responses);
  const responseTypes = new Set<string>(allResponseBodies.map((x) => getHashForType(x)));
  let type: SdkType | undefined = undefined;
  if (responseTypes.size > 1) {
    // return union of all the different types
    type = {
      __raw: operation,
      kind: "union",
      access: "public",
      usage: UsageFlags.Output,
      variantTypes: allResponseBodies,
      name: createGeneratedName(context, operation, "UnionResponse"),
      isGeneratedName: true,
      clientNamespace: client.clientNamespace,
      crossLanguageDefinitionId: `${getCrossLanguageDefinitionId(context, operation)}.UnionResponse`,
      decorators: [],
    };
  } else if (responseTypes.size === 1) {
    type = allResponseBodies[0];
  }
  if (nonBodyExists && type) {
    type = {
      kind: "nullable",
      name: createGeneratedName(context, operation, "NullableResponse"),
      isGeneratedName: true,
      type: type,
      decorators: [],
      access: "public",
      usage: UsageFlags.Output,
      clientNamespace: client.clientNamespace,
    };
  }
  return {
    kind: "method",
    type,
  };
}

function getSdkBasicServiceMethod<TServiceOperation extends SdkServiceOperation>(
  context: TCGCContext,
  operation: Operation,
  client: SdkClientType<TServiceOperation>,
): [SdkServiceMethod<TServiceOperation>, readonly Diagnostic[]] {
  const diagnostics = createDiagnosticCollector();
  const methodParameters: SdkMethodParameter[] = [];
  // we have to calculate apiVersions first, so that the information is put
  // in __tspTypeToApiVersions before we call parameters since method wraps parameter
  const operationLocation = getLocationOfOperation(operation);
  const apiVersions = getAvailableApiVersions(context, operation, operationLocation);

  let clientParams = context.__clientToParameters.get(operationLocation);
  if (!clientParams) {
    clientParams = [];
    context.__clientToParameters.set(operationLocation, clientParams);
  }

  const override = getOverriddenClientMethod(context, operation);
  const params = (override ?? operation).parameters.properties.values();

  for (const param of params) {
    if (isNeverOrVoidType(param.type)) continue;
    const sdkMethodParam = diagnostics.pipe(getSdkMethodParameter(context, param, operation));
    if (sdkMethodParam.onClient) {
      const operationLocation = getLocationOfOperation(operation);
      if (sdkMethodParam.isApiVersionParam) {
        if (
          !context.__clientToParameters.get(operationLocation)?.find((x) => x.isApiVersionParam)
        ) {
          clientParams.push(sdkMethodParam);
        }
      } else if (isSubscriptionId(context, param)) {
        if (
          !context.__clientToParameters
            .get(operationLocation)
            ?.find((x) => isSubscriptionId(context, x))
        ) {
          clientParams.push(sdkMethodParam);
        }
      }
    } else {
      methodParameters.push(sdkMethodParam);
    }
  }

  const serviceOperation = diagnostics.pipe(
    getSdkServiceOperation<TServiceOperation>(context, operation, methodParameters),
  );
  // set the correct encode for body parameter according to the content-type
  if (
    serviceOperation.bodyParam &&
    serviceOperation.bodyParam.correspondingMethodParams.length === 1
  ) {
    const methodBodyParam = serviceOperation.bodyParam.correspondingMethodParams[0];
    const contentTypes = serviceOperation.__raw.parameters.body?.contentTypes;
    const defaultContentType =
      contentTypes && contentTypes.length > 0 ? contentTypes[0] : "application/json";
    diagnostics.pipe(
      addEncodeInfo(context, methodBodyParam.__raw!, methodBodyParam.type, defaultContentType),
    );
  }
  const response = getSdkMethodResponse(context, operation, serviceOperation, client);
  const name = getLibraryName(context, operation);
  return diagnostics.wrap({
    __raw: operation,
    kind: "basic",
    name,
    access: getAccess(context, operation) ?? "public",
    parameters: methodParameters,
    doc: getDoc(context.program, operation),
    summary: getSummary(context.program, operation),
    operation: serviceOperation,
    response,
    apiVersions,
    crossLanguageDefinitionId: getCrossLanguageDefinitionId(context, operation),
    decorators: diagnostics.pipe(getTypeDecorators(context, operation)),
    generateConvenient: shouldGenerateConvenient(context, operation),
    generateProtocol: shouldGenerateProtocol(context, operation),
    isOverride: override !== undefined,
  });
}

function getSdkServiceMethod<TServiceOperation extends SdkServiceOperation>(
  context: TCGCContext,
  operation: Operation,
  client: SdkClientType<TServiceOperation>,
): [SdkServiceMethod<TServiceOperation>, readonly Diagnostic[]] {
  const lro = getLroMetadata(context.program, operation);
  const paging = getPagedResult(context.program, operation) || isList(context.program, operation);
  if (lro && paging) {
    return getSdkLroPagingServiceMethod<TServiceOperation>(context, operation, client);
  } else if (paging) {
    return getSdkPagingServiceMethod<TServiceOperation>(context, operation, client);
  } else if (lro) {
    return getSdkLroServiceMethod<TServiceOperation>(context, operation, client);
  }
  return getSdkBasicServiceMethod<TServiceOperation>(context, operation, client);
}

function getClientDefaultApiVersion(
  context: TCGCContext,
  client: SdkClient | SdkOperationGroup,
): string | undefined {
  if (context.apiVersion && !["latest", "all"].includes(context.apiVersion)) {
    return context.apiVersion;
  }
  let defaultVersion = getDefaultApiVersion(context, client.service)?.value;
  if (!defaultVersion) {
    // eslint-disable-next-line @typescript-eslint/no-deprecated
    defaultVersion = getService(context.program, client.service)?.version;
  }
  return defaultVersion;
}

function getSdkInitializationType(
  context: TCGCContext,
  client: SdkClient | SdkOperationGroup,
): [SdkInitializationType, readonly Diagnostic[]] {
  const diagnostics = createDiagnosticCollector();
  let initializationModel = getClientInitialization(context, client.type); // eslint-disable-line @typescript-eslint/no-deprecated
  const access = client.kind === "SdkClient" ? "public" : "internal";
  if (initializationModel) {
    initializationModel.access = access;
  } else {
    const namePrefix = client.kind === "SdkClient" ? client.name : client.groupPath;
    const name = `${namePrefix.split(".").at(-1)}Options`;
    initializationModel = {
      __raw: client.service,
      doc: "Initialization class for the client",
      kind: "model",
      properties: [],
      name,
      isGeneratedName: true,
      access,
      usage: UsageFlags.Input,
      crossLanguageDefinitionId: `${getNamespaceFullName(client.service.namespace!)}.${name}`,
      clientNamespace: getClientNamespace(context, client.type),
      apiVersions: context.__tspTypeToApiVersions.get(client.type)!,
      decorators: [],
      serializationOptions: {},
    };
  }

  return diagnostics.wrap(initializationModel);
}

function createSdkClientInitializationType(
  context: TCGCContext,
  client: SdkClient | SdkOperationGroup,
): [SdkClientInitializationType, readonly Diagnostic[]] {
  const diagnostics = createDiagnosticCollector();
  const name = `${client.kind === "SdkClient" ? client.name : client.groupPath.split(".").at(-1)}Options`;
  const result: SdkClientInitializationType = {
    kind: "clientinitialization",
    doc: "Initialization for the client",
    parameters: [],
    initializedBy:
      client.kind === "SdkClient" ? InitializedByFlags.Individually : InitializedByFlags.Parent,
    name,
    isGeneratedName: true,
    decorators: [],
  };

  // customization
  const initializationOptions = getClientInitializationOptions(context, client.type);
  if (initializationOptions?.parameters) {
    const model = diagnostics.pipe(
      getSdkModelWithDiagnostics(context, initializationOptions.parameters),
    );
    result.doc = model.doc;
    result.summary = model.summary;
    result.name = model.name;
    result.isGeneratedName = model.isGeneratedName;
    result.decorators = model.decorators;
    result.__raw = model.__raw;
    result.parameters = model.properties.map(
      (property: SdkModelPropertyType): SdkMethodParameter => {
        property.onClient = true;
        property.kind = "method";
        return property as SdkMethodParameter;
      },
    );
  }
  if (initializationOptions?.initializedBy) {
    if (
      client.kind === "SdkClient" &&
      (initializationOptions.initializedBy & InitializedByFlags.Parent) ===
        InitializedByFlags.Parent
    ) {
      diagnostics.add(
        createDiagnostic({
          code: "invalid-initialized-by",
          target: client.type,
          format: {
            message:
              "First level client must have `InitializedBy.individually` specified in `initializedBy`.",
          },
        }),
      );
    } else if (
      client.kind === "SdkOperationGroup" &&
      initializationOptions.initializedBy === InitializedByFlags.Individually
    ) {
      diagnostics.add(
        createDiagnostic({
          code: "invalid-initialized-by",
          target: client.type,
          format: {
            message:
              "Sub client must have `InitializedBy.parent` or `InitializedBy.individually | InitializedBy.parent` specified in `initializedBy`.",
          },
        }),
      );
    } else {
      result.initializedBy = initializationOptions.initializedBy;
    }
  }
  if (initializationOptions?.parameters) {
    // Cache elevated parameter, then we could use it to set `onClient` property for method parameters.
    let clientParams = context.__clientToParameters.get(client.type);
    if (!clientParams) {
      clientParams = [];
      context.__clientToParameters.set(client.type, clientParams);
    }
    for (const param of result.parameters) {
      clientParams.push(param);
    }
  }

  return diagnostics.wrap(result);
}

function getSdkMethodParameter(
  context: TCGCContext,
  type: ModelProperty,
  operation: Operation,
): [SdkMethodParameter, readonly Diagnostic[]] {
  const diagnostics = createDiagnosticCollector();
  return diagnostics.wrap({
    ...diagnostics.pipe(getSdkModelPropertyType(context, type, operation)),
    kind: "method",
  });
}

function getSdkMethods<TServiceOperation extends SdkServiceOperation>(
  context: TCGCContext,
  client: SdkClient | SdkOperationGroup,
  sdkClientType: SdkClientType<TServiceOperation>,
): [SdkMethod<TServiceOperation>[], readonly Diagnostic[]] {
  const diagnostics = createDiagnosticCollector();
  const retval: SdkMethod<TServiceOperation>[] = [];
  for (const operation of listOperationsInOperationGroup(context, client)) {
    retval.push(
      diagnostics.pipe(getSdkServiceMethod<TServiceOperation>(context, operation, sdkClientType)),
    );
  }
  for (const operationGroup of listOperationGroups(context, client)) {
    // We create a client accessor for each operation group
    const operationGroupClient = diagnostics.pipe(
      createSdkClientType<TServiceOperation>(context, operationGroup, sdkClientType),
    );
    if (sdkClientType.children) {
      sdkClientType.children.push(operationGroupClient);
    } else {
      sdkClientType.children = [operationGroupClient];
    }
    const clientInitialization = getClientInitialization(context, operationGroup.type); // eslint-disable-line @typescript-eslint/no-deprecated
    const parameters: SdkParameter[] = [];
    if (clientInitialization) {
      for (const property of clientInitialization.properties) {
        parameters.push(property);
      }
    }
    const name = `get${operationGroup.type.name}`;
    retval.push({
      kind: "clientaccessor",
      parameters,
      name,
      doc: getDoc(context.program, operationGroup.type),
      summary: getSummary(context.program, operationGroup.type),
      access: "internal",
      response: operationGroupClient,
      apiVersions: getAvailableApiVersions(context, operationGroup.type, client.type),
      crossLanguageDefinitionId: `${getCrossLanguageDefinitionId(context, operationGroup.type)}.${name}`,
      decorators: [],
    });
  }
  return diagnostics.wrap(retval);
}

function getEndpointTypeFromSingleServer<
  TServiceOperation extends SdkServiceOperation = SdkHttpOperation,
>(
  context: TCGCContext,
  client: SdkClientType<TServiceOperation>,
  server: HttpServer | undefined,
): [SdkEndpointType[], readonly Diagnostic[]] {
  const diagnostics = createDiagnosticCollector();
  const templateArguments: SdkPathParameter[] = [];
  const defaultOverridableEndpointType: SdkEndpointType = {
    kind: "endpoint",
    serverUrl: "{endpoint}",
    templateArguments: [
      {
        name: "endpoint",
        isGeneratedName: true,
        doc: "Service host",
        kind: "path",
        onClient: true,
        urlEncode: false,
        explode: false,
        style: "simple",
        allowReserved: false,
        optional: false,
        serializedName: "endpoint",
        correspondingMethodParams: [],
        type: getTypeSpecBuiltInType(context, "string"),
        isApiVersionParam: false,
        apiVersions: context.__tspTypeToApiVersions.get(client.__raw.type)!,
        crossLanguageDefinitionId: `${getCrossLanguageDefinitionId(context, client.__raw.service)}.endpoint`,
        decorators: [],
      },
    ],
    decorators: [],
  };
  const types: SdkEndpointType[] = [];
  if (!server) return diagnostics.wrap([defaultOverridableEndpointType]);
  for (const param of server.parameters.values()) {
    const sdkParam = diagnostics.pipe(
      getSdkHttpParameter(context, param, undefined, undefined, "path"),
    );
    if (sdkParam.kind === "path") {
      templateArguments.push(sdkParam);
      sdkParam.onClient = true;
      if (param.defaultValue) {
        sdkParam.clientDefaultValue = getValueTypeValue(param.defaultValue);
      }
      const apiVersionInfo = updateWithApiVersionInformation(context, param, client.__raw.type);
      sdkParam.isApiVersionParam = apiVersionInfo.isApiVersionParam;
      if (sdkParam.isApiVersionParam && apiVersionInfo.clientDefaultValue) {
        sdkParam.clientDefaultValue = apiVersionInfo.clientDefaultValue;
      }
      sdkParam.apiVersions = getAvailableApiVersions(context, param, client.__raw.type);
      sdkParam.crossLanguageDefinitionId = `${getCrossLanguageDefinitionId(context, client.__raw.service)}.${param.name}`;
    } else {
      diagnostics.add(
        createDiagnostic({
          code: "server-param-not-path",
          target: param,
          format: {
            templateArgumentName: sdkParam.name,
            templateArgumentType: sdkParam.kind,
          },
        }),
      );
    }
  }
  const isOverridable =
    templateArguments.length === 1 && server.url.startsWith("{") && server.url.endsWith("}");

  if (templateArguments.length === 0) {
    types.push(defaultOverridableEndpointType);
    types[0].templateArguments[0].clientDefaultValue = server.url;
  } else {
    types.push({
      kind: "endpoint",
      serverUrl: server.url,
      templateArguments,
      decorators: [],
    });
    if (!isOverridable) {
      types.push(defaultOverridableEndpointType);
    }
  }
  return diagnostics.wrap(types);
}

function getSdkEndpointParameter<TServiceOperation extends SdkServiceOperation = SdkHttpOperation>(
  context: TCGCContext,
  client: SdkClientType<TServiceOperation>,
): [SdkEndpointParameter, readonly Diagnostic[]] {
  const diagnostics = createDiagnosticCollector();
  const rawClient = client.__raw;
  const servers = getServers(context.program, client.__raw.service);
  const types: SdkEndpointType[] = [];

  if (servers === undefined) {
    // if there is no defined server url, we will return an overridable endpoint
    types.push(...diagnostics.pipe(getEndpointTypeFromSingleServer(context, client, undefined)));
  } else {
    for (const server of servers) {
      types.push(...diagnostics.pipe(getEndpointTypeFromSingleServer(context, client, server)));
    }
  }
  let type: SdkEndpointType | SdkUnionType<SdkEndpointType>;
  if (types.length > 1) {
    type = {
      kind: "union",
      access: "public",
      usage: UsageFlags.None,
      variantTypes: types,
      name: createGeneratedName(context, rawClient.service, "Endpoint"),
      isGeneratedName: true,
      crossLanguageDefinitionId: `${getCrossLanguageDefinitionId(context, rawClient.service)}.Endpoint`,
      clientNamespace: getClientNamespace(context, rawClient.service),
      decorators: [],
    } as SdkUnionType<SdkEndpointType>;
  } else {
    type = types[0];
  }
  return diagnostics.wrap({
    kind: "endpoint",
    type,
    name: "endpoint",
    isGeneratedName: true,
    doc: "Service host",
    onClient: true,
    urlEncode: false,
    apiVersions: context.__tspTypeToApiVersions.get(rawClient.type)!,
    optional: false,
    isApiVersionParam: false,
    crossLanguageDefinitionId: `${getCrossLanguageDefinitionId(context, rawClient.service)}.endpoint`,
    decorators: [],
  });
}

function createSdkClientType<TServiceOperation extends SdkServiceOperation>(
  context: TCGCContext,
  client: SdkClient | SdkOperationGroup,
  parent?: SdkClientType<TServiceOperation>,
): [SdkClientType<TServiceOperation>, readonly Diagnostic[]] {
  const diagnostics = createDiagnosticCollector();
  const sdkClientType: SdkClientType<TServiceOperation> = {
    __raw: client,
    kind: "client",
    name: client.kind === "SdkClient" ? client.name : getLibraryName(context, client.type),
    doc: getDoc(context.program, client.type),
    summary: getSummary(context.program, client.type),
    methods: [],
    apiVersions: context.__tspTypeToApiVersions.get(client.type)!,
    nameSpace: getClientNamespaceStringHelper(context, client.service)!,
    clientNamespace: getClientNamespace(context, client.type),
    initialization: diagnostics.pipe(getSdkInitializationType(context, client)),
    clientInitialization: diagnostics.pipe(createSdkClientInitializationType(context, client)),
    decorators: diagnostics.pipe(getTypeDecorators(context, client.type)),
    parent,
    // if it is client, the crossLanguageDefinitionId is the ${namespace}, if it is operation group, the crosslanguageDefinitionId is the %{namespace}.%{operationGroupName}
    crossLanguageDefinitionId: getCrossLanguageDefinitionId(context, client.type),
  };
  // NOTE: getSdkMethods recursively calls createSdkClientType
  sdkClientType.methods = diagnostics.pipe(
    getSdkMethods<TServiceOperation>(context, client, sdkClientType),
  );
  addDefaultClientParameters(context, sdkClientType);
  // update initialization model properties
  // eslint-disable-next-line @typescript-eslint/no-deprecated
  sdkClientType.initialization.properties = [...sdkClientType.clientInitialization.parameters];
  return diagnostics.wrap(sdkClientType);
}

function addDefaultClientParameters<
  TServiceOperation extends SdkServiceOperation = SdkHttpOperation,
>(context: TCGCContext, client: SdkClientType<TServiceOperation>): void {
  const diagnostics = createDiagnosticCollector();
  const defaultClientParamters = [];
  // there will always be an endpoint property
  defaultClientParamters.push(diagnostics.pipe(getSdkEndpointParameter(context, client)));
  const credentialParam = getSdkCredentialParameter(context, client.__raw);
  if (credentialParam) {
    defaultClientParamters.push(credentialParam);
  }
  let apiVersionParam = context.__clientToParameters
    .get(client.__raw.type)
    ?.find((x) => x.isApiVersionParam);
  if (!apiVersionParam) {
    for (const operationGroup of listOperationGroups(context, client.__raw)) {
      // if any sub operation groups have an api version param, the top level needs
      // the api version param as well
      apiVersionParam = context.__clientToParameters
        .get(operationGroup.type)
        ?.find((x) => x.isApiVersionParam);
      if (apiVersionParam) break;
    }
  }
  if (apiVersionParam) {
    defaultClientParamters.push(apiVersionParam);
  }
  let subId = context.__clientToParameters
    .get(client.__raw.type)
    ?.find((x) => isSubscriptionId(context, x));
  if (!subId && context.arm) {
    for (const operationGroup of listOperationGroups(context, client.__raw)) {
      // if any sub operation groups have an subId param, the top level needs it as well
      subId = context.__clientToParameters
        .get(operationGroup.type)
        ?.find((x) => isSubscriptionId(context, x));
      if (subId) break;
    }
  }
  if (subId) {
    defaultClientParamters.push(subId);
  }
  client.clientInitialization.parameters = [
    ...defaultClientParamters,
    ...client.clientInitialization.parameters,
  ];
}

function populateApiVersionInformation(context: TCGCContext): void {
  for (const client of listClients(context)) {
    let clientApiVersions = resolveVersions(context.program, client.service)
      .filter((x) => x.rootVersion)
      .map((x) => x.rootVersion!.value);
    context.__tspTypeToApiVersions.set(
      client.type,
      filterApiVersionsWithDecorators(context, client.type, clientApiVersions),
    );

    context.__clientToApiVersionClientDefaultValue.set(
      client.type,
      getClientDefaultApiVersion(context, client),
    );
    for (const og of listOperationGroups(context, client)) {
      clientApiVersions = resolveVersions(context.program, og.service)
        .filter((x) => x.rootVersion)
        .map((x) => x.rootVersion!.value);
      context.__tspTypeToApiVersions.set(
        og.type,
        filterApiVersionsWithDecorators(context, og.type, clientApiVersions),
      );

      context.__clientToApiVersionClientDefaultValue.set(
        og.type,
        getClientDefaultApiVersion(context, og),
      );
    }
  }
}

export function getSdkPackage<TServiceOperation extends SdkServiceOperation>(
  context: TCGCContext,
): [SdkPackage<TServiceOperation>, readonly Diagnostic[]] {
  const diagnostics = createDiagnosticCollector();
  populateApiVersionInformation(context);
  diagnostics.pipe(handleAllTypes(context));
  const crossLanguagePackageId = diagnostics.pipe(getCrossLanguagePackageId(context));
  const allReferencedTypes = getAllReferencedTypes(context);
  const sdkPackage: SdkPackage<TServiceOperation> = {
    name: getClientNamespaceString(context)!,
    rootNamespace: getClientNamespaceString(context)!,
    clients: listClients(context).map((c) => diagnostics.pipe(createSdkClientType(context, c))),
    models: allReferencedTypes.filter((x): x is SdkModelType => x.kind === "model"),
    enums: allReferencedTypes.filter((x): x is SdkEnumType => x.kind === "enum"),
    unions: allReferencedTypes.filter(
      (x): x is SdkUnionType | SdkNullableType => x.kind === "union" || x.kind === "nullable",
    ),
    crossLanguagePackageId,
    namespaces: [],
  };
  organizeNamespaces(sdkPackage);
  return diagnostics.wrap(sdkPackage);
}

function organizeNamespaces<TServiceOperation extends SdkServiceOperation>(
  sdkPackage: SdkPackage<TServiceOperation>,
) {
  const clients = [...sdkPackage.clients];
  while (clients.length > 0) {
    const client = clients.shift()!;
    getSdkNamespace(sdkPackage, client.clientNamespace).clients.push(client);
    client.methods
      .filter((m) => m.kind === "clientaccessor")
      .map((m) => m.response)
      .map((c) => clients.push(c));
  }
  for (const model of sdkPackage.models) {
    getSdkNamespace(sdkPackage, model.clientNamespace).models.push(model);
  }
  for (const enumType of sdkPackage.enums) {
    getSdkNamespace(sdkPackage, enumType.clientNamespace).enums.push(enumType);
  }
  for (const unionType of sdkPackage.unions) {
    getSdkNamespace(sdkPackage, unionType.clientNamespace).unions.push(unionType);
  }
}

function getSdkNamespace<TServiceOperation extends SdkServiceOperation>(
  sdkPackage: SdkPackage<TServiceOperation>,
  namespace: string,
) {
  const segments = namespace.split(".");
  let current: SdkPackage<TServiceOperation> | SdkNamespace<TServiceOperation> = sdkPackage;
  let fullName = "";
  for (const segment of segments) {
    fullName = fullName === "" ? segment : `${fullName}.${segment}`;
    const ns: SdkNamespace<TServiceOperation> | undefined = current.namespaces.find(
      (ns) => ns.name === segment,
    );
    if (ns === undefined) {
      const newNs = {
        name: segment,
        fullName,
        clients: [],
        models: [],
        enums: [],
        unions: [],
        namespaces: [],
      };
      current.namespaces.push(newNs);
      current = newNs;
    } else {
      current = ns;
    }
  }
  return current;
}<|MERGE_RESOLUTION|>--- conflicted
+++ resolved
@@ -28,11 +28,8 @@
 } from "./decorators.js";
 import { getSdkHttpOperation, getSdkHttpParameter } from "./http.js";
 import {
-<<<<<<< HEAD
   InitializedByFlags,
-=======
   SdkBodyModelPropertyType,
->>>>>>> f6c6baff
   SdkClient,
   SdkClientInitializationType,
   SdkClientType,
@@ -568,7 +565,7 @@
   client: SdkClient | SdkOperationGroup,
 ): [SdkInitializationType, readonly Diagnostic[]] {
   const diagnostics = createDiagnosticCollector();
-  let initializationModel = getClientInitialization(context, client.type); // eslint-disable-line @typescript-eslint/no-deprecated
+  let initializationModel = getClientInitialization(context, client.type);
   const access = client.kind === "SdkClient" ? "public" : "internal";
   if (initializationModel) {
     initializationModel.access = access;
@@ -715,7 +712,7 @@
     } else {
       sdkClientType.children = [operationGroupClient];
     }
-    const clientInitialization = getClientInitialization(context, operationGroup.type); // eslint-disable-line @typescript-eslint/no-deprecated
+    const clientInitialization = getClientInitialization(context, operationGroup.type);
     const parameters: SdkParameter[] = [];
     if (clientInitialization) {
       for (const property of clientInitialization.properties) {
@@ -904,7 +901,7 @@
   );
   addDefaultClientParameters(context, sdkClientType);
   // update initialization model properties
-  // eslint-disable-next-line @typescript-eslint/no-deprecated
+
   sdkClientType.initialization.properties = [...sdkClientType.clientInitialization.parameters];
   return diagnostics.wrap(sdkClientType);
 }
