import { getLroMetadata, getPagedResult } from "@azure-tools/typespec-azure-core";
import {
  createDiagnosticCollector,
  Diagnostic,
  getDoc,
  getPagingOperation,
  getService,
  getSummary,
  isList,
  Model,
  ModelProperty,
  Operation,
} from "@typespec/compiler";
import { getServers, HttpServer } from "@typespec/http";
import { resolveVersions } from "@typespec/versioning";
import {
  getAccess,
  getClientInitialization,
  getClientNamespace,
  getOverriddenClientMethod,
  listClients,
  listOperationGroups,
  listOperationsInOperationGroup,
  shouldGenerateConvenient,
  shouldGenerateProtocol,
} from "./decorators.js";
import { getSdkHttpOperation, getSdkHttpParameter } from "./http.js";
import {
  SdkClient,
  SdkClientAccessor,
  SdkClientInitializationMethod,
  SdkClientType,
  SdkEndpointParameter,
  SdkEndpointType,
  SdkEnumType,
  SdkHttpOperation,
  SdkInitializationType,
  SdkLroPagingServiceMethod,
  SdkLroServiceMetadata,
  SdkLroServiceMethod,
  SdkMethod,
  SdkMethodParameter,
  SdkMethodResponse,
  SdkModelType,
  SdkNamespace,
  SdkNullableType,
  SdkOperationGroup,
  SdkPackage,
  SdkPagingServiceMethod,
  SdkPathParameter,
  SdkServiceMethod,
  SdkServiceOperation,
  SdkType,
  SdkUnionType,
  TCGCContext,
  UsageFlags,
} from "./interfaces.js";
import {
  createGeneratedName,
  filterApiVersionsWithDecorators,
  getAllResponseBodiesAndNonBodyExists,
  getAvailableApiVersions,
  getClientNamespaceStringHelper,
  getHashForType,
  getLocationOfOperation,
  getTypeDecorators,
  getValueTypeValue,
  isNeverOrVoidType,
  isSubscriptionId,
  updateWithApiVersionInformation,
} from "./internal-utils.js";
import { createDiagnostic } from "./lib.js";
import {
  getClientNamespaceString,
  getCrossLanguageDefinitionId,
  getCrossLanguagePackageId,
  getDefaultApiVersion,
  getHttpOperationWithCache,
  getLibraryName,
} from "./public-utils.js";
import {
  addEncodeInfo,
  getAllReferencedTypes,
  getClientTypeWithDiagnostics,
  getSdkCredentialParameter,
  getSdkModelPropertyType,
  getTypeSpecBuiltInType,
  handleAllTypes,
} from "./types.js";

function getSdkServiceOperation<TServiceOperation extends SdkServiceOperation>(
  context: TCGCContext,
  operation: Operation,
  methodParameters: SdkMethodParameter[],
): [TServiceOperation, readonly Diagnostic[]] {
  const diagnostics = createDiagnosticCollector();
  const httpOperation = getHttpOperationWithCache(context, operation);
  if (httpOperation) {
    const sdkHttpOperation = diagnostics.pipe(
      getSdkHttpOperation(context, httpOperation, methodParameters),
    ) as TServiceOperation;
    return diagnostics.wrap(sdkHttpOperation);
  }
  diagnostics.add(
    createDiagnostic({
      code: "unsupported-protocol",
      target: operation,
      format: {},
    }),
  );
  return diagnostics.wrap(undefined as any);
}
function getSdkLroPagingServiceMethod<TServiceOperation extends SdkServiceOperation>(
  context: TCGCContext,
  operation: Operation,
  client: SdkClientType<TServiceOperation>,
): [SdkLroPagingServiceMethod<TServiceOperation>, readonly Diagnostic[]] {
  const diagnostics = createDiagnosticCollector();
  return diagnostics.wrap({
    ...diagnostics.pipe(getSdkLroServiceMethod<TServiceOperation>(context, operation, client)),
    ...diagnostics.pipe(getSdkPagingServiceMethod<TServiceOperation>(context, operation, client)),
    kind: "lropaging",
  });
}

function getSdkPagingServiceMethod<TServiceOperation extends SdkServiceOperation>(
  context: TCGCContext,
  operation: Operation,
  client: SdkClientType<TServiceOperation>,
): [SdkPagingServiceMethod<TServiceOperation>, readonly Diagnostic[]] {
  const diagnostics = createDiagnosticCollector();

  const basic = diagnostics.pipe(
    getSdkBasicServiceMethod<TServiceOperation>(context, operation, client),
  );

  // nullable response type means the underlaying operation has multiple responses and only one of them is not empty, which is what we want
  let responseType = basic.response.type;
  if (responseType?.kind === "nullable") {
    responseType = responseType.type;
  }

  // normal paging
  if (isList(context.program, operation)) {
    const pagingOperation = diagnostics.pipe(getPagingOperation(context.program, operation));

    if (responseType?.__raw?.kind !== "Model" || !pagingOperation) {
      diagnostics.add(
        createDiagnostic({
          code: "unexpected-pageable-operation-return-type",
          target: operation,
          format: {
            operationName: operation.name,
          },
        }),
      );
      // return as page method with no paging info
      return diagnostics.wrap({
        ...basic,
        kind: "paging",
      });
    }

    basic.response.resultPath = getPropertyPathFromModel(
      context,
      responseType?.__raw,
      (p) => p === pagingOperation.output.pageItems.property,
    );
    const nextLinkPath = pagingOperation.output.nextLink
      ? getPropertyPathFromModel(
          context,
          responseType?.__raw,
          (p) => p === pagingOperation.output.nextLink!.property,
        )
      : undefined;

    context.__pagedResultSet.add(responseType);
    // tcgc will let all paging method return a list of items
    basic.response.type = diagnostics.pipe(
      getClientTypeWithDiagnostics(context, pagingOperation?.output.pageItems.property.type),
    );

    return diagnostics.wrap({
      ...basic,
      kind: "paging",
      nextLinkPath,
    });
  }

  // azure core paging
  const pagedMetadata = getPagedResult(context.program, operation)!;

  if (responseType?.__raw?.kind !== "Model" || !pagedMetadata.itemsProperty) {
    diagnostics.add(
      createDiagnostic({
        code: "unexpected-pageable-operation-return-type",
        target: operation,
        format: {
          operationName: operation.name,
        },
      }),
    );
    // return as page method with no paging info
    return diagnostics.wrap({
      ...basic,
      kind: "paging",
    });
  }

  context.__pagedResultSet.add(responseType);

  // tcgc will let all paging method return a list of items
  basic.response.type = diagnostics.pipe(
    getClientTypeWithDiagnostics(context, pagedMetadata.itemsProperty.type),
  );

  basic.response.resultPath = getPropertyPathFromSegment(
    context,
    pagedMetadata.modelType,
    pagedMetadata.itemsSegments,
  );

  return diagnostics.wrap({
    ...basic,
    __raw_paged_metadata: pagedMetadata,
    kind: "paging",
    nextLinkPath: getPropertyPathFromSegment(
      context,
      pagedMetadata.modelType,
      pagedMetadata?.nextLinkSegments,
    ),
    nextLinkOperation: pagedMetadata?.nextLinkOperation
      ? diagnostics.pipe(
          getSdkServiceOperation<TServiceOperation>(
            context,
            pagedMetadata.nextLinkOperation,
            basic.parameters,
          ),
        )
      : undefined,
  });
}

export function getPropertyPathFromModel(
  context: TCGCContext,
  model: Model,
  predicate: (property: ModelProperty) => boolean,
): string | undefined {
  const queue: { model: Model; path: ModelProperty[] }[] = [];

  for (const prop of model.properties.values()) {
    if (predicate(prop)) {
      return getLibraryName(context, prop);
    }
    if (prop.type.kind === "Model") {
      queue.push({ model: prop.type, path: [prop] });
    }
  }

  while (queue.length > 0) {
    const { model, path } = queue.shift()!;
    for (const prop of model.properties.values()) {
      if (predicate(prop)) {
        return path
          .concat(prop)
          .map((s) => getLibraryName(context, s))
          .join(".");
      }
      if (prop.type.kind === "Model") {
        queue.push({ model: prop.type, path: path.concat(prop) });
      }
    }
  }

  return undefined;
}

function getPropertyPathFromSegment(
  context: TCGCContext,
  type: Model,
  segments?: string[],
): string {
  if (!segments || segments.length === 0) {
    return "";
  }
  const wireSegments = [];
  let current = type;
  for (const segment of segments) {
    const property = current.properties.get(segment);
    if (!property) {
      if (current.baseModel) {
        return getPropertyPathFromSegment(context, current.baseModel, segments);
      }
      return "";
    }
    wireSegments.push(getLibraryName(context, property));
    current = property.type as Model;
  }
  return wireSegments.join(".");
}

function getSdkLroServiceMethod<TServiceOperation extends SdkServiceOperation>(
  context: TCGCContext,
  operation: Operation,
  client: SdkClientType<TServiceOperation>,
): [SdkLroServiceMethod<TServiceOperation>, readonly Diagnostic[]] {
  const diagnostics = createDiagnosticCollector();
  const metadata = getServiceMethodLroMetadata(context, operation)!;
  const basicServiceMethod = diagnostics.pipe(
    getSdkBasicServiceMethod<TServiceOperation>(context, operation, client),
  );

  basicServiceMethod.response.type = metadata.finalResponse?.result;

  basicServiceMethod.response.resultPath = metadata.finalResponse?.resultPath;

  return diagnostics.wrap({
    ...basicServiceMethod,
    kind: "lro",
    __raw_lro_metadata: metadata.__raw,
    lroMetadata: metadata,
    operation: diagnostics.pipe(
      getSdkServiceOperation<TServiceOperation>(
        context,
        metadata.__raw.operation,
        basicServiceMethod.parameters,
      ),
    ),
  });
}

function getServiceMethodLroMetadata(
  context: TCGCContext,
  operation: Operation,
): SdkLroServiceMetadata | undefined {
  const rawMetadata = getLroMetadata(context.program, operation);
  if (rawMetadata === undefined) {
    return undefined;
  }

  const diagnostics = createDiagnosticCollector();

  return {
    __raw: rawMetadata,
    finalStateVia: rawMetadata.finalStateVia,
    finalResponse:
      rawMetadata.finalEnvelopeResult !== undefined && rawMetadata.finalEnvelopeResult !== "void"
        ? {
            envelopeResult: diagnostics.pipe(
              getClientTypeWithDiagnostics(context, rawMetadata.finalEnvelopeResult),
            ) as SdkModelType,
            result: diagnostics.pipe(
              getClientTypeWithDiagnostics(context, rawMetadata.finalResult as Model),
            ) as SdkModelType,
            resultPath: rawMetadata.finalResultPath,
          }
        : undefined,
    finalStep:
      rawMetadata.finalStep !== undefined ? { kind: rawMetadata.finalStep.kind } : undefined,
    pollingStep: {
      responseBody: diagnostics.pipe(
        getClientTypeWithDiagnostics(context, rawMetadata.pollingInfo.responseModel),
      ) as SdkModelType,
    },
  };
}

function getSdkMethodResponse(
  context: TCGCContext,
  operation: Operation,
  sdkOperation: SdkServiceOperation,
  client: SdkClientType<SdkServiceOperation>,
): SdkMethodResponse {
  const responses = sdkOperation.responses;
  // TODO: put head as bool here
  const { allResponseBodies, nonBodyExists } = getAllResponseBodiesAndNonBodyExists(responses);
  const responseTypes = new Set<string>(allResponseBodies.map((x) => getHashForType(x)));
  let type: SdkType | undefined = undefined;
  if (responseTypes.size > 1) {
    // return union of all the different types
    type = {
      __raw: operation,
      kind: "union",
      access: "public",
      usage: UsageFlags.Output,
      variantTypes: allResponseBodies,
      name: createGeneratedName(context, operation, "UnionResponse"),
      isGeneratedName: true,
      clientNamespace: client.clientNamespace,
      crossLanguageDefinitionId: `${getCrossLanguageDefinitionId(context, operation)}.UnionResponse`,
      decorators: [],
    };
  } else if (responseTypes.size === 1) {
    type = allResponseBodies[0];
  }
  if (nonBodyExists && type) {
    type = {
      kind: "nullable",
      type: type,
      decorators: [],
      access: "public",
      usage: UsageFlags.Output,
      clientNamespace: client.clientNamespace,
    };
  }
  return {
    kind: "method",
    type,
  };
}

function getSdkBasicServiceMethod<TServiceOperation extends SdkServiceOperation>(
  context: TCGCContext,
  operation: Operation,
  client: SdkClientType<TServiceOperation>,
): [SdkServiceMethod<TServiceOperation>, readonly Diagnostic[]] {
  const diagnostics = createDiagnosticCollector();
  const methodParameters: SdkMethodParameter[] = [];
  // we have to calculate apiVersions first, so that the information is put
  // in __tspTypeToApiVersions before we call parameters since method wraps parameter
  const operationLocation = getLocationOfOperation(operation);
  const apiVersions = getAvailableApiVersions(context, operation, operationLocation);

  let clientParams = context.__clientToParameters.get(operationLocation);
  if (!clientParams) {
    clientParams = [];
    context.__clientToParameters.set(operationLocation, clientParams);
  }

  const override = getOverriddenClientMethod(context, operation);
  const params = (override ?? operation).parameters.properties.values();

  for (const param of params) {
    if (isNeverOrVoidType(param.type)) continue;
    const sdkMethodParam = diagnostics.pipe(getSdkMethodParameter(context, param, operation));
    if (sdkMethodParam.onClient) {
      const operationLocation = getLocationOfOperation(operation);
      if (sdkMethodParam.isApiVersionParam) {
        if (
          !context.__clientToParameters.get(operationLocation)?.find((x) => x.isApiVersionParam)
        ) {
          clientParams.push(sdkMethodParam);
        }
      } else if (isSubscriptionId(context, param)) {
        if (
          !context.__clientToParameters
            .get(operationLocation)
            ?.find((x) => isSubscriptionId(context, x))
        ) {
          clientParams.push(sdkMethodParam);
        }
      }
    } else {
      methodParameters.push(sdkMethodParam);
    }
  }

  const serviceOperation = diagnostics.pipe(
    getSdkServiceOperation<TServiceOperation>(context, operation, methodParameters),
  );
  // set the correct encode for body parameter according to the content-type
  if (
    serviceOperation.bodyParam &&
    serviceOperation.bodyParam.correspondingMethodParams.length === 1
  ) {
    const methodBodyParam = serviceOperation.bodyParam.correspondingMethodParams[0];
    const contentTypes = serviceOperation.__raw.parameters.body?.contentTypes;
    const defaultContentType =
      contentTypes && contentTypes.length > 0 ? contentTypes[0] : "application/json";
    diagnostics.pipe(
      addEncodeInfo(context, methodBodyParam.__raw!, methodBodyParam.type, defaultContentType),
    );
  }
  const response = getSdkMethodResponse(context, operation, serviceOperation, client);
  const name = getLibraryName(context, operation);
  return diagnostics.wrap({
    __raw: operation,
    kind: "basic",
    name,
    access: getAccess(context, operation) ?? "public",
    parameters: methodParameters,
    doc: getDoc(context.program, operation),
    summary: getSummary(context.program, operation),
    operation: serviceOperation,
    response,
    apiVersions,
    crossLanguageDefinitionId: getCrossLanguageDefinitionId(context, operation),
    decorators: diagnostics.pipe(getTypeDecorators(context, operation)),
    generateConvenient: shouldGenerateConvenient(context, operation),
    generateProtocol: shouldGenerateProtocol(context, operation),
    isOverride: override !== undefined,
  });
}

function getSdkServiceMethod<TServiceOperation extends SdkServiceOperation>(
  context: TCGCContext,
  operation: Operation,
  client: SdkClientType<TServiceOperation>,
): [SdkServiceMethod<TServiceOperation>, readonly Diagnostic[]] {
  const lro = getLroMetadata(context.program, operation);
  const paging = getPagedResult(context.program, operation) || isList(context.program, operation);
  if (lro && paging) {
    return getSdkLroPagingServiceMethod<TServiceOperation>(context, operation, client);
  } else if (paging) {
    return getSdkPagingServiceMethod<TServiceOperation>(context, operation, client);
  } else if (lro) {
    return getSdkLroServiceMethod<TServiceOperation>(context, operation, client);
  }
  return getSdkBasicServiceMethod<TServiceOperation>(context, operation, client);
}

function getClientDefaultApiVersion(
  context: TCGCContext,
  client: SdkClient | SdkOperationGroup,
): string | undefined {
  if (context.apiVersion && !["latest", "all"].includes(context.apiVersion)) {
    return context.apiVersion;
  }
  let defaultVersion = getDefaultApiVersion(context, client.service)?.value;
  if (!defaultVersion) {
    // eslint-disable-next-line @typescript-eslint/no-deprecated
    defaultVersion = getService(context.program, client.service)?.version;
  }
  return defaultVersion;
}

function createSdkInitializationType(
  context: TCGCContext,
  client: SdkClient | SdkOperationGroup,
): [SdkInitializationType, readonly Diagnostic[]] {
  const diagnostics = createDiagnosticCollector();
  const initializationOptions = getClientInitialization(context, client.type);

  // Create an empty client initialization model.
  const name = `${client.kind === "SdkClient" ? client.name : getLibraryName(context, client.type)}Options`;
  const initializationModel: SdkInitializationType = {
    __raw: client.service,
    doc: "Initialization class for the client",
    kind: "model",
    properties: [],
    name,
    isGeneratedName: true,
    access: initializationOptions?.access ?? (client.kind === "SdkClient" ? "public" : "internal"),
    usage: UsageFlags.Input,
    crossLanguageDefinitionId: `${getCrossLanguageDefinitionId(context, client.type)}.${name}`,
    clientNamespace: getClientNamespace(context, client.type),
    apiVersions: context.__tspTypeToApiVersions.get(client.type)!,
    decorators: [],
  };

  return diagnostics.wrap(initializationModel);
}

function createClientInitializationMethod(
  context: TCGCContext,
  client: SdkClient | SdkOperationGroup,
): [SdkClientInitializationMethod, readonly Diagnostic[]] {
  const diagnostics = createDiagnosticCollector();
  const initializationOptions = getClientInitialization(context, client.type);
  if (initializationOptions && initializationOptions.parameters) {
    // Cache elevated parameter, then we could use it to set `onClient` property for method parameters.
    let clientParams = context.__clientToParameters.get(client.type);
    if (!clientParams) {
      clientParams = [];
      context.__clientToParameters.set(client.type, clientParams);
    }
    for (const param of initializationOptions.parameters) {
      clientParams.push(param);
    }
  }
  const name = `init${client.kind === "SdkClient" ? client.name : getLibraryName(context, client.type)}`;
  return diagnostics.wrap({
    kind: "clientinitialization",
    parameters: initializationOptions?.parameters ? [...initializationOptions.parameters] : [],
    name,
    doc: "Initialization method for the client",
    access: initializationOptions?.access ?? (client.kind === "SdkClient" ? "public" : "internal"),
    apiVersions: context.__tspTypeToApiVersions.get(client.type)!,
    crossLanguageDefintionId: `${getCrossLanguageDefinitionId(context, client.type)}.${name}`,
    decorators: [],
  });
}

function getSdkMethodParameter(
  context: TCGCContext,
  type: ModelProperty,
  operation: Operation,
): [SdkMethodParameter, readonly Diagnostic[]] {
  const diagnostics = createDiagnosticCollector();
  return diagnostics.wrap({
    ...diagnostics.pipe(getSdkModelPropertyType(context, type, operation)),
    kind: "method",
  });
}

function getSdkMethods<TServiceOperation extends SdkServiceOperation>(
  context: TCGCContext,
  client: SdkClient | SdkOperationGroup,
  sdkClientType: SdkClientType<TServiceOperation>,
): [SdkMethod<TServiceOperation>[], readonly Diagnostic[]] {
  const diagnostics = createDiagnosticCollector();
  const retval: SdkMethod<TServiceOperation>[] = [];
  for (const operation of listOperationsInOperationGroup(context, client)) {
    retval.push(
      diagnostics.pipe(getSdkServiceMethod<TServiceOperation>(context, operation, sdkClientType)),
    );
  }
  for (const operationGroup of listOperationGroups(context, client)) {
    // We create a client accessor for each operation group
    retval.push(
      diagnostics.pipe(createClientAccessorMethod(context, operationGroup, sdkClientType)),
    );
<<<<<<< HEAD
=======
    const clientInitialization = getClientInitialization(context, operationGroup.type);
    const parameters: SdkParameter[] = [];
    if (clientInitialization) {
      for (const property of clientInitialization.properties) {
        parameters.push(property);
      }
    } else {
    }
    const name = `get${operationGroup.type.name}`;
    retval.push({
      kind: "clientaccessor",
      parameters,
      name,
      doc: getDoc(context.program, operationGroup.type),
      summary: getSummary(context.program, operationGroup.type),
      access: "internal",
      response: operationGroupClient,
      apiVersions: getAvailableApiVersions(context, operationGroup.type, client.type),
      crossLanguageDefinitionId: `${getCrossLanguageDefinitionId(context, operationGroup.type)}.${name}`,
      decorators: [],
    });
>>>>>>> 797cfe84
  }
  return diagnostics.wrap(retval);
}

function createClientAccessorMethod<TServiceOperation extends SdkServiceOperation>(
  context: TCGCContext,
  operationGroup: SdkOperationGroup,
  parent: SdkClientType<TServiceOperation>,
): [SdkClientAccessor<TServiceOperation>, readonly Diagnostic[]] {
  const diagnostics = createDiagnosticCollector();
  const operationGroupClient = diagnostics.pipe(
    createSdkClientType<TServiceOperation>(context, operationGroup, parent),
  );
  // If the operation group has customized initialization parameters, we will put them into the client accessor method parameter list.
  const clientInitialization = getClientInitialization(context, operationGroup.type);
  const name = `get${getLibraryName(context, operationGroup.type)}`;
  return diagnostics.wrap({
    kind: "clientaccessor",
    parameters: clientInitialization?.parameters ?? [],
    name,
    doc: "Accessor method for the client",
    access: clientInitialization?.accessorAccess ?? "public",
    response: operationGroupClient,
    apiVersions: context.__tspTypeToApiVersions.get(operationGroup.type)!,
    crossLanguageDefintionId: getCrossLanguageDefinitionId(context, operationGroup.type),
    decorators: [],
  });
}

function getEndpointTypeFromSingleServer<
  TServiceOperation extends SdkServiceOperation = SdkHttpOperation,
>(
  context: TCGCContext,
  client: SdkClientType<TServiceOperation>,
  server: HttpServer | undefined,
): [SdkEndpointType[], readonly Diagnostic[]] {
  const diagnostics = createDiagnosticCollector();
  const templateArguments: SdkPathParameter[] = [];
  const defaultOverridableEndpointType: SdkEndpointType = {
    kind: "endpoint",
    serverUrl: "{endpoint}",
    templateArguments: [
      {
        name: "endpoint",
        isGeneratedName: true,
        doc: "Service host",
        kind: "path",
        onClient: true,
        urlEncode: false,
        explode: false,
        style: "simple",
        allowReserved: false,
        optional: false,
        serializedName: "endpoint",
        correspondingMethodParams: [],
        type: getTypeSpecBuiltInType(context, "string"),
        isApiVersionParam: false,
        apiVersions: context.__tspTypeToApiVersions.get(client.__raw.type)!,
        crossLanguageDefinitionId: `${getCrossLanguageDefinitionId(context, client.__raw.service)}.endpoint`,
        decorators: [],
      },
    ],
    decorators: [],
  };
  const types: SdkEndpointType[] = [];
  if (!server) return diagnostics.wrap([defaultOverridableEndpointType]);
  for (const param of server.parameters.values()) {
    const sdkParam = diagnostics.pipe(
      getSdkHttpParameter(context, param, undefined, undefined, "path"),
    );
    if (sdkParam.kind === "path") {
      templateArguments.push(sdkParam);
      sdkParam.onClient = true;
      if (param.defaultValue) {
        sdkParam.clientDefaultValue = getValueTypeValue(param.defaultValue);
      }
      const apiVersionInfo = updateWithApiVersionInformation(context, param, client.__raw.type);
      sdkParam.isApiVersionParam = apiVersionInfo.isApiVersionParam;
      if (sdkParam.isApiVersionParam && apiVersionInfo.clientDefaultValue) {
        sdkParam.clientDefaultValue = apiVersionInfo.clientDefaultValue;
      }
      sdkParam.apiVersions = getAvailableApiVersions(context, param, client.__raw.type);
      sdkParam.crossLanguageDefinitionId = `${getCrossLanguageDefinitionId(context, client.__raw.service)}.${param.name}`;
    } else {
      diagnostics.add(
        createDiagnostic({
          code: "server-param-not-path",
          target: param,
          format: {
            templateArgumentName: sdkParam.name,
            templateArgumentType: sdkParam.kind,
          },
        }),
      );
    }
  }
  const isOverridable =
    templateArguments.length === 1 && server.url.startsWith("{") && server.url.endsWith("}");

  if (templateArguments.length === 0) {
    types.push(defaultOverridableEndpointType);
    types[0].templateArguments[0].clientDefaultValue = server.url;
  } else {
    types.push({
      kind: "endpoint",
      serverUrl: server.url,
      templateArguments,
      decorators: [],
    });
    if (!isOverridable) {
      types.push(defaultOverridableEndpointType);
    }
  }
  return diagnostics.wrap(types);
}

function getSdkEndpointParameter<TServiceOperation extends SdkServiceOperation = SdkHttpOperation>(
  context: TCGCContext,
  client: SdkClientType<TServiceOperation>,
): [SdkEndpointParameter, readonly Diagnostic[]] {
  const diagnostics = createDiagnosticCollector();
  const rawClient = client.__raw;
  const servers = getServers(context.program, client.__raw.service);
  const types: SdkEndpointType[] = [];

  if (servers === undefined) {
    // if there is no defined server url, we will return an overridable endpoint
    types.push(...diagnostics.pipe(getEndpointTypeFromSingleServer(context, client, undefined)));
  } else {
    for (const server of servers) {
      types.push(...diagnostics.pipe(getEndpointTypeFromSingleServer(context, client, server)));
    }
  }
  let type: SdkEndpointType | SdkUnionType<SdkEndpointType>;
  if (types.length > 1) {
    type = {
      kind: "union",
      access: "public",
      usage: UsageFlags.None,
      variantTypes: types,
      name: createGeneratedName(context, rawClient.service, "Endpoint"),
      isGeneratedName: true,
      crossLanguageDefinitionId: `${getCrossLanguageDefinitionId(context, rawClient.service)}.Endpoint`,
      clientNamespace: getClientNamespace(context, rawClient.service),
      decorators: [],
    } as SdkUnionType<SdkEndpointType>;
  } else {
    type = types[0];
  }
  return diagnostics.wrap({
    kind: "endpoint",
    type,
    name: "endpoint",
    isGeneratedName: true,
    doc: "Service host",
    onClient: true,
    urlEncode: false,
    apiVersions: context.__tspTypeToApiVersions.get(rawClient.type)!,
    optional: false,
    isApiVersionParam: false,
    crossLanguageDefinitionId: `${getCrossLanguageDefinitionId(context, rawClient.service)}.endpoint`,
    decorators: [],
  });
}

function createSdkClientType<TServiceOperation extends SdkServiceOperation>(
  context: TCGCContext,
  client: SdkClient | SdkOperationGroup,
  parent?: SdkClientType<TServiceOperation>,
): [SdkClientType<TServiceOperation>, readonly Diagnostic[]] {
  const diagnostics = createDiagnosticCollector();
  const sdkClientType: SdkClientType<TServiceOperation> = {
    __raw: client,
    kind: "client",
    name: client.kind === "SdkClient" ? client.name : getLibraryName(context, client.type),
    doc: getDoc(context.program, client.type),
    summary: getSummary(context.program, client.type),
    methods: [],
    apiVersions: context.__tspTypeToApiVersions.get(client.type)!,
    nameSpace: getClientNamespaceStringHelper(context, client.service)!,
    clientNamespace: getClientNamespace(context, client.type),
    initialization: diagnostics.pipe(createSdkInitializationType(context, client)),
    clientInitialization: diagnostics.pipe(createClientInitializationMethod(context, client)),
    decorators: diagnostics.pipe(getTypeDecorators(context, client.type)),
    parent,
    // if it is client, the crossLanguageDefinitionId is the ${namespace}, if it is operation group, the crosslanguageDefinitionId is the %{namespace}.%{operationGroupName}
    crossLanguageDefinitionId: getCrossLanguageDefinitionId(context, client.type),
  };
  // NOTE: getSdkMethods recursively calls createSdkClientType
  sdkClientType.methods = diagnostics.pipe(
    getSdkMethods<TServiceOperation>(context, client, sdkClientType),
  );
  addDefaultClientParameters(context, sdkClientType);
  // update initialization model properties
  // eslint-disable-next-line @typescript-eslint/no-deprecated
  sdkClientType.initialization.properties = [...sdkClientType.clientInitialization.parameters];
  return diagnostics.wrap(sdkClientType);
}

function addDefaultClientParameters<
  TServiceOperation extends SdkServiceOperation = SdkHttpOperation,
>(context: TCGCContext, client: SdkClientType<TServiceOperation>): void {
  const diagnostics = createDiagnosticCollector();
  // there will always be an endpoint property
  client.clientInitialization.parameters.push(
    diagnostics.pipe(getSdkEndpointParameter(context, client)),
  );
  const credentialParam = getSdkCredentialParameter(context, client.__raw);
  if (credentialParam) {
    client.clientInitialization.parameters.push(credentialParam);
  }
  let apiVersionParam = context.__clientToParameters
    .get(client.__raw.type)
    ?.find((x) => x.isApiVersionParam);
  if (!apiVersionParam) {
    for (const operationGroup of listOperationGroups(context, client.__raw)) {
      // if any sub operation groups have an api version param, the top level needs
      // the api version param as well
      apiVersionParam = context.__clientToParameters
        .get(operationGroup.type)
        ?.find((x) => x.isApiVersionParam);
      if (apiVersionParam) break;
    }
  }
  if (apiVersionParam) {
    client.clientInitialization.parameters.push(apiVersionParam);
  }
  let subId = context.__clientToParameters
    .get(client.__raw.type)
    ?.find((x) => isSubscriptionId(context, x));
  if (!subId && context.arm) {
    for (const operationGroup of listOperationGroups(context, client.__raw)) {
      // if any sub operation groups have an subId param, the top level needs it as well
      subId = context.__clientToParameters
        .get(operationGroup.type)
        ?.find((x) => isSubscriptionId(context, x));
      if (subId) break;
    }
  }
  if (subId) {
    client.clientInitialization.parameters.push(subId);
  }
}

function populateApiVersionInformation(context: TCGCContext): void {
  for (const client of listClients(context)) {
    let clientApiVersions = resolveVersions(context.program, client.service)
      .filter((x) => x.rootVersion)
      .map((x) => x.rootVersion!.value);
    context.__tspTypeToApiVersions.set(
      client.type,
      filterApiVersionsWithDecorators(context, client.type, clientApiVersions),
    );

    context.__clientToApiVersionClientDefaultValue.set(
      client.type,
      getClientDefaultApiVersion(context, client),
    );
    for (const og of listOperationGroups(context, client)) {
      clientApiVersions = resolveVersions(context.program, og.service)
        .filter((x) => x.rootVersion)
        .map((x) => x.rootVersion!.value);
      context.__tspTypeToApiVersions.set(
        og.type,
        filterApiVersionsWithDecorators(context, og.type, clientApiVersions),
      );

      context.__clientToApiVersionClientDefaultValue.set(
        og.type,
        getClientDefaultApiVersion(context, og),
      );
    }
  }
}

export function getSdkPackage<TServiceOperation extends SdkServiceOperation>(
  context: TCGCContext,
): [SdkPackage<TServiceOperation>, readonly Diagnostic[]] {
  const diagnostics = createDiagnosticCollector();
  populateApiVersionInformation(context);
  diagnostics.pipe(handleAllTypes(context));
  const crossLanguagePackageId = diagnostics.pipe(getCrossLanguagePackageId(context));
  const allReferencedTypes = getAllReferencedTypes(context);
  const sdkPackage: SdkPackage<TServiceOperation> = {
    name: getClientNamespaceString(context)!,
    rootNamespace: getClientNamespaceString(context)!,
    clients: listClients(context).map((c) => diagnostics.pipe(createSdkClientType(context, c))),
    models: allReferencedTypes.filter((x): x is SdkModelType => x.kind === "model"),
    enums: allReferencedTypes.filter((x): x is SdkEnumType => x.kind === "enum"),
    unions: allReferencedTypes.filter(
      (x): x is SdkUnionType | SdkNullableType => x.kind === "union" || x.kind === "nullable",
    ),
    crossLanguagePackageId,
    namespaces: [],
  };
  organizeNamespaces(sdkPackage);
  return diagnostics.wrap(sdkPackage);
}

function organizeNamespaces<TServiceOperation extends SdkServiceOperation>(
  sdkPackage: SdkPackage<TServiceOperation>,
) {
  const clients = [...sdkPackage.clients];
  while (clients.length > 0) {
    const client = clients.shift()!;
    getSdkNamespace(sdkPackage, client.clientNamespace).clients.push(client);
    client.methods
      .filter((m) => m.kind === "clientaccessor")
      .map((m) => m.response)
      .map((c) => clients.push(c));
  }
  for (const model of sdkPackage.models) {
    getSdkNamespace(sdkPackage, model.clientNamespace).models.push(model);
  }
  for (const enumType of sdkPackage.enums) {
    getSdkNamespace(sdkPackage, enumType.clientNamespace).enums.push(enumType);
  }
  for (const unionType of sdkPackage.unions) {
    getSdkNamespace(sdkPackage, unionType.clientNamespace).unions.push(unionType);
  }
}

function getSdkNamespace<TServiceOperation extends SdkServiceOperation>(
  sdkPackage: SdkPackage<TServiceOperation>,
  namespace: string,
) {
  const segments = namespace.split(".");
  let current: SdkPackage<TServiceOperation> | SdkNamespace<TServiceOperation> = sdkPackage;
  let fullName = "";
  for (const segment of segments) {
    fullName = fullName === "" ? segment : `${fullName}.${segment}`;
    const ns: SdkNamespace<TServiceOperation> | undefined = current.namespaces.find(
      (ns) => ns.name === segment,
    );
    if (ns === undefined) {
      const newNs = {
        name: segment,
        fullName,
        clients: [],
        models: [],
        enums: [],
        unions: [],
        namespaces: [],
      };
      current.namespaces.push(newNs);
      current = newNs;
    } else {
      current = ns;
    }
  }
  return current;
}<|MERGE_RESOLUTION|>--- conflicted
+++ resolved
@@ -576,7 +576,7 @@
     doc: "Initialization method for the client",
     access: initializationOptions?.access ?? (client.kind === "SdkClient" ? "public" : "internal"),
     apiVersions: context.__tspTypeToApiVersions.get(client.type)!,
-    crossLanguageDefintionId: `${getCrossLanguageDefinitionId(context, client.type)}.${name}`,
+    crossLanguageDefinitionId: `${getCrossLanguageDefinitionId(context, client.type)}.${name}`,
     decorators: [],
   });
 }
@@ -610,30 +610,6 @@
     retval.push(
       diagnostics.pipe(createClientAccessorMethod(context, operationGroup, sdkClientType)),
     );
-<<<<<<< HEAD
-=======
-    const clientInitialization = getClientInitialization(context, operationGroup.type);
-    const parameters: SdkParameter[] = [];
-    if (clientInitialization) {
-      for (const property of clientInitialization.properties) {
-        parameters.push(property);
-      }
-    } else {
-    }
-    const name = `get${operationGroup.type.name}`;
-    retval.push({
-      kind: "clientaccessor",
-      parameters,
-      name,
-      doc: getDoc(context.program, operationGroup.type),
-      summary: getSummary(context.program, operationGroup.type),
-      access: "internal",
-      response: operationGroupClient,
-      apiVersions: getAvailableApiVersions(context, operationGroup.type, client.type),
-      crossLanguageDefinitionId: `${getCrossLanguageDefinitionId(context, operationGroup.type)}.${name}`,
-      decorators: [],
-    });
->>>>>>> 797cfe84
   }
   return diagnostics.wrap(retval);
 }
@@ -658,7 +634,7 @@
     access: clientInitialization?.accessorAccess ?? "public",
     response: operationGroupClient,
     apiVersions: context.__tspTypeToApiVersions.get(operationGroup.type)!,
-    crossLanguageDefintionId: getCrossLanguageDefinitionId(context, operationGroup.type),
+    crossLanguageDefinitionId: `${getCrossLanguageDefinitionId(context, operationGroup.type)}.${name}`,
     decorators: [],
   });
 }
