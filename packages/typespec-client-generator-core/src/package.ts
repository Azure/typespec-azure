import { getLroMetadata, getPagedResult } from "@azure-tools/typespec-azure-core";
import {
  createDiagnosticCollector,
  Diagnostic,
  getDoc,
  getNamespaceFullName,
  getPagingOperation,
  getService,
  getSummary,
  isList,
  Model,
  ModelProperty,
  Operation,
} from "@typespec/compiler";
import { getServers, HttpServer, isHeader } from "@typespec/http";
import { resolveVersions } from "@typespec/versioning";
import {
  getAccess,
  getClientInitialization,
  getClientInitializationOptions,
  getClientNamespace,
  getOverriddenClientMethod,
  listClients,
  listOperationGroups,
  listOperationsInOperationGroup,
  shouldGenerateConvenient,
  shouldGenerateProtocol,
} from "./decorators.js";
import { getSdkHttpOperation, getSdkHttpParameter } from "./http.js";
import {
  InitializedByFlags,
  SdkApiVersionParameter,
  SdkBodyModelPropertyType,
  SdkClient,
  SdkClientInitializationType,
  SdkClientType,
  SdkEndpointParameter,
  SdkEndpointType,
  SdkEnumType,
  SdkHttpOperation,
  SdkInitializationType,
  SdkLroPagingServiceMethod,
  SdkLroServiceFinalResponse,
  SdkLroServiceMetadata,
  SdkLroServiceMethod,
  SdkMethod,
  SdkMethodParameter,
  SdkMethodResponse,
  SdkModelPropertyType,
  SdkModelType,
  SdkNamespace,
  SdkNullableType,
  SdkOperationGroup,
  SdkPackage,
  SdkPagingServiceMethod,
  SdkParameter,
  SdkPathParameter,
  SdkServiceMethod,
  SdkServiceOperation,
  SdkType,
  SdkUnionType,
  TCGCContext,
  UsageFlags,
} from "./interfaces.js";
import {
  createGeneratedName,
  filterApiVersionsWithDecorators,
  findRootSourceProperty,
  getAllResponseBodiesAndNonBodyExists,
  getAvailableApiVersions,
  getClientNamespaceStringHelper,
  getHashForType,
  getLocationOfOperation,
  getTypeDecorators,
  getValueTypeValue,
  isNeverOrVoidType,
  isSubscriptionId,
  updateWithApiVersionInformation,
} from "./internal-utils.js";
import { createDiagnostic } from "./lib.js";
import {
  getClientNamespaceString,
  getCrossLanguageDefinitionId,
  getCrossLanguagePackageId,
  getDefaultApiVersion,
  getHttpOperationWithCache,
  getLibraryName,
  isApiVersion,
} from "./public-utils.js";
import {
  addEncodeInfo,
  getAllReferencedTypes,
  getClientTypeWithDiagnostics,
  getSdkCredentialParameter,
  getSdkModelPropertyType,
  getSdkModelWithDiagnostics,
  getTypeSpecBuiltInType,
  handleAllTypes,
} from "./types.js";

function getSdkServiceOperation<TServiceOperation extends SdkServiceOperation>(
  context: TCGCContext,
  operation: Operation,
  methodParameters: SdkMethodParameter[],
): [TServiceOperation, readonly Diagnostic[]] {
  const diagnostics = createDiagnosticCollector();
  const httpOperation = getHttpOperationWithCache(context, operation);
  if (httpOperation) {
    const sdkHttpOperation = diagnostics.pipe(
      getSdkHttpOperation(context, httpOperation, methodParameters),
    ) as TServiceOperation;
    return diagnostics.wrap(sdkHttpOperation);
  }
  diagnostics.add(
    createDiagnostic({
      code: "unsupported-protocol",
      target: operation,
      format: {},
    }),
  );
  return diagnostics.wrap(undefined as any);
}
function getSdkLroPagingServiceMethod<TServiceOperation extends SdkServiceOperation>(
  context: TCGCContext,
  operation: Operation,
  client: SdkClientType<TServiceOperation>,
): [SdkLroPagingServiceMethod<TServiceOperation>, readonly Diagnostic[]] {
  const diagnostics = createDiagnosticCollector();
  return diagnostics.wrap({
    ...diagnostics.pipe(getSdkLroServiceMethod<TServiceOperation>(context, operation, client)),
    ...diagnostics.pipe(getSdkPagingServiceMethod<TServiceOperation>(context, operation, client)),
    kind: "lropaging",
  });
}

function getSdkPagingServiceMethod<TServiceOperation extends SdkServiceOperation>(
  context: TCGCContext,
  operation: Operation,
  client: SdkClientType<TServiceOperation>,
): [SdkPagingServiceMethod<TServiceOperation>, readonly Diagnostic[]] {
  const diagnostics = createDiagnosticCollector();

  const baseServiceMethod = diagnostics.pipe(
    getSdkBasicServiceMethod<TServiceOperation>(context, operation, client),
  );

  // nullable response type means the underlaying operation has multiple responses and only one of them is not empty, which is what we want
  let responseType = baseServiceMethod.response.type;
  if (responseType?.kind === "nullable") {
    responseType = responseType.type;
  }

  // normal paging
  if (isList(context.program, operation)) {
    const pagingOperation = diagnostics.pipe(getPagingOperation(context.program, operation));

    if (
      responseType?.__raw?.kind !== "Model" ||
      responseType.kind !== "model" ||
      !pagingOperation
    ) {
      diagnostics.add(
        createDiagnostic({
          code: "unexpected-pageable-operation-return-type",
          target: operation,
          format: {
            operationName: operation.name,
          },
        }),
      );
      // return as page method with no paging info
      return diagnostics.wrap({
        ...baseServiceMethod,
        kind: "paging",
        pagingMetadata: {},
      });
    }

    // eslint-disable-next-line @typescript-eslint/no-deprecated
    baseServiceMethod.response.resultPath = getPropertyPathFromModel(
      context,
      responseType?.__raw,
      (p) =>
        p.kind === "ModelProperty" &&
        findRootSourceProperty(p) ===
          findRootSourceProperty(pagingOperation.output.pageItems.property),
    );
    baseServiceMethod.response.resultSegments = getPropertySegmentsFromModelOrParameters(
      responseType,
      (p) =>
        p.__raw?.kind === "ModelProperty" &&
        findRootSourceProperty(p.__raw) ===
          findRootSourceProperty(pagingOperation.output.pageItems.property),
    );

    let nextLinkPath = undefined;
    let nextLinkSegments = undefined;
    if (pagingOperation.output.nextLink) {
      nextLinkPath = getPropertyPathFromModel(
        context,
        responseType?.__raw,
        (p) =>
          p.kind === "ModelProperty" &&
          findRootSourceProperty(p) ===
            findRootSourceProperty(pagingOperation.output.nextLink!.property),
      );
      nextLinkSegments = getPropertySegmentsFromModelOrParameters(
        responseType,
        (p) =>
          p.__raw?.kind === "ModelProperty" &&
          findRootSourceProperty(p.__raw) ===
            findRootSourceProperty(pagingOperation.output.nextLink!.property),
      );
    }

    let continuationTokenParameterSegments = undefined;
    let continuationTokenResponseSegments = undefined;
    if (pagingOperation.input.continuationToken) {
      continuationTokenParameterSegments = getPropertySegmentsFromModelOrParameters(
        baseServiceMethod.parameters,
        (p) =>
          p.__raw?.kind === "ModelProperty" &&
          findRootSourceProperty(p.__raw) ===
            findRootSourceProperty(pagingOperation.input.continuationToken!.property),
      );
    }
    if (pagingOperation.output.continuationToken) {
      if (isHeader(context.program, pagingOperation.output.continuationToken.property)) {
        continuationTokenResponseSegments = baseServiceMethod.operation.responses
          .map((r) => r.headers)
          .flat()
          .filter(
            (h) =>
              h.__raw?.kind === "ModelProperty" &&
              findRootSourceProperty(h.__raw) ===
                findRootSourceProperty(pagingOperation.output.continuationToken!.property),
          );
      } else {
        continuationTokenResponseSegments = getPropertySegmentsFromModelOrParameters(
          responseType,
          (p) =>
            p.__raw?.kind === "ModelProperty" &&
            findRootSourceProperty(p.__raw) ===
              findRootSourceProperty(pagingOperation.output.continuationToken!.property),
        );
      }
    }

    context.__pagedResultSet.add(responseType);
    // tcgc will let all paging method return a list of items
    baseServiceMethod.response.type = diagnostics.pipe(
      getClientTypeWithDiagnostics(context, pagingOperation?.output.pageItems.property.type),
    );

    return diagnostics.wrap({
      ...baseServiceMethod,
      kind: "paging",
      nextLinkPath,
      pagingMetadata: {
        __raw: pagingOperation,
        nextLinkSegments,
        continuationTokenParameterSegments,
        continuationTokenResponseSegments,
      },
    });
  }

  // azure core paging
  const pagedMetadata = getPagedResult(context.program, operation)!;

  if (
    responseType?.__raw?.kind !== "Model" ||
    responseType.kind !== "model" ||
    !pagedMetadata.itemsProperty
  ) {
    diagnostics.add(
      createDiagnostic({
        code: "unexpected-pageable-operation-return-type",
        target: operation,
        format: {
          operationName: operation.name,
        },
      }),
    );
    // return as page method with no paging info
    return diagnostics.wrap({
      ...baseServiceMethod,
      kind: "paging",
      pagingMetadata: {},
    });
  }

  context.__pagedResultSet.add(responseType);

  // tcgc will let all paging method return a list of items
  baseServiceMethod.response.type = diagnostics.pipe(
    getClientTypeWithDiagnostics(context, pagedMetadata.itemsProperty.type),
  );

  // eslint-disable-next-line @typescript-eslint/no-deprecated
  baseServiceMethod.response.resultPath = getPropertyPathFromSegment(
    context,
    pagedMetadata.modelType,
    pagedMetadata.itemsSegments,
  );
  baseServiceMethod.response.resultSegments = getPropertySegmentsFromModelOrParameters(
    responseType,
    (p) => p.__raw === pagedMetadata.itemsProperty,
  );

  let nextLinkPath = undefined;
  let nextLinkSegments = undefined;
  if (pagedMetadata.nextLinkProperty) {
    nextLinkPath = getPropertyPathFromSegment(
      context,
      pagedMetadata.modelType,
      pagedMetadata?.nextLinkSegments,
    );
    nextLinkSegments = getPropertySegmentsFromModelOrParameters(
      responseType,
      (p) => p.__raw === pagedMetadata.nextLinkProperty,
    );
  }

  return diagnostics.wrap({
    ...baseServiceMethod,
    __raw_paged_metadata: pagedMetadata,
    kind: "paging",
    nextLinkPath,
    nextLinkOperation: pagedMetadata?.nextLinkOperation
      ? diagnostics.pipe(
          getSdkServiceOperation<TServiceOperation>(
            context,
            pagedMetadata.nextLinkOperation,
            baseServiceMethod.parameters,
          ),
        )
      : undefined,
    pagingMetadata: {
      __raw: pagedMetadata,
      nextLinkSegments,
      nextLinkOperation: pagedMetadata?.nextLinkOperation
        ? diagnostics.pipe(
            getSdkServiceMethod<TServiceOperation>(
              context,
              pagedMetadata.nextLinkOperation,
              client,
            ),
          )
        : undefined,
    },
  });
}

export function getPropertyPathFromModel(
  context: TCGCContext,
  model: Model,
  predicate: (property: ModelProperty) => boolean,
): string | undefined {
  const queue: { model: Model; path: ModelProperty[] }[] = [];

  if (model.baseModel) {
    const baseResult = getPropertyPathFromModel(context, model.baseModel, predicate);
    if (baseResult) return baseResult;
  }

  for (const prop of model.properties.values()) {
    if (predicate(prop)) {
      return getLibraryName(context, prop);
    }
    if (prop.type.kind === "Model") {
      queue.push({ model: prop.type, path: [prop] });
    }
  }

  while (queue.length > 0) {
    const { model, path } = queue.shift()!;
    for (const prop of model.properties.values()) {
      if (predicate(prop)) {
        return path
          .concat(prop)
          .map((s) => getLibraryName(context, s))
          .join(".");
      }
      if (prop.type.kind === "Model") {
        queue.push({ model: prop.type, path: path.concat(prop) });
      }
    }
  }

  return undefined;
}

export function getPropertySegmentsFromModelOrParameters(
  source: SdkModelType | SdkMethodParameter[],
  predicate: (property: SdkModelPropertyType) => boolean,
): SdkModelPropertyType[] | undefined {
  const queue: { model: SdkModelType; path: SdkModelPropertyType[] }[] = [];

  if (!Array.isArray(source)) {
    if (source.baseModel) {
      const baseResult = getPropertySegmentsFromModelOrParameters(source.baseModel, predicate);
      if (baseResult) return baseResult;
    }
  }

  for (const prop of Array.isArray(source) ? source : source.properties.values()) {
    if (predicate(prop)) {
      return [prop];
    }
    if (prop.type.kind === "model") {
      queue.push({ model: prop.type, path: [prop] });
    }
  }

  while (queue.length > 0) {
    const { model, path } = queue.shift()!;
    for (const prop of model.properties.values()) {
      if (predicate(prop)) {
        return path.concat(prop);
      }
      if (prop.type.kind === "model") {
        queue.push({ model: prop.type, path: path.concat(prop) });
      }
    }
  }

  return undefined;
}

function getPropertyPathFromSegment(
  context: TCGCContext,
  type: Model,
  segments?: string[],
): string {
  if (!segments || segments.length === 0) {
    return "";
  }
  const wireSegments = [];
  let current = type;
  for (const segment of segments) {
    const property = current.properties.get(segment);
    if (!property) {
      if (current.baseModel) {
        return getPropertyPathFromSegment(context, current.baseModel, segments);
      }
      return "";
    }
    wireSegments.push(getLibraryName(context, property));
    current = property.type as Model;
  }
  return wireSegments.join(".");
}

function getSdkLroServiceMethod<TServiceOperation extends SdkServiceOperation>(
  context: TCGCContext,
  operation: Operation,
  client: SdkClientType<TServiceOperation>,
): [SdkLroServiceMethod<TServiceOperation>, readonly Diagnostic[]] {
  const diagnostics = createDiagnosticCollector();
  const metadata = getServiceMethodLroMetadata(context, operation)!;
  const baseServiceMethod = diagnostics.pipe(
    getSdkBasicServiceMethod<TServiceOperation>(context, operation, client),
  );

  baseServiceMethod.response.type = metadata.finalResponse?.result;

  // eslint-disable-next-line @typescript-eslint/no-deprecated
  baseServiceMethod.response.resultPath = metadata.finalResponse?.resultPath;
  baseServiceMethod.response.resultSegments = metadata.finalResponse?.resultSegments;

  return diagnostics.wrap({
    ...baseServiceMethod,
    kind: "lro",
    __raw_lro_metadata: metadata.__raw,
    lroMetadata: metadata,
    operation: diagnostics.pipe(
      getSdkServiceOperation<TServiceOperation>(
        context,
        metadata.__raw.operation,
        baseServiceMethod.parameters,
      ),
    ),
  });
}

function getServiceMethodLroMetadata(
  context: TCGCContext,
  operation: Operation,
): SdkLroServiceMetadata | undefined {
  const rawMetadata = getLroMetadata(context.program, operation);
  if (rawMetadata === undefined) {
    return undefined;
  }

  const diagnostics = createDiagnosticCollector();

  return {
    __raw: rawMetadata,
    finalStateVia: rawMetadata.finalStateVia,
    finalResponse: getFinalResponse(),
    finalStep:
      rawMetadata.finalStep !== undefined ? { kind: rawMetadata.finalStep.kind } : undefined,
    pollingStep: {
      responseBody: diagnostics.pipe(
        getClientTypeWithDiagnostics(context, rawMetadata.pollingInfo.responseModel),
      ) as SdkModelType,
    },
  };

  function getFinalResponse(): SdkLroServiceFinalResponse | undefined {
    if (
      rawMetadata?.finalEnvelopeResult === undefined ||
      rawMetadata.finalEnvelopeResult === "void"
    ) {
      return undefined;
    }

    const envelopeResult = diagnostics.pipe(
      getClientTypeWithDiagnostics(context, rawMetadata.finalEnvelopeResult),
    ) as SdkModelType;
    const result = diagnostics.pipe(
      getClientTypeWithDiagnostics(context, rawMetadata.finalResult as Model),
    ) as SdkModelType;
    const resultPath = rawMetadata.finalResultPath;
    // find the property inside the envelope result using the final result path
    let sdkProperty: SdkBodyModelPropertyType | undefined = undefined;
    for (const property of envelopeResult.properties) {
      if (property.__raw === undefined || property.kind !== "property") {
        continue;
      }
      if (property.__raw?.name === resultPath) {
        sdkProperty = property;
        break;
      }
    }

    return {
      envelopeResult,
      result,
      resultPath,
      resultSegments: sdkProperty !== undefined ? [sdkProperty] : undefined,
    };
  }
}

function getSdkMethodResponse(
  context: TCGCContext,
  operation: Operation,
  sdkOperation: SdkServiceOperation,
  client: SdkClientType<SdkServiceOperation>,
): SdkMethodResponse {
  const responses = sdkOperation.responses;
  // TODO: put head as bool here
  const { allResponseBodies, nonBodyExists } = getAllResponseBodiesAndNonBodyExists(responses);
  const responseTypes = new Set<string>(allResponseBodies.map((x) => getHashForType(x)));
  let type: SdkType | undefined = undefined;
  if (responseTypes.size > 1) {
    // return union of all the different types
    type = {
      __raw: operation,
      kind: "union",
      access: "public",
      usage: UsageFlags.Output,
      variantTypes: allResponseBodies,
      name: createGeneratedName(context, operation, "UnionResponse"),
      isGeneratedName: true,
      namespace: client.namespace,
      clientNamespace: client.namespace,
      crossLanguageDefinitionId: `${getCrossLanguageDefinitionId(context, operation)}.UnionResponse`,
      decorators: [],
    };
  } else if (responseTypes.size === 1) {
    type = allResponseBodies[0];
  }
  if (nonBodyExists && type) {
    type = {
      kind: "nullable",
      name: createGeneratedName(context, operation, "NullableResponse"),
      crossLanguageDefinitionId: `${getCrossLanguageDefinitionId(context, operation)}.NullableResponse`,
      isGeneratedName: true,
      type: type,
      decorators: [],
      access: "public",
      usage: UsageFlags.Output,
      namespace: client.namespace,
      clientNamespace: client.namespace,
    };
  }
  return {
    kind: "method",
    type,
  };
}

function getSdkBasicServiceMethod<TServiceOperation extends SdkServiceOperation>(
  context: TCGCContext,
  operation: Operation,
  client: SdkClientType<TServiceOperation>,
): [SdkServiceMethod<TServiceOperation>, readonly Diagnostic[]] {
  const diagnostics = createDiagnosticCollector();
  const methodParameters: SdkMethodParameter[] = [];
  // we have to calculate apiVersions first, so that the information is put
  // in __tspTypeToApiVersions before we call parameters since method wraps parameter
  const operationLocation = getLocationOfOperation(operation);
  const apiVersions = getAvailableApiVersions(context, operation, operationLocation);

  let clientParams = context.__clientToParameters.get(operationLocation);
  if (!clientParams) {
    clientParams = [];
    context.__clientToParameters.set(operationLocation, clientParams);
  }

  const override = getOverriddenClientMethod(context, operation);
  const params = (override ?? operation).parameters.properties.values();

  for (const param of params) {
    if (isNeverOrVoidType(param.type)) continue;
    const sdkMethodParam = diagnostics.pipe(getSdkMethodParameter(context, param, operation));
    if (sdkMethodParam.onClient) {
      const operationLocation = getLocationOfOperation(operation);
      if (isApiVersion(context, param)) {
        if (
          !context.__clientToParameters.get(operationLocation)?.find((x) => x.kind === "apiVersion")
        ) {
          clientParams.push(sdkMethodParam);
        }
      } else if (isSubscriptionId(context, param)) {
        if (
          !context.__clientToParameters
            .get(operationLocation)
            ?.find((x) => isSubscriptionId(context, x))
        ) {
          clientParams.push(sdkMethodParam);
        }
      }
    } else {
      methodParameters.push(sdkMethodParam);
    }
  }

  const serviceOperation = diagnostics.pipe(
    getSdkServiceOperation<TServiceOperation>(context, operation, methodParameters),
  );
  // set the correct encode for body parameter according to the content-type
  if (
    serviceOperation.bodyParam &&
    serviceOperation.bodyParam.correspondingMethodParams.length === 1
  ) {
    const methodBodyParam = serviceOperation.bodyParam.correspondingMethodParams[0];
    const contentTypes = serviceOperation.__raw.parameters.body?.contentTypes;
    const defaultContentType =
      contentTypes && contentTypes.length > 0 ? contentTypes[0] : "application/json";
    diagnostics.pipe(
      addEncodeInfo(context, methodBodyParam.__raw!, methodBodyParam.type, defaultContentType),
    );
  }
  const response = getSdkMethodResponse(context, operation, serviceOperation, client);
  const name = getLibraryName(context, operation);
  return diagnostics.wrap({
    __raw: operation,
    kind: "basic",
    name,
    access: getAccess(context, operation) ?? "public",
    parameters: methodParameters,
    doc: getDoc(context.program, operation),
    summary: getSummary(context.program, operation),
    operation: serviceOperation,
    response,
    apiVersions,
    crossLanguageDefinitionId: getCrossLanguageDefinitionId(context, operation),
    decorators: diagnostics.pipe(getTypeDecorators(context, operation)),
    generateConvenient: shouldGenerateConvenient(context, operation),
    generateProtocol: shouldGenerateProtocol(context, operation),
    isOverride: override !== undefined,
  });
}

function getSdkServiceMethod<TServiceOperation extends SdkServiceOperation>(
  context: TCGCContext,
  operation: Operation,
  client: SdkClientType<TServiceOperation>,
): [SdkServiceMethod<TServiceOperation>, readonly Diagnostic[]] {
  const lro = getLroMetadata(context.program, operation);
  const paging = getPagedResult(context.program, operation) || isList(context.program, operation);
  if (lro && paging) {
    return getSdkLroPagingServiceMethod<TServiceOperation>(context, operation, client);
  } else if (paging) {
    return getSdkPagingServiceMethod<TServiceOperation>(context, operation, client);
  } else if (lro) {
    return getSdkLroServiceMethod<TServiceOperation>(context, operation, client);
  }
  return getSdkBasicServiceMethod<TServiceOperation>(context, operation, client);
}

function getClientDefaultApiVersion(
  context: TCGCContext,
  client: SdkClient | SdkOperationGroup,
): string | undefined {
  if (context.apiVersion && !["latest", "all"].includes(context.apiVersion)) {
    return context.apiVersion;
  }
  let defaultVersion = getDefaultApiVersion(context, client.service)?.value;
  if (!defaultVersion) {
    // eslint-disable-next-line @typescript-eslint/no-deprecated
    defaultVersion = getService(context.program, client.service)?.version;
  }
  return defaultVersion;
}

function getSdkInitializationType(
  context: TCGCContext,
  client: SdkClient | SdkOperationGroup,
): [SdkInitializationType, readonly Diagnostic[]] {
  const diagnostics = createDiagnosticCollector();
  let initializationModel = getClientInitialization(context, client.type); // eslint-disable-line @typescript-eslint/no-deprecated
  const access = client.kind === "SdkClient" ? "public" : "internal";
  if (initializationModel) {
    initializationModel.access = access;
  } else {
    const namePrefix = client.kind === "SdkClient" ? client.name : client.groupPath;
    const name = `${namePrefix.split(".").at(-1)}Options`;
    const namespace = getClientNamespace(context, client.type);
    initializationModel = {
      __raw: client.service,
      doc: "Initialization class for the client",
      kind: "model",
      properties: [],
      name,
      isGeneratedName: true,
      access,
      usage: UsageFlags.Input,
      crossLanguageDefinitionId: `${getNamespaceFullName(client.service.namespace!)}.${name}`,
      namespace,
      clientNamespace: namespace,
      apiVersions: context.__tspTypeToApiVersions.get(client.type)!,
      decorators: [],
      serializationOptions: {},
    };
  }

  return diagnostics.wrap(initializationModel);
}

function createSdkClientInitializationType(
  context: TCGCContext,
  client: SdkClient | SdkOperationGroup,
): [SdkClientInitializationType, readonly Diagnostic[]] {
  const diagnostics = createDiagnosticCollector();
  const name = `${client.kind === "SdkClient" ? client.name : client.groupPath.split(".").at(-1)}Options`;
  const result: SdkClientInitializationType = {
    kind: "clientinitialization",
    doc: "Initialization for the client",
    parameters: [],
    initializedBy:
      client.kind === "SdkClient" ? InitializedByFlags.Individually : InitializedByFlags.Parent,
    name,
    isGeneratedName: true,
    decorators: [],
  };

  // customization
  const initializationOptions = getClientInitializationOptions(context, client.type);
  if (initializationOptions?.parameters) {
    const model = diagnostics.pipe(
      getSdkModelWithDiagnostics(context, initializationOptions.parameters),
    );
    result.doc = model.doc;
    result.summary = model.summary;
    result.name = model.name;
    result.isGeneratedName = model.isGeneratedName;
    result.decorators = model.decorators;
    result.__raw = model.__raw;
    result.parameters = model.properties.map(
      (property: SdkModelPropertyType): SdkMethodParameter => {
        property.onClient = true;
        property.kind = "method";
        return property as SdkMethodParameter;
      },
    );
  }
  if (initializationOptions?.initializedBy) {
    if (
      client.kind === "SdkClient" &&
      (initializationOptions.initializedBy & InitializedByFlags.Parent) ===
        InitializedByFlags.Parent
    ) {
      diagnostics.add(
        createDiagnostic({
          code: "invalid-initialized-by",
          target: client.type,
          format: {
            message:
              "First level client must have `InitializedBy.individually` specified in `initializedBy`.",
          },
        }),
      );
    } else if (
      client.kind === "SdkOperationGroup" &&
      initializationOptions.initializedBy === InitializedByFlags.Individually
    ) {
      diagnostics.add(
        createDiagnostic({
          code: "invalid-initialized-by",
          target: client.type,
          format: {
            message:
              "Sub client must have `InitializedBy.parent` or `InitializedBy.individually | InitializedBy.parent` specified in `initializedBy`.",
          },
        }),
      );
    } else {
      result.initializedBy = initializationOptions.initializedBy;
    }
  }
  if (initializationOptions?.parameters) {
    // Cache elevated parameter, then we could use it to set `onClient` property for method parameters.
    let clientParams = context.__clientToParameters.get(client.type);
    if (!clientParams) {
      clientParams = [];
      context.__clientToParameters.set(client.type, clientParams);
    }
    for (const param of result.parameters) {
      clientParams.push(param);
    }
  }

  return diagnostics.wrap(result);
}

function getSdkMethodParameter(
  context: TCGCContext,
  type: ModelProperty,
  operation: Operation,
): [SdkMethodParameter | SdkApiVersionParameter, readonly Diagnostic[]] {
  const diagnostics = createDiagnosticCollector();
<<<<<<< HEAD
  const base = diagnostics.pipe(getSdkModelPropertyType(context, type, operation));
  if (isApiVersion(context, type) && base.onClient) {
    if (base.type.kind !== "string") {
      throw new Error("ApiVersion must be a string");
    }
    return diagnostics.wrap({
      ...base,
      kind: "apiVersion",
      isApiVersionParam: true,
      onClient: true,
    } as SdkApiVersionParameter);
  }
  return diagnostics.wrap({
    ...base,
    kind: "method",
  });
=======
  let parameter = context.__methodParameterCache.get(type);
  if (!parameter) {
    parameter = {
      ...diagnostics.pipe(getSdkModelPropertyType(context, type, operation)),
      kind: "method",
    };
    context.__methodParameterCache.set(type, parameter);
  }
  return diagnostics.wrap(parameter as SdkMethodParameter);
>>>>>>> 6bf27328
}

function getSdkMethods<TServiceOperation extends SdkServiceOperation>(
  context: TCGCContext,
  client: SdkClient | SdkOperationGroup,
  sdkClientType: SdkClientType<TServiceOperation>,
): [SdkMethod<TServiceOperation>[], readonly Diagnostic[]] {
  const diagnostics = createDiagnosticCollector();
  const retval: SdkMethod<TServiceOperation>[] = [];
  for (const operation of listOperationsInOperationGroup(context, client)) {
    retval.push(
      diagnostics.pipe(getSdkServiceMethod<TServiceOperation>(context, operation, sdkClientType)),
    );
  }
  for (const operationGroup of listOperationGroups(context, client)) {
    // We create a client accessor for each operation group
    const operationGroupClient = diagnostics.pipe(
      createSdkClientType<TServiceOperation>(context, operationGroup, sdkClientType),
    );
    if (sdkClientType.children) {
      sdkClientType.children.push(operationGroupClient);
    } else {
      sdkClientType.children = [operationGroupClient];
    }
    const clientInitialization = getClientInitialization(context, operationGroup.type); // eslint-disable-line @typescript-eslint/no-deprecated
    const parameters: SdkParameter[] = [];
    if (clientInitialization) {
      for (const property of clientInitialization.properties) {
        parameters.push(property);
      }
    }
    const name = `get${operationGroup.type.name}`;
    retval.push({
      kind: "clientaccessor",
      parameters,
      name,
      doc: getDoc(context.program, operationGroup.type),
      summary: getSummary(context.program, operationGroup.type),
      access: "internal",
      response: operationGroupClient,
      apiVersions: getAvailableApiVersions(context, operationGroup.type, client.type),
      crossLanguageDefinitionId: `${getCrossLanguageDefinitionId(context, operationGroup.type)}.${name}`,
      decorators: [],
    });
  }
  return diagnostics.wrap(retval);
}

function getEndpointTypeFromSingleServer<
  TServiceOperation extends SdkServiceOperation = SdkHttpOperation,
>(
  context: TCGCContext,
  client: SdkClientType<TServiceOperation>,
  server: HttpServer | undefined,
): [SdkEndpointType[], readonly Diagnostic[]] {
  const diagnostics = createDiagnosticCollector();
  const templateArguments: SdkPathParameter[] = [];
  const defaultOverridableEndpointType: SdkEndpointType = {
    kind: "endpoint",
    serverUrl: "{endpoint}",
    templateArguments: [
      {
        name: "endpoint",
        isGeneratedName: true,
        doc: "Service host",
        kind: "path",
        onClient: true,
        urlEncode: false,
        explode: false,
        style: "simple",
        allowReserved: false,
        optional: false,
        serializedName: "endpoint",
        correspondingMethodParams: [],
        type: getTypeSpecBuiltInType(context, "string"),
        isApiVersionParam: false,
        apiVersions: context.__tspTypeToApiVersions.get(client.__raw.type)!,
        crossLanguageDefinitionId: `${getCrossLanguageDefinitionId(context, client.__raw.service)}.endpoint`,
        decorators: [],
      },
    ],
    decorators: [],
  };
  const types: SdkEndpointType[] = [];
  if (!server) return diagnostics.wrap([defaultOverridableEndpointType]);
  for (const param of server.parameters.values()) {
    const sdkParam = diagnostics.pipe(
      getSdkHttpParameter(context, param, undefined, undefined, "path"),
    );
    if (sdkParam.kind === "path") {
      templateArguments.push(sdkParam);
      sdkParam.onClient = true;
      if (param.defaultValue) {
        sdkParam.clientDefaultValue = getValueTypeValue(param.defaultValue);
      }
      const apiVersionInfo = updateWithApiVersionInformation(context, param, client.__raw.type);
      sdkParam.isApiVersionParam = apiVersionInfo.isApiVersionParam; // eslint-disable-line @typescript-eslint/no-deprecated
      if (
        sdkParam.isApiVersionParam && // eslint-disable-line @typescript-eslint/no-deprecated
        apiVersionInfo.clientDefaultValue
      ) {
        sdkParam.clientDefaultValue = apiVersionInfo.clientDefaultValue;
      }
      sdkParam.apiVersions = getAvailableApiVersions(context, param, client.__raw.type);
      sdkParam.crossLanguageDefinitionId = `${getCrossLanguageDefinitionId(context, client.__raw.service)}.${param.name}`;
    } else {
      diagnostics.add(
        createDiagnostic({
          code: "server-param-not-path",
          target: param,
          format: {
            templateArgumentName: sdkParam.name,
            templateArgumentType: sdkParam.kind,
          },
        }),
      );
    }
  }
  const isOverridable =
    templateArguments.length === 1 && server.url.startsWith("{") && server.url.endsWith("}");

  if (templateArguments.length === 0) {
    types.push(defaultOverridableEndpointType);
    types[0].templateArguments[0].clientDefaultValue = server.url;
  } else {
    types.push({
      kind: "endpoint",
      serverUrl: server.url,
      templateArguments,
      decorators: [],
    });
    if (!isOverridable) {
      types.push(defaultOverridableEndpointType);
    }
  }
  return diagnostics.wrap(types);
}

function getSdkEndpointParameter<TServiceOperation extends SdkServiceOperation = SdkHttpOperation>(
  context: TCGCContext,
  client: SdkClientType<TServiceOperation>,
): [SdkEndpointParameter, readonly Diagnostic[]] {
  const diagnostics = createDiagnosticCollector();
  const rawClient = client.__raw;
  const servers = getServers(context.program, client.__raw.service);
  const types: SdkEndpointType[] = [];

  if (servers === undefined) {
    // if there is no defined server url, we will return an overridable endpoint
    types.push(...diagnostics.pipe(getEndpointTypeFromSingleServer(context, client, undefined)));
  } else {
    for (const server of servers) {
      types.push(...diagnostics.pipe(getEndpointTypeFromSingleServer(context, client, server)));
    }
  }
  let type: SdkEndpointType | SdkUnionType<SdkEndpointType>;
  if (types.length > 1) {
    const namespace = getClientNamespace(context, rawClient.service);
    type = {
      kind: "union",
      access: "public",
      usage: UsageFlags.None,
      variantTypes: types,
      name: createGeneratedName(context, rawClient.service, "Endpoint"),
      isGeneratedName: true,
      crossLanguageDefinitionId: `${getCrossLanguageDefinitionId(context, rawClient.service)}.Endpoint`,
      namespace,
      clientNamespace: namespace,
      decorators: [],
    } as SdkUnionType<SdkEndpointType>;
  } else {
    type = types[0];
  }
  return diagnostics.wrap({
    kind: "endpoint",
    type,
    name: "endpoint",
    isGeneratedName: true,
    doc: "Service host",
    onClient: true,
    urlEncode: false,
    apiVersions: context.__tspTypeToApiVersions.get(rawClient.type)!,
    optional: false,
    isApiVersionParam: false,
    crossLanguageDefinitionId: `${getCrossLanguageDefinitionId(context, rawClient.service)}.endpoint`,
    decorators: [],
  });
}

function createSdkClientType<TServiceOperation extends SdkServiceOperation>(
  context: TCGCContext,
  client: SdkClient | SdkOperationGroup,
  parent?: SdkClientType<TServiceOperation>,
): [SdkClientType<TServiceOperation>, readonly Diagnostic[]] {
  const diagnostics = createDiagnosticCollector();
  const namespace = getClientNamespace(context, client.type);
  const sdkClientType: SdkClientType<TServiceOperation> = {
    __raw: client,
    kind: "client",
    name: client.kind === "SdkClient" ? client.name : getLibraryName(context, client.type),
    doc: getDoc(context.program, client.type),
    summary: getSummary(context.program, client.type),
    methods: [],
    apiVersions: context.__tspTypeToApiVersions.get(client.type)!,
    nameSpace: getClientNamespaceStringHelper(context, client.service)!,
    namespace: namespace,
    clientNamespace: namespace,
    initialization: diagnostics.pipe(getSdkInitializationType(context, client)),
    clientInitialization: diagnostics.pipe(createSdkClientInitializationType(context, client)),
    decorators: diagnostics.pipe(getTypeDecorators(context, client.type)),
    parent,
    // if it is client, the crossLanguageDefinitionId is the ${namespace}, if it is operation group, the crosslanguageDefinitionId is the %{namespace}.%{operationGroupName}
    crossLanguageDefinitionId: getCrossLanguageDefinitionId(context, client.type),
  };
  // NOTE: getSdkMethods recursively calls createSdkClientType
  sdkClientType.methods = diagnostics.pipe(
    getSdkMethods<TServiceOperation>(context, client, sdkClientType),
  );
  addDefaultClientParameters(context, sdkClientType);
  // update initialization model properties

  sdkClientType.initialization.properties = [...sdkClientType.clientInitialization.parameters]; // eslint-disable-line @typescript-eslint/no-deprecated
  return diagnostics.wrap(sdkClientType);
}

function addDefaultClientParameters<
  TServiceOperation extends SdkServiceOperation = SdkHttpOperation,
>(context: TCGCContext, client: SdkClientType<TServiceOperation>): void {
  const diagnostics = createDiagnosticCollector();
  const defaultClientParamters = [];
  // there will always be an endpoint property
  defaultClientParamters.push(diagnostics.pipe(getSdkEndpointParameter(context, client)));
  const credentialParam = getSdkCredentialParameter(context, client.__raw);
  if (credentialParam) {
    defaultClientParamters.push(credentialParam);
  }
  let apiVersionParam: SdkApiVersionParameter | undefined = context.__clientToParameters
    .get(client.__raw.type)
    ?.find((x) => x.kind === "apiVersion");
  if (!apiVersionParam) {
    for (const operationGroup of listOperationGroups(context, client.__raw)) {
      // if any sub operation groups have an api version param, the top level needs
      // the api version param as well
      apiVersionParam = context.__clientToParameters
        .get(operationGroup.type)
        ?.find((x) => x.kind === "apiVersion");
      if (apiVersionParam) break;
    }
  }
  if (apiVersionParam) {
    defaultClientParamters.push(apiVersionParam);
  }
  let subId = context.__clientToParameters
    .get(client.__raw.type)
    ?.find((x) => isSubscriptionId(context, x));
  if (!subId && context.arm) {
    for (const operationGroup of listOperationGroups(context, client.__raw)) {
      // if any sub operation groups have an subId param, the top level needs it as well
      subId = context.__clientToParameters
        .get(operationGroup.type)
        ?.find((x) => isSubscriptionId(context, x));
      if (subId) break;
    }
  }
  if (subId) {
    defaultClientParamters.push(subId);
  }
  client.clientInitialization.parameters = [
    ...defaultClientParamters,
    ...client.clientInitialization.parameters,
  ];
}

function populateApiVersionInformation(context: TCGCContext): void {
  for (const client of listClients(context)) {
    let clientApiVersions = resolveVersions(context.program, client.service)
      .filter((x) => x.rootVersion)
      .map((x) => x.rootVersion!.value);
    context.__tspTypeToApiVersions.set(
      client.type,
      filterApiVersionsWithDecorators(context, client.type, clientApiVersions),
    );

    context.__clientToApiVersionClientDefaultValue.set(
      client.type,
      getClientDefaultApiVersion(context, client),
    );
    for (const og of listOperationGroups(context, client)) {
      clientApiVersions = resolveVersions(context.program, og.service)
        .filter((x) => x.rootVersion)
        .map((x) => x.rootVersion!.value);
      context.__tspTypeToApiVersions.set(
        og.type,
        filterApiVersionsWithDecorators(context, og.type, clientApiVersions),
      );

      context.__clientToApiVersionClientDefaultValue.set(
        og.type,
        getClientDefaultApiVersion(context, og),
      );
    }
  }
}

export function getSdkPackage<TServiceOperation extends SdkServiceOperation>(
  context: TCGCContext,
): [SdkPackage<TServiceOperation>, readonly Diagnostic[]] {
  const diagnostics = createDiagnosticCollector();
  populateApiVersionInformation(context);
  diagnostics.pipe(handleAllTypes(context));
  const crossLanguagePackageId = diagnostics.pipe(getCrossLanguagePackageId(context));
  const allReferencedTypes = getAllReferencedTypes(context);
  const sdkPackage: SdkPackage<TServiceOperation> = {
    name: getClientNamespaceString(context)!,
    rootNamespace: getClientNamespaceString(context)!,
    clients: listClients(context).map((c) => diagnostics.pipe(createSdkClientType(context, c))),
    models: allReferencedTypes.filter((x): x is SdkModelType => x.kind === "model"),
    enums: allReferencedTypes.filter((x): x is SdkEnumType => x.kind === "enum"),
    unions: allReferencedTypes.filter(
      (x): x is SdkUnionType | SdkNullableType => x.kind === "union" || x.kind === "nullable",
    ),
    crossLanguagePackageId,
    namespaces: [],
  };
  organizeNamespaces(sdkPackage);
  return diagnostics.wrap(sdkPackage);
}

function organizeNamespaces<TServiceOperation extends SdkServiceOperation>(
  sdkPackage: SdkPackage<TServiceOperation>,
) {
  const clients = [...sdkPackage.clients];
  while (clients.length > 0) {
    const client = clients.shift()!;
    getSdkNamespace(sdkPackage, client.namespace).clients.push(client);
    client.methods
      .filter((m) => m.kind === "clientaccessor")
      .map((m) => m.response)
      .map((c) => clients.push(c));
  }
  for (const model of sdkPackage.models) {
    getSdkNamespace(sdkPackage, model.namespace).models.push(model);
  }
  for (const enumType of sdkPackage.enums) {
    getSdkNamespace(sdkPackage, enumType.namespace).enums.push(enumType);
  }
  for (const unionType of sdkPackage.unions) {
    getSdkNamespace(sdkPackage, unionType.namespace).unions.push(unionType);
  }
}

function getSdkNamespace<TServiceOperation extends SdkServiceOperation>(
  sdkPackage: SdkPackage<TServiceOperation>,
  namespace: string,
) {
  const segments = namespace.split(".");
  let current: SdkPackage<TServiceOperation> | SdkNamespace<TServiceOperation> = sdkPackage;
  let fullName = "";
  for (const segment of segments) {
    fullName = fullName === "" ? segment : `${fullName}.${segment}`;
    const ns: SdkNamespace<TServiceOperation> | undefined = current.namespaces.find(
      (ns) => ns.name === segment,
    );
    if (ns === undefined) {
      const newNs = {
        name: segment,
        fullName,
        clients: [],
        models: [],
        enums: [],
        unions: [],
        namespaces: [],
      };
      current.namespaces.push(newNs);
      current = newNs;
    } else {
      current = ns;
    }
  }
  return current;
}<|MERGE_RESOLUTION|>--- conflicted
+++ resolved
@@ -834,34 +834,28 @@
   operation: Operation,
 ): [SdkMethodParameter | SdkApiVersionParameter, readonly Diagnostic[]] {
   const diagnostics = createDiagnosticCollector();
-<<<<<<< HEAD
-  const base = diagnostics.pipe(getSdkModelPropertyType(context, type, operation));
-  if (isApiVersion(context, type) && base.onClient) {
-    if (base.type.kind !== "string") {
-      throw new Error("ApiVersion must be a string");
-    }
-    return diagnostics.wrap({
-      ...base,
-      kind: "apiVersion",
-      isApiVersionParam: true,
-      onClient: true,
-    } as SdkApiVersionParameter);
-  }
-  return diagnostics.wrap({
-    ...base,
-    kind: "method",
-  });
-=======
   let parameter = context.__methodParameterCache.get(type);
   if (!parameter) {
-    parameter = {
-      ...diagnostics.pipe(getSdkModelPropertyType(context, type, operation)),
-      kind: "method",
-    };
+    const base = diagnostics.pipe(getSdkModelPropertyType(context, type, operation));
+    if (isApiVersion(context, type) && base.onClient) {
+      if (base.type.kind !== "string") {
+        throw new Error("ApiVersion must be a string");
+      }
+      parameter = {
+        ...base,
+        kind: "apiVersion",
+        isApiVersionParam: true,
+        onClient: true,
+      } as SdkApiVersionParameter;
+    } else {
+      parameter = {
+        ...base,
+        kind: "method",
+      };
+    }
     context.__methodParameterCache.set(type, parameter);
   }
   return diagnostics.wrap(parameter as SdkMethodParameter);
->>>>>>> 6bf27328
 }
 
 function getSdkMethods<TServiceOperation extends SdkServiceOperation>(
