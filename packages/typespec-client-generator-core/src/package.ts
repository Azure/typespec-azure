import { getLroMetadata, getPagedResult } from "@azure-tools/typespec-azure-core";
import {
  createDiagnosticCollector,
  Diagnostic,
  getDoc,
  getNamespaceFullName,
  getPagingOperation,
  getService,
  getSummary,
  isList,
  Model,
  ModelProperty,
  Operation,
} from "@typespec/compiler";
import { getServers, HttpServer, isHeader } from "@typespec/http";
import { resolveVersions } from "@typespec/versioning";
import {
  getAccess,
  getClientInitialization,
  getClientInitializationOptions,
  getClientNamespace,
  getOverriddenClientMethod,
  listClients,
  listOperationGroups,
  listOperationsInOperationGroup,
  shouldGenerateConvenient,
  shouldGenerateProtocol,
} from "./decorators.js";
import { getSdkHttpOperation, getSdkHttpParameter } from "./http.js";
import {
  InitializedByFlags,
  SdkApiVersionParameter,
  SdkBodyModelPropertyType,
  SdkClient,
  SdkClientInitializationType,
  SdkClientType,
  SdkEndpointParameter,
  SdkEndpointType,
  SdkEnumType,
  SdkHttpOperation,
  SdkInitializationType,
  SdkLroPagingServiceMethod,
  SdkLroServiceFinalResponse,
  SdkLroServiceMetadata,
  SdkLroServiceMethod,
  SdkMethod,
  SdkMethodParameter,
  SdkMethodResponse,
  SdkModelPropertyType,
  SdkModelType,
  SdkNamespace,
  SdkNullableType,
  SdkOperationGroup,
  SdkPackage,
  SdkPagingServiceMethod,
  SdkParameter,
  SdkPathParameter,
  SdkServiceMethod,
  SdkServiceOperation,
  SdkType,
  SdkUnionType,
  TCGCContext,
  UsageFlags,
} from "./interfaces.js";
import {
  createGeneratedName,
  filterApiVersionsWithDecorators,
  findRootSourceProperty,
  getAllResponseBodiesAndNonBodyExists,
  getAvailableApiVersions,
  getClientNamespaceStringHelper,
  getHashForType,
  getLocationOfOperation,
  getTypeDecorators,
  getValueTypeValue,
  isNeverOrVoidType,
  isSubscriptionId,
  updateWithApiVersionInformation,
} from "./internal-utils.js";
import { createDiagnostic } from "./lib.js";
import {
  getClientNamespaceString,
  getCrossLanguageDefinitionId,
  getCrossLanguagePackageId,
  getDefaultApiVersion,
  getHttpOperationWithCache,
  getLibraryName,
  isApiVersion,
} from "./public-utils.js";
import {
  addEncodeInfo,
  getAllReferencedTypes,
  getClientTypeWithDiagnostics,
  getSdkCredentialParameter,
  getSdkModelPropertyType,
  getSdkModelWithDiagnostics,
  getTypeSpecBuiltInType,
  handleAllTypes,
} from "./types.js";

function getSdkServiceOperation<TServiceOperation extends SdkServiceOperation>(
  context: TCGCContext,
  operation: Operation,
  methodParameters: SdkMethodParameter[],
): [TServiceOperation, readonly Diagnostic[]] {
  const diagnostics = createDiagnosticCollector();
  const httpOperation = getHttpOperationWithCache(context, operation);
  if (httpOperation) {
    const sdkHttpOperation = diagnostics.pipe(
      getSdkHttpOperation(context, httpOperation, methodParameters),
    ) as TServiceOperation;
    return diagnostics.wrap(sdkHttpOperation);
  }
  diagnostics.add(
    createDiagnostic({
      code: "unsupported-protocol",
      target: operation,
      format: {},
    }),
  );
  return diagnostics.wrap(undefined as any);
}
function getSdkLroPagingServiceMethod<TServiceOperation extends SdkServiceOperation>(
  context: TCGCContext,
  operation: Operation,
  client: SdkClientType<TServiceOperation>,
): [SdkLroPagingServiceMethod<TServiceOperation>, readonly Diagnostic[]] {
  const diagnostics = createDiagnosticCollector();
  return diagnostics.wrap({
    ...diagnostics.pipe(getSdkLroServiceMethod<TServiceOperation>(context, operation, client)),
    ...diagnostics.pipe(getSdkPagingServiceMethod<TServiceOperation>(context, operation, client)),
    kind: "lropaging",
  });
}

function getSdkPagingServiceMethod<TServiceOperation extends SdkServiceOperation>(
  context: TCGCContext,
  operation: Operation,
  client: SdkClientType<TServiceOperation>,
): [SdkPagingServiceMethod<TServiceOperation>, readonly Diagnostic[]] {
  const diagnostics = createDiagnosticCollector();

  const baseServiceMethod = diagnostics.pipe(
    getSdkBasicServiceMethod<TServiceOperation>(context, operation, client),
  );

  // nullable response type means the underlaying operation has multiple responses and only one of them is not empty, which is what we want
  let responseType = baseServiceMethod.response.type;
  if (responseType?.kind === "nullable") {
    responseType = responseType.type;
  }

  // normal paging
  if (isList(context.program, operation)) {
    const pagingOperation = diagnostics.pipe(getPagingOperation(context.program, operation));

    if (
      responseType?.__raw?.kind !== "Model" ||
      responseType.kind !== "model" ||
      !pagingOperation
    ) {
      diagnostics.add(
        createDiagnostic({
          code: "unexpected-pageable-operation-return-type",
          target: operation,
          format: {
            operationName: operation.name,
          },
        }),
      );
      // return as page method with no paging info
      return diagnostics.wrap({
        ...baseServiceMethod,
        kind: "paging",
        pagingMetadata: {},
      });
    }

    // eslint-disable-next-line @typescript-eslint/no-deprecated
    baseServiceMethod.response.resultPath = getPropertyPathFromModel(
      context,
      responseType?.__raw,
      (p) =>
        p.kind === "ModelProperty" &&
        findRootSourceProperty(p) ===
          findRootSourceProperty(pagingOperation.output.pageItems.property),
    );
    baseServiceMethod.response.resultSegments = getPropertySegmentsFromModelOrParameters(
      responseType,
      (p) =>
        p.__raw?.kind === "ModelProperty" &&
        findRootSourceProperty(p.__raw) ===
          findRootSourceProperty(pagingOperation.output.pageItems.property),
    );

    let nextLinkPath = undefined;
    let nextLinkSegments = undefined;
    if (pagingOperation.output.nextLink) {
      nextLinkPath = getPropertyPathFromModel(
        context,
        responseType?.__raw,
        (p) =>
          p.kind === "ModelProperty" &&
          findRootSourceProperty(p) ===
            findRootSourceProperty(pagingOperation.output.nextLink!.property),
      );
      nextLinkSegments = getPropertySegmentsFromModelOrParameters(
        responseType,
        (p) =>
          p.__raw?.kind === "ModelProperty" &&
          findRootSourceProperty(p.__raw) ===
            findRootSourceProperty(pagingOperation.output.nextLink!.property),
      );
    }

    let continuationTokenParameterSegments = undefined;
    let continuationTokenResponseSegments = undefined;
    if (pagingOperation.input.continuationToken) {
      continuationTokenParameterSegments = getPropertySegmentsFromModelOrParameters(
        baseServiceMethod.parameters,
        (p) =>
          p.__raw?.kind === "ModelProperty" &&
          findRootSourceProperty(p.__raw) ===
            findRootSourceProperty(pagingOperation.input.continuationToken!.property),
      );
    }
    if (pagingOperation.output.continuationToken) {
      if (isHeader(context.program, pagingOperation.output.continuationToken.property)) {
        continuationTokenResponseSegments = baseServiceMethod.operation.responses
          .map((r) => r.headers)
          .flat()
          .filter(
            (h) =>
              h.__raw?.kind === "ModelProperty" &&
              findRootSourceProperty(h.__raw) ===
                findRootSourceProperty(pagingOperation.output.continuationToken!.property),
          );
      } else {
        continuationTokenResponseSegments = getPropertySegmentsFromModelOrParameters(
          responseType,
          (p) =>
            p.__raw?.kind === "ModelProperty" &&
            findRootSourceProperty(p.__raw) ===
              findRootSourceProperty(pagingOperation.output.continuationToken!.property),
        );
      }
    }

    context.__pagedResultSet.add(responseType);
    // tcgc will let all paging method return a list of items
    baseServiceMethod.response.type = diagnostics.pipe(
      getClientTypeWithDiagnostics(context, pagingOperation?.output.pageItems.property.type),
    );

    return diagnostics.wrap({
      ...baseServiceMethod,
      kind: "paging",
      nextLinkPath,
      pagingMetadata: {
        __raw: pagingOperation,
        nextLinkSegments,
        continuationTokenParameterSegments,
        continuationTokenResponseSegments,
      },
    });
  }

  // azure core paging
  const pagedMetadata = getPagedResult(context.program, operation)!;

  if (
    responseType?.__raw?.kind !== "Model" ||
    responseType.kind !== "model" ||
    !pagedMetadata.itemsProperty
  ) {
    diagnostics.add(
      createDiagnostic({
        code: "unexpected-pageable-operation-return-type",
        target: operation,
        format: {
          operationName: operation.name,
        },
      }),
    );
    // return as page method with no paging info
    return diagnostics.wrap({
      ...baseServiceMethod,
      kind: "paging",
      pagingMetadata: {},
    });
  }

  context.__pagedResultSet.add(responseType);

  // tcgc will let all paging method return a list of items
  baseServiceMethod.response.type = diagnostics.pipe(
    getClientTypeWithDiagnostics(context, pagedMetadata.itemsProperty.type),
  );

  // eslint-disable-next-line @typescript-eslint/no-deprecated
  baseServiceMethod.response.resultPath = getPropertyPathFromSegment(
    context,
    pagedMetadata.modelType,
    pagedMetadata.itemsSegments,
  );
  baseServiceMethod.response.resultSegments = getPropertySegmentsFromModelOrParameters(
    responseType,
    (p) => p.__raw === pagedMetadata.itemsProperty,
  );

  let nextLinkPath = undefined;
  let nextLinkSegments = undefined;
  if (pagedMetadata.nextLinkProperty) {
    nextLinkPath = getPropertyPathFromSegment(
      context,
      pagedMetadata.modelType,
      pagedMetadata?.nextLinkSegments,
    );
    nextLinkSegments = getPropertySegmentsFromModelOrParameters(
      responseType,
      (p) => p.__raw === pagedMetadata.nextLinkProperty,
    );
  }

  return diagnostics.wrap({
    ...baseServiceMethod,
    __raw_paged_metadata: pagedMetadata,
    kind: "paging",
    nextLinkPath,
    nextLinkOperation: pagedMetadata?.nextLinkOperation
      ? diagnostics.pipe(
          getSdkServiceOperation<TServiceOperation>(
            context,
            pagedMetadata.nextLinkOperation,
            baseServiceMethod.parameters,
          ),
        )
      : undefined,
    pagingMetadata: {
      __raw: pagedMetadata,
      nextLinkSegments,
      nextLinkOperation: pagedMetadata?.nextLinkOperation
        ? diagnostics.pipe(
            getSdkServiceMethod<TServiceOperation>(
              context,
              pagedMetadata.nextLinkOperation,
              client,
            ),
          )
        : undefined,
    },
  });
}

export function getPropertyPathFromModel(
  context: TCGCContext,
  model: Model,
  predicate: (property: ModelProperty) => boolean,
): string | undefined {
  const queue: { model: Model; path: ModelProperty[] }[] = [];

  if (model.baseModel) {
    const baseResult = getPropertyPathFromModel(context, model.baseModel, predicate);
    if (baseResult) return baseResult;
  }

  for (const prop of model.properties.values()) {
    if (predicate(prop)) {
      return getLibraryName(context, prop);
    }
    if (prop.type.kind === "Model") {
      queue.push({ model: prop.type, path: [prop] });
    }
  }

  while (queue.length > 0) {
    const { model, path } = queue.shift()!;
    for (const prop of model.properties.values()) {
      if (predicate(prop)) {
        return path
          .concat(prop)
          .map((s) => getLibraryName(context, s))
          .join(".");
      }
      if (prop.type.kind === "Model") {
        queue.push({ model: prop.type, path: path.concat(prop) });
      }
    }
  }

  return undefined;
}

export function getPropertySegmentsFromModelOrParameters(
  source: SdkModelType | SdkMethodParameter[],
  predicate: (property: SdkModelPropertyType) => boolean,
): SdkModelPropertyType[] | undefined {
  const queue: { model: SdkModelType; path: SdkModelPropertyType[] }[] = [];

  if (!Array.isArray(source)) {
    if (source.baseModel) {
      const baseResult = getPropertySegmentsFromModelOrParameters(source.baseModel, predicate);
      if (baseResult) return baseResult;
    }
  }

  for (const prop of Array.isArray(source) ? source : source.properties.values()) {
    if (predicate(prop)) {
      return [prop];
    }
    if (prop.type.kind === "model") {
      queue.push({ model: prop.type, path: [prop] });
    }
  }

  while (queue.length > 0) {
    const { model, path } = queue.shift()!;
    for (const prop of model.properties.values()) {
      if (predicate(prop)) {
        return path.concat(prop);
      }
      if (prop.type.kind === "model") {
        queue.push({ model: prop.type, path: path.concat(prop) });
      }
    }
  }

  return undefined;
}

function getPropertyPathFromSegment(
  context: TCGCContext,
  type: Model,
  segments?: string[],
): string {
  if (!segments || segments.length === 0) {
    return "";
  }
  const wireSegments = [];
  let current = type;
  for (const segment of segments) {
    const property = current.properties.get(segment);
    if (!property) {
      if (current.baseModel) {
        return getPropertyPathFromSegment(context, current.baseModel, segments);
      }
      return "";
    }
    wireSegments.push(getLibraryName(context, property));
    current = property.type as Model;
  }
  return wireSegments.join(".");
}

function getSdkLroServiceMethod<TServiceOperation extends SdkServiceOperation>(
  context: TCGCContext,
  operation: Operation,
  client: SdkClientType<TServiceOperation>,
): [SdkLroServiceMethod<TServiceOperation>, readonly Diagnostic[]] {
  const diagnostics = createDiagnosticCollector();
  const metadata = getServiceMethodLroMetadata(context, operation)!;
  const baseServiceMethod = diagnostics.pipe(
    getSdkBasicServiceMethod<TServiceOperation>(context, operation, client),
  );

  baseServiceMethod.response.type = metadata.finalResponse?.result;

  // eslint-disable-next-line @typescript-eslint/no-deprecated
  baseServiceMethod.response.resultPath = metadata.finalResponse?.resultPath;
  baseServiceMethod.response.resultSegments = metadata.finalResponse?.resultSegments;

  return diagnostics.wrap({
    ...baseServiceMethod,
    kind: "lro",
    __raw_lro_metadata: metadata.__raw,
    lroMetadata: metadata,
    operation: diagnostics.pipe(
      getSdkServiceOperation<TServiceOperation>(
        context,
        metadata.__raw.operation,
        baseServiceMethod.parameters,
      ),
    ),
  });
}

function getServiceMethodLroMetadata(
  context: TCGCContext,
  operation: Operation,
): SdkLroServiceMetadata | undefined {
  const rawMetadata = getLroMetadata(context.program, operation);
  if (rawMetadata === undefined) {
    return undefined;
  }

  const diagnostics = createDiagnosticCollector();

  return {
    __raw: rawMetadata,
    finalStateVia: rawMetadata.finalStateVia,
    finalResponse: getFinalResponse(),
    finalStep:
      rawMetadata.finalStep !== undefined ? { kind: rawMetadata.finalStep.kind } : undefined,
    pollingStep: {
      responseBody: diagnostics.pipe(
        getClientTypeWithDiagnostics(context, rawMetadata.pollingInfo.responseModel),
      ) as SdkModelType,
    },
  };

  function getFinalResponse(): SdkLroServiceFinalResponse | undefined {
    if (
      rawMetadata?.finalEnvelopeResult === undefined ||
      rawMetadata.finalEnvelopeResult === "void"
    ) {
      return undefined;
    }

    const envelopeResult = diagnostics.pipe(
      getClientTypeWithDiagnostics(context, rawMetadata.finalEnvelopeResult),
    ) as SdkModelType;
    const result = diagnostics.pipe(
      getClientTypeWithDiagnostics(context, rawMetadata.finalResult as Model),
    ) as SdkModelType;
    const resultPath = rawMetadata.finalResultPath;
    // find the property inside the envelope result using the final result path
    let sdkProperty: SdkBodyModelPropertyType | undefined = undefined;
    for (const property of envelopeResult.properties) {
      if (property.__raw === undefined || property.kind !== "property") {
        continue;
      }
      if (property.__raw?.name === resultPath) {
        sdkProperty = property;
        break;
      }
    }

    return {
      envelopeResult,
      result,
      resultPath,
      resultSegments: sdkProperty !== undefined ? [sdkProperty] : undefined,
    };
  }
}

function getSdkMethodResponse(
  context: TCGCContext,
  operation: Operation,
  sdkOperation: SdkServiceOperation,
  client: SdkClientType<SdkServiceOperation>,
): SdkMethodResponse {
  const responses = sdkOperation.responses;
  // TODO: put head as bool here
  const { allResponseBodies, nonBodyExists } = getAllResponseBodiesAndNonBodyExists(responses);
  const responseTypes = new Set<string>(allResponseBodies.map((x) => getHashForType(x)));
  let type: SdkType | undefined = undefined;
  if (responseTypes.size > 1) {
    // return union of all the different types
    type = {
      __raw: operation,
      kind: "union",
      access: "public",
      usage: UsageFlags.Output,
      variantTypes: allResponseBodies,
      name: createGeneratedName(context, operation, "UnionResponse"),
      isGeneratedName: true,
      namespace: client.namespace,
      clientNamespace: client.namespace,
      crossLanguageDefinitionId: `${getCrossLanguageDefinitionId(context, operation)}.UnionResponse`,
      decorators: [],
    };
  } else if (responseTypes.size === 1) {
    type = allResponseBodies[0];
  }
  if (nonBodyExists && type) {
    type = {
      kind: "nullable",
      name: createGeneratedName(context, operation, "NullableResponse"),
      crossLanguageDefinitionId: `${getCrossLanguageDefinitionId(context, operation)}.NullableResponse`,
      isGeneratedName: true,
      type: type,
      decorators: [],
      access: "public",
      usage: UsageFlags.Output,
      namespace: client.namespace,
      clientNamespace: client.namespace,
    };
  }
  return {
    kind: "method",
    type,
  };
}

function getSdkBasicServiceMethod<TServiceOperation extends SdkServiceOperation>(
  context: TCGCContext,
  operation: Operation,
  client: SdkClientType<TServiceOperation>,
): [SdkServiceMethod<TServiceOperation>, readonly Diagnostic[]] {
  const diagnostics = createDiagnosticCollector();
  const methodParameters: SdkMethodParameter[] = [];
  // we have to calculate apiVersions first, so that the information is put
  // in __tspTypeToApiVersions before we call parameters since method wraps parameter
  const operationLocation = getLocationOfOperation(operation);
  const apiVersions = getAvailableApiVersions(context, operation, operationLocation);

  let clientParams = context.__clientToParameters.get(operationLocation);
  if (!clientParams) {
    clientParams = [];
    context.__clientToParameters.set(operationLocation, clientParams);
  }

  const override = getOverriddenClientMethod(context, operation);
  const params = (override ?? operation).parameters.properties.values();

  for (const param of params) {
    if (isNeverOrVoidType(param.type)) continue;
    const sdkMethodParam = diagnostics.pipe(getSdkMethodParameter(context, param, operation));
    if (sdkMethodParam.onClient) {
      const operationLocation = getLocationOfOperation(operation);
      if (isApiVersion(context, param)) {
        if (
          !context.__clientToParameters.get(operationLocation)?.find((x) => x.kind === "apiVersion")
        ) {
          clientParams.push(sdkMethodParam);
        }
      } else if (isSubscriptionId(context, param)) {
        if (
          !context.__clientToParameters
            .get(operationLocation)
            ?.find((x) => isSubscriptionId(context, x))
        ) {
          clientParams.push(sdkMethodParam);
        }
      }
    } else {
      methodParameters.push(sdkMethodParam);
    }
  }

  const serviceOperation = diagnostics.pipe(
    getSdkServiceOperation<TServiceOperation>(context, operation, methodParameters),
  );
  // set the correct encode for body parameter according to the content-type
  if (
    serviceOperation.bodyParam &&
    serviceOperation.bodyParam.correspondingMethodParams.length === 1
  ) {
    const methodBodyParam = serviceOperation.bodyParam.correspondingMethodParams[0];
    const contentTypes = serviceOperation.__raw.parameters.body?.contentTypes;
    const defaultContentType =
      contentTypes && contentTypes.length > 0 ? contentTypes[0] : "application/json";
    diagnostics.pipe(
      addEncodeInfo(context, methodBodyParam.__raw!, methodBodyParam.type, defaultContentType),
    );
  }
  const response = getSdkMethodResponse(context, operation, serviceOperation, client);
  const name = getLibraryName(context, operation);
  return diagnostics.wrap({
    __raw: operation,
    kind: "basic",
    name,
    access: getAccess(context, operation) ?? "public",
    parameters: methodParameters,
    doc: getDoc(context.program, operation),
    summary: getSummary(context.program, operation),
    operation: serviceOperation,
    response,
    apiVersions,
    crossLanguageDefinitionId: getCrossLanguageDefinitionId(context, operation),
    decorators: diagnostics.pipe(getTypeDecorators(context, operation)),
    generateConvenient: shouldGenerateConvenient(context, operation),
    generateProtocol: shouldGenerateProtocol(context, operation),
    isOverride: override !== undefined,
  });
}

function getSdkServiceMethod<TServiceOperation extends SdkServiceOperation>(
  context: TCGCContext,
  operation: Operation,
  client: SdkClientType<TServiceOperation>,
): [SdkServiceMethod<TServiceOperation>, readonly Diagnostic[]] {
  const lro = getLroMetadata(context.program, operation);
  const paging = getPagedResult(context.program, operation) || isList(context.program, operation);
  if (lro && paging) {
    return getSdkLroPagingServiceMethod<TServiceOperation>(context, operation, client);
  } else if (paging) {
    return getSdkPagingServiceMethod<TServiceOperation>(context, operation, client);
  } else if (lro) {
    return getSdkLroServiceMethod<TServiceOperation>(context, operation, client);
  }
  return getSdkBasicServiceMethod<TServiceOperation>(context, operation, client);
}

function getClientDefaultApiVersion(
  context: TCGCContext,
  client: SdkClient | SdkOperationGroup,
): string | undefined {
  if (context.apiVersion && !["latest", "all"].includes(context.apiVersion)) {
    return context.apiVersion;
  }
  let defaultVersion = getDefaultApiVersion(context, client.service)?.value;
  if (!defaultVersion) {
    // eslint-disable-next-line @typescript-eslint/no-deprecated
    defaultVersion = getService(context.program, client.service)?.version;
  }
  return defaultVersion;
}

function getSdkInitializationType(
  context: TCGCContext,
  client: SdkClient | SdkOperationGroup,
): [SdkInitializationType, readonly Diagnostic[]] {
  const diagnostics = createDiagnosticCollector();
  let initializationModel = getClientInitialization(context, client.type); // eslint-disable-line @typescript-eslint/no-deprecated
  const access = client.kind === "SdkClient" ? "public" : "internal";
  if (initializationModel) {
    initializationModel.access = access;
  } else {
    const namePrefix = client.kind === "SdkClient" ? client.name : client.groupPath;
    const name = `${namePrefix.split(".").at(-1)}Options`;
    const namespace = getClientNamespace(context, client.type);
    initializationModel = {
      __raw: client.service,
      doc: "Initialization class for the client",
      kind: "model",
      properties: [],
      name,
      isGeneratedName: true,
      access,
      usage: UsageFlags.Input,
      crossLanguageDefinitionId: `${getNamespaceFullName(client.service.namespace!)}.${name}`,
      namespace,
      clientNamespace: namespace,
      apiVersions: context.__tspTypeToApiVersions.get(client.type)!,
      decorators: [],
      serializationOptions: {},
    };
  }

  return diagnostics.wrap(initializationModel);
}

function createSdkClientInitializationType(
  context: TCGCContext,
  client: SdkClient | SdkOperationGroup,
): [SdkClientInitializationType, readonly Diagnostic[]] {
  const diagnostics = createDiagnosticCollector();
  const name = `${client.kind === "SdkClient" ? client.name : client.groupPath.split(".").at(-1)}Options`;
  const result: SdkClientInitializationType = {
    kind: "clientinitialization",
    doc: "Initialization for the client",
    parameters: [],
    initializedBy:
      client.kind === "SdkClient" ? InitializedByFlags.Individually : InitializedByFlags.Parent,
    name,
    isGeneratedName: true,
    decorators: [],
  };

  // customization
  const initializationOptions = getClientInitializationOptions(context, client.type);
  if (initializationOptions?.parameters) {
    const model = diagnostics.pipe(
      getSdkModelWithDiagnostics(context, initializationOptions.parameters),
    );
    result.doc = model.doc;
    result.summary = model.summary;
    result.name = model.name;
    result.isGeneratedName = model.isGeneratedName;
    result.decorators = model.decorators;
    result.__raw = model.__raw;
    result.parameters = model.properties.map(
      (property: SdkModelPropertyType): SdkMethodParameter => {
        property.onClient = true;
        property.kind = "method";
        return property as SdkMethodParameter;
      },
    );
  }
  if (initializationOptions?.initializedBy) {
    if (
      client.kind === "SdkClient" &&
      (initializationOptions.initializedBy & InitializedByFlags.Parent) ===
        InitializedByFlags.Parent
    ) {
      diagnostics.add(
        createDiagnostic({
          code: "invalid-initialized-by",
          target: client.type,
          format: {
            message:
              "First level client must have `InitializedBy.individually` specified in `initializedBy`.",
          },
        }),
      );
    } else if (
      client.kind === "SdkOperationGroup" &&
      initializationOptions.initializedBy === InitializedByFlags.Individually
    ) {
      diagnostics.add(
        createDiagnostic({
          code: "invalid-initialized-by",
          target: client.type,
          format: {
            message:
              "Sub client must have `InitializedBy.parent` or `InitializedBy.individually | InitializedBy.parent` specified in `initializedBy`.",
          },
        }),
      );
    } else {
      result.initializedBy = initializationOptions.initializedBy;
    }
  }
  if (initializationOptions?.parameters) {
    // Cache elevated parameter, then we could use it to set `onClient` property for method parameters.
    let clientParams = context.__clientToParameters.get(client.type);
    if (!clientParams) {
      clientParams = [];
      context.__clientToParameters.set(client.type, clientParams);
    }
    for (const param of result.parameters) {
      clientParams.push(param);
    }
  }

  return diagnostics.wrap(result);
}

function getSdkMethodParameter(
  context: TCGCContext,
  type: ModelProperty,
  operation: Operation,
): [SdkMethodParameter | SdkApiVersionParameter, readonly Diagnostic[]] {
  const diagnostics = createDiagnosticCollector();
<<<<<<< HEAD
  let parameter = context.__methodParameterCache.get(type);
  if (!parameter) {
    const base = diagnostics.pipe(getSdkModelPropertyType(context, type, operation));
    if (isApiVersion(context, type) && base.onClient) {
      if (base.type.kind !== "string") {
        diagnostics.add(
          createDiagnostic({
            code: "api-version-not-string",
            target: type,
          }),
        );
      }
      parameter = {
        ...base,
        kind: "apiVersion",
        isApiVersionParam: true,
        onClient: true,
      } as SdkApiVersionParameter;
    } else {
      parameter = {
        ...base,
        kind: "method",
      };
    }
    context.__methodParameterCache.set(type, parameter);
  }
  return diagnostics.wrap(parameter as SdkMethodParameter);
=======
  return diagnostics.wrap({
    ...diagnostics.pipe(getSdkModelPropertyType(context, type, operation)),
    kind: "method",
  });
>>>>>>> 107f0ed7
}

function getSdkMethods<TServiceOperation extends SdkServiceOperation>(
  context: TCGCContext,
  client: SdkClient | SdkOperationGroup,
  sdkClientType: SdkClientType<TServiceOperation>,
): [SdkMethod<TServiceOperation>[], readonly Diagnostic[]] {
  const diagnostics = createDiagnosticCollector();
  const retval: SdkMethod<TServiceOperation>[] = [];
  for (const operation of listOperationsInOperationGroup(context, client)) {
    retval.push(
      diagnostics.pipe(getSdkServiceMethod<TServiceOperation>(context, operation, sdkClientType)),
    );
  }
  for (const operationGroup of listOperationGroups(context, client)) {
    // We create a client accessor for each operation group
    const operationGroupClient = diagnostics.pipe(
      createSdkClientType<TServiceOperation>(context, operationGroup, sdkClientType),
    );
    if (sdkClientType.children) {
      sdkClientType.children.push(operationGroupClient);
    } else {
      sdkClientType.children = [operationGroupClient];
    }
    const clientInitialization = getClientInitialization(context, operationGroup.type); // eslint-disable-line @typescript-eslint/no-deprecated
    const parameters: SdkParameter[] = [];
    if (clientInitialization) {
      for (const property of clientInitialization.properties) {
        parameters.push(property);
      }
    }
    const name = `get${operationGroup.type.name}`;
    retval.push({
      kind: "clientaccessor",
      parameters,
      name,
      doc: getDoc(context.program, operationGroup.type),
      summary: getSummary(context.program, operationGroup.type),
      access: "internal",
      response: operationGroupClient,
      apiVersions: getAvailableApiVersions(context, operationGroup.type, client.type),
      crossLanguageDefinitionId: `${getCrossLanguageDefinitionId(context, operationGroup.type)}.${name}`,
      decorators: [],
    });
  }
  return diagnostics.wrap(retval);
}

function getEndpointTypeFromSingleServer<
  TServiceOperation extends SdkServiceOperation = SdkHttpOperation,
>(
  context: TCGCContext,
  client: SdkClientType<TServiceOperation>,
  server: HttpServer | undefined,
): [SdkEndpointType[], readonly Diagnostic[]] {
  const diagnostics = createDiagnosticCollector();
  const templateArguments: SdkPathParameter[] = [];
  const defaultOverridableEndpointType: SdkEndpointType = {
    kind: "endpoint",
    serverUrl: "{endpoint}",
    templateArguments: [
      {
        name: "endpoint",
        isGeneratedName: true,
        doc: "Service host",
        kind: "path",
        onClient: true,
        urlEncode: false,
        explode: false,
        style: "simple",
        allowReserved: false,
        optional: false,
        serializedName: "endpoint",
        correspondingMethodParams: [],
        type: getTypeSpecBuiltInType(context, "string"),
        isApiVersionParam: false,
        apiVersions: context.__tspTypeToApiVersions.get(client.__raw.type)!,
        crossLanguageDefinitionId: `${getCrossLanguageDefinitionId(context, client.__raw.service)}.endpoint`,
        decorators: [],
      },
    ],
    decorators: [],
  };
  const types: SdkEndpointType[] = [];
  if (!server) return diagnostics.wrap([defaultOverridableEndpointType]);
  for (const param of server.parameters.values()) {
    const sdkParam = diagnostics.pipe(
      getSdkHttpParameter(context, param, undefined, undefined, "path"),
    );
    if (sdkParam.kind === "path") {
      templateArguments.push(sdkParam);
      sdkParam.onClient = true;
      if (param.defaultValue) {
        sdkParam.clientDefaultValue = getValueTypeValue(param.defaultValue);
      }
      const apiVersionInfo = updateWithApiVersionInformation(context, param, client.__raw.type);
      sdkParam.isApiVersionParam = apiVersionInfo.isApiVersionParam; // eslint-disable-line @typescript-eslint/no-deprecated
      if (
        sdkParam.isApiVersionParam && // eslint-disable-line @typescript-eslint/no-deprecated
        apiVersionInfo.clientDefaultValue
      ) {
        sdkParam.clientDefaultValue = apiVersionInfo.clientDefaultValue;
      }
      sdkParam.apiVersions = getAvailableApiVersions(context, param, client.__raw.type);
      sdkParam.crossLanguageDefinitionId = `${getCrossLanguageDefinitionId(context, client.__raw.service)}.${param.name}`;
    } else {
      diagnostics.add(
        createDiagnostic({
          code: "server-param-not-path",
          target: param,
          format: {
            templateArgumentName: sdkParam.name,
            templateArgumentType: sdkParam.kind,
          },
        }),
      );
    }
  }
  const isOverridable =
    templateArguments.length === 1 && server.url.startsWith("{") && server.url.endsWith("}");

  if (templateArguments.length === 0) {
    types.push(defaultOverridableEndpointType);
    types[0].templateArguments[0].clientDefaultValue = server.url;
  } else {
    types.push({
      kind: "endpoint",
      serverUrl: server.url,
      templateArguments,
      decorators: [],
    });
    if (!isOverridable) {
      types.push(defaultOverridableEndpointType);
    }
  }
  return diagnostics.wrap(types);
}

function getSdkEndpointParameter<TServiceOperation extends SdkServiceOperation = SdkHttpOperation>(
  context: TCGCContext,
  client: SdkClientType<TServiceOperation>,
): [SdkEndpointParameter, readonly Diagnostic[]] {
  const diagnostics = createDiagnosticCollector();
  const rawClient = client.__raw;
  const servers = getServers(context.program, client.__raw.service);
  const types: SdkEndpointType[] = [];

  if (servers === undefined) {
    // if there is no defined server url, we will return an overridable endpoint
    types.push(...diagnostics.pipe(getEndpointTypeFromSingleServer(context, client, undefined)));
  } else {
    for (const server of servers) {
      types.push(...diagnostics.pipe(getEndpointTypeFromSingleServer(context, client, server)));
    }
  }
  let type: SdkEndpointType | SdkUnionType<SdkEndpointType>;
  if (types.length > 1) {
    const namespace = getClientNamespace(context, rawClient.service);
    type = {
      kind: "union",
      access: "public",
      usage: UsageFlags.None,
      variantTypes: types,
      name: createGeneratedName(context, rawClient.service, "Endpoint"),
      isGeneratedName: true,
      crossLanguageDefinitionId: `${getCrossLanguageDefinitionId(context, rawClient.service)}.Endpoint`,
      namespace,
      clientNamespace: namespace,
      decorators: [],
    } as SdkUnionType<SdkEndpointType>;
  } else {
    type = types[0];
  }
  return diagnostics.wrap({
    kind: "endpoint",
    type,
    name: "endpoint",
    isGeneratedName: true,
    doc: "Service host",
    onClient: true,
    urlEncode: false,
    apiVersions: context.__tspTypeToApiVersions.get(rawClient.type)!,
    optional: false,
    isApiVersionParam: false,
    crossLanguageDefinitionId: `${getCrossLanguageDefinitionId(context, rawClient.service)}.endpoint`,
    decorators: [],
  });
}

function createSdkClientType<TServiceOperation extends SdkServiceOperation>(
  context: TCGCContext,
  client: SdkClient | SdkOperationGroup,
  parent?: SdkClientType<TServiceOperation>,
): [SdkClientType<TServiceOperation>, readonly Diagnostic[]] {
  const diagnostics = createDiagnosticCollector();
  const namespace = getClientNamespace(context, client.type);
  const sdkClientType: SdkClientType<TServiceOperation> = {
    __raw: client,
    kind: "client",
    name: client.kind === "SdkClient" ? client.name : getLibraryName(context, client.type),
    doc: getDoc(context.program, client.type),
    summary: getSummary(context.program, client.type),
    methods: [],
    apiVersions: context.__tspTypeToApiVersions.get(client.type)!,
    nameSpace: getClientNamespaceStringHelper(context, client.service)!,
    namespace: namespace,
    clientNamespace: namespace,
    initialization: diagnostics.pipe(getSdkInitializationType(context, client)),
    clientInitialization: diagnostics.pipe(createSdkClientInitializationType(context, client)),
    decorators: diagnostics.pipe(getTypeDecorators(context, client.type)),
    parent,
    // if it is client, the crossLanguageDefinitionId is the ${namespace}, if it is operation group, the crosslanguageDefinitionId is the %{namespace}.%{operationGroupName}
    crossLanguageDefinitionId: getCrossLanguageDefinitionId(context, client.type),
  };
  // NOTE: getSdkMethods recursively calls createSdkClientType
  sdkClientType.methods = diagnostics.pipe(
    getSdkMethods<TServiceOperation>(context, client, sdkClientType),
  );
  addDefaultClientParameters(context, sdkClientType);
  // update initialization model properties

  sdkClientType.initialization.properties = [...sdkClientType.clientInitialization.parameters]; // eslint-disable-line @typescript-eslint/no-deprecated
  return diagnostics.wrap(sdkClientType);
}

function addDefaultClientParameters<
  TServiceOperation extends SdkServiceOperation = SdkHttpOperation,
>(context: TCGCContext, client: SdkClientType<TServiceOperation>): void {
  const diagnostics = createDiagnosticCollector();
  const defaultClientParamters = [];
  // there will always be an endpoint property
  defaultClientParamters.push(diagnostics.pipe(getSdkEndpointParameter(context, client)));
  const credentialParam = getSdkCredentialParameter(context, client.__raw);
  if (credentialParam) {
    defaultClientParamters.push(credentialParam);
  }
  let apiVersionParam: SdkApiVersionParameter | undefined = context.__clientToParameters
    .get(client.__raw.type)
    ?.find((x) => x.kind === "apiVersion");
  if (!apiVersionParam) {
    for (const operationGroup of listOperationGroups(context, client.__raw)) {
      // if any sub operation groups have an api version param, the top level needs
      // the api version param as well
      apiVersionParam = context.__clientToParameters
        .get(operationGroup.type)
        ?.find((x) => x.kind === "apiVersion");
      if (apiVersionParam) break;
    }
  }
  if (apiVersionParam) {
    defaultClientParamters.push(apiVersionParam);
  }
  let subId = context.__clientToParameters
    .get(client.__raw.type)
    ?.find((x) => isSubscriptionId(context, x));
  if (!subId && context.arm) {
    for (const operationGroup of listOperationGroups(context, client.__raw)) {
      // if any sub operation groups have an subId param, the top level needs it as well
      subId = context.__clientToParameters
        .get(operationGroup.type)
        ?.find((x) => isSubscriptionId(context, x));
      if (subId) break;
    }
  }
  if (subId) {
    defaultClientParamters.push(subId);
  }
  client.clientInitialization.parameters = [
    ...defaultClientParamters,
    ...client.clientInitialization.parameters,
  ];
}

function populateApiVersionInformation(context: TCGCContext): void {
  for (const client of listClients(context)) {
    let clientApiVersions = resolveVersions(context.program, client.service)
      .filter((x) => x.rootVersion)
      .map((x) => x.rootVersion!.value);
    context.__tspTypeToApiVersions.set(
      client.type,
      filterApiVersionsWithDecorators(context, client.type, clientApiVersions),
    );

    context.__clientToApiVersionClientDefaultValue.set(
      client.type,
      getClientDefaultApiVersion(context, client),
    );
    for (const og of listOperationGroups(context, client)) {
      clientApiVersions = resolveVersions(context.program, og.service)
        .filter((x) => x.rootVersion)
        .map((x) => x.rootVersion!.value);
      context.__tspTypeToApiVersions.set(
        og.type,
        filterApiVersionsWithDecorators(context, og.type, clientApiVersions),
      );

      context.__clientToApiVersionClientDefaultValue.set(
        og.type,
        getClientDefaultApiVersion(context, og),
      );
    }
  }
}

export function getSdkPackage<TServiceOperation extends SdkServiceOperation>(
  context: TCGCContext,
): [SdkPackage<TServiceOperation>, readonly Diagnostic[]] {
  const diagnostics = createDiagnosticCollector();
  populateApiVersionInformation(context);
  diagnostics.pipe(handleAllTypes(context));
  const crossLanguagePackageId = diagnostics.pipe(getCrossLanguagePackageId(context));
  const allReferencedTypes = getAllReferencedTypes(context);
  const sdkPackage: SdkPackage<TServiceOperation> = {
    name: getClientNamespaceString(context)!,
    rootNamespace: getClientNamespaceString(context)!,
    clients: listClients(context).map((c) => diagnostics.pipe(createSdkClientType(context, c))),
    models: allReferencedTypes.filter((x): x is SdkModelType => x.kind === "model"),
    enums: allReferencedTypes.filter((x): x is SdkEnumType => x.kind === "enum"),
    unions: allReferencedTypes.filter(
      (x): x is SdkUnionType | SdkNullableType => x.kind === "union" || x.kind === "nullable",
    ),
    crossLanguagePackageId,
    namespaces: [],
  };
  organizeNamespaces(sdkPackage);
  return diagnostics.wrap(sdkPackage);
}

function organizeNamespaces<TServiceOperation extends SdkServiceOperation>(
  sdkPackage: SdkPackage<TServiceOperation>,
) {
  const clients = [...sdkPackage.clients];
  while (clients.length > 0) {
    const client = clients.shift()!;
    getSdkNamespace(sdkPackage, client.namespace).clients.push(client);
    client.methods
      .filter((m) => m.kind === "clientaccessor")
      .map((m) => m.response)
      .map((c) => clients.push(c));
  }
  for (const model of sdkPackage.models) {
    getSdkNamespace(sdkPackage, model.namespace).models.push(model);
  }
  for (const enumType of sdkPackage.enums) {
    getSdkNamespace(sdkPackage, enumType.namespace).enums.push(enumType);
  }
  for (const unionType of sdkPackage.unions) {
    getSdkNamespace(sdkPackage, unionType.namespace).unions.push(unionType);
  }
}

function getSdkNamespace<TServiceOperation extends SdkServiceOperation>(
  sdkPackage: SdkPackage<TServiceOperation>,
  namespace: string,
) {
  const segments = namespace.split(".");
  let current: SdkPackage<TServiceOperation> | SdkNamespace<TServiceOperation> = sdkPackage;
  let fullName = "";
  for (const segment of segments) {
    fullName = fullName === "" ? segment : `${fullName}.${segment}`;
    const ns: SdkNamespace<TServiceOperation> | undefined = current.namespaces.find(
      (ns) => ns.name === segment,
    );
    if (ns === undefined) {
      const newNs = {
        name: segment,
        fullName,
        clients: [],
        models: [],
        enums: [],
        unions: [],
        namespaces: [],
      };
      current.namespaces.push(newNs);
      current = newNs;
    } else {
      current = ns;
    }
  }
  return current;
}<|MERGE_RESOLUTION|>--- conflicted
+++ resolved
@@ -834,40 +834,27 @@
   operation: Operation,
 ): [SdkMethodParameter | SdkApiVersionParameter, readonly Diagnostic[]] {
   const diagnostics = createDiagnosticCollector();
-<<<<<<< HEAD
-  let parameter = context.__methodParameterCache.get(type);
-  if (!parameter) {
-    const base = diagnostics.pipe(getSdkModelPropertyType(context, type, operation));
-    if (isApiVersion(context, type) && base.onClient) {
-      if (base.type.kind !== "string") {
-        diagnostics.add(
-          createDiagnostic({
-            code: "api-version-not-string",
-            target: type,
-          }),
-        );
-      }
-      parameter = {
-        ...base,
-        kind: "apiVersion",
-        isApiVersionParam: true,
-        onClient: true,
-      } as SdkApiVersionParameter;
-    } else {
-      parameter = {
-        ...base,
-        kind: "method",
-      };
-    }
-    context.__methodParameterCache.set(type, parameter);
-  }
-  return diagnostics.wrap(parameter as SdkMethodParameter);
-=======
+  const base = diagnostics.pipe(getSdkModelPropertyType(context, type, operation));
+  if (isApiVersion(context, type) && base.onClient) {
+    if (base.type.kind !== "string") {
+      diagnostics.add(
+        createDiagnostic({
+          code: "api-version-not-string",
+          target: type,
+        }),
+      );
+    }
+    return diagnostics.wrap({
+      ...base,
+      kind: "apiVersion",
+      isApiVersionParam: true,
+      onClient: true,
+    } as SdkApiVersionParameter);
+  }
   return diagnostics.wrap({
-    ...diagnostics.pipe(getSdkModelPropertyType(context, type, operation)),
+    ...base,
     kind: "method",
   });
->>>>>>> 107f0ed7
 }
 
 function getSdkMethods<TServiceOperation extends SdkServiceOperation>(
