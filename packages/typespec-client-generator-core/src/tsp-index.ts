--- conflicted
+++ resolved
@@ -2,11 +2,7 @@
 import {
   $access,
   $client,
-<<<<<<< HEAD
-  $clientFormat,
   $clientInitialization,
-=======
->>>>>>> 34d4d584
   $clientName,
   $convenientAPI,
   $flattenProperty,
