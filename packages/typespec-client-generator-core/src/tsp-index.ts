import { AzureClientGeneratorCoreDecorators } from "../generated-defs/Azure.ClientGenerator.Core.js";
import {
  $access,
  $additionalApiVersions,
  $alternateType,
  $apiVersion,
  $client,
  $clientInitialization,
  $clientName,
  $clientNamespace,
  $convenientAPI,
  $deserializeEmptyStringAsNull,
  $flattenProperty,
  $operationGroup,
  $override,
  $paramAlias,
  $protocolAPI,
  $responseAsBool,
  $scope,
  $usage,
  $useSystemTextJsonConverter,
} from "./decorators.js";

export { $lib } from "./lib.js";
export { $onValidate } from "./validate.js";

/** @internal */
export const $decorators = {
  "Azure.ClientGenerator.Core": {
    clientName: $clientName,
    convenientAPI: $convenientAPI,
    protocolAPI: $protocolAPI,
    client: $client,
    operationGroup: $operationGroup,
    usage: $usage,
    access: $access,
    flattenProperty: $flattenProperty,
    override: $override,
    useSystemTextJsonConverter: $useSystemTextJsonConverter,
    clientInitialization: $clientInitialization,
    paramAlias: $paramAlias,
    apiVersion: $apiVersion,
    clientNamespace: $clientNamespace,
    alternateType: $alternateType,
    scope: $scope,
<<<<<<< HEAD
    additionalApiVersions: $additionalApiVersions,
=======
    deserializeEmptyStringAsNull: $deserializeEmptyStringAsNull,
    responseAsBool: $responseAsBool,
>>>>>>> 052fd2af
  } as AzureClientGeneratorCoreDecorators,
};<|MERGE_RESOLUTION|>--- conflicted
+++ resolved
@@ -43,11 +43,8 @@
     clientNamespace: $clientNamespace,
     alternateType: $alternateType,
     scope: $scope,
-<<<<<<< HEAD
     additionalApiVersions: $additionalApiVersions,
-=======
     deserializeEmptyStringAsNull: $deserializeEmptyStringAsNull,
     responseAsBool: $responseAsBool,
->>>>>>> 052fd2af
   } as AzureClientGeneratorCoreDecorators,
 };