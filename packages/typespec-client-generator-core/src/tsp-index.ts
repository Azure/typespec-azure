import { AzureClientGeneratorCoreDecorators } from "../generated-defs/Azure.ClientGenerator.Core.js";
import {
  $access,
  $client,
  $clientFormat,
  $clientName,
  $convenientAPI,
  $exclude,
  $flattenProperty,
  $include,
<<<<<<< HEAD
  $internal,
  $modelAsStruct,
=======
>>>>>>> 9572cbea
  $operationGroup,
  $override,
  $protocolAPI,
  $usage,
  $useSystemTextJsonConverter,
} from "./decorators.js";

export { $lib } from "./lib.js";
export { $onValidate } from "./validate.js";

/** @internal */
export const $decorators = {
  "Azure.ClientGenerator.Core": {
    clientName: $clientName,
    convenientAPI: $convenientAPI,
    protocolAPI: $protocolAPI,
    client: $client,
    operationGroup: $operationGroup,
    // eslint-disable-next-line deprecation/deprecation
    exclude: $exclude,
    // eslint-disable-next-line deprecation/deprecation
    include: $include,
    // eslint-disable-next-line deprecation/deprecation
    clientFormat: $clientFormat,
    usage: $usage,
    access: $access,
    // eslint-disable-next-line deprecation/deprecation
    flattenProperty: $flattenProperty,
    override: $override,
    useSystemTextJsonConverter: $useSystemTextJsonConverter,
    modelAsStruct: $modelAsStruct,
  } as AzureClientGeneratorCoreDecorators,
};<|MERGE_RESOLUTION|>--- conflicted
+++ resolved
@@ -8,11 +8,7 @@
   $exclude,
   $flattenProperty,
   $include,
-<<<<<<< HEAD
-  $internal,
   $modelAsStruct,
-=======
->>>>>>> 9572cbea
   $operationGroup,
   $override,
   $protocolAPI,
