import { createTypeSpecLibrary, paramMessage } from "@typespec/compiler";

export const $lib = createTypeSpecLibrary({
  name: "@azure-tools/typespec-client-generator-core",
  diagnostics: {
    "client-name": {
      severity: "warning",
      messages: {
        default: paramMessage`Client name "${"name"}" must end with Client. Use @client({name: "...Client"}`,
      },
    },
    "client-service": {
      severity: "warning",
      messages: {
        default: paramMessage`Client "${"name"}" is not inside a service namespace. Use @client({service: MyServiceNS}`,
      },
    },
    "unknown-client-format": {
      severity: "error",
      messages: {
        default: paramMessage`Client format "${"format"}" is unknown. Known values are "${"knownValues"}"`,
      },
    },
    "incorrect-client-format": {
      severity: "error",
      messages: {
        default: paramMessage`Format "${"format"}" can only apply to "${"expectedTargetTypes"}"`,
      },
    },
    "union-null": {
      severity: "error",
      messages: {
        default: "Cannot have a union containing only null types.",
      },
    },
    "union-unsupported": {
      severity: "error",
      messages: {
        default:
          "Unions cannot be emitted by our language generators unless all options are literals of the same type.",
        null: "Unions containing multiple model types cannot be emitted unless the union is between one model type and 'null'.",
      },
    },
    "use-enum-instead": {
      severity: "warning",
      messages: {
        default:
          "Use enum instead of union of string or number literals. Falling back to the literal type.",
      },
    },
    access: {
      severity: "error",
      messages: {
        default: `Access decorator value must be "public" or "internal".`,
      },
    },
    "invalid-usage": {
      severity: "error",
      messages: {
        default: `Usage decorator value must be 2 ("input") or 4 ("output").`,
      },
    },
    "invalid-encode": {
      severity: "error",
      messages: {
        default: "Invalid encoding",
        wrongType: paramMessage`Encoding '${"encoding"}' cannot be used on type '${"type"}'`,
      },
    },
    "conflicting-multipart-model-usage": {
      severity: "error",
      messages: {
        default: "Invalid encoding",
        wrongType: paramMessage`Model '${"modelName"}' cannot be used as both multipart/form-data input and regular body input. You can create a separate model with name 'model ${"modelName"}FormData' extends ${"modelName"} {}`,
      },
    },
    "discriminator-not-constant": {
      severity: "error",
      messages: {
        default: paramMessage`Discriminator ${"discriminator"} has to be constant`,
      },
    },
    "discriminator-not-string": {
      severity: "warning",
      messages: {
        default: paramMessage`Value of discriminator ${"discriminator"} has to be a string, not ${"discriminatorValue"}`,
      },
    },
    "wrong-client-decorator": {
      severity: "warning",
      messages: {
        default: "@client or @operationGroup should decorate namespace or interface in client.tsp",
      },
    },
    "encoding-multipart-bytes": {
      severity: "error",
      messages: {
        default:
          "Encoding should not be applied to bytes content in a multipart request. This is semi-incompatible with how multipart works in HTTP.",
      },
    },
    "unsupported-kind": {
      severity: "warning",
      messages: {
        default: paramMessage`Unsupported kind ${"kind"}`,
      },
    },
    "multiple-services": {
      severity: "warning",
      messages: {
        default: paramMessage`Multiple services found in definition. Only one service is supported, so we will choose the first one ${"service"}`,
      },
    },
    "server-param-not-path": {
      severity: "error",
      messages: {
        default: paramMessage`Template argument ${"templateArgumentName"} is not a path parameter, it is a ${"templateArgumentType"}. It has to be a path.`,
      },
    },
    "unexpected-http-param-type": {
      severity: "error",
      messages: {
        default: paramMessage`Expected parameter "${"paramName"}" to be of type "${"expectedType"}", but instead it is of type "${"actualType"}"`,
      },
    },
    "multiple-response-types": {
      severity: "warning",
      messages: {
        default: paramMessage`Multiple response types found in operation ${"operation"}. Only one response type is supported, so we will choose the first one ${"response"}`,
      },
    },
    "no-corresponding-method-param": {
      severity: "error",
      messages: {
        default: `Missing "${"paramName"}" method parameter in method "${"methodName"}", when "${"paramName"}" must be sent to the service. Add a parameter named "${"paramName"}" to the method.`,
      },
    },
    "unsupported-protocol": {
      severity: "error",
      messages: {
        default: paramMessage`Currently we only support HTTP and HTTPS protocols`,
      },
    },
    "no-emitter-name": {
      severity: "warning",
      messages: {
        default: paramMessage`Can not find name for your emitter, please check your emitter name.`,
      },
    },
<<<<<<< HEAD
    "example-loading": {
      severity: "warning",
      messages: {
        default: paramMessage`Skipped loading invalid example file: ${"filename"}. Error: ${"error"}`,
        noDirectory: paramMessage`Skipping example loading from ${"directory"} because there was an error reading the directory.`,
        noOperationId: paramMessage`Skipping example file ${"filename"} because it does not contain an operationId and/or title.`,
      },
    },
    "duplicate-example-file": {
      severity: "error",
      messages: {
        default: paramMessage`Example file ${"filename"} uses duplicate title '${"title"}' for operationId '${"operationId"}'`,
      },
    },
    "example-value-no-mapping": {
      severity: "warning",
      messages: {
        default: paramMessage`Value in example file '${"relativePath"}' does not follow its definition:\n${"value"}`,
=======
    "empty-client-name": {
      severity: "warning",
      messages: {
        default: `Cannot pass an empty value to the @clientName decorator`,
>>>>>>> 932666f6
      },
    },
  },
});

const { reportDiagnostic, createDiagnostic, createStateSymbol } = $lib;

export { createDiagnostic, createStateSymbol, reportDiagnostic };<|MERGE_RESOLUTION|>--- conflicted
+++ resolved
@@ -147,7 +147,12 @@
         default: paramMessage`Can not find name for your emitter, please check your emitter name.`,
       },
     },
-<<<<<<< HEAD
+    "empty-client-name": {
+      severity: "warning",
+      messages: {
+        default: `Cannot pass an empty value to the @clientName decorator`,
+      },
+    },
     "example-loading": {
       severity: "warning",
       messages: {
@@ -166,12 +171,6 @@
       severity: "warning",
       messages: {
         default: paramMessage`Value in example file '${"relativePath"}' does not follow its definition:\n${"value"}`,
-=======
-    "empty-client-name": {
-      severity: "warning",
-      messages: {
-        default: `Cannot pass an empty value to the @clientName decorator`,
->>>>>>> 932666f6
       },
     },
   },
