import { createTypeSpecLibrary, paramMessage } from "@typespec/compiler";

export const $lib = createTypeSpecLibrary({
  name: "@azure-tools/typespec-client-generator-core",
  diagnostics: {
    "client-name": {
      severity: "warning",
      messages: {
        default: paramMessage`Client name "${"name"}" must end with Client. Use @client({name: "...Client"})`,
      },
    },
    "client-service": {
      severity: "warning",
      messages: {
        default: paramMessage`Client "${"name"}" is not inside a service namespace. Use @client({service: MyServiceNS})`,
      },
    },
    "unknown-client-format": {
      severity: "error",
      messages: {
        default: paramMessage`Client format "${"format"}" is unknown. Known values are "${"knownValues"}"`,
      },
    },
    "incorrect-client-format": {
      severity: "error",
      messages: {
        default: paramMessage`Format "${"format"}" can only apply to "${"expectedTargetTypes"}"`,
      },
    },
    "union-null": {
      severity: "error",
      messages: {
        default: "Cannot have a union containing only null types.",
      },
    },
    "union-unsupported": {
      severity: "error",
      messages: {
        default:
          "Unions cannot be emitted by our language generators unless all options are literals of the same type.",
        null: "Unions containing multiple model types cannot be emitted unless the union is between one model type and 'null'.",
      },
    },
    "use-enum-instead": {
      severity: "warning",
      messages: {
        default:
          "Use enum instead of union of string or number literals. Falling back to the literal type.",
      },
    },
    access: {
      severity: "error",
      messages: {
        default: `Access decorator value must be "public" or "internal".`,
      },
    },
    "invalid-usage": {
      severity: "error",
      messages: {
        default: `Usage decorator value must be 2 ("input") or 4 ("output").`,
      },
    },
    "invalid-encode": {
      severity: "error",
      messages: {
        default: "Invalid encoding",
        wrongType: paramMessage`Encoding '${"encoding"}' cannot be used on type '${"type"}'`,
      },
    },
    "conflicting-multipart-model-usage": {
      severity: "error",
      messages: {
        default: "Invalid encoding",
        wrongType: paramMessage`Model '${"modelName"}' cannot be used as both multipart/form-data input and regular body input. You can create a separate model with name 'model ${"modelName"}FormData' extends ${"modelName"} {}`,
      },
    },
    "discriminator-not-constant": {
      severity: "error",
      messages: {
        default: paramMessage`Discriminator ${"discriminator"} has to be constant`,
      },
    },
    "discriminator-not-string": {
      severity: "warning",
      messages: {
        default: paramMessage`Value of discriminator ${"discriminator"} has to be a string, not ${"discriminatorValue"}`,
      },
    },
    "wrong-client-decorator": {
      severity: "warning",
      messages: {
        default: "@client or @operationGroup should decorate namespace or interface in client.tsp",
      },
    },
    "encoding-multipart-bytes": {
      severity: "error",
      messages: {
        default:
          "Encoding should not be applied to bytes content in a multipart request. This is semi-incompatible with how multipart works in HTTP.",
      },
    },
    "unsupported-kind": {
      severity: "warning",
      messages: {
        default: paramMessage`Unsupported kind ${"kind"}`,
      },
    },
    "multiple-services": {
      severity: "warning",
      messages: {
        default: paramMessage`Multiple services found in definition. Only one service is supported, so we will choose the first one ${"service"}`,
      },
    },
    "server-param-not-path": {
      severity: "error",
      messages: {
        default: paramMessage`Template argument ${"templateArgumentName"} is not a path parameter, it is a ${"templateArgumentType"}. It has to be a path.`,
      },
    },
    "unexpected-http-param-type": {
      severity: "error",
      messages: {
        default: paramMessage`Expected parameter "${"paramName"}" to be of type "${"expectedType"}", but instead it is of type "${"actualType"}"`,
      },
    },
    "multiple-response-types": {
      severity: "warning",
      messages: {
        default: paramMessage`Multiple response types found in operation ${"operation"}. Only one response type is supported, so we will choose the first one ${"response"}`,
      },
    },
    "no-corresponding-method-param": {
      severity: "error",
      messages: {
        default: paramMessage`Missing "${"paramName"}" method parameter in method "${"methodName"}", when "${"paramName"}" must be sent to the service. Add a parameter named "${"paramName"}" to the method.`,
      },
    },
    "unsupported-protocol": {
      severity: "error",
      messages: {
        default: "Currently we only support HTTP and HTTPS protocols",
      },
    },
    "no-emitter-name": {
      severity: "warning",
      messages: {
        default: "Can not find name for your emitter, please check your emitter name.",
      },
    },
    "unsupported-generic-decorator-arg-type": {
      severity: "warning",
      messages: {
        default: paramMessage`Can not parse the arg type for decorator "${"decoratorName"}".`,
      },
    },
    "empty-client-name": {
      severity: "warning",
      messages: {
        default: `Cannot pass an empty value to the @clientName decorator`,
      },
    },
    "override-method-parameters-mismatch": {
      severity: "error",
      messages: {
        default: paramMessage`Method "${"methodName"}" is not directly referencing the same parameters as in the original operation. The original method has parameters "${"originalParameters"}", while the override method has parameters "${"overrideParameters"}".`,
      },
    },
    "duplicate-client-name": {
      severity: "error",
      messages: {
        default: paramMessage`Client name: "${"name"}" is duplicated in language scope: "${"scope"}"`,
        nonDecorator: paramMessage`Client name: "${"name"}" is defined somewhere causing nameing conflicts in language scope: "${"scope"}"`,
      },
    },
    "example-loading": {
      severity: "warning",
      messages: {
        default: paramMessage`Skipped loading invalid example file: ${"filename"}. Error: ${"error"}`,
        noDirectory: paramMessage`Skipping example loading from ${"directory"} because there was an error reading the directory.`,
        noOperationId: paramMessage`Skipping example file ${"filename"} because it does not contain an operationId and/or title.`,
      },
    },
    "duplicate-example-file": {
      severity: "error",
      messages: {
        default: paramMessage`Example file ${"filename"} uses duplicate title '${"title"}' for operationId '${"operationId"}'`,
      },
    },
    "example-value-no-mapping": {
      severity: "warning",
      messages: {
        default: paramMessage`Value in example file '${"relativePath"}' does not follow its definition:\n${"value"}`,
      },
    },
    "flatten-polymorphism": {
      severity: "error",
      messages: {
        default: `Cannot flatten property of polymorphic type.`,
      },
    },
    "conflict-access-override": {
      severity: "warning",
      messages: {
        default: `@access override conflicts with the access calculated from operation or other @access override.`,
      },
    },
    "conflict-usage-override": {
      severity: "warning",
      messages: {
        default: `@usage override conflicts with the usage calculated from operation or other @usage override.`,
      },
    },
    "duplicate-decorator": {
      severity: "warning",
      messages: {
        default: paramMessage`Decorator ${"decoratorName"} cannot be used twice on the same declaration with same scope.`,
      },
    },
<<<<<<< HEAD
    "invalid-negation-scope": {
      severity: "error",
      messages: {
        default: paramMessage`Negation scopes ${"scopes"} should not be combined with normal scope.`,
=======
    "empty-client-namespace": {
      severity: "warning",
      messages: {
        default: `Cannot pass an empty value to the @clientNamespace decorator`,
>>>>>>> b2557460
      },
    },
  },
});

const { reportDiagnostic, createDiagnostic, createStateSymbol } = $lib;

export { createDiagnostic, createStateSymbol, reportDiagnostic };<|MERGE_RESOLUTION|>--- conflicted
+++ resolved
@@ -216,19 +216,18 @@
         default: paramMessage`Decorator ${"decoratorName"} cannot be used twice on the same declaration with same scope.`,
       },
     },
-<<<<<<< HEAD
+    "empty-client-namespace": {
+      severity: "warning",
+      messages: {
+        default: `Cannot pass an empty value to the @clientNamespace decorator`,
+      },
+    },
     "invalid-negation-scope": {
       severity: "error",
       messages: {
         default: paramMessage`Negation scopes ${"scopes"} should not be combined with normal scope.`,
-=======
-    "empty-client-namespace": {
-      severity: "warning",
-      messages: {
-        default: `Cannot pass an empty value to the @clientNamespace decorator`,
->>>>>>> b2557460
-      },
-    },
+      }
+    }
   },
 });
 
