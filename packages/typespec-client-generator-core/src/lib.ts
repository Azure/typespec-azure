--- conflicted
+++ resolved
@@ -31,32 +31,13 @@
         default: "Cannot have a union containing only null types.",
       },
     },
-<<<<<<< HEAD
+    "union-circular": {
+      severity: "error",
+      messages: {
+        default: "Cannot have a union containing self.",
+      },
+    },
     "invalid-access": {
-=======
-    "union-circular": {
-      severity: "error",
-      messages: {
-        default: "Cannot have a union containing self.",
-      },
-    },
-    "union-unsupported": {
-      severity: "error",
-      messages: {
-        default:
-          "Unions cannot be emitted by our language generators unless all options are literals of the same type.",
-        null: "Unions containing multiple model types cannot be emitted unless the union is between one model type and 'null'.",
-      },
-    },
-    "use-enum-instead": {
-      severity: "warning",
-      messages: {
-        default:
-          "Use enum instead of union of string or number literals. Falling back to the literal type.",
-      },
-    },
-    access: {
->>>>>>> a4c6f10e
       severity: "error",
       messages: {
         default: `Access value must be "public" or "internal".`,
