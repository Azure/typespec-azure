import { createTypeSpecLibrary, paramMessage } from "@typespec/compiler";

export const $lib = createTypeSpecLibrary({
  name: "@azure-tools/typespec-client-generator-core",
  diagnostics: {
<<<<<<< HEAD
=======
    "client-name": {
      severity: "warning",
      messages: {
        default: paramMessage`Client name "${"name"}" must end with Client. Use @client({name: "...Client"})`,
      },
    },
>>>>>>> 0f289160
    "client-service": {
      severity: "warning",
      messages: {
        default: paramMessage`Client "${"name"}" is not inside a service namespace. Use @client({service: MyServiceNS})`,
      },
    },
    "invalid-client-format": {
      severity: "error",
      messages: {
        default: paramMessage`Format "${"format"}" can only apply to "${"expectedTargetTypes"}"`,
      },
    },
    "union-null": {
      severity: "error",
      messages: {
        default: "Cannot have a union containing only null types.",
      },
    },
    "invalid-access": {
      severity: "error",
      messages: {
        default: `Access decorator value must be "public" or "internal".`,
      },
    },
    "invalid-usage": {
      severity: "error",
      messages: {
        default: `Usage decorator value must be 2 ("input") or 4 ("output").`,
      },
    },
    "conflicting-multipart-model-usage": {
      severity: "error",
      messages: {
        default: "Invalid encoding",
        wrongType: paramMessage`Model '${"modelName"}' cannot be used as both multipart/form-data input and regular body input. You can create a separate model with name 'model ${"modelName"}FormData' extends ${"modelName"} {}`,
      },
    },
    "discriminator-not-constant": {
      severity: "error",
      messages: {
        default: paramMessage`Discriminator ${"discriminator"} has to be constant`,
      },
    },
    "discriminator-not-string": {
      severity: "warning",
      messages: {
        default: paramMessage`Value of discriminator ${"discriminator"} has to be a string, not ${"discriminatorValue"}`,
      },
    },
    "wrong-client-decorator": {
      severity: "warning",
      messages: {
        default: "@client or @operationGroup should decorate namespace or interface in client.tsp",
      },
    },
    "encoding-multipart-bytes": {
      severity: "error",
      messages: {
        default:
          "Encoding should not be applied to bytes content in a multipart request. This is semi-incompatible with how multipart works in HTTP.",
      },
    },
    "unsupported-kind": {
      severity: "warning",
      messages: {
        default: paramMessage`Unsupported kind ${"kind"}`,
      },
    },
    "multiple-services": {
      severity: "warning",
      messages: {
        default: paramMessage`Multiple services found in definition. Only one service is supported, so we will choose the first one ${"service"}`,
      },
    },
    "server-param-not-path": {
      severity: "error",
      messages: {
        default: paramMessage`Template argument ${"templateArgumentName"} is not a path parameter, it is a ${"templateArgumentType"}. It has to be a path.`,
      },
    },
    "unexpected-http-param-type": {
      severity: "error",
      messages: {
        default: paramMessage`Expected parameter "${"paramName"}" to be of type "${"expectedType"}", but instead it is of type "${"actualType"}"`,
      },
    },
    "multiple-response-types": {
      severity: "warning",
      messages: {
        default: paramMessage`Multiple response types found in operation ${"operation"}. Only one response type is supported, so we will choose the first one ${"response"}`,
      },
    },
    "no-corresponding-method-param": {
      severity: "error",
      messages: {
        default: paramMessage`Missing "${"paramName"}" method parameter in method "${"methodName"}", when "${"paramName"}" must be sent to the service. Add a parameter named "${"paramName"}" to the method.`,
      },
    },
    "unsupported-protocol": {
      severity: "error",
      messages: {
        default: "Currently we only support HTTP and HTTPS protocols",
      },
    },
    "no-emitter-name": {
      severity: "warning",
      messages: {
        default: "Can not find name for your emitter, please check your emitter name.",
      },
    },
    "unsupported-generic-decorator-arg-type": {
      severity: "warning",
      messages: {
        default: paramMessage`Can not parse the arg type for decorator "${"decoratorName"}".`,
      },
    },
    "empty-client-name": {
      severity: "warning",
      messages: {
        default: `Cannot pass an empty value to the @clientName decorator`,
      },
    },
    "override-method-parameters-mismatch": {
      severity: "error",
      messages: {
        default: paramMessage`Method "${"methodName"}" is not directly referencing the same parameters as in the original operation. The original method has parameters "${"originalParameters"}", while the override method has parameters "${"overrideParameters"}".`,
      },
    },
    "duplicate-client-name": {
      severity: "error",
      messages: {
        default: paramMessage`Client name: "${"name"}" is duplicated in language scope: "${"scope"}"`,
        nonDecorator: paramMessage`Client name: "${"name"}" is defined somewhere causing nameing conflicts in language scope: "${"scope"}"`,
      },
    },
    "example-loading": {
      severity: "warning",
      messages: {
        default: paramMessage`Skipped loading invalid example file: ${"filename"}. Error: ${"error"}`,
        noDirectory: paramMessage`Skipping example loading from ${"directory"} because there was an error reading the directory.`,
        noOperationId: paramMessage`Skipping example file ${"filename"} because it does not contain an operationId and/or title.`,
      },
    },
    "duplicate-example-file": {
      severity: "error",
      messages: {
        default: paramMessage`Example file ${"filename"} uses duplicate title '${"title"}' for operationId '${"operationId"}'`,
      },
    },
    "example-value-no-mapping": {
      severity: "warning",
      messages: {
        default: paramMessage`Value in example file '${"relativePath"}' does not follow its definition:\n${"value"}`,
      },
    },
    "flatten-polymorphism": {
      severity: "error",
      messages: {
        default: `Cannot flatten property of polymorphic type.`,
      },
    },
    "conflict-access-override": {
      severity: "warning",
      messages: {
        default: `@access override conflicts with the access calculated from operation or other @access override.`,
      },
    },
    "conflict-usage-override": {
      severity: "warning",
      messages: {
        default: `@usage override conflicts with the usage calculated from operation or other @usage override.`,
      },
    },
    "duplicate-decorator": {
      severity: "warning",
      messages: {
        default: paramMessage`Decorator ${"decoratorName"} cannot be used twice on the same declaration with same scope.`,
      },
    },
  },
});

const { reportDiagnostic, createDiagnostic, createStateSymbol } = $lib;

export { createDiagnostic, createStateSymbol, reportDiagnostic };<|MERGE_RESOLUTION|>--- conflicted
+++ resolved
@@ -3,15 +3,6 @@
 export const $lib = createTypeSpecLibrary({
   name: "@azure-tools/typespec-client-generator-core",
   diagnostics: {
-<<<<<<< HEAD
-=======
-    "client-name": {
-      severity: "warning",
-      messages: {
-        default: paramMessage`Client name "${"name"}" must end with Client. Use @client({name: "...Client"})`,
-      },
-    },
->>>>>>> 0f289160
     "client-service": {
       severity: "warning",
       messages: {
