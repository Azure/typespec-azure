import { createTypeSpecLibrary, JSONSchemaType, paramMessage } from "@typespec/compiler";
import {
  BrandedSdkEmitterOptionsInterface,
  TCGCEmitterOptions,
  UnbrandedSdkEmitterOptionsInterface,
} from "./internal-utils.js";

export const UnbrandedSdkEmitterOptions = {
  "generate-protocol-methods": {
    "generate-protocol-methods": {
      type: "boolean",
      nullable: true,
      description:
        "When set to `true`, the emitter will generate low-level protocol methods for each service operation if `@protocolAPI` is not set for an operation. Default value is `true`.",
    },
  },
  "generate-convenience-methods": {
    "generate-convenience-methods": {
      type: "boolean",
      nullable: true,
      description:
        "When set to `true`, the emitter will generate low-level protocol methods for each service operation if `@convenientAPI` is not set for an operation. Default value is `true`.",
    },
  },
  "api-version": {
    "api-version": {
      type: "string",
      nullable: true,
      description:
        "Use this flag if you would like to generate the sdk only for a specific version. Default value is the latest version. Also accepts values `latest` and `all`.",
    },
  },
  license: {
    license: {
      type: "object",
      additionalProperties: false,
      nullable: true,
      required: ["name"],
      properties: {
        name: {
          type: "string",
          nullable: false,
          description:
            "License name. The config is required. Predefined license are: MIT License, Apache License 2.0, BSD 3-Clause License, MPL 2.0, GPL-3.0, LGPL-3.0. For other license, you need to configure all the other license config manually.",
        },
        company: {
          type: "string",
          nullable: true,
          description: "License company name. It will be used in copyright sentences.",
        },
        link: {
          type: "string",
          nullable: true,
          description: "License link.",
        },
        header: {
          type: "string",
          nullable: true,
          description:
            "License header. It will be used in the header comment of generated client code.",
        },
        description: {
          type: "string",
          nullable: true,
          description: "License description. The full license text.",
        },
      },
      description: "License information for the generated client code.",
    },
  },
} as const;

const UnbrandedSdkEmitterOptionsInterfaceSchema: JSONSchemaType<UnbrandedSdkEmitterOptionsInterface> =
  {
    type: "object",
    additionalProperties: false,
    properties: {
      ...UnbrandedSdkEmitterOptions["generate-protocol-methods"],
      ...UnbrandedSdkEmitterOptions["generate-convenience-methods"],
      ...UnbrandedSdkEmitterOptions["api-version"],
      ...UnbrandedSdkEmitterOptions["license"],
    },
  };

export const BrandedSdkEmitterOptions = {
  "examples-dir": {
    "examples-dir": {
      type: "string",
      nullable: true,
      format: "absolute-path",
      description:
        "Specifies the directory where the emitter will look for example files. If the flag isn’t set, the emitter defaults to using an `examples` directory located at the project root.",
    },
  },
  namespace: {
    namespace: {
      type: "string",
      nullable: true,
      description:
        "Specifies the namespace you want to override for namespaces set in the spec. With this config, all namespace for the spec types will default to it.",
    },
  },
} as const;

const BrandedSdkEmitterOptionsSchema: JSONSchemaType<BrandedSdkEmitterOptionsInterface> = {
  type: "object",
  additionalProperties: false,
  properties: {
    ...UnbrandedSdkEmitterOptionsInterfaceSchema.properties!,
    ...BrandedSdkEmitterOptions["examples-dir"],
    ...BrandedSdkEmitterOptions["namespace"],
  },
};

const TCGCEmitterOptionsSchema: JSONSchemaType<TCGCEmitterOptions> = {
  type: "object",
  additionalProperties: false,
  properties: {
    "emitter-name": {
      type: "string",
      nullable: true,
      description: "Set `emitter-name` to output TCGC code models for specific language's emitter.",
    },
    ...BrandedSdkEmitterOptionsSchema.properties!,
  },
};

export const $lib = createTypeSpecLibrary({
  name: "@azure-tools/typespec-client-generator-core",
  diagnostics: {
    "client-service": {
      severity: "warning",
      messages: {
        default: paramMessage`Client "${"name"}" is not inside a service namespace. Use @client({service: MyServiceNS})`,
      },
    },
    "union-null": {
      severity: "warning",
      messages: {
        default: "Cannot have a union containing only null types.",
      },
    },
    "union-circular": {
      severity: "warning",
      messages: {
        default: "Cannot have a union containing self.",
      },
    },
    "invalid-access": {
      severity: "error",
      messages: {
        default: `Access value must be "public" or "internal".`,
      },
    },
    "invalid-usage": {
      severity: "error",
      messages: {
        default: `Usage value must be 2 ("input") or 4 ("output").`,
      },
    },
    "conflicting-multipart-model-usage": {
      severity: "error",
      messages: {
        default: paramMessage`Model '${"modelName"}' cannot be used as both multipart/form-data input and regular body input. You can create a separate model with name 'model ${"modelName"}FormData' extends ${"modelName"} {}`,
      },
    },
    "discriminator-not-constant": {
      severity: "error",
      messages: {
        default: paramMessage`Discriminator ${"discriminator"} has to be constant`,
      },
    },
    "discriminator-not-string": {
      severity: "warning",
      messages: {
        default: paramMessage`Value of discriminator ${"discriminator"} has to be a string, not ${"discriminatorValue"}`,
      },
    },
    "wrong-client-decorator": {
      severity: "warning",
      messages: {
        default: "@client or @operationGroup should decorate namespace or interface in client.tsp",
      },
    },
    "unsupported-kind": {
      severity: "warning",
      messages: {
        default: paramMessage`Unsupported kind ${"kind"}`,
      },
    },
    "multiple-services": {
      severity: "warning",
      messages: {
        default: paramMessage`Multiple services found in definition. Only one service is supported, so we will choose the first one ${"service"}`,
      },
    },
    "server-param-not-path": {
      severity: "error",
      messages: {
        default: paramMessage`Template argument ${"templateArgumentName"} is not a path parameter, it is a ${"templateArgumentType"}. It has to be a path.`,
      },
    },
    "unexpected-http-param-type": {
      severity: "error",
      messages: {
        default: paramMessage`Expected parameter "${"paramName"}" to be of type "${"expectedType"}", but instead it is of type "${"actualType"}"`,
      },
    },
    "multiple-response-types": {
      severity: "warning",
      messages: {
        default: paramMessage`Multiple response types found in operation ${"operation"}. Only one response type is supported, so we will choose the first one ${"response"}`,
      },
    },
    "no-corresponding-method-param": {
      severity: "error",
      messages: {
        default: paramMessage`Missing "${"paramName"}" method parameter in method "${"methodName"}", when "${"paramName"}" must be sent to the service. Add a parameter named "${"paramName"}" to the method.`,
      },
    },
    "unsupported-protocol": {
      severity: "error",
      messages: {
        default: "Currently we only support HTTP and HTTPS protocols",
      },
    },
    "no-emitter-name": {
      severity: "warning",
      messages: {
        default: "Can not find name for your emitter, please check your emitter name.",
      },
    },
    "unsupported-generic-decorator-arg-type": {
      severity: "warning",
      messages: {
        default: paramMessage`Can not parse the arg type for decorator "${"decoratorName"}".`,
      },
    },
    "empty-client-name": {
      severity: "warning",
      messages: {
        default: `Cannot pass an empty value to the @clientName decorator`,
      },
    },
    "override-parameters-mismatch": {
      severity: "error",
      messages: {
        default: paramMessage`Method "${"methodName"}" is not directly referencing the same parameters as in the original operation. The original method has parameters "${"originalParameters"}", while the override method has parameters "${"overrideParameters"}".`,
      },
    },
    "duplicate-client-name": {
      severity: "error",
      messages: {
        default: paramMessage`Client name: "${"name"}" is duplicated in language scope: "${"scope"}"`,
        nonDecorator: paramMessage`Client name: "${"name"}" is defined somewhere causing nameing conflicts in language scope: "${"scope"}"`,
      },
    },
    "example-loading": {
      severity: "warning",
      messages: {
        default: paramMessage`Skipped loading invalid example file: ${"filename"}. Error: ${"error"}`,
        noDirectory: paramMessage`Skipping example loading from ${"directory"} because there was an error reading the directory.`,
        noOperationId: paramMessage`Skipping example file ${"filename"} because it does not contain an operationId and/or title.`,
      },
    },
    "duplicate-example-file": {
      severity: "error",
      messages: {
        default: paramMessage`Example file ${"filename"} uses duplicate title '${"title"}' for operationId '${"operationId"}'`,
      },
    },
    "example-value-no-mapping": {
      severity: "warning",
      messages: {
        default: paramMessage`Value in example file '${"relativePath"}' does not follow its definition:\n${"value"}`,
      },
    },
    "flatten-polymorphism": {
      severity: "error",
      messages: {
        default: `Cannot flatten property of polymorphic type.`,
      },
    },
    "conflict-access-override": {
      severity: "warning",
      messages: {
        default: `@access override conflicts with the access calculated from operation or other @access override.`,
      },
    },
    "conflict-usage-override": {
      severity: "warning",
      messages: {
        default: `@usage override conflicts with the usage calculated from operation or other @usage override.`,
      },
    },
    "duplicate-decorator": {
      severity: "warning",
      messages: {
        default: paramMessage`Decorator ${"decoratorName"} cannot be used twice on the same declaration with same scope.`,
      },
    },
    "empty-client-namespace": {
      severity: "warning",
      messages: {
        default: `Cannot pass an empty value to the @clientNamespace decorator`,
      },
    },
    "unexpected-pageable-operation-return-type": {
      severity: "error",
      messages: {
        default: `Operation is pageable but does not return a correct type.`,
      },
    },
    "invalid-alternate-source-type": {
      severity: "error",
      messages: {
        default: paramMessage`@alternateType only supports scalar types. The source type is '${"typeName"}'.`,
      },
    },
    "invalid-initialized-by": {
      severity: "error",
      messages: {
        default: paramMessage`Invalid 'initializedBy' value. ${"message"}`,
      },
    },
    "invalid-deserializeEmptyStringAsNull-target-type": {
      severity: "error",
      messages: {
        default:
          "@deserializeEmptyStringAsNull can only be applied to `ModelProperty` of type 'string' or a `Scalar` derived from 'string'.",
      },
    },
    "api-version-not-string": {
      severity: "warning",
      messages: {
        default: `Api version must be a string or a string enum`,
      },
    },
    "invalid-encode-for-collection-format": {
      severity: "warning",
      messages: {
        default:
          "Only encode of `ArrayEncoding.pipeDelimited` and `ArrayEncoding.spaceDelimited` is supported for collection format.",
      },
    },
    "no-discriminated-unions": {
      severity: "error",
      messages: {
        default:
          "Discriminated unions are not supported. Please redefine the type using model with hierarchy and `@discriminator` decorator.",
      },
    },
<<<<<<< HEAD
    "non-head-bool-response-decorator": {
      severity: "warning",
      messages: {
        default: paramMessage`@responseAsBool decorator can only be used on HEAD operations. Will ignore decorator on ${"operationName"}.`,
=======
    "unsupported-http-file-body": {
      severity: "error",
      messages: {
        default: "File body is not supported for HTTP operations. Please use bytes instead.",
>>>>>>> 6c5b0d25
      },
    },
  },
  emitter: {
    options: TCGCEmitterOptionsSchema,
  },
});

const { reportDiagnostic, createDiagnostic, createStateSymbol } = $lib;

export { createDiagnostic, createStateSymbol, reportDiagnostic };<|MERGE_RESOLUTION|>--- conflicted
+++ resolved
@@ -350,17 +350,16 @@
           "Discriminated unions are not supported. Please redefine the type using model with hierarchy and `@discriminator` decorator.",
       },
     },
-<<<<<<< HEAD
     "non-head-bool-response-decorator": {
       severity: "warning",
       messages: {
         default: paramMessage`@responseAsBool decorator can only be used on HEAD operations. Will ignore decorator on ${"operationName"}.`,
-=======
+      },
+    },
     "unsupported-http-file-body": {
       severity: "error",
       messages: {
         default: "File body is not supported for HTTP operations. Please use bytes instead.",
->>>>>>> 6c5b0d25
       },
     },
   },
