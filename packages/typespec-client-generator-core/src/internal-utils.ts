import {
  BooleanLiteral,
  createDiagnosticCollector,
  Diagnostic,
  getDeprecationDetails,
  getDoc,
  getNamespaceFullName,
  getSummary,
  Interface,
  isNeverType,
  isNullType,
  isVoidType,
  Model,
  ModelProperty,
  Namespace,
  Numeric,
  NumericLiteral,
  Operation,
  Program,
  ProjectedProgram,
  StringLiteral,
  Type,
  Union,
  Value,
} from "@typespec/compiler";
import {
  HttpOperation,
  HttpOperationBody,
  HttpOperationMultipartBody,
  HttpOperationResponseContent,
  HttpStatusCodeRange,
} from "@typespec/http";
import { getAddedOnVersions, getRemovedOnVersions, getVersions } from "@typespec/versioning";
import {
  DecoratorInfo,
  SdkBuiltInType,
  SdkClient,
  SdkEnumType,
  SdkHttpResponse,
  SdkModelPropertyType,
  SdkType,
  TCGCContext,
} from "./interfaces.js";
import { createDiagnostic, createStateSymbol } from "./lib.js";
import {
  getCrossLanguageDefinitionId,
  getDefaultApiVersion,
  getHttpOperationWithCache,
  isApiVersion,
} from "./public-utils.js";
import { getClientTypeWithDiagnostics } from "./types.js";

export const AllScopes = Symbol.for("@azure-core/typespec-client-generator-core/all-scopes");

export const clientNameKey = createStateSymbol("clientName");

/**
 *
 * @param emitterName Full emitter name
 * @returns The language of the emitter. I.e. "@azure-tools/typespec-csharp" will return "csharp"
 */
export function parseEmitterName(
  program: Program,
  emitterName?: string
): [string, readonly Diagnostic[]] {
  const diagnostics = createDiagnosticCollector();
  if (!emitterName) {
    diagnostics.add(
      createDiagnostic({
        code: "no-emitter-name",
        format: {},
        target: program.getGlobalNamespaceType(),
      })
    );
    return diagnostics.wrap("none");
  }
  const regex = /(?:cadl|typespec|client|server)-([^\\/-]*)/;
  const match = emitterName.match(regex);
  if (!match || match.length < 2) return diagnostics.wrap("none");
  const language = match[1];
  if (["typescript", "ts"].includes(language)) return diagnostics.wrap("javascript");
  return diagnostics.wrap(language);
}

/**
 *
 * @param context
 * @param namespace If we know explicitly the namespace of the client, pass this in
 * @returns The name of the namespace
 */
export function getClientNamespaceStringHelper(
  context: TCGCContext,
  namespace?: Namespace
): string | undefined {
  let packageName = context.packageName;
  if (packageName) {
    packageName = packageName
      .replace(/-/g, ".")
      .replace(/\.([a-z])?/g, (match: string) => match.toUpperCase());
    return packageName.charAt(0).toUpperCase() + packageName.slice(1);
  }
  if (namespace) {
    return getNamespaceFullName(namespace);
  }
  return undefined;
}

/**
 *
 * @param context
 * @param type The type that we are adding api version information onto
 * @returns Whether the type is the api version parameter and the default value for the client
 */
export function updateWithApiVersionInformation(
  context: TCGCContext,
  type: { name: string },
  namespace?: Namespace | Interface
): {
  isApiVersionParam: boolean;
  clientDefaultValue?: unknown;
} {
  const isApiVersionParam = isApiVersion(context, type);
  return {
    isApiVersionParam,
    clientDefaultValue:
      isApiVersionParam && namespace
        ? context.__clientToApiVersionClientDefaultValue.get(namespace)
        : undefined,
  };
}

export function filterApiVersionsWithDecorators(
  context: TCGCContext,
  type: Type,
  apiVersions: string[]
): string[] {
  const addedOnVersions = getAddedOnVersions(context.program, type)?.map((x) => x.value) ?? [];
  const removedOnVersions = getRemovedOnVersions(context.program, type)?.map((x) => x.value) ?? [];
  let added: boolean = addedOnVersions.length ? false : true;
  let addedCounter = 0;
  let removeCounter = 0;
  const retval: string[] = [];
  for (let i = 0; i < apiVersions.length; i++) {
    const version = apiVersions[i];
    if (addedCounter < addedOnVersions.length && version === addedOnVersions[addedCounter]) {
      added = true;
      addedCounter++;
    }
    if (removeCounter < removedOnVersions.length && version === removedOnVersions[removeCounter]) {
      added = false;
      removeCounter++;
    }
    if (added) {
      // only add version smaller than config
      if (
        context.apiVersion === undefined ||
        context.apiVersion === "latest" ||
        context.apiVersion === "all" ||
        apiVersions.indexOf(context.apiVersion) >= i
      ) {
        retval.push(version);
      }
    }
  }
  return retval;
}

function sortAndRemoveDuplicates(a: string[], b: string[], apiVersions: string[]): string[] {
  const union = Array.from(new Set([...a, ...b]));
  return apiVersions.filter((item) => union.includes(item));
}

/**
 *
 * @param context
 * @param type
 * @param client If it's associated with a client, meaning it's a param etc, we can see if it's available on that client
 * @returns All api versions the type is available on
 */
export function getAvailableApiVersions(
  context: TCGCContext,
  type: Type,
  wrapper?: Type
): string[] {
  let wrapperApiVersions: string[] = [];
  if (wrapper) {
    wrapperApiVersions = context.__tspTypeToApiVersions.get(wrapper) || [];
  }

  const allApiVersions =
    getVersions(context.program, type)[1]
      ?.getVersions()
      .map((x) => x.value) || [];

  const apiVersions = wrapperApiVersions.length ? wrapperApiVersions : allApiVersions;
  if (!apiVersions) return [];
  const explicitlyDecorated = filterApiVersionsWithDecorators(context, type, apiVersions);
  if (explicitlyDecorated.length) {
    context.__tspTypeToApiVersions.set(type, explicitlyDecorated);
    return explicitlyDecorated;
  }
  // we take the union of all of the api versions that the type is available on
  // if it's called multiple times with diff wrappers, we want to make sure we have
  // all of the possible api versions listed
  const existing = context.__tspTypeToApiVersions.get(type) || [];
  const retval = sortAndRemoveDuplicates(wrapperApiVersions, existing, allApiVersions);
  context.__tspTypeToApiVersions.set(type, retval);
  return retval;
}

interface DocWrapper {
  description?: string;
  details?: string;
}

/**
 *
 * @param context
 * @param type
 * @returns Returns the description and details of a type
 */
export function getDocHelper(context: TCGCContext, type: Type): DocWrapper {
  const program = context.program;
  if (getSummary(program, type)) {
    return {
      description: getSummary(program, type),
      details: getDoc(program, type),
    };
  }
  return {
    description: getDoc(program, type),
  };
}

/**
 *
 * @param type
 * @returns A unique id for each type so we can do set comparisons
 */
export function getHashForType(type: SdkType): string {
  if (type.kind === "array" || type.kind === "dict") {
    return `${type.kind}[${getHashForType(type.valueType)}]`;
  }
  if (type.kind === "enum" || type.kind === "model" || type.kind === "enumvalue") return type.name;
  if (type.kind === "union") {
    return type.values.map((x) => getHashForType(x)).join("|");
  }
  return type.kind;
}

interface DefaultSdkTypeBase<TKind> {
  __raw: Type;
  deprecation?: string;
  kind: TKind;
  decorators: DecoratorInfo[];
}

/**
 * Helper function to return default values for encode etc
 * @param type
 */
export function getSdkTypeBaseHelper<TKind>(
  context: TCGCContext,
  type: Type,
  kind: TKind
): [DefaultSdkTypeBase<TKind>, readonly Diagnostic[]] {
  const diagnostics = createDiagnosticCollector();
  return diagnostics.wrap({
    __raw: type,
    deprecation: getDeprecationDetails(context.program, type)?.message,
    kind,
    decorators: diagnostics.pipe(getTypeDecorators(context, type)),
  });
}

export function getNamespacePrefix(namespace: Namespace): string {
  return namespace ? getNamespaceFullName(namespace) + "." : "";
}

export function getTypeDecorators(
  context: TCGCContext,
  type: Type
): [DecoratorInfo[], readonly Diagnostic[]] {
  const diagnostics = createDiagnosticCollector();
  const retval: DecoratorInfo[] = [];
  if ("decorators" in type) {
    for (const decorator of type.decorators) {
      // only process explicitly defined decorators
      if (decorator.definition) {
        const decoratorName = `${getNamespacePrefix(decorator.definition?.namespace)}${decorator.definition?.name}`;
        // white list filtering
        if (
          !context.decoratorsAllowList ||
          !context.decoratorsAllowList.some((x) => new RegExp(x).test(decoratorName))
        ) {
          continue;
        }

        const decoratorInfo: DecoratorInfo = {
          name: decoratorName,
          arguments: {},
        };
        for (let i = 0; i < decorator.args.length; i++) {
          decoratorInfo.arguments[decorator.definition.parameters[i].name] = diagnostics.pipe(
            getDecoratorArgValue(context, decorator.args[i].jsValue, type, decoratorName)
          );
        }
        retval.push(decoratorInfo);
      }
    }
  }
  return diagnostics.wrap(retval);
}

function getDecoratorArgValue(
  context: TCGCContext,
  arg:
    | Type
    | Record<string, unknown>
    | Value
    | unknown[]
    | string
    | number
    | boolean
    | Numeric
    | null,
  type: Type,
  decoratorName: string
): [any, readonly Diagnostic[]] {
  const diagnostics = createDiagnosticCollector();
  if (typeof arg === "object" && arg !== null && "kind" in arg) {
    if (arg.kind === "EnumMember") {
      return diagnostics.wrap(diagnostics.pipe(getClientTypeWithDiagnostics(context, arg)));
    }
    if (arg.kind === "String" || arg.kind === "Number" || arg.kind === "Boolean") {
      return diagnostics.wrap(arg.value);
    }
    diagnostics.add(
      createDiagnostic({
        code: "unsupported-generic-decorator-arg-type",
        target: type,
        format: { decoratorName },
      })
    );
    return diagnostics.wrap(undefined);
  }
  return diagnostics.wrap(arg);
}

export function intOrFloat(value: number): "int32" | "float32" {
  return value.toString().indexOf(".") === -1 ? "int32" : "float32";
}

/**
 * Whether a model or enum or union as enum is in Azure.Core[.Foundations] namespace
 * @param t
 * @returns
 */
export function isAzureCoreModel(t: Type): boolean {
  return (
    (t.kind === "Model" || t.kind === "Enum" || t.kind === "Union") &&
    t.namespace !== undefined &&
    ["Azure.Core", "Azure.Core.Foundations"].includes(getNamespaceFullName(t.namespace))
  );
}

export function isAcceptHeader(param: SdkModelPropertyType): boolean {
  return param.kind === "header" && param.serializedName.toLowerCase() === "accept";
}

export function isContentTypeHeader(param: SdkModelPropertyType): boolean {
  return param.kind === "header" && param.serializedName.toLowerCase() === "content-type";
}

export function isMultipartOperation(context: TCGCContext, operation?: Operation): boolean {
  if (!operation) return false;
  const httpOperation = getHttpOperationWithCache(context, operation);
  const httpBody = httpOperation.parameters.body;
  if (httpBody && httpBody.type.kind === "Model") {
    return httpBody.contentTypes.some((x) => x.startsWith("multipart/"));
  }
  return false;
}

export function isHttpOperation(context: TCGCContext, obj: any): obj is HttpOperation {
  return obj?.kind === "Operation" && getHttpOperationWithCache(context, obj) !== undefined;
}

export type TspLiteralType = StringLiteral | NumericLiteral | BooleanLiteral;

export function getNonNullOptions(type: Union): Type[] {
  return [...type.variants.values()].map((x) => x.type).filter((t) => !isNullType(t));
}

export function getNullOption(type: Union): Type | undefined {
  return [...type.variants.values()].map((x) => x.type).filter((t) => isNullType(t))[0];
}

export function getAllResponseBodiesAndNonBodyExists(
  responses: Map<HttpStatusCodeRange | number | "*", SdkHttpResponse>
): {
  allResponseBodies: SdkType[];
  nonBodyExists: boolean;
} {
  const allResponseBodies: SdkType[] = [];
  let nonBodyExists = false;
  for (const response of responses.values()) {
    if (response.type) {
      if (response.type.kind === "nullable") {
        nonBodyExists = true;
      }
      allResponseBodies.push(response.type);
    } else {
      nonBodyExists = true;
    }
  }
  return { allResponseBodies, nonBodyExists };
}

export function getAllResponseBodies(
  responses: Map<HttpStatusCodeRange | number | "*", SdkHttpResponse>
): SdkType[] {
  return getAllResponseBodiesAndNonBodyExists(responses).allResponseBodies;
}

/**
 * Use this if you are trying to create a generated name for something without an original TypeSpec type.
 *
 * Otherwise, you should use the `getGeneratedName` function.
 * @param context
 */
export function createGeneratedName(
  context: TCGCContext,
  type: Namespace | Operation,
  suffix: string
): string {
  return `${getCrossLanguageDefinitionId(context, type).split(".").at(-1)}${suffix}`;
}

export function isSubscriptionId(context: TCGCContext, parameter: { name: string }): boolean {
  return Boolean(context.arm) && parameter.name === "subscriptionId";
}

export function getLocationOfOperation(operation: Operation): Namespace | Interface {
  // have to check interface first, because interfaces are more granular than namespaces
  return (operation.interface || operation.namespace)!;
}

export function isNeverOrVoidType(type: Type): boolean {
  return isNeverType(type) || isVoidType(type);
}

export function getAnyType(
  context: TCGCContext,
  type: Type
): [SdkBuiltInType, readonly Diagnostic[]] {
  const diagnostics = createDiagnosticCollector();
  return diagnostics.wrap({
    kind: "any",
    name: "any",
    encode: "string",
    crossLanguageDefinitionId: "",
    decorators: diagnostics.pipe(getTypeDecorators(context, type)),
  });
}

export function getValidApiVersion(context: TCGCContext, versions: string[]): string | undefined {
  let apiVersion = context.apiVersion;
  if (apiVersion === "all") {
    return apiVersion;
  }
  if (apiVersion === "latest" || apiVersion === undefined || !versions.includes(apiVersion)) {
    apiVersion = versions[versions.length - 1];
  }
  return apiVersion;
}

export function getHttpOperationResponseHeaders(
  response: HttpOperationResponseContent
): ModelProperty[] {
  const headers: ModelProperty[] = response.headers ? Object.values(response.headers) : [];
  if (response.body?.contentTypeProperty) {
    headers.push(response.body.contentTypeProperty);
  }
  return headers;
}

export function removeVersionsLargerThanExplicitlySpecified(
  context: TCGCContext,
  versions: { value: string | number }[]
): void {
  // filter with specific api version
  if (
    context.apiVersion !== undefined &&
    context.apiVersion !== "latest" &&
    context.apiVersion !== "all"
  ) {
    const index = versions.findIndex((version) => version.value === context.apiVersion);
    if (index >= 0) {
      versions.splice(index + 1, versions.length - index - 1);
    }
  }
}

export function filterApiVersionsInEnum(
  context: TCGCContext,
  client: SdkClient,
  sdkVersionsEnum: SdkEnumType
): void {
  // if they explicitly set an api version, remove larger versions
  removeVersionsLargerThanExplicitlySpecified(context, sdkVersionsEnum.values);
  const defaultApiVersion = getDefaultApiVersion(context, client.service);
  if (!context.previewStringRegex.test(defaultApiVersion?.value || "")) {
    sdkVersionsEnum.values = sdkVersionsEnum.values.filter(
      (v) => typeof v.value === "string" && !context.previewStringRegex.test(v.value)
    );
  }
}

export function isJsonContentType(contentType: string): boolean {
  const regex = new RegExp(/^(application|text)\/(.+\+)?json$/);
  return regex.test(contentType);
}

export function isXmlContentType(contentType: string): boolean {
  const regex = new RegExp(/^(application|text)\/(.+\+)?xml$/);
  return regex.test(contentType);
}

<<<<<<< HEAD
export function twoParamsEquivalent(param1: { name: string }, param2: { name: string }): boolean {
  return param1.name === param2.name;
=======
/**
 * If body is from spread, then it does not directly from a model property.
 * @param httpBody
 * @param parameters
 * @returns
 */
export function isHttpBodySpread(httpBody: HttpOperationBody | HttpOperationMultipartBody) {
  return httpBody.property === undefined;
}

/**
 * If body is from simple spread, then we use the original model as body model.
 * @param type
 * @returns
 */
export function getHttpBodySpreadModel(context: TCGCContext, type: Model): Model {
  if (type.sourceModels.length === 1 && type.sourceModels[0].usage === "spread") {
    const innerModel = type.sourceModels[0].model;
    const projectedProgram = context.program as ProjectedProgram;
    // for case: `op test(...Model):void;`
    if (innerModel.name !== "" && innerModel.properties.size === type.properties.size) {
      return projectedProgram.projector
        ? (projectedProgram.projector.projectedTypes.get(innerModel) as Model)
        : innerModel;
    }
    // for case: `op test(@header h: string, @query q: string, ...Model): void;`
    if (
      innerModel.sourceModels.length === 1 &&
      innerModel.sourceModels[0].usage === "spread" &&
      innerModel.sourceModels[0].model.name !== "" &&
      innerModel.sourceModels[0].model.properties.size === type.properties.size
    ) {
      return projectedProgram.projector
        ? (projectedProgram.projector.projectedTypes.get(innerModel.sourceModels[0].model) as Model)
        : innerModel.sourceModels[0].model;
    }
  }
  return type;
>>>>>>> 34d4d584
}<|MERGE_RESOLUTION|>--- conflicted
+++ resolved
@@ -527,10 +527,9 @@
   return regex.test(contentType);
 }
 
-<<<<<<< HEAD
 export function twoParamsEquivalent(param1: { name: string }, param2: { name: string }): boolean {
   return param1.name === param2.name;
-=======
+}
 /**
  * If body is from spread, then it does not directly from a model property.
  * @param httpBody
@@ -569,5 +568,4 @@
     }
   }
   return type;
->>>>>>> 34d4d584
 }