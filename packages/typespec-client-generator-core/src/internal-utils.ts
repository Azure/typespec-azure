--- conflicted
+++ resolved
@@ -632,7 +632,6 @@
   return property;
 }
 
-<<<<<<< HEAD
 export function getStreamAsBytes(
   context: TCGCContext,
   type: Type,
@@ -645,7 +644,8 @@
     crossLanguageDefinitionId: "",
   };
   return diagnostics.wrap(unknownType);
-=======
+}
+
 function getVersioningMutator(
   context: TCGCContext,
   service: Namespace,
@@ -701,5 +701,4 @@
     }
   }
   return serviceNamespaces;
->>>>>>> 1b7f7600
 }