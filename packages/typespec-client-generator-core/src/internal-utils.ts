import {
  BooleanLiteral,
  Diagnostic,
  Interface,
  Model,
  Namespace,
  Numeric,
  NumericLiteral,
  Operation,
  Program,
  ProjectedProgram,
  StringLiteral,
  Type,
  Union,
  Value,
  createDiagnosticCollector,
  getDeprecationDetails,
  getDoc,
  getNamespaceFullName,
  getSummary,
  isGlobalNamespace,
  isNeverType,
  isNullType,
  isService,
  isVoidType,
} from "@typespec/compiler";
import { HttpOperation, HttpStatusCodeRange } from "@typespec/http";
import { getOperationId } from "@typespec/openapi";
import { getAddedOnVersions, getRemovedOnVersions, getVersions } from "@typespec/versioning";
import { pascalCase } from "change-case";
import {
  SdkBuiltInKinds,
  SdkBuiltInType,
  SdkClient,
  SdkEnumType,
  SdkHttpOperationExample,
  SdkHttpResponse,
  SdkModelPropertyType,
  SdkModelType,
  SdkParameter,
  SdkType,
  SdkUnionType,
} from "./interfaces.js";
import { createDiagnostic } from "./lib.js";
import {
  getCrossLanguageDefinitionId,
  getEffectivePayloadType,
  getHttpOperationWithCache,
  getLibraryName,
  isApiVersion,
} from "./public-utils.js";

/**
 *
 * @param emitterName Full emitter name
 * @returns The language of the emitter. I.e. "@azure-tools/typespec-csharp" will return "csharp"
 */
export function parseEmitterName(
  program: Program,
  emitterName?: string
): [string, readonly Diagnostic[]] {
  const diagnostics = createDiagnosticCollector();
  if (!emitterName) {
    diagnostics.add(
      createDiagnostic({
        code: "no-emitter-name",
        format: {},
        target: program.getGlobalNamespaceType(),
      })
    );
    return diagnostics.wrap("none");
  }
  const regex = /(?:cadl|typespec|client|server)-([^\\/-]*)/;
  const match = emitterName.match(regex);
  if (!match || match.length < 2) return diagnostics.wrap("none");
  const language = match[1];
  if (["typescript", "ts"].includes(language)) return diagnostics.wrap("javascript");
  return diagnostics.wrap(language);
}

/**
 *
 * @param context
 * @param namespace If we know explicitly the namespace of the client, pass this in
 * @returns The name of the namespace
 */
export function getClientNamespaceStringHelper(
  context: TCGCContext,
  namespace?: Namespace
): string | undefined {
  let packageName = context.packageName;
  if (packageName) {
    packageName = packageName
      .replace(/-/g, ".")
      .replace(/\.([a-z])?/g, (match: string) => match.toUpperCase());
    return packageName.charAt(0).toUpperCase() + packageName.slice(1);
  }
  if (namespace) {
    return getNamespaceFullName(namespace);
  }
  return undefined;
}

/**
 *
 * @param context
 * @param type The type that we are adding api version information onto
 * @returns Whether the type is the api version parameter and the default value for the client
 */
export function updateWithApiVersionInformation(
  context: TCGCContext,
  type: { name: string },
  namespace?: Namespace | Interface
): {
  isApiVersionParam: boolean;
  clientDefaultValue?: unknown;
  onClient: boolean;
} {
  const isApiVersionParam = isApiVersion(context, type);
  return {
    isApiVersionParam,
    clientDefaultValue:
      isApiVersionParam && namespace
        ? context.__namespaceToApiVersionClientDefaultValue.get(namespace)
        : undefined,
    onClient: onClient(context, type),
  };
}

export function filterApiVersionsWithDecorators(
  context: TCGCContext,
  type: Type,
  apiVersions: string[]
): string[] {
  const addedOnVersions = getAddedOnVersions(context.program, type)?.map((x) => x.value) ?? [];
  const removedOnVersions = getRemovedOnVersions(context.program, type)?.map((x) => x.value) ?? [];
  let added: boolean = addedOnVersions.length ? false : true;
  let addedCounter = 0;
  let removeCounter = 0;
  const retval: string[] = [];
  for (let i = 0; i < apiVersions.length; i++) {
    const version = apiVersions[i];
    if (addedCounter < addedOnVersions.length && version === addedOnVersions[addedCounter]) {
      added = true;
      addedCounter++;
    }
    if (removeCounter < removedOnVersions.length && version === removedOnVersions[removeCounter]) {
      added = false;
      removeCounter++;
    }
    if (added) {
      // only add version smaller than config
      if (
        context.apiVersion === undefined ||
        context.apiVersion === "latest" ||
        context.apiVersion === "all" ||
        apiVersions.indexOf(context.apiVersion) >= i
      ) {
        retval.push(version);
      }
    }
  }
  return retval;
}

function sortAndRemoveDuplicates(a: string[], b: string[], apiVersions: string[]): string[] {
  const union = Array.from(new Set([...a, ...b]));
  return apiVersions.filter((item) => union.includes(item));
}

/**
 *
 * @param context
 * @param type
 * @param client If it's associated with a client, meaning it's a param etc, we can see if it's available on that client
 * @returns All api versions the type is available on
 */
export function getAvailableApiVersions(
  context: TCGCContext,
  type: Type,
  wrapper?: Type
): string[] {
  let wrapperApiVersions: string[] = [];
  if (wrapper) {
    wrapperApiVersions = context.__tspTypeToApiVersions.get(wrapper) || [];
  }

  const allApiVersions =
    getVersions(context.program, type)[1]
      ?.getVersions()
      .map((x) => x.value) || [];

  const apiVersions = wrapperApiVersions.length ? wrapperApiVersions : allApiVersions;
  if (!apiVersions) return [];
  const explicitlyDecorated = filterApiVersionsWithDecorators(context, type, apiVersions);
  if (explicitlyDecorated.length) {
    context.__tspTypeToApiVersions.set(type, explicitlyDecorated);
    return explicitlyDecorated;
  }
  // we take the union of all of the api versions that the type is available on
  // if it's called multiple times with diff wrappers, we want to make sure we have
  // all of the possible api versions listed
  const existing = context.__tspTypeToApiVersions.get(type) || [];
  const retval = sortAndRemoveDuplicates(wrapperApiVersions, existing, allApiVersions);
  context.__tspTypeToApiVersions.set(type, retval);
  return retval;
}

interface DocWrapper {
  description?: string;
  details?: string;
}

/**
 *
 * @param context
 * @param type
 * @returns Returns the description and details of a type
 */
export function getDocHelper(context: TCGCContext, type: Type): DocWrapper {
  const program = context.program;
  if (getSummary(program, type)) {
    return {
      description: getSummary(program, type),
      details: getDoc(program, type),
    };
  }
  return {
    description: getDoc(program, type),
  };
}

/**
 *
 * @param type
 * @returns A unique id for each type so we can do set comparisons
 */
export function getHashForType(type: SdkType): string {
  if (type.kind === "array" || type.kind === "dict") {
    return `${type.kind}[${getHashForType(type.valueType)}]`;
  }
  if (type.kind === "enum" || type.kind === "model" || type.kind === "enumvalue") return type.name;
  if (type.kind === "union") {
    return type.values.map((x) => getHashForType(x)).join("|");
  }
  return type.kind;
}

interface DefaultSdkTypeBase<TKind> {
  __raw: Type;
  deprecation?: string;
  kind: TKind;
  decorators: Record<string, Record<string, any>>;
}

/**
 * Helper function to return default values for encode etc
 * @param type
 */
export function getSdkTypeBaseHelper<TKind>(
  context: TCGCContext,
  type: Type,
  kind: TKind
): [DefaultSdkTypeBase<TKind>, readonly Diagnostic[]] {
  const diagnostics = createDiagnosticCollector();
  return diagnostics.wrap({
    __raw: type,
    deprecation: getDeprecationDetails(context.program, type)?.message,
    kind,
    decorators: diagnostics.pipe(getTypeDecorators(context, type)),
  });
}

export function getNamespacePrefix(namespace: Namespace): string {
  return namespace ? getNamespaceFullName(namespace) + "." : "";
}

export function getTypeDecorators(
  context: TCGCContext,
  type: Type
): [Record<string, Record<string, any>>, readonly Diagnostic[]] {
  const diagnostics = createDiagnosticCollector();
  const retval: Record<string, Record<string, any>> = {};
  if ("decorators" in type) {
    for (const decorator of type.decorators) {
      // only process explicitly defined decorators
      if (decorator.definition) {
        const decoratorName = `${getNamespacePrefix(decorator.definition?.namespace)}${decorator.definition?.name}`;
        // white list filtering
        if (
          !context.decoratorsAllowList ||
          !context.decoratorsAllowList.some((x) => new RegExp(x).test(decoratorName))
        ) {
          continue;
        }

        retval[decoratorName] = {};
        for (let i = 0; i < decorator.args.length; i++) {
          retval[decoratorName][decorator.definition.parameters[i].name] = diagnostics.pipe(
            getDecoratorArgValue(decorator.args[i].jsValue, type, decoratorName)
          );
        }
      }
    }
  }
  return diagnostics.wrap(retval);
}

function getDecoratorArgValue(
  arg:
    | Type
    | Record<string, unknown>
    | Value
    | unknown[]
    | string
    | number
    | boolean
    | Numeric
    | null,
  type: Type,
  decoratorName: string
): [any, readonly Diagnostic[]] {
  const diagnostics = createDiagnosticCollector();
  if (typeof arg === "object" && arg !== null && "kind" in arg) {
    if (arg.kind === "EnumMember") {
      return diagnostics.wrap(arg.value ?? arg.name);
    }
    if (arg.kind === "String" || arg.kind === "Number" || arg.kind === "Boolean") {
      return diagnostics.wrap(arg.value);
    }
    diagnostics.add(
      createDiagnostic({
        code: "unsupported-generic-decorator-arg-type",
        target: type,
        format: { decoratorName },
      })
    );
    return diagnostics.wrap(undefined);
  }
  return diagnostics.wrap(arg);
}

export function intOrFloat(value: number): "int32" | "float32" {
  return value.toString().indexOf(".") === -1 ? "int32" : "float32";
}

/**
 * Whether a model or enum or union as enum is in Azure.Core[.Foundations] namespace
 * @param t
 * @returns
 */
export function isAzureCoreModel(t: Type): boolean {
  return (
    (t.kind === "Model" || t.kind === "Enum" || t.kind === "Union") &&
    t.namespace !== undefined &&
    ["Azure.Core", "Azure.Core.Foundations"].includes(getNamespaceFullName(t.namespace))
  );
}

export function isAcceptHeader(param: SdkModelPropertyType): boolean {
  return param.kind === "header" && param.serializedName.toLowerCase() === "accept";
}

export function isContentTypeHeader(param: SdkModelPropertyType): boolean {
  return param.kind === "header" && param.serializedName.toLowerCase() === "content-type";
}

export function isMultipartOperation(context: TCGCContext, operation?: Operation): boolean {
  if (!operation) return false;
  const httpOperation = getHttpOperationWithCache(context, operation);
  const httpBody = httpOperation.parameters.body;
  if (httpBody && httpBody.type.kind === "Model") {
    return httpBody.contentTypes.some((x) => x.startsWith("multipart/"));
  }
  return false;
}

export function isHttpOperation(context: TCGCContext, obj: any): obj is HttpOperation {
  return obj?.kind === "Operation" && getHttpOperationWithCache(context, obj) !== undefined;
}

export type TspLiteralType = StringLiteral | NumericLiteral | BooleanLiteral;

export interface TCGCContext {
  program: Program;
  emitterName: string;
  generateProtocolMethods?: boolean;
  generateConvenienceMethods?: boolean;
  filterOutCoreModels?: boolean;
  packageName?: string;
  flattenUnionAsEnum?: boolean;
  arm?: boolean;
  modelsMap?: Map<Type, SdkModelType | SdkEnumType>;
  operationModelsMap?: Map<Operation, Map<Type, SdkModelType | SdkEnumType>>;
  generatedNames?: Map<Union | Model | TspLiteralType, string>;
  httpOperationCache?: Map<Operation, HttpOperation>;
  unionsMap?: Map<Union, SdkUnionType>;
  __namespaceToApiVersionParameter: Map<Interface | Namespace, SdkParameter>;
  __tspTypeToApiVersions: Map<Type, string[]>;
  __namespaceToApiVersionClientDefaultValue: Map<Interface | Namespace, string | undefined>;
  knownScalars?: Record<string, SdkBuiltInKinds>;
  diagnostics: readonly Diagnostic[];
  __subscriptionIdParameter?: SdkParameter;
  __rawClients?: SdkClient[];
  apiVersion?: string;
  __service_projection?: Map<Namespace, [Namespace, ProjectedProgram | undefined]>;
  __httpOperationExamples?: Map<HttpOperation, SdkHttpOperationExample[]>;
  originalProgram: Program;
<<<<<<< HEAD
  examplesDirectory?: string;
=======
  decoratorsAllowList?: string[];
>>>>>>> 660b5871
}

export function createTCGCContext(program: Program): TCGCContext {
  return {
    program,
    emitterName: "__TCGC_INTERNAL__",
    diagnostics: [],
    originalProgram: program,
    __namespaceToApiVersionParameter: new Map(),
    __tspTypeToApiVersions: new Map(),
    __namespaceToApiVersionClientDefaultValue: new Map(),
  };
}

export function getNonNullOptions(type: Union): Type[] {
  return [...type.variants.values()].map((x) => x.type).filter((t) => !isNullType(t));
}

export function getNullOption(type: Union): Type | undefined {
  return [...type.variants.values()].map((x) => x.type).filter((t) => isNullType(t))[0];
}

export function getAllResponseBodiesAndNonBodyExists(
  responses: Map<HttpStatusCodeRange | number | "*", SdkHttpResponse>
): {
  allResponseBodies: SdkType[];
  nonBodyExists: boolean;
} {
  const allResponseBodies: SdkType[] = [];
  let nonBodyExists = false;
  for (const response of responses.values()) {
    if (response.type) {
      if (response.type.kind === "nullable") {
        nonBodyExists = true;
      }
      allResponseBodies.push(response.type);
    } else {
      nonBodyExists = true;
    }
  }
  return { allResponseBodies, nonBodyExists };
}

export function getAllResponseBodies(
  responses: Map<HttpStatusCodeRange | number | "*", SdkHttpResponse>
): SdkType[] {
  return getAllResponseBodiesAndNonBodyExists(responses).allResponseBodies;
}

/**
 * Use this if you are trying to create a generated name for something without an original TypeSpec type.
 *
 * Otherwise, you should use the `getGeneratedName` function.
 * @param context
 */
export function createGeneratedName(
  context: TCGCContext,
  type: Namespace | Operation,
  suffix: string
): string {
  return `${getCrossLanguageDefinitionId(context, type).split(".").at(-1)}${suffix}`;
}

function isOperationBodyType(context: TCGCContext, type: Type, operation?: Operation): boolean {
  if (type.kind !== "Model") return false;
  if (!isHttpOperation(context, operation)) return false;
  const httpBody = operation
    ? getHttpOperationWithCache(context, operation).parameters.body
    : undefined;
  return Boolean(
    httpBody &&
      httpBody.type.kind === "Model" &&
      getEffectivePayloadType(context, httpBody.type) === getEffectivePayloadType(context, type)
  );
}

export function isMultipartFormData(
  context: TCGCContext,
  type: Type,
  operation?: Operation
): boolean {
  return isMultipartOperation(context, operation) && isOperationBodyType(context, type, operation);
}

export function isSubscriptionId(context: TCGCContext, parameter: { name: string }): boolean {
  return Boolean(context.arm) && parameter.name === "subscriptionId";
}

export function onClient(context: TCGCContext, parameter: { name: string }): boolean {
  return isSubscriptionId(context, parameter) || isApiVersion(context, parameter);
}

export function getLocationOfOperation(operation: Operation): Namespace | Interface {
  // have to check interface first, because interfaces are more granular than namespaces
  return (operation.interface || operation.namespace)!;
}

export function isNeverOrVoidType(type: Type): boolean {
  return isNeverType(type) || isVoidType(type);
}

export function getAnyType(
  context: TCGCContext,
  type: Type
): [SdkBuiltInType, readonly Diagnostic[]] {
  const diagnostics = createDiagnosticCollector();
  return diagnostics.wrap({
    kind: "any",
    encode: "string",
<<<<<<< HEAD
  };
}

function pascalCaseForOperationId(name: string) {
  return name
    .split("_")
    .map((s) => pascalCase(s))
    .join("_");
}

/**
 * Resolve the OpenAPI operation ID for the given operation using the following logic:
 * - If @operationId was specified use that value
 * - If operation is defined at the root or under the service namespace return `<operation.name>`
 * - Otherwise(operation is under another namespace or interface) return `<namespace/interface.name>_<operation.name>`
 *
 * @param context TCGC context
 * @param operation Operation
 * @returns Operation ID in this format `<name>` or `<group>_<name>`
 */
export function resolveOperationId(context: TCGCContext, operation: Operation) {
  const explicitOperationId = getOperationId(context.program, operation);
  if (explicitOperationId) {
    return explicitOperationId;
  }

  const operationName = getLibraryName(context, operation);
  if (operation.interface) {
    return pascalCaseForOperationId(
      `${getLibraryName(context, operation.interface)}_${operationName}`
    );
  }
  const namespace = operation.namespace;
  if (
    namespace === undefined ||
    isGlobalNamespace(context.program, namespace) ||
    isService(context.program, namespace)
  ) {
    return pascalCase(operationName);
  }

  return pascalCaseForOperationId(`${namespace.name}_${operationName}`);
=======
    decorators: diagnostics.pipe(getTypeDecorators(context, type)),
  });
>>>>>>> 660b5871
}<|MERGE_RESOLUTION|>--- conflicted
+++ resolved
@@ -406,11 +406,8 @@
   __service_projection?: Map<Namespace, [Namespace, ProjectedProgram | undefined]>;
   __httpOperationExamples?: Map<HttpOperation, SdkHttpOperationExample[]>;
   originalProgram: Program;
-<<<<<<< HEAD
   examplesDirectory?: string;
-=======
   decoratorsAllowList?: string[];
->>>>>>> 660b5871
 }
 
 export function createTCGCContext(program: Program): TCGCContext {
@@ -520,8 +517,8 @@
   return diagnostics.wrap({
     kind: "any",
     encode: "string",
-<<<<<<< HEAD
-  };
+    decorators: diagnostics.pipe(getTypeDecorators(context, type)),
+  });
 }
 
 function pascalCaseForOperationId(name: string) {
@@ -563,8 +560,4 @@
   }
 
   return pascalCaseForOperationId(`${namespace.name}_${operationName}`);
-=======
-    decorators: diagnostics.pipe(getTypeDecorators(context, type)),
-  });
->>>>>>> 660b5871
 }