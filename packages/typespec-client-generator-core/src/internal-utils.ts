import {
  BooleanLiteral,
  compilerAssert,
  createDiagnosticCollector,
  Diagnostic,
  getDeprecationDetails,
  getDoc,
  getLifecycleVisibilityEnum,
  getNamespaceFullName,
  getVisibilityForClass,
  ignoreDiagnostics,
  isNeverType,
  isNullType,
  isVoidType,
  listServices,
  Model,
  ModelProperty,
  Namespace,
  Numeric,
  NumericLiteral,
  Operation,
  Program,
  StringLiteral,
  Type,
  Union,
  Value,
} from "@typespec/compiler";
import {
  unsafe_mutateSubgraphWithNamespace,
  unsafe_MutatorWithNamespace,
} from "@typespec/compiler/experimental";
import { $ } from "@typespec/compiler/typekit";
import { HttpOperation, HttpOperationResponseContent, HttpPayloadBody } from "@typespec/http";
import {
  getAddedOnVersions,
  getRemovedOnVersions,
  getVersioningMutators,
  getVersions,
} from "@typespec/versioning";
import { getClientDocExplicit, getParamAlias } from "./decorators.js";
import { getSdkHttpParameter, isSdkHttpParameter } from "./http.js";
import {
  DecoratorInfo,
  SdkBuiltInType,
  SdkClient,
  SdkEnumType,
  SdkHeaderParameter,
  SdkHttpResponse,
<<<<<<< HEAD
=======
  SdkModelPropertyType,
  SdkOperationGroup,
>>>>>>> 7b983e93
  SdkType,
  TCGCContext,
} from "./interfaces.js";
import { createDiagnostic, createStateSymbol } from "./lib.js";
import {
  getCrossLanguageDefinitionId,
  getDefaultApiVersion,
  getHttpOperationWithCache,
  isApiVersion,
} from "./public-utils.js";
import { getClientTypeWithDiagnostics } from "./types.js";

export interface TCGCEmitterOptions extends BrandedSdkEmitterOptionsInterface {
  "emitter-name"?: string;
}

export interface UnbrandedSdkEmitterOptionsInterface {
  "generate-protocol-methods"?: boolean;
  "generate-convenience-methods"?: boolean;
  "api-version"?: string;
  license?: {
    name: string;
    company?: string;
    link?: string;
    header?: string;
    description?: string;
  };
}

export interface BrandedSdkEmitterOptionsInterface extends UnbrandedSdkEmitterOptionsInterface {
  "examples-dir"?: string;
  namespace?: string;
}

export const AllScopes = Symbol.for("@azure-core/typespec-client-generator-core/all-scopes");

export const clientNameKey = createStateSymbol("clientName");
export const clientNamespaceKey = createStateSymbol("clientNamespace");
export const negationScopesKey = createStateSymbol("negationScopes");
export const scopeKey = createStateSymbol("scope");
export const clientKey = createStateSymbol("client");
export const operationGroupKey = createStateSymbol("operationGroup");
export const clientLocationKey = createStateSymbol("clientLocation");
export const omitOperation = createStateSymbol("omitOperation");

export function hasExplicitClientOrOperationGroup(context: TCGCContext): boolean {
  return (
    listScopedDecoratorData(context, clientKey).length > 0 ||
    listScopedDecoratorData(context, operationGroupKey).length > 0
  );
}

export function listScopedDecoratorData(context: TCGCContext, key: symbol): any[] {
  const retval = [...context.program.stateMap(key).values()];
  return retval
    .filter((targetEntry) => {
      return targetEntry[context.emitterName] || targetEntry[AllScopes];
    })
    .flatMap((targetEntry) => targetEntry[context.emitterName] ?? targetEntry[AllScopes]);
}

export function getScopedDecoratorData(
  context: TCGCContext,
  key: symbol,
  target: Type,
  languageScope?: string | typeof AllScopes,
): any {
  const retval: Record<string | symbol, any> = context.program.stateMap(key).get(target);
  if (retval === undefined) return retval;
  if (languageScope === AllScopes) {
    return retval[languageScope];
  }
  if (languageScope === undefined || typeof languageScope === "string") {
    const scope = languageScope ?? context.emitterName;
    if (Object.keys(retval).includes(scope)) return retval[scope];

    // if the scope is negated, we should return undefined
    // if the scope is not negated, we should return the value for AllScopes
    const negationScopes = retval[negationScopesKey];
    if (negationScopes !== undefined && negationScopes.includes(scope)) {
      return undefined;
    }
  }
  return retval[AllScopes]; // in this case it applies to all languages
}

/**
 *
 * @param emitterName Full emitter name
 * @returns The language of the emitter. I.e. "@azure-tools/typespec-csharp" will return "csharp"
 */
export function parseEmitterName(
  program: Program,
  emitterName?: string,
): [string, readonly Diagnostic[]] {
  const diagnostics = createDiagnosticCollector();
  if (!emitterName) {
    diagnostics.add(
      createDiagnostic({
        code: "no-emitter-name",
        format: {},
        target: program.getGlobalNamespaceType(),
      }),
    );
    return diagnostics.wrap("none");
  }
  const regex = /(?:cadl|typespec|client|server)-([^\\/-]*)/;
  const match = emitterName.match(regex);
  if (!match || match.length < 2) return diagnostics.wrap("none");
  const language = match[1];
  if (["typescript", "ts"].includes(language)) return diagnostics.wrap("javascript");
  return diagnostics.wrap(language);
}

/**
 *
 * @param context
 * @param type The type that we are adding api version information onto
 * @returns Whether the type is the api version parameter and the default value for the client
 */
export function updateWithApiVersionInformation(
  context: TCGCContext,
  type: ModelProperty,
  client?: SdkClient | SdkOperationGroup,
): {
  isApiVersionParam: boolean;
  clientDefaultValue?: string;
} {
  const isApiVersionParam = isApiVersion(context, type);
  return {
    isApiVersionParam,
    clientDefaultValue:
      isApiVersionParam && client
        ? context.__clientApiVersionDefaultValueCache.get(client)
        : undefined,
  };
}

export function filterApiVersionsWithDecorators(
  context: TCGCContext,
  type: Type,
  apiVersions: string[],
): string[] {
  const addedOnVersions = getAddedOnVersions(context.program, type)?.map((x) => x.value) ?? [];
  const removedOnVersions = getRemovedOnVersions(context.program, type)?.map((x) => x.value) ?? [];
  let added: boolean = addedOnVersions.length ? false : true;
  let addedCounter = 0;
  let removeCounter = 0;
  const retval: string[] = [];
  for (let i = 0; i < apiVersions.length; i++) {
    const version = apiVersions[i];
    if (addedCounter < addedOnVersions.length && version === addedOnVersions[addedCounter]) {
      added = true;
      addedCounter++;
    }
    if (removeCounter < removedOnVersions.length && version === removedOnVersions[removeCounter]) {
      added = false;
      removeCounter++;
    }
    if (added) {
      // only add version smaller than config
      if (
        context.apiVersion === undefined ||
        context.apiVersion === "latest" ||
        context.apiVersion === "all" ||
        apiVersions.indexOf(context.apiVersion) >= i
      ) {
        retval.push(version);
      }
    }
  }
  return retval;
}

/**
 *
 * @param context
 * @param type
 * @param client If it's associated with a client, meaning it's a param etc, we can see if it's available on that client
 * @returns All api versions the type is available on
 */
export function getAvailableApiVersions(
  context: TCGCContext,
  type: Type,
  wrapper?: Type,
): string[] {
  let wrapperApiVersions: string[] = [];
  if (wrapper) {
    wrapperApiVersions = context.getApiVersionsForType(wrapper);
  }

  const allApiVersions =
    getVersions(context.program, type)[1]
      ?.getVersions()
      .map((x) => x.value) || [];

  const apiVersions = wrapperApiVersions.length ? wrapperApiVersions : allApiVersions;
  if (!apiVersions) return [];
  const explicitlyDecorated = filterApiVersionsWithDecorators(context, type, apiVersions);
  if (explicitlyDecorated.length) {
    context.setApiVersionsForType(type, explicitlyDecorated);
    return explicitlyDecorated;
  }
  context.setApiVersionsForType(type, wrapperApiVersions);
  return context.getApiVersionsForType(type);
}

/**
 *
 * @param type
 * @returns A unique id for each type so we can do set comparisons
 */
export function getHashForType(type: SdkType): string {
  if (type.kind === "array" || type.kind === "dict") {
    return `${type.kind}[${getHashForType(type.valueType)}]`;
  }
  if (type.kind === "enum" || type.kind === "model" || type.kind === "enumvalue") return type.name;
  if (type.kind === "union") {
    return type.variantTypes.map((x) => getHashForType(x)).join("|");
  }
  return type.kind;
}

interface DefaultSdkTypeBase<TKind> {
  __raw: Type;
  deprecation?: string;
  kind: TKind;
  decorators: DecoratorInfo[];
}

/**
 * Helper function to return default values for encode etc
 * @param type
 */
export function getSdkTypeBaseHelper<TKind>(
  context: TCGCContext,
  type: Type,
  kind: TKind,
): [DefaultSdkTypeBase<TKind>, readonly Diagnostic[]] {
  const diagnostics = createDiagnosticCollector();
  return diagnostics.wrap({
    __raw: type,
    deprecation: getDeprecationDetails(context.program, type)?.message,
    kind,
    decorators: diagnostics.pipe(getTypeDecorators(context, type)),
  });
}

export function getNamespacePrefix(namespace: Namespace): string {
  return namespace ? getNamespaceFullName(namespace) + "." : "";
}

export function getTypeDecorators(
  context: TCGCContext,
  type: Type,
): [DecoratorInfo[], readonly Diagnostic[]] {
  const diagnostics = createDiagnosticCollector();
  const retval: DecoratorInfo[] = [];
  if ("decorators" in type) {
    for (const decorator of type.decorators) {
      // only process explicitly defined decorators
      if (decorator.definition) {
        const decoratorName = `${getNamespacePrefix(decorator.definition?.namespace)}${decorator.definition?.name}`;
        // white list filtering
        if (
          !context.decoratorsAllowList ||
          !context.decoratorsAllowList.some((x) => new RegExp(x).test(decoratorName))
        ) {
          continue;
        }

        const decoratorInfo: DecoratorInfo = {
          name: decoratorName,
          arguments: {},
        };
        for (let i = 0; i < decorator.args.length; i++) {
          decoratorInfo.arguments[decorator.definition.parameters[i].name] = diagnostics.pipe(
            getDecoratorArgValue(context, decorator.args[i].jsValue, type, decoratorName),
          );
        }
        retval.push(decoratorInfo);
      }
    }
  }
  return diagnostics.wrap(retval);
}

function getDecoratorArgValue(
  context: TCGCContext,
  arg:
    | Type
    | Record<string, unknown>
    | Value
    | unknown[]
    | string
    | number
    | boolean
    | Numeric
    | null,
  type: Type,
  decoratorName: string,
): [any, readonly Diagnostic[]] {
  const diagnostics = createDiagnosticCollector();
  if (typeof arg === "object" && arg !== null && "kind" in arg) {
    if (arg.kind === "EnumMember") {
      return diagnostics.wrap(diagnostics.pipe(getClientTypeWithDiagnostics(context, arg)));
    }
    if (arg.kind === "String" || arg.kind === "Number" || arg.kind === "Boolean") {
      return diagnostics.wrap(arg.value);
    }
    diagnostics.add(
      createDiagnostic({
        code: "unsupported-generic-decorator-arg-type",
        target: type,
        format: { decoratorName },
      }),
    );
    return diagnostics.wrap(undefined);
  }
  return diagnostics.wrap(arg);
}

export function intOrFloat(value: number): "int32" | "float32" {
  return value.toString().indexOf(".") === -1 ? "int32" : "float32";
}

/**
 * Whether a model or enum or union as enum is in Azure.Core[.Foundations] namespace
 * @param t
 * @returns
 */
export function isAzureCoreTspModel(t: Type): boolean {
  return (
    (t.kind === "Model" || t.kind === "Enum" || t.kind === "Union") &&
    t.namespace !== undefined &&
    ["Azure.Core", "Azure.Core.Foundations"].includes(getNamespaceFullName(t.namespace))
  );
}

export function isAcceptHeader(param: SdkHeaderParameter): boolean {
  return param.kind === "header" && param.serializedName.toLowerCase() === "accept";
}

export function isContentTypeHeader(param: SdkHeaderParameter): boolean {
  return param.kind === "header" && param.serializedName.toLowerCase() === "content-type";
}

export function isMultipartOperation(context: TCGCContext, operation?: Operation): boolean {
  if (!operation) return false;
  const httpOperation = getHttpOperationWithCache(context, operation);
  const httpBody = httpOperation.parameters.body;
  if (httpBody && httpBody.type.kind === "Model") {
    return httpBody.contentTypes.some((x) => x.startsWith("multipart/"));
  }
  return false;
}

export function isHttpOperation(context: TCGCContext, obj: any): obj is HttpOperation {
  return obj?.kind === "Operation" && getHttpOperationWithCache(context, obj) !== undefined;
}

export type TspLiteralType = StringLiteral | NumericLiteral | BooleanLiteral;

export function getNonNullOptions(type: Union): Type[] {
  return [...type.variants.values()].map((x) => x.type).filter((t) => !isNullType(t));
}

export function getNullOption(type: Union): Type | undefined {
  return [...type.variants.values()].map((x) => x.type).filter((t) => isNullType(t))[0];
}

export function getAllResponseBodiesAndNonBodyExists(responses: SdkHttpResponse[]): {
  allResponseBodies: SdkType[];
  nonBodyExists: boolean;
} {
  const allResponseBodies: SdkType[] = [];
  let nonBodyExists = false;
  for (const response of responses) {
    if (response.type) {
      allResponseBodies.push(response.type);
    } else {
      nonBodyExists = true;
    }
  }
  return { allResponseBodies, nonBodyExists };
}

export function getAllResponseBodies(responses: SdkHttpResponse[]): SdkType[] {
  return getAllResponseBodiesAndNonBodyExists(responses).allResponseBodies;
}

/**
 * Use this if you are trying to create a generated name for something without an original TypeSpec type.
 *
 * Otherwise, you should use the `getGeneratedName` function.
 * @param context
 */
export function createGeneratedName(
  context: TCGCContext,
  type: Namespace | Operation,
  suffix: string,
): string {
  return `${getCrossLanguageDefinitionId(context, type).split(".").at(-1)}${suffix}`;
}

export function isSubscriptionId(context: TCGCContext, parameter: { name: string }): boolean {
  return Boolean(context.arm) && parameter.name === "subscriptionId";
}

export function isNeverOrVoidType(type: Type): boolean {
  return isNeverType(type) || isVoidType(type);
}

export function getAnyType(
  context: TCGCContext,
  type: Type,
): [SdkBuiltInType, readonly Diagnostic[]] {
  const diagnostics = createDiagnosticCollector();
  return diagnostics.wrap({
    kind: "unknown",
    name: "unknown",
    encode: "string",
    crossLanguageDefinitionId: "",
    decorators: diagnostics.pipe(getTypeDecorators(context, type)),
  });
}

export function getHttpOperationResponseHeaders(
  response: HttpOperationResponseContent,
): ModelProperty[] {
  const headers: ModelProperty[] = response.headers ? Object.values(response.headers) : [];
  if (response.body?.contentTypeProperty) {
    headers.push(response.body.contentTypeProperty);
  }
  return headers;
}

export function removeVersionsLargerThanExplicitlySpecified(
  context: TCGCContext,
  versions: { value: string | number }[],
): void {
  // filter with specific api version
  if (
    context.apiVersion !== undefined &&
    context.apiVersion !== "latest" &&
    context.apiVersion !== "all"
  ) {
    const index = versions.findIndex((version) => version.value === context.apiVersion);
    if (index >= 0) {
      versions.splice(index + 1, versions.length - index - 1);
    }
  }
}

export function filterApiVersionsInEnum(
  context: TCGCContext,
  client: SdkClient,
  sdkVersionsEnum: SdkEnumType,
): void {
  // if they explicitly set an api version, remove larger versions
  removeVersionsLargerThanExplicitlySpecified(context, sdkVersionsEnum.values);
  const defaultApiVersion = getDefaultApiVersion(context, client.service);
  if (!context.previewStringRegex.test(defaultApiVersion?.value || "")) {
    sdkVersionsEnum.values = sdkVersionsEnum.values.filter(
      (v) => typeof v.value === "string" && !context.previewStringRegex.test(v.value),
    );
  }
}

export function twoParamsEquivalent(
  context: TCGCContext,
  param1?: ModelProperty,
  param2?: ModelProperty,
): boolean {
  if (!param1 || !param2) {
    return false;
  }
  return (
    param1.name === param2.name ||
    getParamAlias(context, param1) === param2.name ||
    param1.name === getParamAlias(context, param2)
  );
}
/**
 * If body is from spread, then it does not directly from a model property.
 * @param httpBody
 * @param parameters
 * @returns
 */
export function isHttpBodySpread(httpBody: HttpPayloadBody): boolean {
  return httpBody.bodyKind !== "file" && httpBody.property === undefined;
}

/**
 * If body is from simple spread, then we use the original model as body model.
 * @param type
 * @returns
 */
export function getHttpBodySpreadModel(type: Model): Model {
  if (type.sourceModels.length === 1 && type.sourceModels[0].usage === "spread") {
    const innerModel = type.sourceModels[0].model;
    // for case: `op test(...Model):void;`
    if (innerModel.name !== "" && innerModel.properties.size === type.properties.size) {
      return innerModel;
    }
    // for case: `op test(@header h: string, @query q: string, ...Model): void;`
    if (
      innerModel.sourceModels.length === 1 &&
      innerModel.sourceModels[0].usage === "spread" &&
      innerModel.sourceModels[0].model.name !== "" &&
      innerModel.sourceModels[0].model.properties.size === type.properties.size
    ) {
      return innerModel.sourceModels[0].model;
    }
  }
  return type;
}

export function isOnClient(
  context: TCGCContext,
  type: ModelProperty,
  operation?: Operation,
  versioning?: boolean,
): boolean {
  const client = operation ? context.getClientForOperation(operation) : undefined;
  return (
    isSubscriptionId(context, type) ||
    (isApiVersion(context, type) && versioning) ||
    Boolean(
      client &&
        context.__clientParametersCache
          .get(client)
          ?.find((x) => twoParamsEquivalent(context, x.__raw, type)),
    )
  );
}

export function getValueTypeValue(
  value: Value,
): string | boolean | null | number | Array<unknown> | object | undefined {
  switch (value.valueKind) {
    case "ArrayValue":
      return value.values.map((x) => getValueTypeValue(x));
    case "BooleanValue":
    case "StringValue":
    case "NullValue":
      return value.value;
    case "NumericValue":
      return value.value.asNumber();
    case "EnumValue":
      return value.value.value ?? value.value.name;
    case "ObjectValue":
      return Object.fromEntries(
        [...value.properties.keys()].map((x) => [
          x,
          getValueTypeValue(value.properties.get(x)!.value),
        ]),
      );
    case "ScalarValue":
      // TODO: handle scalar value
      return undefined;
  }
}

export function hasNoneVisibility(context: TCGCContext, type: ModelProperty): boolean {
  const lifecycle = getLifecycleVisibilityEnum(context.program);
  const visibility = getVisibilityForClass(context.program, type, lifecycle);
  return visibility.size === 0;
}

function listAllNamespaces(
  context: TCGCContext,
  namespace: Namespace,
  retval?: Namespace[],
): Namespace[] {
  if (!retval) {
    retval = [];
  }
  if (retval.includes(namespace)) return retval;
  retval.push(namespace);
  for (const ns of namespace.namespaces.values()) {
    listAllNamespaces(context, ns, retval);
  }
  return retval;
}

export function listAllUserDefinedNamespaces(context: TCGCContext): Namespace[] {
  return listAllNamespaces(context, context.getMutatedGlobalNamespace()).filter((ns) =>
    $(context.program).type.isUserDefined(ns),
  );
}

export function findRootSourceProperty(property: ModelProperty): ModelProperty {
  while (property.sourceProperty) {
    property = property.sourceProperty;
  }
  return property;
}

export function getStreamAsBytes(
  context: TCGCContext,
  type: Type,
): [SdkBuiltInType, readonly Diagnostic[]] {
  const diagnostics = createDiagnosticCollector();
  const unknownType: SdkBuiltInType = {
    ...diagnostics.pipe(getSdkTypeBaseHelper(context, type, "bytes")),
    name: "bytes",
    encode: "bytes",
    crossLanguageDefinitionId: "",
  };
  return diagnostics.wrap(unknownType);
}

function getVersioningMutator(
  context: TCGCContext,
  service: Namespace,
  apiVersion: string,
): unsafe_MutatorWithNamespace {
  const versionMutator = getVersioningMutators(context.program, service);
  compilerAssert(
    versionMutator !== undefined && versionMutator.kind !== "transient",
    "Versioning service should not get undefined or transient versioning mutator",
  );

  const mutators = versionMutator.snapshots
    .filter((snapshot) => apiVersion === snapshot.version.value)
    .map((x) => x.mutator);
  compilerAssert(mutators.length === 1, "One api version should not get multiple mutators");

  return mutators[0];
}

export function handleVersioningMutationForGlobalNamespace(context: TCGCContext): Namespace {
  const globalNamespace = context.program.getGlobalNamespaceType();
  const allApiVersions = context.getPackageVersions();
  if (allApiVersions.length === 0 || context.apiVersion === "all") return globalNamespace;

  const mutator = getVersioningMutator(
    context,
    listServices(context.program)[0].type,
    allApiVersions[allApiVersions.length - 1],
  );
  const subgraph = unsafe_mutateSubgraphWithNamespace(context.program, [mutator], globalNamespace);
  compilerAssert(subgraph.type.kind === "Namespace", "Should not have mutated to another type");
  return subgraph.type;
}

export function resolveDuplicateGenearatedName(
  context: TCGCContext,
  type: Union | Model | TspLiteralType,
  createName: string,
): string {
  let duplicateCount = 1;
  const rawCreateName = createName;
  const generatedNames = [...context.__generatedNames.values()];
  while (generatedNames.includes(createName)) {
    createName = `${rawCreateName}${duplicateCount++}`;
  }
  context.__generatedNames.set(type, createName);
  return createName;
}

export function resolveConflictGeneratedName(context: TCGCContext) {
  const userDefinedNames = [...context.__referencedTypeCache.values()]
    .filter((x) => !x.isGeneratedName)
    .map((x) => x.name);
  const generatedNames = [...context.__generatedNames.values()];
  for (const sdkType of context.__referencedTypeCache.values()) {
    if (sdkType.__raw && sdkType.isGeneratedName && userDefinedNames.includes(sdkType.name)) {
      const rawName = sdkType.name;
      let duplicateCount = 1;
      let createName = `${rawName}${duplicateCount++}`;
      while (userDefinedNames.includes(createName) || generatedNames.includes(createName)) {
        createName = `${rawName}${duplicateCount++}`;
      }
      sdkType.name = createName;
      context.__generatedNames.set(sdkType.__raw, createName);
      generatedNames.push(createName);
    }
  }
}

export function getClientDoc(context: TCGCContext, target: Type): string | undefined {
  const clientDocExplicit = getClientDocExplicit(context, target);
  const baseDoc = getDoc(context.program, target);
  if (clientDocExplicit) {
    switch (clientDocExplicit.mode) {
      case "append":
        return baseDoc
          ? `${baseDoc}\n${clientDocExplicit.documentation}`
          : clientDocExplicit.documentation;
      case "replace":
        return clientDocExplicit.documentation;
    }
  }
  return baseDoc;
}

export function compareModelProperties(
  context: TCGCContext | undefined,
  modelPropA: ModelProperty | undefined,
  modelPropB: ModelProperty | undefined,
): boolean {
  if (!modelPropA || !modelPropB) return false;
  if (modelPropA.name !== modelPropB.name || modelPropA.type !== modelPropB.type) return false;
  if (!context) return true; // if we don't have a context, we can't further compare the types. Assume true.
  // compare serialized names if they are http parameters
  if (!isSdkHttpParameter(context, modelPropA) || !isSdkHttpParameter(context, modelPropB))
    return true;
  const sdkA = ignoreDiagnostics(getSdkHttpParameter(context, modelPropA));
  const sdkB = ignoreDiagnostics(getSdkHttpParameter(context, modelPropB));
  return sdkA.kind === sdkB.kind && sdkA.serializedName === sdkB.serializedName;
}<|MERGE_RESOLUTION|>--- conflicted
+++ resolved
@@ -46,11 +46,7 @@
   SdkEnumType,
   SdkHeaderParameter,
   SdkHttpResponse,
-<<<<<<< HEAD
-=======
-  SdkModelPropertyType,
   SdkOperationGroup,
->>>>>>> 7b983e93
   SdkType,
   TCGCContext,
 } from "./interfaces.js";
