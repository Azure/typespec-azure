--- conflicted
+++ resolved
@@ -23,13 +23,8 @@
   Union,
   Value,
 } from "@typespec/compiler";
-<<<<<<< HEAD
-import { HttpOperation, HttpStatusCodeRange } from "@typespec/http";
-import { Version, getAddedOnVersions, getRemovedOnVersions, getVersions } from "@typespec/versioning";
-=======
 import { HttpOperation, HttpOperationResponseContent, HttpStatusCodeRange } from "@typespec/http";
 import { getAddedOnVersions, getRemovedOnVersions, getVersions } from "@typespec/versioning";
->>>>>>> 2faf8ec8
 import {
   DecoratorInfo,
   SdkBuiltInKinds,
@@ -523,8 +518,18 @@
   return diagnostics.wrap({
     kind: "any",
     encode: "string",
-<<<<<<< HEAD
-  };
+    decorators: diagnostics.pipe(getTypeDecorators(context, type)),
+  });
+}
+
+export function getHttpOperationResponseHeaders(
+  response: HttpOperationResponseContent
+): ModelProperty[] {
+  const headers: ModelProperty[] = response.headers ? Object.values(response.headers) : [];
+  if (response.body?.contentTypeProperty) {
+    headers.push(response.body.contentTypeProperty);
+  }
+  return headers;
 }
 
 export function filterApiVersionsInEnum(
@@ -545,18 +550,4 @@
   if (!defaultApiVersion?.value.endsWith("-preview")) {
     sdkVersionsEnum.values = sdkVersionsEnum.values.filter((v) => typeof v.value === "string" && !v.value.endsWith("-preview"));
   }
-=======
-    decorators: diagnostics.pipe(getTypeDecorators(context, type)),
-  });
-}
-
-export function getHttpOperationResponseHeaders(
-  response: HttpOperationResponseContent
-): ModelProperty[] {
-  const headers: ModelProperty[] = response.headers ? Object.values(response.headers) : [];
-  if (response.body?.contentTypeProperty) {
-    headers.push(response.body.contentTypeProperty);
-  }
-  return headers;
->>>>>>> 2faf8ec8
 }