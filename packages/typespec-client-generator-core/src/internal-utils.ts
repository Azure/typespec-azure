--- conflicted
+++ resolved
@@ -7,8 +7,10 @@
   getNamespaceFullName,
   getSummary,
   Interface,
+  isGlobalNamespace,
   isNeverType,
   isNullType,
+  isService,
   isVoidType,
   Model,
   ModelProperty,
@@ -22,24 +24,9 @@
   Type,
   Union,
   Value,
-<<<<<<< HEAD
-  createDiagnosticCollector,
-  getDeprecationDetails,
-  getDoc,
-  getNamespaceFullName,
-  getSummary,
-  isGlobalNamespace,
-  isNeverType,
-  isNullType,
-  isService,
-  isVoidType,
-} from "@typespec/compiler";
-import { HttpOperation, HttpStatusCodeRange } from "@typespec/http";
-import { getOperationId } from "@typespec/openapi";
-=======
 } from "@typespec/compiler";
 import { HttpOperation, HttpOperationResponseContent, HttpStatusCodeRange } from "@typespec/http";
->>>>>>> a7a5101b
+import { getOperationId } from "@typespec/openapi";
 import { getAddedOnVersions, getRemovedOnVersions, getVersions } from "@typespec/versioning";
 import { pascalCase } from "change-case";
 import {
@@ -541,7 +528,6 @@
   });
 }
 
-<<<<<<< HEAD
 function pascalCaseForOperationId(name: string) {
   return name
     .split("_")
@@ -592,7 +578,8 @@
     apiVersion = versions[versions.length - 1];
   }
   return apiVersion;
-=======
+}
+
 export function getHttpOperationResponseHeaders(
   response: HttpOperationResponseContent
 ): ModelProperty[] {
@@ -601,5 +588,4 @@
     headers.push(response.body.contentTypeProperty);
   }
   return headers;
->>>>>>> a7a5101b
 }