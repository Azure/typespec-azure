import {
  BooleanLiteral,
  createDiagnosticCollector,
  Diagnostic,
  getDeprecationDetails,
  getLifecycleVisibilityEnum,
  getLocationContext,
  getNamespaceFullName,
  getVisibilityForClass,
  Interface,
  isNeverType,
  isNullType,
  isVoidType,
  Model,
  ModelProperty,
  Namespace,
  Numeric,
  NumericLiteral,
  Operation,
  Program,
  StringLiteral,
  Type,
  Union,
  Value,
} from "@typespec/compiler";
import {
  HttpOperation,
  HttpOperationBody,
  HttpOperationMultipartBody,
  HttpOperationResponseContent,
} from "@typespec/http";
import { getAddedOnVersions, getRemovedOnVersions, getVersions } from "@typespec/versioning";
import { getParamAlias } from "./decorators.js";
import {
  DecoratorInfo,
  SdkBuiltInType,
  SdkClient,
  SdkEnumType,
  SdkHttpResponse,
  SdkModelPropertyType,
  SdkType,
  TCGCContext,
} from "./interfaces.js";
import { createDiagnostic, createStateSymbol } from "./lib.js";
import {
  getCrossLanguageDefinitionId,
  getDefaultApiVersion,
  getHttpOperationWithCache,
  isApiVersion,
} from "./public-utils.js";
import { getClientTypeWithDiagnostics } from "./types.js";

export const AllScopes = Symbol.for("@azure-core/typespec-client-generator-core/all-scopes");

export const clientNameKey = createStateSymbol("clientName");
export const clientNamespaceKey = createStateSymbol("clientNamespace");
export const negationScopesKey = createStateSymbol("negationScopes");
export const scopeKey = createStateSymbol("scope");

/**
 *
 * @param emitterName Full emitter name
 * @returns The language of the emitter. I.e. "@azure-tools/typespec-csharp" will return "csharp"
 */
export function parseEmitterName(
  program: Program,
  emitterName?: string,
): [string, readonly Diagnostic[]] {
  const diagnostics = createDiagnosticCollector();
  if (!emitterName) {
    diagnostics.add(
      createDiagnostic({
        code: "no-emitter-name",
        format: {},
        target: program.getGlobalNamespaceType(),
      }),
    );
    return diagnostics.wrap("none");
  }
  const regex = /(?:cadl|typespec|client|server)-([^\\/-]*)/;
  const match = emitterName.match(regex);
  if (!match || match.length < 2) return diagnostics.wrap("none");
  const language = match[1];
  if (["typescript", "ts"].includes(language)) return diagnostics.wrap("javascript");
  return diagnostics.wrap(language);
}

/**
 *
 * @param context
 * @param namespace If we know explicitly the namespace of the client, pass this in
 * @returns The name of the namespace
 */
export function getClientNamespaceStringHelper(
  context: TCGCContext,
  namespace?: Namespace,
): string | undefined {
  let packageName = context.packageName;
  if (packageName) {
    packageName = packageName
      .replace(/-/g, ".")
      .replace(/\.([a-z])?/g, (match: string) => match.toUpperCase());
    return packageName.charAt(0).toUpperCase() + packageName.slice(1);
  }
  if (namespace) {
    return getNamespaceFullName(namespace);
  }
  return undefined;
}

/**
 *
 * @param context
 * @param type The type that we are adding api version information onto
 * @returns Whether the type is the api version parameter and the default value for the client
 */
export function updateWithApiVersionInformation(
  context: TCGCContext,
  type: { name: string },
  namespace?: Namespace | Interface,
): {
  isApiVersionParam: boolean;
  clientDefaultValue?: string;
} {
  const isApiVersionParam = isApiVersion(context, type);
  return {
    isApiVersionParam,
    clientDefaultValue:
      isApiVersionParam && namespace
        ? context.__clientToApiVersionClientDefaultValue.get(namespace)
        : undefined,
  };
}

export function filterApiVersionsWithDecorators(
  context: TCGCContext,
  type: Type,
  apiVersions: string[],
): string[] {
  const addedOnVersions = getAddedOnVersions(context.program, type)?.map((x) => x.value) ?? [];
  const removedOnVersions = getRemovedOnVersions(context.program, type)?.map((x) => x.value) ?? [];
  let added: boolean = addedOnVersions.length ? false : true;
  let addedCounter = 0;
  let removeCounter = 0;
  const retval: string[] = [];
  for (let i = 0; i < apiVersions.length; i++) {
    const version = apiVersions[i];
    if (addedCounter < addedOnVersions.length && version === addedOnVersions[addedCounter]) {
      added = true;
      addedCounter++;
    }
    if (removeCounter < removedOnVersions.length && version === removedOnVersions[removeCounter]) {
      added = false;
      removeCounter++;
    }
    if (added) {
      // only add version smaller than config
      if (
        context.apiVersion === undefined ||
        context.apiVersion === "latest" ||
        context.apiVersion === "all" ||
        apiVersions.indexOf(context.apiVersion) >= i
      ) {
        retval.push(version);
      }
    }
  }
  return retval;
}

function sortAndRemoveDuplicates(a: string[], b: string[], apiVersions: string[]): string[] {
  const union = Array.from(new Set([...a, ...b]));
  return apiVersions.filter((item) => union.includes(item));
}

/**
 *
 * @param context
 * @param type
 * @param client If it's associated with a client, meaning it's a param etc, we can see if it's available on that client
 * @returns All api versions the type is available on
 */
export function getAvailableApiVersions(
  context: TCGCContext,
  type: Type,
  wrapper?: Type,
): string[] {
  let wrapperApiVersions: string[] = [];
  if (wrapper) {
    wrapperApiVersions = context.__tspTypeToApiVersions.get(wrapper) || [];
  }

  const allApiVersions =
    getVersions(context.program, type)[1]
      ?.getVersions()
      .map((x) => x.value) || [];

  const apiVersions = wrapperApiVersions.length ? wrapperApiVersions : allApiVersions;
  if (!apiVersions) return [];
  const explicitlyDecorated = filterApiVersionsWithDecorators(context, type, apiVersions);
  if (explicitlyDecorated.length) {
    context.__tspTypeToApiVersions.set(type, explicitlyDecorated);
    return explicitlyDecorated;
  }
  // we take the union of all of the api versions that the type is available on
  // if it's called multiple times with diff wrappers, we want to make sure we have
  // all of the possible api versions listed
  const existing = context.__tspTypeToApiVersions.get(type) || [];
  const retval = sortAndRemoveDuplicates(wrapperApiVersions, existing, allApiVersions);
  context.__tspTypeToApiVersions.set(type, retval);
  return retval;
}

/**
 *
 * @param type
 * @returns A unique id for each type so we can do set comparisons
 */
export function getHashForType(type: SdkType): string {
  if (type.kind === "array" || type.kind === "dict") {
    return `${type.kind}[${getHashForType(type.valueType)}]`;
  }
  if (type.kind === "enum" || type.kind === "model" || type.kind === "enumvalue") return type.name;
  if (type.kind === "union") {
    return type.variantTypes.map((x) => getHashForType(x)).join("|");
  }
  return type.kind;
}

interface DefaultSdkTypeBase<TKind> {
  __raw: Type;
  deprecation?: string;
  kind: TKind;
  decorators: DecoratorInfo[];
}

/**
 * Helper function to return default values for encode etc
 * @param type
 */
export function getSdkTypeBaseHelper<TKind>(
  context: TCGCContext,
  type: Type,
  kind: TKind,
): [DefaultSdkTypeBase<TKind>, readonly Diagnostic[]] {
  const diagnostics = createDiagnosticCollector();
  return diagnostics.wrap({
    __raw: type,
    deprecation: getDeprecationDetails(context.program, type)?.message,
    kind,
    decorators: diagnostics.pipe(getTypeDecorators(context, type)),
  });
}

export function getNamespacePrefix(namespace: Namespace): string {
  return namespace ? getNamespaceFullName(namespace) + "." : "";
}

export function getTypeDecorators(
  context: TCGCContext,
  type: Type,
): [DecoratorInfo[], readonly Diagnostic[]] {
  const diagnostics = createDiagnosticCollector();
  const retval: DecoratorInfo[] = [];
  if ("decorators" in type) {
    for (const decorator of type.decorators) {
      // only process explicitly defined decorators
      if (decorator.definition) {
        const decoratorName = `${getNamespacePrefix(decorator.definition?.namespace)}${decorator.definition?.name}`;
        // white list filtering
        if (
          !context.decoratorsAllowList ||
          !context.decoratorsAllowList.some((x) => new RegExp(x).test(decoratorName))
        ) {
          continue;
        }

        const decoratorInfo: DecoratorInfo = {
          name: decoratorName,
          arguments: {},
        };
        for (let i = 0; i < decorator.args.length; i++) {
          decoratorInfo.arguments[decorator.definition.parameters[i].name] = diagnostics.pipe(
            getDecoratorArgValue(context, decorator.args[i].jsValue, type, decoratorName),
          );
        }
        retval.push(decoratorInfo);
      }
    }
  }
  return diagnostics.wrap(retval);
}

function getDecoratorArgValue(
  context: TCGCContext,
  arg:
    | Type
    | Record<string, unknown>
    | Value
    | unknown[]
    | string
    | number
    | boolean
    | Numeric
    | null,
  type: Type,
  decoratorName: string,
): [any, readonly Diagnostic[]] {
  const diagnostics = createDiagnosticCollector();
  if (typeof arg === "object" && arg !== null && "kind" in arg) {
    if (arg.kind === "EnumMember") {
      return diagnostics.wrap(diagnostics.pipe(getClientTypeWithDiagnostics(context, arg)));
    }
    if (arg.kind === "String" || arg.kind === "Number" || arg.kind === "Boolean") {
      return diagnostics.wrap(arg.value);
    }
    diagnostics.add(
      createDiagnostic({
        code: "unsupported-generic-decorator-arg-type",
        target: type,
        format: { decoratorName },
      }),
    );
    return diagnostics.wrap(undefined);
  }
  return diagnostics.wrap(arg);
}

export function intOrFloat(value: number): "int32" | "float32" {
  return value.toString().indexOf(".") === -1 ? "int32" : "float32";
}

/**
 * Whether a model or enum or union as enum is in Azure.Core[.Foundations] namespace
 * @param t
 * @returns
 */
export function isAzureCoreTspModel(t: Type): boolean {
  return (
    (t.kind === "Model" || t.kind === "Enum" || t.kind === "Union") &&
    t.namespace !== undefined &&
    ["Azure.Core", "Azure.Core.Foundations"].includes(getNamespaceFullName(t.namespace))
  );
}

export function isAcceptHeader(param: SdkModelPropertyType): boolean {
  return param.kind === "header" && param.serializedName.toLowerCase() === "accept";
}

export function isContentTypeHeader(param: SdkModelPropertyType): boolean {
  return param.kind === "header" && param.serializedName.toLowerCase() === "content-type";
}

export function isMultipartOperation(context: TCGCContext, operation?: Operation): boolean {
  if (!operation) return false;
  const httpOperation = getHttpOperationWithCache(context, operation);
  const httpBody = httpOperation.parameters.body;
  if (httpBody && httpBody.type.kind === "Model") {
    return httpBody.contentTypes.some((x) => x.startsWith("multipart/"));
  }
  return false;
}

export function isHttpOperation(context: TCGCContext, obj: any): obj is HttpOperation {
  return obj?.kind === "Operation" && getHttpOperationWithCache(context, obj) !== undefined;
}

export type TspLiteralType = StringLiteral | NumericLiteral | BooleanLiteral;

export function getNonNullOptions(type: Union): Type[] {
  return [...type.variants.values()].map((x) => x.type).filter((t) => !isNullType(t));
}

export function getNullOption(type: Union): Type | undefined {
  return [...type.variants.values()].map((x) => x.type).filter((t) => isNullType(t))[0];
}

export function getAllResponseBodiesAndNonBodyExists(responses: SdkHttpResponse[]): {
  allResponseBodies: SdkType[];
  nonBodyExists: boolean;
} {
  const allResponseBodies: SdkType[] = [];
  let nonBodyExists = false;
  for (const response of responses) {
    if (response.type) {
      allResponseBodies.push(response.type);
    } else {
      nonBodyExists = true;
    }
  }
  return { allResponseBodies, nonBodyExists };
}

export function getAllResponseBodies(responses: SdkHttpResponse[]): SdkType[] {
  return getAllResponseBodiesAndNonBodyExists(responses).allResponseBodies;
}

/**
 * Use this if you are trying to create a generated name for something without an original TypeSpec type.
 *
 * Otherwise, you should use the `getGeneratedName` function.
 * @param context
 */
export function createGeneratedName(
  context: TCGCContext,
  type: Namespace | Operation,
  suffix: string,
): string {
  return `${getCrossLanguageDefinitionId(context, type).split(".").at(-1)}${suffix}`;
}

export function isSubscriptionId(context: TCGCContext, parameter: { name: string }): boolean {
  return Boolean(context.arm) && parameter.name === "subscriptionId";
}

export function getLocationOfOperation(operation: Operation): Namespace | Interface {
  // have to check interface first, because interfaces are more granular than namespaces
  return (operation.interface || operation.namespace)!;
}

export function isNeverOrVoidType(type: Type): boolean {
  return isNeverType(type) || isVoidType(type);
}

export function getAnyType(
  context: TCGCContext,
  type: Type,
): [SdkBuiltInType, readonly Diagnostic[]] {
  const diagnostics = createDiagnosticCollector();
  return diagnostics.wrap({
    kind: "unknown",
    name: "unknown",
    encode: "string",
    crossLanguageDefinitionId: "",
    decorators: diagnostics.pipe(getTypeDecorators(context, type)),
  });
}

export function getValidApiVersion(context: TCGCContext, versions: string[]): string | undefined {
  let apiVersion = context.apiVersion;
  if (apiVersion === "all") {
    return apiVersion;
  }
  if (apiVersion === "latest" || apiVersion === undefined || !versions.includes(apiVersion)) {
    apiVersion = versions[versions.length - 1];
  }
  return apiVersion;
}

export function getHttpOperationResponseHeaders(
  response: HttpOperationResponseContent,
): ModelProperty[] {
  const headers: ModelProperty[] = response.headers ? Object.values(response.headers) : [];
  if (response.body?.contentTypeProperty) {
    headers.push(response.body.contentTypeProperty);
  }
  return headers;
}

export function removeVersionsLargerThanExplicitlySpecified(
  context: TCGCContext,
  versions: { value: string | number }[],
): void {
  // filter with specific api version
  if (
    context.apiVersion !== undefined &&
    context.apiVersion !== "latest" &&
    context.apiVersion !== "all"
  ) {
    const index = versions.findIndex((version) => version.value === context.apiVersion);
    if (index >= 0) {
      versions.splice(index + 1, versions.length - index - 1);
    }
  }
}

export function filterApiVersionsInEnum(
  context: TCGCContext,
  client: SdkClient,
  sdkVersionsEnum: SdkEnumType,
): void {
  // if they explicitly set an api version, remove larger versions
  removeVersionsLargerThanExplicitlySpecified(context, sdkVersionsEnum.values);
  const defaultApiVersion = getDefaultApiVersion(context, client.service);
  if (!context.previewStringRegex.test(defaultApiVersion?.value || "")) {
    sdkVersionsEnum.values = sdkVersionsEnum.values.filter(
      (v) => typeof v.value === "string" && !context.previewStringRegex.test(v.value),
    );
  }
}

export function twoParamsEquivalent(
  context: TCGCContext,
  param1?: ModelProperty,
  param2?: ModelProperty,
): boolean {
  if (!param1 || !param2) {
    return false;
  }
  return (
    param1.name === param2.name ||
    getParamAlias(context, param1) === param2.name ||
    param1.name === getParamAlias(context, param2)
  );
}
/**
 * If body is from spread, then it does not directly from a model property.
 * @param httpBody
 * @param parameters
 * @returns
 */
export function isHttpBodySpread(httpBody: HttpOperationBody | HttpOperationMultipartBody) {
  return httpBody.property === undefined;
}

/**
 * If body is from simple spread, then we use the original model as body model.
 * @param type
 * @returns
 */
export function getHttpBodySpreadModel(type: Model): Model {
  if (type.sourceModels.length === 1 && type.sourceModels[0].usage === "spread") {
    const innerModel = type.sourceModels[0].model;
    // for case: `op test(...Model):void;`
    if (innerModel.name !== "" && innerModel.properties.size === type.properties.size) {
      return innerModel;
    }
    // for case: `op test(@header h: string, @query q: string, ...Model): void;`
    if (
      innerModel.sourceModels.length === 1 &&
      innerModel.sourceModels[0].usage === "spread" &&
      innerModel.sourceModels[0].model.name !== "" &&
      innerModel.sourceModels[0].model.properties.size === type.properties.size
    ) {
      return innerModel.sourceModels[0].model;
    }
  }
  return type;
}

export function isOnClient(
  context: TCGCContext,
  type: ModelProperty,
  operation?: Operation,
  versioning?: boolean,
): boolean {
  const namespace = operation ? getLocationOfOperation(operation) : type.model?.namespace;
  return (
    isSubscriptionId(context, type) ||
    (isApiVersion(context, type) && versioning) ||
    Boolean(
      namespace &&
        context.__clientToParameters
          .get(namespace)
          ?.find((x) => twoParamsEquivalent(context, x.__raw, type)),
    )
  );
}

export function getValueTypeValue(
  value: Value,
): string | boolean | null | number | Array<unknown> | object | undefined {
  switch (value.valueKind) {
    case "ArrayValue":
      return value.values.map((x) => getValueTypeValue(x));
    case "BooleanValue":
    case "StringValue":
    case "NullValue":
      return value.value;
    case "NumericValue":
      return value.value.asNumber();
    case "EnumValue":
      return value.value.value ?? value.value.name;
    case "ObjectValue":
      return Object.fromEntries(
        [...value.properties.keys()].map((x) => [
          x,
          getValueTypeValue(value.properties.get(x)!.value),
        ]),
      );
    case "ScalarValue":
      // TODO: handle scalar value
      return undefined;
  }
}

export function hasNoneVisibility(context: TCGCContext, type: ModelProperty): boolean {
  const lifecycle = getLifecycleVisibilityEnum(context.program);
  const visibility = getVisibilityForClass(context.program, type, lifecycle);
  return visibility.size === 0;
}

<<<<<<< HEAD
export function getAllUserDefinedNamespaces(
  context: TCGCContext,
  namespace?: Namespace,
  retval?: Namespace[],
): Namespace[] {
  if (!retval) {
    retval = [];
  }
  if (!namespace) {
    for (const namespace of context.program.getGlobalNamespaceType().namespaces.values()) {
      retval = retval.concat(getAllUserDefinedNamespaces(context, namespace));
    }
  } else {
    if (retval.includes(namespace)) return retval;
    if (getLocationContext(context.program, namespace).type === "project") {
      retval.push(namespace);
    }
    for (const subNamespace of namespace.namespaces.values()) {
      retval = retval.concat(getAllUserDefinedNamespaces(context, subNamespace));
    }
  }
  return retval;
=======
export function findRootSourceProperty(property: ModelProperty): ModelProperty {
  while (property.sourceProperty) {
    property = property.sourceProperty;
  }
  return property;
>>>>>>> 6bf27328
}<|MERGE_RESOLUTION|>--- conflicted
+++ resolved
@@ -590,7 +590,6 @@
   return visibility.size === 0;
 }
 
-<<<<<<< HEAD
 export function getAllUserDefinedNamespaces(
   context: TCGCContext,
   namespace?: Namespace,
@@ -613,11 +612,11 @@
     }
   }
   return retval;
-=======
+}
+
 export function findRootSourceProperty(property: ModelProperty): ModelProperty {
   while (property.sourceProperty) {
     property = property.sourceProperty;
   }
   return property;
->>>>>>> 6bf27328
 }