--- conflicted
+++ resolved
@@ -8,11 +8,7 @@
   getLifecycleVisibilityEnum,
   getNamespaceFullName,
   getVisibilityForClass,
-<<<<<<< HEAD
-=======
   ignoreDiagnostics,
-  Interface,
->>>>>>> cd2459d8
   isNeverType,
   isNullType,
   isVoidType,
@@ -172,13 +168,8 @@
  */
 export function updateWithApiVersionInformation(
   context: TCGCContext,
-<<<<<<< HEAD
-  type: { name: string },
+  type: ModelProperty,
   client?: SdkClient | SdkOperationGroup,
-=======
-  type: ModelProperty,
-  namespace?: Namespace | Interface,
->>>>>>> cd2459d8
 ): {
   isApiVersionParam: boolean;
   clientDefaultValue?: string;
