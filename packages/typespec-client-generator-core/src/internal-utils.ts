--- conflicted
+++ resolved
@@ -227,12 +227,8 @@
   arm?: boolean;
   modelsMap?: Map<Type, SdkModelType | SdkEnumType>;
   operationModelsMap?: Map<Operation, Map<Type, SdkModelType | SdkEnumType>>;
-<<<<<<< HEAD
   generatedNames?: Map<Union | Model, string>;
-=======
   httpOperationCache?: Map<Operation, HttpOperation>;
-  generatedNames?: Set<string>;
->>>>>>> f3516758
   unionsMap?: Map<Union, SdkUnionType>;
   __api_version_parameter?: SdkParameter;
   __api_version_client_default_value?: string;
