import {
  CompilerHost,
  Diagnostic,
  DiagnosticCollector,
  NoTarget,
  Operation,
  createDiagnosticCollector,
  isGlobalNamespace,
  isService,
  resolvePath,
} from "@typespec/compiler";
import { getOperationId } from "@typespec/openapi";
import {
  SdkArrayExampleValue,
  SdkArrayType,
  SdkBodyModelPropertyType,
  SdkClientType,
  SdkDictionaryExampleValue,
  SdkDictionaryType,
  SdkExampleValue,
  SdkHttpOperation,
  SdkHttpOperationExample,
  SdkHttpParameter,
  SdkHttpParameterExampleValue,
  SdkHttpResponse,
  SdkHttpResponseExampleValue,
  SdkModelExampleValue,
  SdkModelPropertyType,
  SdkModelType,
  SdkServiceMethod,
  SdkServiceOperation,
  SdkType,
  TCGCContext,
  isSdkFloatKind,
  isSdkIntKind,
} from "./interfaces.js";
import { getValidApiVersion } from "./internal-utils.js";
import { createDiagnostic } from "./lib.js";
import { getLibraryName } from "./public-utils.js";

interface LoadedExample {
  readonly relativePath: string;
  readonly data: any;
}

async function checkExamplesDirExists(host: CompilerHost, dir: string) {
  try {
    return (await host.stat(dir)).isDirectory();
  } catch (err) {
    return false;
  }
}

/**
 * Load all examples for a client
 *
 * @param context
 * @param apiVersion
 * @returns a map of all operations' examples, key is operation's operation id,
 * value is a map of examples, key is example's title, value is example's details
 */
async function loadExamples(
  context: TCGCContext,
  apiVersion: string | undefined,
): Promise<[Map<string, Record<string, LoadedExample>>, readonly Diagnostic[]]> {
  const diagnostics = createDiagnosticCollector();
  const examplesBaseDir =
    context.examplesDir ?? resolvePath(context.program.projectRoot, "examples");

  const exampleDir = apiVersion
    ? resolvePath(examplesBaseDir, apiVersion)
    : resolvePath(examplesBaseDir);
  if (!(await checkExamplesDirExists(context.program.host, exampleDir))) {
    if (context.examplesDir) {
      diagnostics.add(
        createDiagnostic({
          code: "example-loading",
          messageId: "noDirectory",
          format: { directory: exampleDir },
          target: NoTarget,
        }),
      );
    }
    return diagnostics.wrap(new Map());
  }

  const map = new Map<string, Record<string, LoadedExample>>();
  const exampleFiles = await context.program.host.readDir(exampleDir);
  for (const fileName of exampleFiles) {
    try {
      const exampleFile = await context.program.host.readFile(resolvePath(exampleDir, fileName));
      const example = JSON.parse(exampleFile.text);
      if (!example.operationId || !example.title) {
        diagnostics.add(
          createDiagnostic({
            code: "example-loading",
            messageId: "noOperationId",
            format: { filename: fileName },
            target: NoTarget,
          }),
        );
        continue;
      }

      if (!map.has(example.operationId.toLowerCase())) {
        map.set(example.operationId.toLowerCase(), {});
      }
      const examples = map.get(example.operationId.toLowerCase())!;

      if (example.title in examples) {
        diagnostics.add(
          createDiagnostic({
            code: "duplicate-example-file",
            target: NoTarget,
            format: {
              filename: fileName,
              operationId: example.operationId,
              title: example.title,
            },
          }),
        );
      }

      examples[example.title] = {
        relativePath: apiVersion ? resolvePath(apiVersion, fileName) : fileName,
        data: example,
      };
    } catch (err) {
      diagnostics.add(
        createDiagnostic({
          code: "example-loading",
          messageId: "default",
          format: { filename: fileName, error: err?.toString() ?? "" },
          target: NoTarget,
        }),
      );
    }
  }
  return diagnostics.wrap(map);
}

function resolveOperationId(context: TCGCContext, operation: Operation, honorRenaming: boolean) {
  const { program } = context;
  // if @operationId was specified use that value
  const explicitOperationId = getOperationId(program, operation);
  if (explicitOperationId) {
    return explicitOperationId;
  }

  const operationName = honorRenaming ? getLibraryName(context, operation) : operation.name;
  if (operation.interface) {
    return `${honorRenaming ? getLibraryName(context, operation.interface) : operation.interface.name}_${operationName}`;
  }
  const namespace = operation.namespace;
  if (
    namespace === undefined ||
    isGlobalNamespace(program, namespace) ||
    isService(program, namespace)
  ) {
    return operationName;
  }

  return `${honorRenaming ? getLibraryName(context, namespace) : namespace.name}_${operationName}`;
}

export async function handleClientExamples(
  context: TCGCContext,
  client: SdkClientType<SdkServiceOperation>,
): Promise<[void, readonly Diagnostic[]]> {
  const diagnostics = createDiagnosticCollector();

  const examples = diagnostics.pipe(
    await loadExamples(context, getValidApiVersion(context, client.apiVersions)),
  );
  const methodQueue = [...client.methods];
  while (methodQueue.length > 0) {
    const method = methodQueue.pop()!;
    if (method.kind === "clientaccessor") {
      methodQueue.push(...method.response.methods);
    } else {
      // since operation could have customization in client.tsp, we need to handle all the original operation (exclude the templated operation)
      let operation = method.__raw;
      while (operation && operation.templateMapper === undefined) {
        // try operation id with renaming
        let operationId = resolveOperationId(context, operation, true).toLowerCase();
        if (examples.has(operationId)) {
          diagnostics.pipe(handleMethodExamples(context, method, examples.get(operationId)!));
          break;
        }
        // try operation id without renaming
        operationId = resolveOperationId(context, operation, false).toLowerCase();
        if (examples.has(operationId)) {
          diagnostics.pipe(handleMethodExamples(context, method, examples.get(operationId)!));
          break;
        }
        operation = operation.sourceOperation;
      }
    }
  }
  return diagnostics.wrap(undefined);
}

function handleMethodExamples<TServiceOperation extends SdkServiceOperation>(
  context: TCGCContext,
  method: SdkServiceMethod<TServiceOperation>,
  examples: Record<string, LoadedExample>,
): [void, readonly Diagnostic[]] {
  const diagnostics = createDiagnosticCollector();

  if (method.operation.kind === "http") {
    diagnostics.pipe(handleHttpOperationExamples(method.operation, examples));
    if (method.operation.examples) {
      if (!context.__httpOperationExamples) {
        context.__httpOperationExamples = new Map();
      }
      context.__httpOperationExamples!.set(method.operation.__raw, method.operation.examples);
    }
  }

  return diagnostics.wrap(undefined);
}

function handleHttpOperationExamples(
  operation: SdkHttpOperation,
  examples: Record<string, LoadedExample>,
) {
  const diagnostics = createDiagnosticCollector();
  operation.examples = [];

  for (const [title, example] of Object.entries(examples)) {
    const operationExample: SdkHttpOperationExample = {
      kind: "http",
      name: title,
      description: title,
      filePath: example.relativePath,
      parameters: diagnostics.pipe(
        handleHttpParameters(
          operation.bodyParam
            ? [...operation.parameters, operation.bodyParam]
            : operation.parameters,
          example.data,
          example.relativePath,
        ),
      ),
      responses: diagnostics.pipe(
        handleHttpResponses(operation.responses, example.data, example.relativePath),
      ),
      rawExample: example.data,
    };

    operation.examples.push(operationExample);
  }

  return diagnostics.wrap(undefined);
}

function handleHttpParameters(
  parameters: SdkHttpParameter[],
  example: any,
<<<<<<< HEAD
  relativePath: string
=======
  relativePath: string,
>>>>>>> 6faaac8d
): [SdkHttpParameterExampleValue[], readonly Diagnostic[]] {
  const diagnostics = createDiagnosticCollector();
  const parameterExamples: SdkHttpParameterExampleValue[] = [];
  if (
    "parameters" in example &&
    typeof example.parameters === "object" &&
    example.parameters !== null
  ) {
    for (const name of Object.keys(example.parameters)) {
      let parameter = parameters.find(
        (p) => (p.kind !== "body" && p.serializedName === name) || p.name === name,
      );
      // fallback to body in example for any body parameter
      if (!parameter && name === "body") {
        parameter = parameters.find((p) => p.kind === "body");
      }
      if (parameter) {
        const value = diagnostics.pipe(
          getSdkTypeExample(parameter.type, example.parameters[name], relativePath),
        );
        if (value) {
          parameterExamples.push({
            parameter,
            value,
          });
        }
      } else {
        addExampleValueNoMappingDignostic(
          diagnostics,
          { [name]: example.parameters[name] },
          relativePath,
        );
      }
    }
  }
  return diagnostics.wrap(parameterExamples);
}

function handleHttpResponses(
  responses: SdkHttpResponse[],
  example: any,
<<<<<<< HEAD
  relativePath: string
=======
  relativePath: string,
>>>>>>> 6faaac8d
): [SdkHttpResponseExampleValue[], readonly Diagnostic[]] {
  const diagnostics = createDiagnosticCollector();
  const responseExamples: SdkHttpResponseExampleValue[] = [];
  if (
    "responses" in example &&
    typeof example.responses === "object" &&
    example.responses !== null
  ) {
    for (const code of Object.keys(example.responses)) {
      const statusCode = parseInt(code, 10);
      let found = false;
      for (const response of responses) {
        const responseCode = response.statusCodes;
        if (responseCode === statusCode) {
          responseExamples.push(
            diagnostics.pipe(
<<<<<<< HEAD
              handleHttpResponse(response, statusCode, example.responses[code], relativePath)
            )
=======
              handleHttpResponse(response, statusCode, example.responses[code], relativePath),
            ),
>>>>>>> 6faaac8d
          );
          found = true;
          break;
        } else if (
          typeof responseCode === "object" &&
          responseCode !== null &&
          responseCode.start <= statusCode &&
          responseCode.end >= statusCode
        ) {
          responseExamples.push(
            diagnostics.pipe(
<<<<<<< HEAD
              handleHttpResponse(response, statusCode, example.responses[code], relativePath)
            )
=======
              handleHttpResponse(response, statusCode, example.responses[code], relativePath),
            ),
>>>>>>> 6faaac8d
          );
          found = true;
          break;
        }
      }
      if (!found) {
        addExampleValueNoMappingDignostic(
          diagnostics,
          { [code]: example.responses[code] },
          relativePath,
        );
      }
    }
  }
  return diagnostics.wrap(responseExamples);
}

function handleHttpResponse(
  response: SdkHttpResponse,
  statusCode: number,
  example: any,
<<<<<<< HEAD
  relativePath: string
=======
  relativePath: string,
>>>>>>> 6faaac8d
): [SdkHttpResponseExampleValue, readonly Diagnostic[]] {
  const diagnostics = createDiagnosticCollector();
  const responseExample: SdkHttpResponseExampleValue = {
    response,
    statusCode,
    headers: [],
  };
  if (typeof example === "object" && example !== null) {
    for (const name of Object.keys(example)) {
      if (name === "description") {
        continue;
      } else if (name === "body") {
        if (response.type) {
          responseExample.bodyValue = diagnostics.pipe(
            getSdkTypeExample(response.type, example.body, relativePath),
          );
        } else {
          addExampleValueNoMappingDignostic(diagnostics, { body: example.body }, relativePath);
        }
      } else if (name === "headers") {
        for (const subName of Object.keys(example.headers)) {
          const header = response.headers.find((p) => p.serializedName === subName);
          if (header) {
            const value = diagnostics.pipe(
              getSdkTypeExample(header.type, example[name][subName], relativePath),
            );
            if (value) {
              responseExample.headers.push({
                header,
                value,
              });
            }
          } else {
            addExampleValueNoMappingDignostic(
              diagnostics,
              { [subName]: example[name][subName] },
              relativePath,
            );
          }
        }
      } else {
        addExampleValueNoMappingDignostic(diagnostics, { [name]: example[name] }, relativePath);
      }
    }
  }
  return diagnostics.wrap(responseExample);
}

function getSdkTypeExample(
  type: SdkType | SdkModelPropertyType,
  example: any,
<<<<<<< HEAD
  relativePath: string
=======
  relativePath: string,
>>>>>>> 6faaac8d
): [SdkExampleValue | undefined, readonly Diagnostic[]] {
  const diagnostics = createDiagnosticCollector();

  if (isSdkIntKind(type.kind) || isSdkFloatKind(type.kind)) {
    return getSdkBaseTypeExample("number", type as SdkType, example, relativePath);
  } else {
    switch (type.kind) {
      case "string":
      case "bytes":
        return getSdkBaseTypeExample("string", type, example, relativePath);
      case "boolean":
        return getSdkBaseTypeExample("boolean", type, example, relativePath);
      case "url":
      case "plainDate":
      case "plainTime":
        return getSdkBaseTypeExample("string", type, example, relativePath);
      case "nullable":
        if (example === null) {
          return diagnostics.wrap({
            kind: "null",
            type,
            value: null,
          });
        } else {
          return getSdkTypeExample(type.type, example, relativePath);
        }
      case "unknown":
        return diagnostics.wrap({
          kind: "unknown",
          type,
          value: example,
        });
      case "constant":
        if (example === type.value) {
          return getSdkBaseTypeExample(
            typeof type.value as "string" | "number" | "boolean",
            type,
            example,
            relativePath,
          );
        } else {
          addExampleValueNoMappingDignostic(diagnostics, example, relativePath);
          return diagnostics.wrap(undefined);
        }
      case "enum":
        if (type.values.some((v) => v.value === example)) {
          return getSdkBaseTypeExample(
            typeof example as "string" | "number",
            type,
            example,
            relativePath,
          );
        } else {
          addExampleValueNoMappingDignostic(diagnostics, example, relativePath);
          return diagnostics.wrap(undefined);
        }
      case "enumvalue":
        if (type.value === example) {
          return getSdkBaseTypeExample(
            typeof example as "string" | "number",
            type,
            example,
            relativePath,
          );
        } else {
          addExampleValueNoMappingDignostic(diagnostics, example, relativePath);
          return diagnostics.wrap(undefined);
        }
      case "utcDateTime":
      case "offsetDateTime":
      case "duration":
        const inner = diagnostics.pipe(getSdkTypeExample(type.wireType, example, relativePath));
        if (inner) {
          inner.type = type;
        }
        return diagnostics.wrap(inner);
      case "union":
        return diagnostics.wrap({
          kind: "union",
          type,
          value: example,
        });
      case "array":
        return getSdkArrayExample(type, example, relativePath);
      case "dict":
        return getSdkDictionaryExample(type, example, relativePath);
      case "model":
        return getSdkModelExample(type, example, relativePath);
    }
  }
  return diagnostics.wrap(undefined);
}

function getSdkBaseTypeExample(
  kind: "string" | "number" | "boolean",
  type: SdkType,
  example: any,
<<<<<<< HEAD
  relativePath: string
=======
  relativePath: string,
>>>>>>> 6faaac8d
): [SdkExampleValue | undefined, readonly Diagnostic[]] {
  const diagnostics = createDiagnosticCollector();
  if (typeof example === kind) {
    return diagnostics.wrap({
      kind,
      type,
      value: example,
    } as SdkExampleValue);
  } else {
    addExampleValueNoMappingDignostic(diagnostics, example, relativePath);
  }
  return diagnostics.wrap(undefined);
}

function getSdkArrayExample(
  type: SdkArrayType,
  example: any,
<<<<<<< HEAD
  relativePath: string
=======
  relativePath: string,
>>>>>>> 6faaac8d
): [SdkArrayExampleValue | undefined, readonly Diagnostic[]] {
  const diagnostics = createDiagnosticCollector();
  if (Array.isArray(example)) {
    const arrayExample: SdkExampleValue[] = [];
    for (const item of example) {
      const result = diagnostics.pipe(getSdkTypeExample(type.valueType, item, relativePath));
      if (result) {
        arrayExample.push(result);
      }
    }
    return diagnostics.wrap({
      kind: "array",
      type,
      value: arrayExample,
    });
  } else {
    addExampleValueNoMappingDignostic(diagnostics, example, relativePath);
    return diagnostics.wrap(undefined);
  }
}

function getSdkDictionaryExample(
  type: SdkDictionaryType,
  example: any,
<<<<<<< HEAD
  relativePath: string
=======
  relativePath: string,
>>>>>>> 6faaac8d
): [SdkDictionaryExampleValue | undefined, readonly Diagnostic[]] {
  const diagnostics = createDiagnosticCollector();
  if (typeof example === "object") {
    if (example === null) {
      return diagnostics.wrap(undefined);
    }
    const dictionaryExample: Record<string, SdkExampleValue> = {};
    for (const key of Object.keys(example)) {
      const result = diagnostics.pipe(
        getSdkTypeExample(type.valueType, example[key], relativePath),
      );
      if (result) {
        dictionaryExample[key] = result;
      }
    }
    return diagnostics.wrap({
      kind: "dict",
      type,
      value: dictionaryExample,
    });
  } else {
    addExampleValueNoMappingDignostic(diagnostics, example, relativePath);
    return diagnostics.wrap(undefined);
  }
}

function getSdkModelExample(
  type: SdkModelType,
  example: any,
<<<<<<< HEAD
  relativePath: string
=======
  relativePath: string,
>>>>>>> 6faaac8d
): [SdkModelExampleValue | undefined, readonly Diagnostic[]] {
  const diagnostics = createDiagnosticCollector();
  if (typeof example === "object") {
    if (example === null) {
      return diagnostics.wrap(undefined);
    }
    // handle discriminated model
    if (type.discriminatorProperty) {
      if (
        type.discriminatorProperty.name in example &&
        example[type.discriminatorProperty.name] in type.discriminatedSubtypes!
      ) {
        return getSdkModelExample(
          type.discriminatedSubtypes![example[type.discriminatorProperty.name]],
          example,
          relativePath,
        );
      } else {
        addExampleValueNoMappingDignostic(diagnostics, example, relativePath);
        return diagnostics.wrap(undefined);
      }
    }

    let additionalPropertiesType: SdkType | undefined;
    const additionalProperties: Record<string, any> = new Map();
    const additionalPropertiesExample: Record<string, SdkExampleValue> = {};

    const properties: Map<string, SdkModelPropertyType> = new Map();
    const propertiesExample: Record<string, SdkExampleValue> = {};

    // get all properties type and additional properties type if exist
    const modelQueue = [type];
    while (modelQueue.length > 0) {
      const model = modelQueue.pop()!;
      for (let property of model.properties) {
        property = property as SdkBodyModelPropertyType;
        if (!properties.has(property.serializedName)) {
          properties.set(property.serializedName, property);
        }
      }
      if (model.additionalProperties && additionalPropertiesType === undefined) {
        additionalPropertiesType = model.additionalProperties;
      }
      if (model.baseModel) {
        modelQueue.push(model.baseModel);
      }
    }

    for (const name of Object.keys(example)) {
      const property = properties.get(name);
      if (property) {
        const result = diagnostics.pipe(
          getSdkTypeExample(property.type, example[name], relativePath),
        );
        if (result) {
          propertiesExample[name] = result;
        }
      } else {
        additionalProperties[name] = example[name];
      }
    }

    // handle additional properties
    if (Object.keys(additionalProperties).length > 0) {
      if (additionalPropertiesType) {
        for (const [name, value] of Object.entries(additionalProperties)) {
          const result = diagnostics.pipe(
            getSdkTypeExample(additionalPropertiesType, value, relativePath),
          );
          if (result) {
            additionalPropertiesExample[name] = result;
          }
        }
      } else {
        addExampleValueNoMappingDignostic(diagnostics, additionalProperties, relativePath);
      }
    }

    return diagnostics.wrap({
      kind: "model",
      type,
      value: propertiesExample,
      additionalPropertiesValue:
        Object.keys(additionalPropertiesExample).length > 0
          ? additionalPropertiesExample
          : undefined,
    });
  } else {
    addExampleValueNoMappingDignostic(diagnostics, example, relativePath);
    return diagnostics.wrap(undefined);
  }
}

function addExampleValueNoMappingDignostic(
  diagnostics: DiagnosticCollector,
  value: any,
  relativePath: string,
) {
  diagnostics.add(
    createDiagnostic({
      code: "example-value-no-mapping",
      target: NoTarget,
      format: {
        value: JSON.stringify(value),
        relativePath,
      },
    }),
  );
}<|MERGE_RESOLUTION|>--- conflicted
+++ resolved
@@ -257,11 +257,7 @@
 function handleHttpParameters(
   parameters: SdkHttpParameter[],
   example: any,
-<<<<<<< HEAD
-  relativePath: string
-=======
-  relativePath: string,
->>>>>>> 6faaac8d
+  relativePath: string,
 ): [SdkHttpParameterExampleValue[], readonly Diagnostic[]] {
   const diagnostics = createDiagnosticCollector();
   const parameterExamples: SdkHttpParameterExampleValue[] = [];
@@ -303,11 +299,7 @@
 function handleHttpResponses(
   responses: SdkHttpResponse[],
   example: any,
-<<<<<<< HEAD
-  relativePath: string
-=======
-  relativePath: string,
->>>>>>> 6faaac8d
+  relativePath: string,
 ): [SdkHttpResponseExampleValue[], readonly Diagnostic[]] {
   const diagnostics = createDiagnosticCollector();
   const responseExamples: SdkHttpResponseExampleValue[] = [];
@@ -324,13 +316,8 @@
         if (responseCode === statusCode) {
           responseExamples.push(
             diagnostics.pipe(
-<<<<<<< HEAD
-              handleHttpResponse(response, statusCode, example.responses[code], relativePath)
-            )
-=======
               handleHttpResponse(response, statusCode, example.responses[code], relativePath),
             ),
->>>>>>> 6faaac8d
           );
           found = true;
           break;
@@ -342,13 +329,8 @@
         ) {
           responseExamples.push(
             diagnostics.pipe(
-<<<<<<< HEAD
-              handleHttpResponse(response, statusCode, example.responses[code], relativePath)
-            )
-=======
               handleHttpResponse(response, statusCode, example.responses[code], relativePath),
             ),
->>>>>>> 6faaac8d
           );
           found = true;
           break;
@@ -370,11 +352,7 @@
   response: SdkHttpResponse,
   statusCode: number,
   example: any,
-<<<<<<< HEAD
-  relativePath: string
-=======
-  relativePath: string,
->>>>>>> 6faaac8d
+  relativePath: string,
 ): [SdkHttpResponseExampleValue, readonly Diagnostic[]] {
   const diagnostics = createDiagnosticCollector();
   const responseExample: SdkHttpResponseExampleValue = {
@@ -426,11 +404,7 @@
 function getSdkTypeExample(
   type: SdkType | SdkModelPropertyType,
   example: any,
-<<<<<<< HEAD
-  relativePath: string
-=======
-  relativePath: string,
->>>>>>> 6faaac8d
+  relativePath: string,
 ): [SdkExampleValue | undefined, readonly Diagnostic[]] {
   const diagnostics = createDiagnosticCollector();
 
@@ -528,11 +502,7 @@
   kind: "string" | "number" | "boolean",
   type: SdkType,
   example: any,
-<<<<<<< HEAD
-  relativePath: string
-=======
-  relativePath: string,
->>>>>>> 6faaac8d
+  relativePath: string,
 ): [SdkExampleValue | undefined, readonly Diagnostic[]] {
   const diagnostics = createDiagnosticCollector();
   if (typeof example === kind) {
@@ -550,11 +520,7 @@
 function getSdkArrayExample(
   type: SdkArrayType,
   example: any,
-<<<<<<< HEAD
-  relativePath: string
-=======
-  relativePath: string,
->>>>>>> 6faaac8d
+  relativePath: string,
 ): [SdkArrayExampleValue | undefined, readonly Diagnostic[]] {
   const diagnostics = createDiagnosticCollector();
   if (Array.isArray(example)) {
@@ -579,11 +545,7 @@
 function getSdkDictionaryExample(
   type: SdkDictionaryType,
   example: any,
-<<<<<<< HEAD
-  relativePath: string
-=======
-  relativePath: string,
->>>>>>> 6faaac8d
+  relativePath: string,
 ): [SdkDictionaryExampleValue | undefined, readonly Diagnostic[]] {
   const diagnostics = createDiagnosticCollector();
   if (typeof example === "object") {
@@ -613,11 +575,7 @@
 function getSdkModelExample(
   type: SdkModelType,
   example: any,
-<<<<<<< HEAD
-  relativePath: string
-=======
-  relativePath: string,
->>>>>>> 6faaac8d
+  relativePath: string,
 ): [SdkModelExampleValue | undefined, readonly Diagnostic[]] {
   const diagnostics = createDiagnosticCollector();
   if (typeof example === "object") {
