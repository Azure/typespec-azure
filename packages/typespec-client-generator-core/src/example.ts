import {
  CompilerHost,
  Diagnostic,
  DiagnosticCollector,
  NoTarget,
  createDiagnosticCollector,
  resolvePath,
} from "@typespec/compiler";
import { HttpStatusCodeRange } from "@typespec/http";
import { resolveOperationId } from "@typespec/openapi";
import {
  SdkAnyExample,
  SdkArrayExample,
  SdkArrayType,
  SdkBodyModelPropertyType,
  SdkClientType,
  SdkDictionaryExample,
  SdkDictionaryType,
  SdkHttpOperation,
  SdkHttpOperationExample,
  SdkHttpParameter,
  SdkHttpParameterExample,
  SdkHttpResponse,
  SdkHttpResponseExample,
  SdkModelExample,
  SdkModelPropertyType,
  SdkModelType,
  SdkNullExample,
  SdkServiceMethod,
  SdkServiceOperation,
  SdkType,
  SdkTypeExample,
  SdkUnionExample,
  TCGCContext,
  isSdkFloatKind,
  isSdkIntKind,
} from "./interfaces.js";
import { getValidApiVersion } from "./internal-utils.js";
import { createDiagnostic } from "./lib.js";

interface LoadedExample {
  readonly relativePath: string;
  readonly data: any;
}

async function checkExamplesDirExists(host: CompilerHost, dir: string) {
  try {
    return (await host.stat(dir)).isDirectory();
  } catch (err) {
    return false;
  }
}

/**
 * Load all examples for a client
 *
 * @param context
 * @param apiVersion
 * @returns a map of all operations' examples, key is operation's operation id,
 * value is a map of examples, key is example's title, value is example's details
 */
async function loadExamples(
  context: TCGCContext,
  apiVersion: string | undefined
): Promise<[Map<string, Record<string, LoadedExample>>, readonly Diagnostic[]]> {
  const diagnostics = createDiagnosticCollector();
<<<<<<< HEAD
  if (!context.examplesDir) {
    return diagnostics.wrap(new Map());
  }

  const exampleDir = apiVersion
    ? resolvePath(context.examplesDir, apiVersion)
    : resolvePath(context.examplesDir);
  try {
    if (!(await context.program.host.stat(exampleDir)).isDirectory())
      return diagnostics.wrap(new Map());
  } catch (err) {
    diagnostics.add(
      createDiagnostic({
        code: "example-loading",
        messageId: "noDirectory",
        format: { directory: exampleDir },
        target: NoTarget,
      })
    );
=======
  const examplesBaseDir =
    context.examplesDir ?? resolvePath(context.program.projectRoot, "examples");

  const exampleDir = apiVersion
    ? resolvePath(examplesBaseDir, apiVersion)
    : resolvePath(examplesBaseDir);
  if (!(await checkExamplesDirExists(context.program.host, exampleDir))) {
    if (context.examplesDir) {
      diagnostics.add(
        createDiagnostic({
          code: "example-loading",
          messageId: "noDirectory",
          format: { directory: exampleDir },
          target: NoTarget,
        })
      );
    }
>>>>>>> da174478
    return diagnostics.wrap(new Map());
  }

  const map = new Map<string, Record<string, LoadedExample>>();
  const exampleFiles = await context.program.host.readDir(exampleDir);
  for (const fileName of exampleFiles) {
    try {
      const exampleFile = await context.program.host.readFile(resolvePath(exampleDir, fileName));
      const example = JSON.parse(exampleFile.text);
      if (!example.operationId || !example.title) {
        diagnostics.add(
          createDiagnostic({
            code: "example-loading",
            messageId: "noOperationId",
            format: { filename: fileName },
            target: NoTarget,
          })
        );
        continue;
      }

      if (!map.has(example.operationId.toLowerCase())) {
        map.set(example.operationId.toLowerCase(), {});
      }
      const examples = map.get(example.operationId.toLowerCase())!;

      if (example.title in examples) {
        diagnostics.add(
          createDiagnostic({
            code: "duplicate-example-file",
            target: NoTarget,
            format: {
              filename: fileName,
              operationId: example.operationId,
              title: example.title,
            },
          })
        );
      }

      examples[example.title] = {
        relativePath: apiVersion ? resolvePath(apiVersion, fileName) : fileName,
        data: example,
      };
    } catch (err) {
      diagnostics.add(
        createDiagnostic({
          code: "example-loading",
          messageId: "default",
          format: { filename: fileName, error: err?.toString() ?? "" },
          target: NoTarget,
        })
      );
    }
  }
  return diagnostics.wrap(map);
}

export async function handleClientExamples(
  context: TCGCContext,
  client: SdkClientType<SdkServiceOperation>
): Promise<[void, readonly Diagnostic[]]> {
  const diagnostics = createDiagnosticCollector();

  const examples = diagnostics.pipe(
    await loadExamples(context, getValidApiVersion(context, client.apiVersions))
  );
  const methodQueue = [...client.methods];
  while (methodQueue.length > 0) {
    const method = methodQueue.pop()!;
    if (method.kind === "clientaccessor") {
      methodQueue.push(...method.response.methods);
    } else {
      // since operation could have customization in client.tsp, we need to handle all the original operation (exclude the templated operation)
      let operation = method.__raw;
      while (operation && operation.templateMapper === undefined) {
        const operationId = resolveOperationId(context.program, operation).toLowerCase();
        if (examples.has(operationId)) {
          diagnostics.pipe(handleMethodExamples(context, method, examples.get(operationId)!));
          break;
        }
        operation = operation.sourceOperation;
      }
    }
  }
  return diagnostics.wrap(undefined);
}

function handleMethodExamples<TServiceOperation extends SdkServiceOperation>(
  context: TCGCContext,
  method: SdkServiceMethod<TServiceOperation>,
  examples: Record<string, LoadedExample>
): [void, readonly Diagnostic[]] {
  const diagnostics = createDiagnosticCollector();

  if (method.operation.kind === "http") {
    diagnostics.pipe(handleHttpOperationExamples(method.operation, examples));
    if (method.operation.examples) {
      if (!context.__httpOperationExamples) {
        context.__httpOperationExamples = new Map();
      }
      context.__httpOperationExamples!.set(method.operation.__raw, method.operation.examples);
    }
  }

  return diagnostics.wrap(undefined);
}

function handleHttpOperationExamples(
  operation: SdkHttpOperation,
  examples: Record<string, LoadedExample>
) {
  const diagnostics = createDiagnosticCollector();
  operation.examples = [];

  for (const [title, example] of Object.entries(examples)) {
    const operationExample = {
      kind: "http",
      name: title,
      description: title,
      filePath: example.relativePath,
      parameters: diagnostics.pipe(
        handleHttpParameters(
          operation.bodyParam
            ? [...operation.parameters, operation.bodyParam]
            : operation.parameters,
          example.data,
          example.relativePath
        )
      ),
      responses: diagnostics.pipe(
        handleHttpResponses(operation.responses, example.data, example.relativePath)
      ),
      rawExample: example.data,
    } as SdkHttpOperationExample;

    operation.examples.push(operationExample);
  }

  return diagnostics.wrap(undefined);
}

function handleHttpParameters(
  parameters: SdkHttpParameter[],
  example: any,
  relativePath: string
): [SdkHttpParameterExample[], readonly Diagnostic[]] {
  const diagnostics = createDiagnosticCollector();
  const parameterExamples = [] as SdkHttpParameterExample[];
  if ("parameters" in example && typeof example.parameters === "object") {
    for (const name of Object.keys(example.parameters)) {
      let parameter = parameters.find(
        (p) => (p.kind !== "body" && p.serializedName === name) || p.name === name
      );
      // fallback to body in example for any body parameter
      if (!parameter && name === "body") {
        parameter = parameters.find((p) => p.kind === "body");
      }
      if (parameter) {
        const value = diagnostics.pipe(
          getSdkTypeExample(parameter.type, example.parameters[parameter.name], relativePath)
        );
        if (value) {
          parameterExamples.push({
            parameter,
            value,
          });
        }
      } else {
        addExampleValueNoMappingDignostic(
          diagnostics,
          { [name]: example.parameters[name] },
          relativePath
        );
      }
    }
  }
  return diagnostics.wrap(parameterExamples);
}

function handleHttpResponses(
  responses: Map<number | HttpStatusCodeRange, SdkHttpResponse>,
  example: any,
  relativePath: string
): [Map<number, SdkHttpResponseExample>, readonly Diagnostic[]] {
  const diagnostics = createDiagnosticCollector();
  const responseExamples = new Map<number, SdkHttpResponseExample>();
  if ("responses" in example && typeof example.responses === "object") {
    for (const code of Object.keys(example.responses)) {
      const statusCode = parseInt(code, 10);
      let found = false;
      for (const [responseCode, response] of responses.entries()) {
        if (responseCode === statusCode) {
          responseExamples.set(
            statusCode,
            diagnostics.pipe(handleHttpResponse(response, example.responses[code], relativePath))
          );
          found = true;
          break;
        } else if (
          typeof responseCode === "object" &&
          responseCode.start <= statusCode &&
          responseCode.end >= statusCode
        ) {
          responseExamples.set(
            statusCode,
            diagnostics.pipe(handleHttpResponse(response, example.responses[code], relativePath))
          );
          found = true;
          break;
        }
      }
      if (!found) {
        addExampleValueNoMappingDignostic(
          diagnostics,
          { [code]: example.responses[code] },
          relativePath
        );
      }
    }
  }
  return diagnostics.wrap(responseExamples);
}

function handleHttpResponse(
  response: SdkHttpResponse,
  example: any,
  relativePath: string
): [SdkHttpResponseExample, readonly Diagnostic[]] {
  const diagnostics = createDiagnosticCollector();
  const responseExample = {
    response,
    headers: [],
  } as SdkHttpResponseExample;
  if (typeof example === "object") {
    for (const name of Object.keys(example)) {
      if (name === "description") {
        continue;
      } else if (name === "body") {
        if (response.type) {
          responseExample.bodyValue = diagnostics.pipe(
            getSdkTypeExample(response.type, example.body, relativePath)
          );
        } else {
          addExampleValueNoMappingDignostic(diagnostics, { body: example.body }, relativePath);
        }
      } else if (name === "headers") {
        for (const subName of Object.keys(example.headers)) {
          const header = response.headers.find((p) => p.serializedName === subName);
          if (header) {
            const value = diagnostics.pipe(
              getSdkTypeExample(header.type, example[name][subName], relativePath)
            );
            if (value) {
              responseExample.headers.push({
                header,
                value,
              });
            }
          } else {
            addExampleValueNoMappingDignostic(
              diagnostics,
              { [subName]: example[name][subName] },
              relativePath
            );
          }
        }
      } else {
        addExampleValueNoMappingDignostic(diagnostics, { [name]: example[name] }, relativePath);
      }
    }
  }
  return diagnostics.wrap(responseExample);
}

function getSdkTypeExample(
  type: SdkType | SdkModelPropertyType,
  example: any,
  relativePath: string
): [SdkTypeExample | undefined, readonly Diagnostic[]] {
  const diagnostics = createDiagnosticCollector();

  if (isSdkIntKind(type.kind) || isSdkFloatKind(type.kind)) {
    return getSdkBaseTypeExample("number", type as SdkType, example, relativePath);
  } else {
    switch (type.kind) {
      case "string":
      case "bytes":
        return getSdkBaseTypeExample("string", type as SdkType, example, relativePath);
      case "boolean":
        return getSdkBaseTypeExample("boolean", type as SdkType, example, relativePath);
      case "url":
      case "plainDate":
      case "plainTime":
        return getSdkBaseTypeExample("string", type as SdkType, example, relativePath);
      case "nullable":
        if (example === null) {
          return diagnostics.wrap({
            kind: "null",
            type,
            value: null,
          } as SdkNullExample);
        } else {
          return getSdkTypeExample(type.type, example, relativePath);
        }
      case "any":
        return diagnostics.wrap({
          kind: "any",
          type,
          value: example,
        } as SdkAnyExample);
      case "constant":
        if (example === type.value) {
          return getSdkBaseTypeExample(
            typeof type.value as "string" | "number" | "boolean",
            type,
            example,
            relativePath
          );
        } else {
          addExampleValueNoMappingDignostic(diagnostics, example, relativePath);
          return diagnostics.wrap(undefined);
        }
      case "enum":
        if (type.values.some((v) => v.value === example)) {
          return getSdkBaseTypeExample(
            typeof example as "string" | "number",
            type,
            example,
            relativePath
          );
        } else {
          addExampleValueNoMappingDignostic(diagnostics, example, relativePath);
          return diagnostics.wrap(undefined);
        }
      case "enumvalue":
        if (type.value === example) {
          return getSdkBaseTypeExample(
            typeof example as "string" | "number",
            type,
            example,
            relativePath
          );
        } else {
          addExampleValueNoMappingDignostic(diagnostics, example, relativePath);
          return diagnostics.wrap(undefined);
        }
      case "utcDateTime":
      case "offsetDateTime":
      case "duration":
        const inner = diagnostics.pipe(getSdkTypeExample(type.wireType, example, relativePath));
        if (inner) {
          inner.type = type;
        }
        return diagnostics.wrap(inner);
      case "union":
        return diagnostics.wrap({
          kind: "union",
          type,
          value: example,
        } as SdkUnionExample);
      case "array":
        return getSdkArrayExample(type, example, relativePath);
      case "dict":
        return getSdkDictionaryExample(type, example, relativePath);
      case "model":
        return getSdkModelExample(type, example, relativePath);
    }
  }
  return diagnostics.wrap(undefined);
}

function getSdkBaseTypeExample(
  kind: "string" | "number" | "boolean",
  type: SdkType,
  example: any,
  relativePath: string
): [SdkTypeExample | undefined, readonly Diagnostic[]] {
  const diagnostics = createDiagnosticCollector();
  if (typeof example === kind) {
    return diagnostics.wrap({
      kind,
      type,
      value: example,
    } as SdkTypeExample);
  } else {
    addExampleValueNoMappingDignostic(diagnostics, example, relativePath);
  }
  return diagnostics.wrap(undefined);
}

function getSdkArrayExample(
  type: SdkArrayType,
  example: any,
  relativePath: string
): [SdkArrayExample | undefined, readonly Diagnostic[]] {
  const diagnostics = createDiagnosticCollector();
  if (Array.isArray(example)) {
    const arrayExample = [] as SdkTypeExample[];
    for (const item of example) {
      const result = diagnostics.pipe(getSdkTypeExample(type.valueType, item, relativePath));
      if (result) {
        arrayExample.push(result);
      }
    }
    return diagnostics.wrap({
      kind: "array",
      type,
      value: arrayExample,
    } as SdkArrayExample);
  } else {
    addExampleValueNoMappingDignostic(diagnostics, example, relativePath);
    return diagnostics.wrap(undefined);
  }
}

function getSdkDictionaryExample(
  type: SdkDictionaryType,
  example: any,
  relativePath: string
): [SdkDictionaryExample | undefined, readonly Diagnostic[]] {
  const diagnostics = createDiagnosticCollector();
  if (typeof example === "object") {
    const dictionaryExample = {} as Record<string, SdkTypeExample>;
    for (const key of Object.keys(example)) {
      const result = diagnostics.pipe(
        getSdkTypeExample(type.valueType, example[key], relativePath)
      );
      if (result) {
        dictionaryExample[key] = result;
      }
    }
    return diagnostics.wrap({
      kind: "dict",
      type,
      value: dictionaryExample,
    } as SdkDictionaryExample);
  } else {
    addExampleValueNoMappingDignostic(diagnostics, example, relativePath);
    return diagnostics.wrap(undefined);
  }
}

function getSdkModelExample(
  type: SdkModelType,
  example: any,
  relativePath: string
): [SdkModelExample | undefined, readonly Diagnostic[]] {
  const diagnostics = createDiagnosticCollector();
  if (typeof example === "object") {
    // handle discriminated model
    if (type.discriminatorProperty) {
      if (
        type.discriminatorProperty.name in example &&
        example[type.discriminatorProperty.name] in type.discriminatedSubtypes!
      ) {
        return getSdkModelExample(
          type.discriminatedSubtypes![example[type.discriminatorProperty.name]],
          example,
          relativePath
        );
      } else {
        addExampleValueNoMappingDignostic(diagnostics, example, relativePath);
        return diagnostics.wrap(undefined);
      }
    }

    let additionalPropertiesType: SdkType | undefined;
    const additionalProperties: Record<string, any> = new Map();
    const additionalPropertiesExample: Record<string, SdkTypeExample> = {};

    const properties: Map<string, SdkModelPropertyType> = new Map();
    const propertiesExample: Record<string, SdkTypeExample> = {};

    // get all properties type and additional properties type if exist
    const modelQueue = [type];
    while (modelQueue.length > 0) {
      const model = modelQueue.pop()!;
      for (let property of model.properties) {
        property = property as SdkBodyModelPropertyType;
        if (!properties.has(property.serializedName)) {
          properties.set(property.serializedName, property);
        }
      }
      if (model.additionalProperties && additionalPropertiesType === undefined) {
        additionalPropertiesType = model.additionalProperties;
      }
      if (model.baseModel) {
        modelQueue.push(model.baseModel);
      }
    }

    for (const name of Object.keys(example)) {
      const property = properties.get(name);
      if (property) {
        const result = diagnostics.pipe(
          getSdkTypeExample(property.type, example[name], relativePath)
        );
        if (result) {
          propertiesExample[name] = result;
        }
      } else {
        additionalProperties[name] = example[name];
      }
    }

    // handle additional properties
    if (Object.keys(additionalProperties).length > 0) {
      if (additionalPropertiesType) {
        for (const [name, value] of Object.entries(additionalProperties)) {
          const result = diagnostics.pipe(
            getSdkTypeExample(additionalPropertiesType, value, relativePath)
          );
          if (result) {
            additionalPropertiesExample[name] = result;
          }
        }
      } else {
        addExampleValueNoMappingDignostic(diagnostics, additionalProperties, relativePath);
      }
    }

    return diagnostics.wrap({
      kind: "model",
      type,
      value: propertiesExample,
      additionalPropertiesValue:
        Object.keys(additionalPropertiesExample).length > 0
          ? additionalPropertiesExample
          : undefined,
    } as SdkModelExample);
  } else {
    addExampleValueNoMappingDignostic(diagnostics, example, relativePath);
    return diagnostics.wrap(undefined);
  }
}

function addExampleValueNoMappingDignostic(
  diagnostics: DiagnosticCollector,
  value: any,
  relativePath: string
) {
  diagnostics.add(
    createDiagnostic({
      code: "example-value-no-mapping",
      target: NoTarget,
      format: {
        value: JSON.stringify(value),
        relativePath,
      },
    })
  );
}<|MERGE_RESOLUTION|>--- conflicted
+++ resolved
@@ -64,27 +64,6 @@
   apiVersion: string | undefined
 ): Promise<[Map<string, Record<string, LoadedExample>>, readonly Diagnostic[]]> {
   const diagnostics = createDiagnosticCollector();
-<<<<<<< HEAD
-  if (!context.examplesDir) {
-    return diagnostics.wrap(new Map());
-  }
-
-  const exampleDir = apiVersion
-    ? resolvePath(context.examplesDir, apiVersion)
-    : resolvePath(context.examplesDir);
-  try {
-    if (!(await context.program.host.stat(exampleDir)).isDirectory())
-      return diagnostics.wrap(new Map());
-  } catch (err) {
-    diagnostics.add(
-      createDiagnostic({
-        code: "example-loading",
-        messageId: "noDirectory",
-        format: { directory: exampleDir },
-        target: NoTarget,
-      })
-    );
-=======
   const examplesBaseDir =
     context.examplesDir ?? resolvePath(context.program.projectRoot, "examples");
 
@@ -102,7 +81,6 @@
         })
       );
     }
->>>>>>> da174478
     return diagnostics.wrap(new Map());
   }
 
