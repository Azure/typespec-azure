import {
  CompilerHost,
  Diagnostic,
  DiagnosticCollector,
  NoTarget,
  Operation,
  createDiagnosticCollector,
  isGlobalNamespace,
  isService,
  resolvePath,
} from "@typespec/compiler";
import { getOperationId } from "@typespec/openapi";
import {
  SdkArrayExampleValue,
  SdkArrayType,
  SdkBodyModelPropertyType,
  SdkClientType,
  SdkDictionaryExampleValue,
  SdkDictionaryType,
  SdkExampleValue,
  SdkHttpOperation,
  SdkHttpOperationExample,
  SdkHttpParameter,
  SdkHttpParameterExampleValue,
  SdkHttpResponse,
  SdkHttpResponseExampleValue,
  SdkModelExampleValue,
  SdkModelPropertyType,
  SdkModelType,
  SdkServiceMethod,
  SdkServiceOperation,
  SdkType,
  TCGCContext,
  isSdkFloatKind,
  isSdkIntKind,
} from "./interfaces.js";
import { getValidApiVersion } from "./internal-utils.js";
import { createDiagnostic } from "./lib.js";
import { getLibraryName } from "./public-utils.js";

interface LoadedExample {
  readonly relativePath: string;
  readonly data: any;
}

async function checkExamplesDirExists(host: CompilerHost, dir: string) {
  try {
    return (await host.stat(dir)).isDirectory();
  } catch (err) {
    return false;
  }
}

/**
 * Load all examples for a client
 *
 * @param context
 * @param apiVersion
 * @returns a map of all operations' examples, key is operation's operation id,
 * value is a map of examples, key is example's title, value is example's details
 */
async function loadExamples(
  context: TCGCContext,
  apiVersion: string | undefined,
): Promise<[Map<string, Record<string, LoadedExample>>, readonly Diagnostic[]]> {
  const diagnostics = createDiagnosticCollector();
  const examplesBaseDir =
    context.examplesDir ?? resolvePath(context.program.projectRoot, "examples");

  const exampleDir = apiVersion
    ? resolvePath(examplesBaseDir, apiVersion)
    : resolvePath(examplesBaseDir);
  if (!(await checkExamplesDirExists(context.program.host, exampleDir))) {
    if (context.examplesDir) {
      diagnostics.add(
        createDiagnostic({
          code: "example-loading",
          messageId: "noDirectory",
          format: { directory: exampleDir },
          target: NoTarget,
        }),
      );
    }
    return diagnostics.wrap(new Map());
  }

  const map = new Map<string, Record<string, LoadedExample>>();
  const exampleFiles = await context.program.host.readDir(exampleDir);
  for (const fileName of exampleFiles) {
    try {
      const exampleFile = await context.program.host.readFile(resolvePath(exampleDir, fileName));
      const example = JSON.parse(exampleFile.text);
      if (!example.operationId || !example.title) {
        diagnostics.add(
          createDiagnostic({
            code: "example-loading",
            messageId: "noOperationId",
            format: { filename: fileName },
            target: NoTarget,
          }),
        );
        continue;
      }

      if (!map.has(example.operationId.toLowerCase())) {
        map.set(example.operationId.toLowerCase(), {});
      }
      const examples = map.get(example.operationId.toLowerCase())!;

      if (example.title in examples) {
        diagnostics.add(
          createDiagnostic({
            code: "duplicate-example-file",
            target: NoTarget,
            format: {
              filename: fileName,
              operationId: example.operationId,
              title: example.title,
            },
          }),
        );
      }

      examples[example.title] = {
        relativePath: apiVersion ? resolvePath(apiVersion, fileName) : fileName,
        data: example,
      };
    } catch (err) {
      diagnostics.add(
        createDiagnostic({
          code: "example-loading",
          messageId: "default",
          format: { filename: fileName, error: err?.toString() ?? "" },
          target: NoTarget,
        }),
      );
    }
  }
  return diagnostics.wrap(map);
}

function resolveOperationId(context: TCGCContext, operation: Operation) {
  const { program } = context;
  // if @operationId was specified use that value
  const explicitOperationId = getOperationId(program, operation);
  if (explicitOperationId) {
    return explicitOperationId;
  }

  const operationName = getLibraryName(context, operation);
  if (operation.interface) {
    return `${getLibraryName(context, operation.interface)}_${operationName}`;
  }
  const namespace = operation.namespace;
  if (
    namespace === undefined ||
    isGlobalNamespace(program, namespace) ||
    isService(program, namespace)
  ) {
    return operationName;
  }

  return `${getLibraryName(context, namespace)}_${operationName}`;
}

export async function handleClientExamples(
  context: TCGCContext,
  client: SdkClientType<SdkServiceOperation>,
): Promise<[void, readonly Diagnostic[]]> {
  const diagnostics = createDiagnosticCollector();

  const examples = diagnostics.pipe(
    await loadExamples(context, getValidApiVersion(context, client.apiVersions)),
  );
  const methodQueue = [...client.methods];
  while (methodQueue.length > 0) {
    const method = methodQueue.pop()!;
    if (method.kind === "clientaccessor") {
      methodQueue.push(...method.response.methods);
    } else {
      // since operation could have customization in client.tsp, we need to handle all the original operation (exclude the templated operation)
      let operation = method.__raw;
      while (operation && operation.templateMapper === undefined) {
        const operationId = resolveOperationId(context, operation).toLowerCase();
        if (examples.has(operationId)) {
          diagnostics.pipe(handleMethodExamples(context, method, examples.get(operationId)!));
          break;
        }
        operation = operation.sourceOperation;
      }
    }
  }
  return diagnostics.wrap(undefined);
}

function handleMethodExamples<TServiceOperation extends SdkServiceOperation>(
  context: TCGCContext,
  method: SdkServiceMethod<TServiceOperation>,
  examples: Record<string, LoadedExample>,
): [void, readonly Diagnostic[]] {
  const diagnostics = createDiagnosticCollector();

  if (method.operation.kind === "http") {
    diagnostics.pipe(handleHttpOperationExamples(method.operation, examples));
    if (method.operation.examples) {
      if (!context.__httpOperationExamples) {
        context.__httpOperationExamples = new Map();
      }
      context.__httpOperationExamples!.set(method.operation.__raw, method.operation.examples);
    }
  }

  return diagnostics.wrap(undefined);
}

function handleHttpOperationExamples(
  operation: SdkHttpOperation,
  examples: Record<string, LoadedExample>,
) {
  const diagnostics = createDiagnosticCollector();
  operation.examples = [];

  for (const [title, example] of Object.entries(examples)) {
    const operationExample: SdkHttpOperationExample = {
      kind: "http",
      name: title,
      description: title,
      filePath: example.relativePath,
      parameters: diagnostics.pipe(
        handleHttpParameters(
          operation.bodyParam
            ? [...operation.parameters, operation.bodyParam]
            : operation.parameters,
          example.data,
          example.relativePath,
        ),
      ),
      responses: diagnostics.pipe(
        handleHttpResponses(operation.responses, example.data, example.relativePath),
      ),
      rawExample: example.data,
    };

    operation.examples.push(operationExample);
  }

  return diagnostics.wrap(undefined);
}

function handleHttpParameters(
  parameters: SdkHttpParameter[],
  example: any,
<<<<<<< HEAD
  relativePath: string
): [SdkHttpParameterExampleValue[], readonly Diagnostic[]] {
=======
  relativePath: string,
): [SdkHttpParameterExample[], readonly Diagnostic[]] {
>>>>>>> 2b288d0e
  const diagnostics = createDiagnosticCollector();
  const parameterExamples: SdkHttpParameterExampleValue[] = [];
  if (
    "parameters" in example &&
    typeof example.parameters === "object" &&
    example.parameters !== null
  ) {
    for (const name of Object.keys(example.parameters)) {
      let parameter = parameters.find(
        (p) => (p.kind !== "body" && p.serializedName === name) || p.name === name,
      );
      // fallback to body in example for any body parameter
      if (!parameter && name === "body") {
        parameter = parameters.find((p) => p.kind === "body");
      }
      if (parameter) {
        const value = diagnostics.pipe(
          getSdkTypeExample(parameter.type, example.parameters[name], relativePath),
        );
        if (value) {
          parameterExamples.push({
            parameter,
            value,
          });
        }
      } else {
        addExampleValueNoMappingDignostic(
          diagnostics,
          { [name]: example.parameters[name] },
          relativePath,
        );
      }
    }
  }
  return diagnostics.wrap(parameterExamples);
}

function handleHttpResponses(
  responses: SdkHttpResponse[],
  example: any,
<<<<<<< HEAD
  relativePath: string
): [SdkHttpResponseExampleValue[], readonly Diagnostic[]] {
=======
  relativePath: string,
): [Map<number, SdkHttpResponseExample>, readonly Diagnostic[]] {
>>>>>>> 2b288d0e
  const diagnostics = createDiagnosticCollector();
  const responseExamples: SdkHttpResponseExampleValue[] = [];
  if (
    "responses" in example &&
    typeof example.responses === "object" &&
    example.responses !== null
  ) {
    for (const code of Object.keys(example.responses)) {
      const statusCode = parseInt(code, 10);
      let found = false;
      for (const response of responses) {
        const responseCode = response.statusCodes;
        if (responseCode === statusCode) {
<<<<<<< HEAD
          responseExamples.push(
            diagnostics.pipe(
              handleHttpResponse(response, statusCode, example.responses[code], relativePath)
            )
=======
          responseExamples.set(
            statusCode,
            diagnostics.pipe(handleHttpResponse(response, example.responses[code], relativePath)),
>>>>>>> 2b288d0e
          );
          found = true;
          break;
        } else if (
          typeof responseCode === "object" &&
          responseCode !== null &&
          responseCode.start <= statusCode &&
          responseCode.end >= statusCode
        ) {
<<<<<<< HEAD
          responseExamples.push(
            diagnostics.pipe(
              handleHttpResponse(response, statusCode, example.responses[code], relativePath)
            )
=======
          responseExamples.set(
            statusCode,
            diagnostics.pipe(handleHttpResponse(response, example.responses[code], relativePath)),
>>>>>>> 2b288d0e
          );
          found = true;
          break;
        }
      }
      if (!found) {
        addExampleValueNoMappingDignostic(
          diagnostics,
          { [code]: example.responses[code] },
          relativePath,
        );
      }
    }
  }
  return diagnostics.wrap(responseExamples);
}

function handleHttpResponse(
  response: SdkHttpResponse,
  statusCode: number,
  example: any,
<<<<<<< HEAD
  relativePath: string
): [SdkHttpResponseExampleValue, readonly Diagnostic[]] {
=======
  relativePath: string,
): [SdkHttpResponseExample, readonly Diagnostic[]] {
>>>>>>> 2b288d0e
  const diagnostics = createDiagnosticCollector();
  const responseExample: SdkHttpResponseExampleValue = {
    response,
    statusCode,
    headers: [],
  };
  if (typeof example === "object" && example !== null) {
    for (const name of Object.keys(example)) {
      if (name === "description") {
        continue;
      } else if (name === "body") {
        if (response.type) {
          responseExample.bodyValue = diagnostics.pipe(
            getSdkTypeExample(response.type, example.body, relativePath),
          );
        } else {
          addExampleValueNoMappingDignostic(diagnostics, { body: example.body }, relativePath);
        }
      } else if (name === "headers") {
        for (const subName of Object.keys(example.headers)) {
          const header = response.headers.find((p) => p.serializedName === subName);
          if (header) {
            const value = diagnostics.pipe(
              getSdkTypeExample(header.type, example[name][subName], relativePath),
            );
            if (value) {
              responseExample.headers.push({
                header,
                value,
              });
            }
          } else {
            addExampleValueNoMappingDignostic(
              diagnostics,
              { [subName]: example[name][subName] },
              relativePath,
            );
          }
        }
      } else {
        addExampleValueNoMappingDignostic(diagnostics, { [name]: example[name] }, relativePath);
      }
    }
  }
  return diagnostics.wrap(responseExample);
}

function getSdkTypeExample(
  type: SdkType | SdkModelPropertyType,
  example: any,
<<<<<<< HEAD
  relativePath: string
): [SdkExampleValue | undefined, readonly Diagnostic[]] {
=======
  relativePath: string,
): [SdkTypeExample | undefined, readonly Diagnostic[]] {
>>>>>>> 2b288d0e
  const diagnostics = createDiagnosticCollector();

  if (isSdkIntKind(type.kind) || isSdkFloatKind(type.kind)) {
    return getSdkBaseTypeExample("number", type as SdkType, example, relativePath);
  } else {
    switch (type.kind) {
      case "string":
      case "bytes":
        return getSdkBaseTypeExample("string", type, example, relativePath);
      case "boolean":
        return getSdkBaseTypeExample("boolean", type, example, relativePath);
      case "url":
      case "plainDate":
      case "plainTime":
        return getSdkBaseTypeExample("string", type, example, relativePath);
      case "nullable":
        if (example === null) {
          return diagnostics.wrap({
            kind: "null",
            type,
            value: null,
          });
        } else {
          return getSdkTypeExample(type.type, example, relativePath);
        }
      case "unknown":
        return diagnostics.wrap({
          kind: "unknown",
          type,
          value: example,
        });
      case "constant":
        if (example === type.value) {
          return getSdkBaseTypeExample(
            typeof type.value as "string" | "number" | "boolean",
            type,
            example,
            relativePath,
          );
        } else {
          addExampleValueNoMappingDignostic(diagnostics, example, relativePath);
          return diagnostics.wrap(undefined);
        }
      case "enum":
        if (type.values.some((v) => v.value === example)) {
          return getSdkBaseTypeExample(
            typeof example as "string" | "number",
            type,
            example,
            relativePath,
          );
        } else {
          addExampleValueNoMappingDignostic(diagnostics, example, relativePath);
          return diagnostics.wrap(undefined);
        }
      case "enumvalue":
        if (type.value === example) {
          return getSdkBaseTypeExample(
            typeof example as "string" | "number",
            type,
            example,
            relativePath,
          );
        } else {
          addExampleValueNoMappingDignostic(diagnostics, example, relativePath);
          return diagnostics.wrap(undefined);
        }
      case "utcDateTime":
      case "offsetDateTime":
      case "duration":
        const inner = diagnostics.pipe(getSdkTypeExample(type.wireType, example, relativePath));
        if (inner) {
          inner.type = type;
        }
        return diagnostics.wrap(inner);
      case "union":
        return diagnostics.wrap({
          kind: "union",
          type,
          value: example,
        });
      case "array":
        return getSdkArrayExample(type, example, relativePath);
      case "dict":
        return getSdkDictionaryExample(type, example, relativePath);
      case "model":
        return getSdkModelExample(type, example, relativePath);
    }
  }
  return diagnostics.wrap(undefined);
}

function getSdkBaseTypeExample(
  kind: "string" | "number" | "boolean",
  type: SdkType,
  example: any,
<<<<<<< HEAD
  relativePath: string
): [SdkExampleValue | undefined, readonly Diagnostic[]] {
=======
  relativePath: string,
): [SdkTypeExample | undefined, readonly Diagnostic[]] {
>>>>>>> 2b288d0e
  const diagnostics = createDiagnosticCollector();
  if (typeof example === kind) {
    return diagnostics.wrap({
      kind,
      type,
      value: example,
    } as SdkExampleValue);
  } else {
    addExampleValueNoMappingDignostic(diagnostics, example, relativePath);
  }
  return diagnostics.wrap(undefined);
}

function getSdkArrayExample(
  type: SdkArrayType,
  example: any,
<<<<<<< HEAD
  relativePath: string
): [SdkArrayExampleValue | undefined, readonly Diagnostic[]] {
=======
  relativePath: string,
): [SdkArrayExample | undefined, readonly Diagnostic[]] {
>>>>>>> 2b288d0e
  const diagnostics = createDiagnosticCollector();
  if (Array.isArray(example)) {
    const arrayExample: SdkExampleValue[] = [];
    for (const item of example) {
      const result = diagnostics.pipe(getSdkTypeExample(type.valueType, item, relativePath));
      if (result) {
        arrayExample.push(result);
      }
    }
    return diagnostics.wrap({
      kind: "array",
      type,
      value: arrayExample,
    });
  } else {
    addExampleValueNoMappingDignostic(diagnostics, example, relativePath);
    return diagnostics.wrap(undefined);
  }
}

function getSdkDictionaryExample(
  type: SdkDictionaryType,
  example: any,
<<<<<<< HEAD
  relativePath: string
): [SdkDictionaryExampleValue | undefined, readonly Diagnostic[]] {
=======
  relativePath: string,
): [SdkDictionaryExample | undefined, readonly Diagnostic[]] {
>>>>>>> 2b288d0e
  const diagnostics = createDiagnosticCollector();
  if (typeof example === "object") {
    if (example === null) {
      return diagnostics.wrap(undefined);
    }
    const dictionaryExample: Record<string, SdkExampleValue> = {};
    for (const key of Object.keys(example)) {
      const result = diagnostics.pipe(
        getSdkTypeExample(type.valueType, example[key], relativePath),
      );
      if (result) {
        dictionaryExample[key] = result;
      }
    }
    return diagnostics.wrap({
      kind: "dict",
      type,
      value: dictionaryExample,
    });
  } else {
    addExampleValueNoMappingDignostic(diagnostics, example, relativePath);
    return diagnostics.wrap(undefined);
  }
}

function getSdkModelExample(
  type: SdkModelType,
  example: any,
<<<<<<< HEAD
  relativePath: string
): [SdkModelExampleValue | undefined, readonly Diagnostic[]] {
=======
  relativePath: string,
): [SdkModelExample | undefined, readonly Diagnostic[]] {
>>>>>>> 2b288d0e
  const diagnostics = createDiagnosticCollector();
  if (typeof example === "object") {
    if (example === null) {
      return diagnostics.wrap(undefined);
    }
    // handle discriminated model
    if (type.discriminatorProperty) {
      if (
        type.discriminatorProperty.name in example &&
        example[type.discriminatorProperty.name] in type.discriminatedSubtypes!
      ) {
        return getSdkModelExample(
          type.discriminatedSubtypes![example[type.discriminatorProperty.name]],
          example,
          relativePath,
        );
      } else {
        addExampleValueNoMappingDignostic(diagnostics, example, relativePath);
        return diagnostics.wrap(undefined);
      }
    }

    let additionalPropertiesType: SdkType | undefined;
    const additionalProperties: Record<string, any> = new Map();
    const additionalPropertiesExample: Record<string, SdkExampleValue> = {};

    const properties: Map<string, SdkModelPropertyType> = new Map();
    const propertiesExample: Record<string, SdkExampleValue> = {};

    // get all properties type and additional properties type if exist
    const modelQueue = [type];
    while (modelQueue.length > 0) {
      const model = modelQueue.pop()!;
      for (let property of model.properties) {
        property = property as SdkBodyModelPropertyType;
        if (!properties.has(property.serializedName)) {
          properties.set(property.serializedName, property);
        }
      }
      if (model.additionalProperties && additionalPropertiesType === undefined) {
        additionalPropertiesType = model.additionalProperties;
      }
      if (model.baseModel) {
        modelQueue.push(model.baseModel);
      }
    }

    for (const name of Object.keys(example)) {
      const property = properties.get(name);
      if (property) {
        const result = diagnostics.pipe(
          getSdkTypeExample(property.type, example[name], relativePath),
        );
        if (result) {
          propertiesExample[name] = result;
        }
      } else {
        additionalProperties[name] = example[name];
      }
    }

    // handle additional properties
    if (Object.keys(additionalProperties).length > 0) {
      if (additionalPropertiesType) {
        for (const [name, value] of Object.entries(additionalProperties)) {
          const result = diagnostics.pipe(
            getSdkTypeExample(additionalPropertiesType, value, relativePath),
          );
          if (result) {
            additionalPropertiesExample[name] = result;
          }
        }
      } else {
        addExampleValueNoMappingDignostic(diagnostics, additionalProperties, relativePath);
      }
    }

    return diagnostics.wrap({
      kind: "model",
      type,
      value: propertiesExample,
      additionalPropertiesValue:
        Object.keys(additionalPropertiesExample).length > 0
          ? additionalPropertiesExample
          : undefined,
    });
  } else {
    addExampleValueNoMappingDignostic(diagnostics, example, relativePath);
    return diagnostics.wrap(undefined);
  }
}

function addExampleValueNoMappingDignostic(
  diagnostics: DiagnosticCollector,
  value: any,
  relativePath: string,
) {
  diagnostics.add(
    createDiagnostic({
      code: "example-value-no-mapping",
      target: NoTarget,
      format: {
        value: JSON.stringify(value),
        relativePath,
      },
    }),
  );
}<|MERGE_RESOLUTION|>--- conflicted
+++ resolved
@@ -250,13 +250,8 @@
 function handleHttpParameters(
   parameters: SdkHttpParameter[],
   example: any,
-<<<<<<< HEAD
-  relativePath: string
+  relativePath: string,
 ): [SdkHttpParameterExampleValue[], readonly Diagnostic[]] {
-=======
-  relativePath: string,
-): [SdkHttpParameterExample[], readonly Diagnostic[]] {
->>>>>>> 2b288d0e
   const diagnostics = createDiagnosticCollector();
   const parameterExamples: SdkHttpParameterExampleValue[] = [];
   if (
@@ -297,13 +292,8 @@
 function handleHttpResponses(
   responses: SdkHttpResponse[],
   example: any,
-<<<<<<< HEAD
-  relativePath: string
+  relativePath: string,
 ): [SdkHttpResponseExampleValue[], readonly Diagnostic[]] {
-=======
-  relativePath: string,
-): [Map<number, SdkHttpResponseExample>, readonly Diagnostic[]] {
->>>>>>> 2b288d0e
   const diagnostics = createDiagnosticCollector();
   const responseExamples: SdkHttpResponseExampleValue[] = [];
   if (
@@ -317,16 +307,10 @@
       for (const response of responses) {
         const responseCode = response.statusCodes;
         if (responseCode === statusCode) {
-<<<<<<< HEAD
           responseExamples.push(
             diagnostics.pipe(
-              handleHttpResponse(response, statusCode, example.responses[code], relativePath)
+              handleHttpResponse(response, statusCode, example.responses[code], relativePath),
             )
-=======
-          responseExamples.set(
-            statusCode,
-            diagnostics.pipe(handleHttpResponse(response, example.responses[code], relativePath)),
->>>>>>> 2b288d0e
           );
           found = true;
           break;
@@ -336,16 +320,10 @@
           responseCode.start <= statusCode &&
           responseCode.end >= statusCode
         ) {
-<<<<<<< HEAD
           responseExamples.push(
             diagnostics.pipe(
-              handleHttpResponse(response, statusCode, example.responses[code], relativePath)
+              handleHttpResponse(response, statusCode, example.responses[code], relativePath),
             )
-=======
-          responseExamples.set(
-            statusCode,
-            diagnostics.pipe(handleHttpResponse(response, example.responses[code], relativePath)),
->>>>>>> 2b288d0e
           );
           found = true;
           break;
@@ -367,13 +345,8 @@
   response: SdkHttpResponse,
   statusCode: number,
   example: any,
-<<<<<<< HEAD
-  relativePath: string
+  relativePath: string,
 ): [SdkHttpResponseExampleValue, readonly Diagnostic[]] {
-=======
-  relativePath: string,
-): [SdkHttpResponseExample, readonly Diagnostic[]] {
->>>>>>> 2b288d0e
   const diagnostics = createDiagnosticCollector();
   const responseExample: SdkHttpResponseExampleValue = {
     response,
@@ -424,13 +397,8 @@
 function getSdkTypeExample(
   type: SdkType | SdkModelPropertyType,
   example: any,
-<<<<<<< HEAD
-  relativePath: string
+  relativePath: string,
 ): [SdkExampleValue | undefined, readonly Diagnostic[]] {
-=======
-  relativePath: string,
-): [SdkTypeExample | undefined, readonly Diagnostic[]] {
->>>>>>> 2b288d0e
   const diagnostics = createDiagnosticCollector();
 
   if (isSdkIntKind(type.kind) || isSdkFloatKind(type.kind)) {
@@ -527,13 +495,8 @@
   kind: "string" | "number" | "boolean",
   type: SdkType,
   example: any,
-<<<<<<< HEAD
-  relativePath: string
+  relativePath: string,
 ): [SdkExampleValue | undefined, readonly Diagnostic[]] {
-=======
-  relativePath: string,
-): [SdkTypeExample | undefined, readonly Diagnostic[]] {
->>>>>>> 2b288d0e
   const diagnostics = createDiagnosticCollector();
   if (typeof example === kind) {
     return diagnostics.wrap({
@@ -550,13 +513,8 @@
 function getSdkArrayExample(
   type: SdkArrayType,
   example: any,
-<<<<<<< HEAD
-  relativePath: string
+  relativePath: string,
 ): [SdkArrayExampleValue | undefined, readonly Diagnostic[]] {
-=======
-  relativePath: string,
-): [SdkArrayExample | undefined, readonly Diagnostic[]] {
->>>>>>> 2b288d0e
   const diagnostics = createDiagnosticCollector();
   if (Array.isArray(example)) {
     const arrayExample: SdkExampleValue[] = [];
@@ -580,13 +538,8 @@
 function getSdkDictionaryExample(
   type: SdkDictionaryType,
   example: any,
-<<<<<<< HEAD
-  relativePath: string
+  relativePath: string,
 ): [SdkDictionaryExampleValue | undefined, readonly Diagnostic[]] {
-=======
-  relativePath: string,
-): [SdkDictionaryExample | undefined, readonly Diagnostic[]] {
->>>>>>> 2b288d0e
   const diagnostics = createDiagnosticCollector();
   if (typeof example === "object") {
     if (example === null) {
@@ -615,13 +568,8 @@
 function getSdkModelExample(
   type: SdkModelType,
   example: any,
-<<<<<<< HEAD
-  relativePath: string
+  relativePath: string,
 ): [SdkModelExampleValue | undefined, readonly Diagnostic[]] {
-=======
-  relativePath: string,
-): [SdkModelExample | undefined, readonly Diagnostic[]] {
->>>>>>> 2b288d0e
   const diagnostics = createDiagnosticCollector();
   if (typeof example === "object") {
     if (example === null) {
