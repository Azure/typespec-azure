import {
  FinalOperationStep,
  getLroMetadata,
  getPagedResult,
  getParameterizedNextLinkArguments,
  NextOperationLink,
  NextOperationReference,
  OperationLink,
  OperationReference,
  PollingOperationStep,
  TerminationStatus,
} from "@azure-tools/typespec-azure-core";
import {
  createDiagnosticCollector,
  Diagnostic,
  getSummary,
  ignoreDiagnostics,
  isList,
  Model,
  ModelProperty,
  Operation,
} from "@typespec/compiler";
import { $ } from "@typespec/compiler/typekit";
import { isHeader } from "@typespec/http";
import { createSdkClientType } from "./clients.js";
import {
  getAccess,
  getOverriddenClientMethod,
  getResponseAsBool,
  listOperationGroups,
  listOperationsInOperationGroup,
  shouldGenerateConvenient,
  shouldGenerateProtocol,
} from "./decorators.js";
import { getSdkHttpOperation } from "./http.js";
import {
  SdkClient,
  SdkClientType,
  SdkLroPagingServiceMethod,
  SdkLroServiceFinalResponse,
  SdkLroServiceFinalStep,
  SdkLroServiceMetadata,
  SdkLroServiceMethod,
  SdkMethod,
  SdkMethodParameter,
  SdkMethodResponse,
  SdkModelPropertyType,
  SdkModelType,
  SdkNextOperationLink,
  SdkNextOperationReference,
  SdkOperationGroup,
  SdkOperationLink,
  SdkOperationReference,
  SdkPagingServiceMethod,
  SdkPollingOperationStep,
  SdkPropertyMap,
  SdkServiceMethod,
  SdkServiceOperation,
<<<<<<< HEAD
  SdkServiceResponseHeader,
=======
  SdkTerminationStatus,
>>>>>>> 76d75911
  SdkType,
  TCGCContext,
  UsageFlags,
} from "./interfaces.js";
import {
  createGeneratedName,
  findRootSourceProperty,
  getAllResponseBodiesAndNonBodyExists,
  getAvailableApiVersions,
  getClientDoc,
  getHashForType,
  getTypeDecorators,
  isNeverOrVoidType,
  isSubscriptionId,
  twoParamsEquivalent,
} from "./internal-utils.js";
import { createDiagnostic } from "./lib.js";
import {
  getCrossLanguageDefinitionId,
  getHttpOperationWithCache,
  getLibraryName,
} from "./public-utils.js";
import {
  getClientTypeWithDiagnostics,
  getSdkBuiltInType,
<<<<<<< HEAD
  getSdkModelPropertyTypeBase,
=======
  getSdkModel,
  getSdkModelPropertyType,
>>>>>>> 76d75911
} from "./types.js";
function getSdkServiceOperation<TServiceOperation extends SdkServiceOperation>(
  context: TCGCContext,
  operation: Operation,
  methodParameters: SdkMethodParameter[],
): [TServiceOperation, readonly Diagnostic[]] {
  const diagnostics = createDiagnosticCollector();
  const httpOperation = getHttpOperationWithCache(context, operation);
  if (httpOperation) {
    const sdkHttpOperation = diagnostics.pipe(
      getSdkHttpOperation(context, httpOperation, methodParameters),
    ) as TServiceOperation;
    return diagnostics.wrap(sdkHttpOperation);
  }
  diagnostics.add(
    createDiagnostic({
      code: "unsupported-protocol",
      target: operation,
      format: {},
    }),
  );
  return diagnostics.wrap(undefined as any);
}
function getSdkLroPagingServiceMethod<TServiceOperation extends SdkServiceOperation>(
  context: TCGCContext,
  operation: Operation,
  client: SdkClientType<TServiceOperation>,
): [SdkLroPagingServiceMethod<TServiceOperation>, readonly Diagnostic[]] {
  const diagnostics = createDiagnosticCollector();
  return diagnostics.wrap({
    ...diagnostics.pipe(getSdkLroServiceMethod<TServiceOperation>(context, operation, client)),
    ...diagnostics.pipe(getSdkPagingServiceMethod<TServiceOperation>(context, operation, client)),
    kind: "lropaging",
  });
}

function getSdkPagingServiceMethod<TServiceOperation extends SdkServiceOperation>(
  context: TCGCContext,
  operation: Operation,
  client: SdkClientType<TServiceOperation>,
): [SdkPagingServiceMethod<TServiceOperation>, readonly Diagnostic[]] {
  const diagnostics = createDiagnosticCollector();

  const baseServiceMethod = diagnostics.pipe(
    getSdkBasicServiceMethod<TServiceOperation>(context, operation, client),
  );

  // nullable response type means the underlaying operation has multiple responses and only one of them is not empty, which is what we want
  let responseType = baseServiceMethod.response.type;
  if (responseType?.kind === "nullable") {
    responseType = responseType.type;
  }

  // normal paging
  if (isList(context.program, operation)) {
    const pagingMetadata = $(context.program).operation.getPagingMetadata(
      getOverriddenClientMethod(context, operation) ?? operation,
    );

    if (responseType?.__raw?.kind !== "Model" || responseType.kind !== "model" || !pagingMetadata) {
      diagnostics.add(
        createDiagnostic({
          code: "unexpected-pageable-operation-return-type",
          target: operation,
          format: {
            operationName: operation.name,
          },
        }),
      );
      // return as page method with no paging info
      return diagnostics.wrap({
        ...baseServiceMethod,
        kind: "paging",
        pagingMetadata: {},
      });
    }

    const resultSegments = mapFirstSegmentForResultSegments(
      pagingMetadata.output.pageItems.path,
      baseServiceMethod.response,
    );
    const nextLinkSegments = mapFirstSegmentForResultSegments(
      pagingMetadata.output.nextLink?.path,
      baseServiceMethod.response,
    );
    const continuationTokenResponseSegments = mapFirstSegmentForResultSegments(
      pagingMetadata.output.continuationToken?.path,
      baseServiceMethod.response,
    );

    baseServiceMethod.response.resultSegments = resultSegments?.map(
      (resultSegment) => context.__modelPropertyCache.get(resultSegment)!,
    );

    context.__pagedResultSet.add(responseType);
    // tcgc will let all paging method return a list of items
    baseServiceMethod.response.type = diagnostics.pipe(
      getClientTypeWithDiagnostics(
        context,
        pagingMetadata.output.pageItems.property.type,
        operation,
      ),
    );

    return diagnostics.wrap({
      ...baseServiceMethod,
      kind: "paging",
      pagingMetadata: {
        __raw: pagingMetadata,
        nextLinkSegments: nextLinkSegments?.map(
          (segment) =>
            context.__responseHeaderCache.get(segment) ??
            context.__modelPropertyCache.get(segment)!,
        ),
        continuationTokenParameterSegments: pagingMetadata.input.continuationToken?.path.map(
          (r) => context.__methodParameterCache.get(r) ?? context.__modelPropertyCache.get(r)!,
        ),
        continuationTokenResponseSegments: continuationTokenResponseSegments?.map(
          (segment) =>
            context.__responseHeaderCache.get(segment) ??
            context.__modelPropertyCache.get(segment)!,
        ),
        pageItemsSegments: baseServiceMethod.response.resultSegments,
      },
    });
  }

  // azure core paging
  const pagedMetadata = getPagedResult(context.program, operation)!;

  if (
    responseType?.__raw?.kind !== "Model" ||
    responseType.kind !== "model" ||
    !pagedMetadata.itemsProperty
  ) {
    diagnostics.add(
      createDiagnostic({
        code: "unexpected-pageable-operation-return-type",
        target: operation,
        format: {
          operationName: operation.name,
        },
      }),
    );
    // return as page method with no paging info
    return diagnostics.wrap({
      ...baseServiceMethod,
      kind: "paging",
      pagingMetadata: {},
    });
  }

  context.__pagedResultSet.add(responseType);

  // tcgc will let all paging method return a list of items
  baseServiceMethod.response.type = diagnostics.pipe(
    getClientTypeWithDiagnostics(context, pagedMetadata.itemsProperty.type),
  );

  baseServiceMethod.response.resultSegments = getPropertySegmentsFromModelOrParameters(
    responseType,
    (p) => p.__raw === pagedMetadata.itemsProperty,
  ) as SdkModelPropertyType[] | undefined;

  let nextLinkSegments: (SdkServiceResponseHeader | SdkModelPropertyType)[] | undefined = undefined;
  let nextLinkReInjectedParametersSegments = undefined;
  if (pagedMetadata.nextLinkProperty) {
    if (isHeader(context.program, pagedMetadata.nextLinkProperty)) {
      nextLinkSegments = baseServiceMethod.operation.responses
        .map((r) => r.headers)
        .flat()
        .filter(
          (h) =>
            h.__raw?.kind === "ModelProperty" &&
            findRootSourceProperty(h.__raw) ===
              findRootSourceProperty(pagedMetadata.nextLinkProperty!),
        );
    } else {
      nextLinkSegments = getPropertySegmentsFromModelOrParameters(
        responseType,
        (p) => p.__raw === pagedMetadata.nextLinkProperty,
      ) as SdkModelPropertyType[];
    }

    if (pagedMetadata.nextLinkProperty.type.kind === "Scalar") {
      nextLinkReInjectedParametersSegments = (
        getParameterizedNextLinkArguments(context.program, pagedMetadata.nextLinkProperty.type) ??
        []
      ).map(
        (t: ModelProperty) =>
          getPropertySegmentsFromModelOrParameters(
            baseServiceMethod.parameters,
            (p) =>
              p.__raw?.kind === "ModelProperty" &&
              findRootSourceProperty(p.__raw) === findRootSourceProperty(t),
          )!,
      );
    }
  }

  return diagnostics.wrap({
    ...baseServiceMethod,
    __raw_paged_metadata: pagedMetadata,
    kind: "paging",
    nextLinkOperation: pagedMetadata?.nextLinkOperation
      ? diagnostics.pipe(
          getSdkServiceOperation<TServiceOperation>(
            context,
            pagedMetadata.nextLinkOperation,
            baseServiceMethod.parameters,
          ),
        )
      : undefined,
    pagingMetadata: {
      __raw: pagedMetadata,
      nextLinkSegments,
      nextLinkOperation: pagedMetadata?.nextLinkOperation
        ? diagnostics.pipe(
            getSdkServiceMethod<TServiceOperation>(
              context,
              pagedMetadata.nextLinkOperation,
              client,
            ),
          )
        : undefined,
      nextLinkReInjectedParametersSegments,
      pageItemsSegments: baseServiceMethod.response.resultSegments,
    },
  });
}

function mapFirstSegmentForResultSegments(
  resultSegments: ModelProperty[] | undefined,
  response: SdkMethodResponse,
): ModelProperty[] | undefined {
  if (resultSegments === undefined || response === undefined) return undefined;
  // TCGC use Http response type as the return type
  // For implicit body response, we need to map the first segment to the derived model property
  const responseModel =
    response.type?.kind === "model"
      ? response.type
      : response.type?.kind === "nullable" && response.type.type.kind === "model"
        ? response.type.type
        : undefined;
  if (resultSegments.length > 0 && responseModel) {
    const firstSegment = resultSegments[0];
    for (const property of responseModel.properties ?? []) {
      if (property.__raw && property.__raw?.sourceProperty === firstSegment) {
        return [property.__raw, ...resultSegments.slice(1)];
      }
    }
  }
  return resultSegments;
}

export function getPropertySegmentsFromModelOrParameters(
  source: SdkModelType | SdkMethodParameter[],
  predicate: (property: SdkMethodParameter | SdkModelPropertyType) => boolean,
): (SdkMethodParameter | SdkModelPropertyType)[] | undefined {
  const queue: { model: SdkModelType; path: (SdkMethodParameter | SdkModelPropertyType)[] }[] = [];

  if (!Array.isArray(source)) {
    if (source.baseModel) {
      const baseResult = getPropertySegmentsFromModelOrParameters(source.baseModel, predicate);
      if (baseResult) return baseResult;
    }
  }

  for (const prop of Array.isArray(source) ? source : source.properties.values()) {
    if (predicate(prop)) {
      return [prop];
    }
    if (prop.type.kind === "model") {
      queue.push({ model: prop.type, path: [prop] });
    }
  }

  while (queue.length > 0) {
    const { model, path } = queue.shift()!;
    for (const prop of model.properties.values()) {
      if (predicate(prop)) {
        return path.concat(prop);
      }
      if (prop.type.kind === "model") {
        queue.push({ model: prop.type, path: path.concat(prop) });
      }
    }
  }

  return undefined;
}

function getSdkLroServiceMethod<TServiceOperation extends SdkServiceOperation>(
  context: TCGCContext,
  operation: Operation,
  client: SdkClientType<TServiceOperation>,
): [SdkLroServiceMethod<TServiceOperation>, readonly Diagnostic[]] {
  const diagnostics = createDiagnosticCollector();
  const metadata = getServiceMethodLroMetadata(context, operation, client)!;
  const baseServiceMethod = diagnostics.pipe(
    getSdkBasicServiceMethod<TServiceOperation>(context, operation, client),
  );

  baseServiceMethod.response.type = metadata.finalResponse?.result;
  baseServiceMethod.response.resultSegments = metadata.finalResponse?.resultSegments;

  return diagnostics.wrap({
    ...baseServiceMethod,
    kind: "lro",
    __raw_lro_metadata: metadata.__raw,
    lroMetadata: metadata,
    operation: diagnostics.pipe(
      getSdkServiceOperation<TServiceOperation>(
        context,
        metadata.__raw.operation,
        baseServiceMethod.parameters,
      ),
    ),
  });
}

function getServiceMethodLroMetadata<TServiceOperation extends SdkServiceOperation>(
  context: TCGCContext,
  operation: Operation,
  client: SdkClientType<TServiceOperation>,
): SdkLroServiceMetadata | undefined {
  const rawMetadata = getLroMetadata(context.program, operation);
  if (rawMetadata === undefined) {
    return undefined;
  }

  let finalEnvelopeResult: SdkModelType | "void" | undefined = undefined;
  const diagnostics = createDiagnosticCollector();
  if (rawMetadata.finalEnvelopeResult === "void") {
    finalEnvelopeResult = "void";
  } else if (rawMetadata.finalEnvelopeResult) {
    finalEnvelopeResult = getSdkModel(context, rawMetadata.finalEnvelopeResult);
  }
  return {
    __raw: rawMetadata,
    finalStateVia: rawMetadata.finalStateVia,
    finalResponse: getFinalResponse(),
    finalStep: getSdkLroServiceFinalStep(context, rawMetadata.finalStep),
    pollingStep: {
      responseBody: diagnostics.pipe(
        getClientTypeWithDiagnostics(context, rawMetadata.pollingInfo.responseModel),
      ) as SdkModelType,
    },
    operation: ignoreDiagnostics(getSdkBasicServiceMethod(context, rawMetadata.operation, client))
      .operation,
    logicalResult: getSdkModel(context, rawMetadata.logicalResult),
    statusMonitorStep: getStatusMonitorStep(context, rawMetadata.statusMonitorStep),
    pollingInfo: getPollingInfo(context, rawMetadata.pollingInfo),
    envelopeResult: getSdkModel(context, rawMetadata.envelopeResult),
    logicalPath: rawMetadata.logicalPath,
    finalEnvelopeResult,
    finalResultPath: rawMetadata.finalResultPath,
  };

  function getSdkLroServiceFinalStep(
    context: TCGCContext,
    step: FinalOperationStep | undefined,
  ): SdkLroServiceFinalStep | undefined {
    if (!step) return undefined;
    switch (step.kind) {
      case "finalOperationLink": {
        return {
          kind: "finalOperationLink",
          target: getSdkOperationLink(context, step.target),
        };
      }
      case "finalOperationReference": {
        return {
          kind: "finalOperationReference",
          target: getSdkOperationReference(context, step.target, client),
        };
      }
      case "pollingSuccessProperty": {
        return {
          kind: "pollingSuccessProperty",
          responseModel: getSdkModel(context, step.responseModel),
          target: ignoreDiagnostics(getSdkModelPropertyType(context, step.target)),
          sourceProperty: step.sourceProperty
            ? ignoreDiagnostics(getSdkModelPropertyType(context, step.sourceProperty))
            : undefined,
        };
      }
      case "noPollingResult": {
        return {
          kind: "noPollingResult",
          responseModel: undefined,
        };
      }
    }
  }

  function getStatusMonitorStep(
    context: TCGCContext,
    statusMonitorStep: NextOperationLink | NextOperationReference | undefined,
  ): SdkNextOperationLink | SdkNextOperationReference | undefined {
    if (!statusMonitorStep) return undefined;
    if (statusMonitorStep.kind === "nextOperationLink") {
      return {
        kind: "nextOperationLink",
        responseModel: getSdkModel(context, statusMonitorStep.responseModel),
        target: getSdkOperationLink(context, statusMonitorStep.target),
      };
    }
    return {
      kind: "nextOperationReference",
      responseModel: getSdkModel(context, statusMonitorStep.responseModel),
      target: getSdkOperationReference(context, statusMonitorStep.target, client),
    };
  }

  function getSdkOperationLink(context: TCGCContext, link: OperationLink): SdkOperationLink {
    return {
      kind: "link",
      location: link.location,
      property: ignoreDiagnostics(getSdkModelPropertyType(context, link.property)),
    };
  }

  function getSdkOperationReference<TServiceOperation extends SdkServiceOperation>(
    context: TCGCContext,
    reference: OperationReference,
    client: SdkClientType<TServiceOperation>,
  ): SdkOperationReference {
    const parameters: Map<string, SdkPropertyMap> = new Map();
    for (const [key, p] of reference.parameters?.entries() ?? []) {
      parameters.set(key, {
        sourceKind: p.sourceKind,
        source: ignoreDiagnostics(getSdkModelPropertyType(context, p.source)),
        target: ignoreDiagnostics(getSdkModelPropertyType(context, p.target)),
      });
    }
    return {
      kind: "reference",
      operation: ignoreDiagnostics(getSdkBasicServiceMethod(context, reference.operation, client))
        .operation,
      parameterMap: reference.parameterMap,
      parameters,
      link: reference.link ? getSdkOperationLink(context, reference.link) : undefined,
    };
  }

  function getPollingInfo(
    context: TCGCContext,
    pollingInfo: PollingOperationStep,
  ): SdkPollingOperationStep {
    const resultProperty = pollingInfo.resultProperty
      ? ignoreDiagnostics(getSdkModelPropertyType(context, pollingInfo.resultProperty))
      : undefined;
    const errorProperty = pollingInfo.errorProperty
      ? ignoreDiagnostics(getSdkModelPropertyType(context, pollingInfo.errorProperty))
      : undefined;
    return {
      kind: "pollingOperationStep",
      responseModel: getSdkModel(context, pollingInfo.responseModel),
      terminationStatus: getTerminationStatus(context, pollingInfo.terminationStatus),
      resultProperty,
      errorProperty,
    };
  }

  function getTerminationStatus(
    context: TCGCContext,
    terminationStatus: TerminationStatus,
  ): SdkTerminationStatus {
    switch (terminationStatus.kind) {
      case "status-code":
        return terminationStatus;
      case "model-property":
        return {
          ...terminationStatus,
          property: ignoreDiagnostics(getSdkModelPropertyType(context, terminationStatus.property)),
        };
    }
  }

  function getFinalResponse(): SdkLroServiceFinalResponse | undefined {
    if (
      rawMetadata?.finalEnvelopeResult === undefined ||
      rawMetadata.finalEnvelopeResult === "void"
    ) {
      return undefined;
    }

    const envelopeResult = diagnostics.pipe(
      getClientTypeWithDiagnostics(context, rawMetadata.finalEnvelopeResult),
    ) as SdkModelType;
    const result = diagnostics.pipe(
      getClientTypeWithDiagnostics(context, rawMetadata.finalResult as Model),
    ) as SdkModelType;
    const resultPath = rawMetadata.finalResultPath;
    // find the property inside the envelope result using the final result path
    let sdkProperty: SdkModelPropertyType | undefined = undefined;
    for (const property of envelopeResult.properties) {
      if (property.__raw === undefined || property.kind !== "property") {
        continue;
      }
      if (property.__raw?.name === resultPath) {
        sdkProperty = property;
        break;
      }
    }

    return {
      envelopeResult,
      result,
      resultSegments: sdkProperty !== undefined ? [sdkProperty] : undefined,
    };
  }
}

function getSdkMethodResponse(
  context: TCGCContext,
  operation: Operation,
  sdkOperation: SdkServiceOperation,
  client: SdkClientType<SdkServiceOperation>,
): SdkMethodResponse {
  const responses = sdkOperation.responses;
  // TODO: put head as bool here
  const { allResponseBodies, nonBodyExists } = getAllResponseBodiesAndNonBodyExists(responses);
  const responseTypes = new Set<string>(allResponseBodies.map((x) => getHashForType(x)));
  let type: SdkType | undefined = undefined;
  if (getResponseAsBool(context, operation)) {
    type = getSdkBuiltInType(context, $(context.program).builtin.boolean);
  } else {
    if (responseTypes.size > 1) {
      // return union of all the different types
      type = {
        __raw: operation,
        kind: "union",
        access: "public",
        usage: UsageFlags.Output,
        variantTypes: allResponseBodies,
        name: createGeneratedName(context, operation, "UnionResponse"),
        isGeneratedName: true,
        namespace: client.namespace,
        crossLanguageDefinitionId: `${getCrossLanguageDefinitionId(context, operation)}.UnionResponse`,
        decorators: [],
      };
    } else if (responseTypes.size === 1) {
      type = allResponseBodies[0];
    }
    if (nonBodyExists && type) {
      type = {
        kind: "nullable",
        name: createGeneratedName(context, operation, "NullableResponse"),
        crossLanguageDefinitionId: `${getCrossLanguageDefinitionId(context, operation)}.NullableResponse`,
        isGeneratedName: true,
        type: type,
        decorators: [],
        access: "public",
        usage: UsageFlags.Output,
        namespace: client.namespace,
      };
    }
  }
  return {
    kind: "method",
    type,
  };
}

function getSdkBasicServiceMethod<TServiceOperation extends SdkServiceOperation>(
  context: TCGCContext,
  operation: Operation,
  client: SdkClientType<TServiceOperation>,
): [SdkServiceMethod<TServiceOperation>, readonly Diagnostic[]] {
  const diagnostics = createDiagnosticCollector();
  const methodParameters: SdkMethodParameter[] = [];
  // we have to calculate apiVersions first, so that the information is put
  // in __tspTypeToApiVersions before we call parameters since method wraps parameter
  const apiVersions = getAvailableApiVersions(
    context,
    operation,
    client.__raw.type ?? client.__raw.service,
  );

  let clientParams = context.__clientParametersCache.get(client.__raw);
  if (!clientParams) {
    clientParams = [];
    context.__clientParametersCache.set(client.__raw, clientParams);
  }

  const override = getOverriddenClientMethod(context, operation);
  const params = (override ?? operation).parameters.properties.values();

  for (const param of params) {
    if (isNeverOrVoidType(param.type)) continue;
    const sdkMethodParam = diagnostics.pipe(getSdkMethodParameter(context, param, operation));
    if (sdkMethodParam.onClient) {
      const operationLocation = context.getClientForOperation(operation);
      if (sdkMethodParam.isApiVersionParam) {
        if (
          !context.__clientParametersCache.get(operationLocation)?.find((x) => x.isApiVersionParam)
        ) {
          clientParams.push(sdkMethodParam);
        }
      } else if (isSubscriptionId(context, param)) {
        if (
          !context.__clientParametersCache
            .get(operationLocation)
            ?.find((x) => isSubscriptionId(context, x))
        ) {
          clientParams.push(sdkMethodParam);
        }
      }
    } else {
      methodParameters.push(sdkMethodParam);
    }
  }

  const serviceOperation = diagnostics.pipe(
    getSdkServiceOperation<TServiceOperation>(context, operation, methodParameters),
  );
  const response = getSdkMethodResponse(context, operation, serviceOperation, client);
  const name = getLibraryName(context, operation);
  return diagnostics.wrap({
    __raw: operation,
    kind: "basic",
    name,
    access: getAccess(context, operation) ?? "public",
    parameters: methodParameters,
    doc: getClientDoc(context, operation),
    summary: getSummary(context.program, operation),
    operation: serviceOperation,
    response,
    apiVersions,
    crossLanguageDefinitionId: getCrossLanguageDefinitionId(context, operation),
    decorators: diagnostics.pipe(getTypeDecorators(context, operation)),
    generateConvenient: shouldGenerateConvenient(context, operation),
    generateProtocol: shouldGenerateProtocol(context, operation),
    isOverride: override !== undefined,
  });
}

function getSdkServiceMethod<TServiceOperation extends SdkServiceOperation>(
  context: TCGCContext,
  operation: Operation,
  client: SdkClientType<TServiceOperation>,
): [SdkServiceMethod<TServiceOperation>, readonly Diagnostic[]] {
  const lro = getLroMetadata(context.program, operation);
  const paging = getPagedResult(context.program, operation) || isList(context.program, operation);
  if (lro && paging) {
    return getSdkLroPagingServiceMethod<TServiceOperation>(context, operation, client);
  } else if (paging) {
    return getSdkPagingServiceMethod<TServiceOperation>(context, operation, client);
  } else if (lro) {
    return getSdkLroServiceMethod<TServiceOperation>(context, operation, client);
  }
  return getSdkBasicServiceMethod<TServiceOperation>(context, operation, client);
}

export function getSdkMethodParameter(
  context: TCGCContext,
  type: ModelProperty,
  operation?: Operation,
): [SdkMethodParameter, readonly Diagnostic[]] {
  const diagnostics = createDiagnosticCollector();

  let property = context.__methodParameterCache?.get(type);

  if (!property) {
    if (operation) {
      const clientParams = operation
        ? context.__clientParametersCache.get(context.getClientForOperation(operation))
        : undefined;
      const correspondingClientParams = clientParams?.find((x) =>
        twoParamsEquivalent(context, x.__raw, type),
      );
      if (correspondingClientParams) return diagnostics.wrap(correspondingClientParams);
    }

    property = {
      ...diagnostics.pipe(getSdkModelPropertyTypeBase(context, type, operation)),
      kind: "method",
    };

    context.__methodParameterCache.set(type, property);
  }
  return diagnostics.wrap(property);
}

export function createSdkMethods<TServiceOperation extends SdkServiceOperation>(
  context: TCGCContext,
  client: SdkClient | SdkOperationGroup,
  sdkClientType: SdkClientType<TServiceOperation>,
): [SdkMethod<TServiceOperation>[], readonly Diagnostic[]] {
  const diagnostics = createDiagnosticCollector();
  const retval: SdkMethod<TServiceOperation>[] = [];
  for (const operation of listOperationsInOperationGroup(context, client)) {
    retval.push(
      diagnostics.pipe(getSdkServiceMethod<TServiceOperation>(context, operation, sdkClientType)),
    );
  }
  for (const operationGroup of listOperationGroups(context, client)) {
    const operationGroupClient = diagnostics.pipe(
      createSdkClientType<TServiceOperation>(context, operationGroup, sdkClientType),
    );
    if (sdkClientType.children) {
      sdkClientType.children.push(operationGroupClient);
    } else {
      sdkClientType.children = [operationGroupClient];
    }
  }
  return diagnostics.wrap(retval);
}<|MERGE_RESOLUTION|>--- conflicted
+++ resolved
@@ -56,11 +56,8 @@
   SdkPropertyMap,
   SdkServiceMethod,
   SdkServiceOperation,
-<<<<<<< HEAD
   SdkServiceResponseHeader,
-=======
   SdkTerminationStatus,
->>>>>>> 76d75911
   SdkType,
   TCGCContext,
   UsageFlags,
@@ -86,12 +83,9 @@
 import {
   getClientTypeWithDiagnostics,
   getSdkBuiltInType,
-<<<<<<< HEAD
-  getSdkModelPropertyTypeBase,
-=======
   getSdkModel,
   getSdkModelPropertyType,
->>>>>>> 76d75911
+  getSdkModelPropertyTypeBase,
 } from "./types.js";
 function getSdkServiceOperation<TServiceOperation extends SdkServiceOperation>(
   context: TCGCContext,
