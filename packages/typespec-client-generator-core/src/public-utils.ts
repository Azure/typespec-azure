import {
  Interface,
<<<<<<< HEAD
=======
  isErrorModel,
  listServices,
>>>>>>> ff7726fb
  Model,
  ModelProperty,
  Namespace,
  Operation,
  Type,
  Union,
  getEffectiveModelType,
  getFriendlyName,
  getNamespaceFullName,
  getProjectedName,
  ignoreDiagnostics,
  listServices,
} from "@typespec/compiler";
import {
  HttpOperationParameter,
  getHeaderFieldName,
  getHttpOperation,
  getPathParamName,
  getQueryParamName,
  isStatusCode,
} from "@typespec/http";
import { Version, getVersions } from "@typespec/versioning";
import { pascalCase } from "change-case";
import pluralize from "pluralize";
import {
  getClientNameOverride,
  listClients,
  listOperationGroups,
  listOperationsInOperationGroup,
} from "./decorators.js";
<<<<<<< HEAD
import { SdkContext } from "./interfaces.js";
import { getClientNamespaceStringHelper, getWireName, parseEmitterName } from "./internal-utils.js";
=======
import { parseEmitterName, TCGCContext } from "./internal-utils.js";
import { reportDiagnostic } from "./lib.js";
>>>>>>> ff7726fb

/**
 * Return the default api version for a versioned service. Will return undefined if one does not exist
 * @param program
 * @param serviceNamespace
 * @returns
 */
export function getDefaultApiVersion(
  context: TCGCContext,
  serviceNamespace: Namespace
): Version | undefined {
  try {
    const versions = getVersions(context.program, serviceNamespace)[1]!.getVersions();
    // follow versioning principals of the versioning library and return last in list
    return versions[versions.length - 1];
  } catch (e) {
    return undefined;
  }
}
/**
 * Return whether a parameter is the Api Version parameter of a client
 * @param program
 * @param parameter
 * @returns
 */
export function isApiVersion(
  context: TCGCContext,
  parameter: HttpOperationParameter | ModelProperty
): boolean {
  return (
    parameter.name.toLowerCase() === "apiversion" || parameter.name.toLowerCase() === "api-version"
  );
}

/**
 * Get the client's namespace for generation. If package-name is passed in config, we return
 * that value as our namespace. Otherwise, we default to the TypeSpec service namespace.
 * @param program
 * @param context
 * @returns
 */
<<<<<<< HEAD
export function getClientNamespaceString(context: SdkContext): string | undefined {
  return getClientNamespaceStringHelper(context, listServices(context.program)[0]?.type);
=======
export function getClientNamespaceString(context: TCGCContext): string | undefined {
  let packageName = context.packageName;
  if (packageName) {
    packageName = packageName
      .replace(/-/g, ".")
      .replace(/\.([a-z])?/g, (match: string) => match.toUpperCase());
    return packageName.charAt(0).toUpperCase() + packageName.slice(1);
  }
  const services = listServices(context.program);
  if (services.length === 0) {
    return undefined;
  }
  return getNamespaceFullName(services[0].type);
>>>>>>> ff7726fb
}

/**
 * If the given type is an anonymous model and all of its properties excluding
 * header/query/path/status-code are sourced from a named model, returns that original named model.
 * Otherwise the given type is returned unchanged.
 *
 * @param context
 * @param type
 * @returns
 */
export function getEffectivePayloadType(context: TCGCContext, type: Model): Model {
  const program = context.program;

  // if a type has name, we should resolve the name
  // this logic is for template cases, for e.g.,
  // model Catalog is TrackedResource<CatalogProperties>{}
  // model Deployment is TrackedResource<DeploymentProperties>{}
  // when pass them to getEffectiveModelType, we will get two different types
  // with the same name "TrackedResource" which will loose original infomation
  if (type.name) {
    return type;
  }

  function isSchemaProperty(property: ModelProperty) {
    const program = context.program;
    const headerInfo = getHeaderFieldName(program, property);
    const queryInfo = getQueryParamName(program, property);
    const pathInfo = getPathParamName(program, property);
    const statusCodeinfo = isStatusCode(program, property);
    return !(headerInfo || queryInfo || pathInfo || statusCodeinfo);
  }

  const effective = getEffectiveModelType(program, type, isSchemaProperty);
  if (effective.name) {
    return effective;
  }
  return type;
}

/**
 *
 * @deprecated This function is deprecated. Please pass in your emitter name as a parameter name to createSdkContext
 */
export function getEmitterTargetName(context: TCGCContext): string {
  return parseEmitterName(context.program.emitters[0]?.metadata?.name); // eslint-disable-line deprecation/deprecation
}

/**
 * Get the library and wire name of a model property. Takes @clientName and @encodedName into account
 * @param context
 * @param property
 * @returns a tuple of the library and wire name for a model property
 */
export function getPropertyNames(context: TCGCContext, property: ModelProperty): [string, string] {
  return [getLibraryName(context, property), getWireName(context, property)];
}

/**
 * Get the library name of a property / parameter / operation / model / enum. Takes projections into account
 *
 * Returns name in the following order of priority
 * 1. language emitter name, i.e. @clientName("csharpSpecificName", "csharp") => "csharpSpecificName"
 * 2. client name, i.e. @clientName(""clientName") => "clientName"
 * 3. deprecated projected name
 * 4. friendly name, i.e. @friendlyName("friendlyName") => "friendlyName"
 * 5. name in typespec
 *
 * @param context
 * @param type
 * @returns the library name for a typespec type
 */
<<<<<<< HEAD
export function getLibraryName(context: SdkContext, type: Type & { name?: string }): string {
  if (!context.emitterName) {
    // eslint-disable-next-line deprecation/deprecation
    context.emitterName = getEmitterTargetName(context);
  }

=======
export function getLibraryName(context: TCGCContext, type: Type & { name?: string }): string {
>>>>>>> ff7726fb
  // 1. check if there's a client name
  let emitterSpecificName = getClientNameOverride(context, type);
  if (emitterSpecificName && emitterSpecificName !== type.name) return emitterSpecificName;

  // 2. check if there's a specific name for our language with deprecated @projectedName
  emitterSpecificName = getProjectedName(context.program, type, context.emitterName);
  if (emitterSpecificName && emitterSpecificName !== type.name) return emitterSpecificName;

  // 3. check if there's a client name with deprecated @projectedName
  const clientSpecificName = getProjectedName(context.program, type, "client");
  if (clientSpecificName && emitterSpecificName !== type.name) return clientSpecificName;

  // 4. check if there's a friendly name, if so return friendly name, otherwise return undefined
  return getFriendlyName(context.program, type) ?? type.name;
}

<<<<<<< HEAD
=======
export function capitalize(name: string): string {
  return name[0].toUpperCase() + name.slice(1);
}

export function reportUnionUnsupported(context: TCGCContext, type: Union): void {
  reportDiagnostic(context.program, { code: "union-unsupported", target: type });
}

export function intOrFloat(value: number): "int32" | "float32" {
  return value.toString().indexOf(".") === -1 ? "int32" : "float32";
}

interface DocWrapper {
  description?: string;
  details?: string;
}

export function getDocHelper(context: TCGCContext, type: Type): DocWrapper {
  if (getSummary(context.program, type)) {
    return {
      description: getSummary(context.program, type),
      details: getDoc(context.program, type),
    };
  }
  return {
    description: getDoc(context.program, type),
  };
}

export function getWireName(context: TCGCContext, type: Type & { name: string }) {
  // 1. Check if there's an encoded name
  const encodedName = resolveEncodedName(context.program, type, "application/json");
  if (encodedName !== type.name) return encodedName;
  // 2. Check if there's deprecated language projection
  return getProjectedName(context.program, type, "json") ?? type.name;
}

interface SdkTypeBaseHelper<TKind> {
  __raw?: Type;
  nullable: boolean;
  deprecation?: string;
  kind: TKind;
}

/**
 * Helper function to return default values for nullable, encode etc
 * @param type
 */
export function getSdkTypeBaseHelper<TKind>(
  context: TCGCContext,
  type: Type | string,
  kind: TKind
): SdkTypeBaseHelper<TKind> {
  if (typeof type === "string") {
    return {
      nullable: false,
      kind,
    };
  }
  return {
    __raw: type,
    nullable: false,
    deprecation: getDeprecationDetails(context.program, type)?.message,
    kind,
  };
}

>>>>>>> ff7726fb
/**
 * Helper function to return cross language definition id for a type
 * @param type
 * @returns
 */
export function getCrossLanguageDefinitionId(type: {
  name: string;
  kind: string;
  interface?: Interface;
  namespace?: Namespace;
}): string {
  let retval = type.name;
  if (type.kind === "Operation" && type.interface) {
    retval = `${type.interface.name}.${retval}`;
  }
  if (type.namespace) {
    retval = `${getNamespaceFullName(type.namespace!)}.${retval}`;
  }
  return retval;
}

/**
 * Create a name for anonymous model
 * @param context
 * @param type
 */
export function getGeneratedName(
  context: TCGCContext,
  type: Model | Union,
  operation?: Operation
): string {
  if (!context.generatedNames) {
    context.generatedNames = new Set<string>();
  }

  const contextPath = operation
    ? getContextPath(context, operation, type)
    : findContextPath(context, type);
  const createdName = buildNameFromContextPaths(context, contextPath);
  return createdName;
}

/**
 * Traverse each operation and model to find one possible context path for the given type.
 * @param context
 * @param type
 * @returns
 */
function findContextPath(context: TCGCContext, type: Model | Union): ContextNode[] {
  for (const client of listClients(context)) {
    for (const operation of listOperationsInOperationGroup(context, client)) {
      const result = getContextPath(context, operation, type);
      if (result.length > 0) {
        return result;
      }
    }
    for (const operationGroup of listOperationGroups(context, client)) {
      for (const operation of listOperationsInOperationGroup(context, operationGroup)) {
        const result = getContextPath(context, operation, type);
        if (result.length > 0) {
          return result;
        }
      }
    }
    // orphan models
    if (client.service) {
      for (const model of client.service.models.values()) {
        const result = getContextPath(context, model, type);
        if (result.length > 0) {
          return result;
        }
      }
    }
  }
  return [];
}

interface ContextNode {
  displayName: string;
  type?: Model | Union;
}

/**
 * Find one possible context path for the given type in the given operation or model.
 * @param context
 * @param root
 * @param typeToFind
 * @returns
 */
function getContextPath(
  context: TCGCContext,
  root: Operation | Model,
  typeToFind: Model | Union
): ContextNode[] {
  const program = context.program;
  // use visited set to avoid cycle model reference
  const visited: Set<Type> = new Set<Type>();
  let result: ContextNode[];

  if (root.kind === "Operation") {
    const httpOperation = ignoreDiagnostics(getHttpOperation(program, root));

    if (httpOperation.parameters.body) {
      visited.clear();
      result = [{ displayName: pascalCase(root.name) }];
      if (dfsModelProperties(typeToFind, httpOperation.parameters.body.type, "Request")) {
        return result;
      }
    }

    for (const parameter of Object.values(httpOperation.parameters.parameters)) {
      visited.clear();
      result = [{ displayName: pascalCase(root.name) }];
      if (dfsModelProperties(typeToFind, parameter.param.type, "Request")) {
        return result;
      }
    }

    for (const response of httpOperation.responses) {
      for (const innerResponse of response.responses) {
        if (innerResponse.body?.type) {
          visited.clear();
          result = [{ displayName: pascalCase(root.name) }];
          if (dfsModelProperties(typeToFind, innerResponse.body.type, "Response")) {
            return result;
          }
        }

        if (innerResponse.headers) {
          for (const header of Object.values(innerResponse.headers)) {
            visited.clear();
            result = [{ displayName: pascalCase(root.name) }];
            if (dfsModelProperties(typeToFind, header.type, "Response")) {
              return result;
            }
          }
        }
      }
    }
  } else {
    visited.clear();
    result = [];
    if (dfsModelProperties(typeToFind, root, root.name)) {
      return result;
    }
  }
  return [];

  /**
   * Traverse each node, if it is not model or union, no need to traverse anymore.
   * If it is the expected type just return.
   * If it is array or dict, traverse the array/dict item node. e.g. {name: string}[] case.
   * If it is model, add the current node to the path and traverse each property node.
   * If it is model, traverse the base and derived model node if existed.
   * @param expectedType
   * @param currentType
   * @param displayName
   * @param currentContextPath
   * @param contextPaths
   * @param visited
   * @returns
   */
  function dfsModelProperties(
    expectedType: Model | Union,
    currentType: Type,
    displayName: string
  ): boolean {
    if (currentType == null || visited.has(currentType)) {
      // cycle reference detected
      return false;
    }

    if (!(currentType.kind === "Model" || currentType.kind === "Union")) {
      return false;
    }

    visited.add(currentType);

    if (currentType === expectedType) {
      result.push({ displayName: pascalCase(displayName), type: currentType });
      return true;
    } else if (currentType.kind === "Model" && currentType.indexer) {
      // handle array or dict
      const dictOrArrayItemType: Type = currentType.indexer.value;
      return dfsModelProperties(expectedType, dictOrArrayItemType, pluralize.singular(displayName));
    } else if (currentType.kind === "Model") {
      currentType = getEffectivePayloadType(context, currentType);
      // handle model
      result.push({ displayName: pascalCase(displayName), type: currentType });
      for (const property of currentType.properties.values()) {
        // traverse model property
        // use property.name as displayName
        const result = dfsModelProperties(expectedType, property.type, property.name);
        if (result) return true;
      }
      result.pop();
      if (currentType.baseModel) {
        const result = dfsModelProperties(
          expectedType,
          currentType.baseModel,
          currentType.baseModel.name
        );
        if (result) return true;
      }
      for (const derivedModel of currentType.derivedModels) {
        const result = dfsModelProperties(expectedType, derivedModel, derivedModel.name);
        if (result) return true;
      }
      return false;
    } else {
      // handle union
      for (const unionType of currentType.variants.values()) {
        // traverse union type
        // use unionType.name as displayName
        const result = dfsModelProperties(expectedType, unionType.type, displayName);
        if (result) return true;
      }
      return false;
    }
  }
}

/**
 * The logic is basically three steps:
 * 1. find the last nonanonymous model node, this node can be operation node or model node which is not anonymous
 * 2. build the name from the last nonanonymous model node to the end of the path
 * 3. simplely handle duplication with adding number suffix
 * @param contextPaths
 * @returns
 */
function buildNameFromContextPaths(context: TCGCContext, contextPath: ContextNode[]): string {
  // fallback to empty name for corner case
  if (contextPath.length === 0) {
    return "";
  }

  // 1. find the last nonanonymous model node
  let lastNonAnonymousModelNodeIndex = contextPath.length - 1;
  while (lastNonAnonymousModelNodeIndex >= 0) {
    if (
      !contextPath[lastNonAnonymousModelNodeIndex].type ||
      contextPath[lastNonAnonymousModelNodeIndex].type?.name
    ) {
      // it's nonanonymous model node (if no type defined, it's the operation node)
      break;
    } else {
      --lastNonAnonymousModelNodeIndex;
    }
  }
  // 2. build name
  let createName: string = "";
  for (let j = lastNonAnonymousModelNodeIndex; j < contextPath.length; j++) {
    if (!contextPath[j]?.type?.name) {
      // is anonymous model node
      createName = `${createName}${contextPath[j].displayName}`;
    } else {
      // is non-anonymous model, use type name
      createName = `${createName}${contextPath[j]!.type!.name!}`;
    }
  }
  // 3. simplely handle duplication
  let duplicateCount = 1;
  const rawCreateName = createName;
  while (context.generatedNames?.has(createName)) {
    createName = `${rawCreateName}${duplicateCount++}`;
  }
  if (context.generatedNames) {
    context.generatedNames.add(createName);
  } else {
    context.generatedNames = new Set<string>([createName]);
  }
  return createName;
}

export function isErrorOrChildOfError(context: TCGCContext, model: Model): boolean {
  const errorDecorator = isErrorModel(context.program, model);
  if (errorDecorator) return true;
  let baseModel = model.baseModel;
  while (baseModel) {
    if (isErrorModel(context.program, baseModel)) return true;
    baseModel = baseModel.baseModel;
  }
  return false;
}<|MERGE_RESOLUTION|>--- conflicted
+++ resolved
@@ -1,10 +1,5 @@
 import {
   Interface,
-<<<<<<< HEAD
-=======
-  isErrorModel,
-  listServices,
->>>>>>> ff7726fb
   Model,
   ModelProperty,
   Namespace,
@@ -16,6 +11,7 @@
   getNamespaceFullName,
   getProjectedName,
   ignoreDiagnostics,
+  isErrorModel,
   listServices,
 } from "@typespec/compiler";
 import {
@@ -35,13 +31,12 @@
   listOperationGroups,
   listOperationsInOperationGroup,
 } from "./decorators.js";
-<<<<<<< HEAD
-import { SdkContext } from "./interfaces.js";
-import { getClientNamespaceStringHelper, getWireName, parseEmitterName } from "./internal-utils.js";
-=======
-import { parseEmitterName, TCGCContext } from "./internal-utils.js";
-import { reportDiagnostic } from "./lib.js";
->>>>>>> ff7726fb
+import {
+  TCGCContext,
+  getClientNamespaceStringHelper,
+  getWireName,
+  parseEmitterName,
+} from "./internal-utils.js";
 
 /**
  * Return the default api version for a versioned service. Will return undefined if one does not exist
@@ -83,24 +78,8 @@
  * @param context
  * @returns
  */
-<<<<<<< HEAD
-export function getClientNamespaceString(context: SdkContext): string | undefined {
+export function getClientNamespaceString(context: TCGCContext): string | undefined {
   return getClientNamespaceStringHelper(context, listServices(context.program)[0]?.type);
-=======
-export function getClientNamespaceString(context: TCGCContext): string | undefined {
-  let packageName = context.packageName;
-  if (packageName) {
-    packageName = packageName
-      .replace(/-/g, ".")
-      .replace(/\.([a-z])?/g, (match: string) => match.toUpperCase());
-    return packageName.charAt(0).toUpperCase() + packageName.slice(1);
-  }
-  const services = listServices(context.program);
-  if (services.length === 0) {
-    return undefined;
-  }
-  return getNamespaceFullName(services[0].type);
->>>>>>> ff7726fb
 }
 
 /**
@@ -173,16 +152,12 @@
  * @param type
  * @returns the library name for a typespec type
  */
-<<<<<<< HEAD
-export function getLibraryName(context: SdkContext, type: Type & { name?: string }): string {
+export function getLibraryName(context: TCGCContext, type: Type & { name?: string }): string {
   if (!context.emitterName) {
     // eslint-disable-next-line deprecation/deprecation
     context.emitterName = getEmitterTargetName(context);
   }
 
-=======
-export function getLibraryName(context: TCGCContext, type: Type & { name?: string }): string {
->>>>>>> ff7726fb
   // 1. check if there's a client name
   let emitterSpecificName = getClientNameOverride(context, type);
   if (emitterSpecificName && emitterSpecificName !== type.name) return emitterSpecificName;
@@ -199,76 +174,6 @@
   return getFriendlyName(context.program, type) ?? type.name;
 }
 
-<<<<<<< HEAD
-=======
-export function capitalize(name: string): string {
-  return name[0].toUpperCase() + name.slice(1);
-}
-
-export function reportUnionUnsupported(context: TCGCContext, type: Union): void {
-  reportDiagnostic(context.program, { code: "union-unsupported", target: type });
-}
-
-export function intOrFloat(value: number): "int32" | "float32" {
-  return value.toString().indexOf(".") === -1 ? "int32" : "float32";
-}
-
-interface DocWrapper {
-  description?: string;
-  details?: string;
-}
-
-export function getDocHelper(context: TCGCContext, type: Type): DocWrapper {
-  if (getSummary(context.program, type)) {
-    return {
-      description: getSummary(context.program, type),
-      details: getDoc(context.program, type),
-    };
-  }
-  return {
-    description: getDoc(context.program, type),
-  };
-}
-
-export function getWireName(context: TCGCContext, type: Type & { name: string }) {
-  // 1. Check if there's an encoded name
-  const encodedName = resolveEncodedName(context.program, type, "application/json");
-  if (encodedName !== type.name) return encodedName;
-  // 2. Check if there's deprecated language projection
-  return getProjectedName(context.program, type, "json") ?? type.name;
-}
-
-interface SdkTypeBaseHelper<TKind> {
-  __raw?: Type;
-  nullable: boolean;
-  deprecation?: string;
-  kind: TKind;
-}
-
-/**
- * Helper function to return default values for nullable, encode etc
- * @param type
- */
-export function getSdkTypeBaseHelper<TKind>(
-  context: TCGCContext,
-  type: Type | string,
-  kind: TKind
-): SdkTypeBaseHelper<TKind> {
-  if (typeof type === "string") {
-    return {
-      nullable: false,
-      kind,
-    };
-  }
-  return {
-    __raw: type,
-    nullable: false,
-    deprecation: getDeprecationDetails(context.program, type)?.message,
-    kind,
-  };
-}
-
->>>>>>> ff7726fb
 /**
  * Helper function to return cross language definition id for a type
  * @param type
