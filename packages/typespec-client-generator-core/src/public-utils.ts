import {
  Diagnostic,
  Enum,
  Interface,
  Model,
  ModelProperty,
  Namespace,
  Operation,
  Scalar,
  Type,
  Union,
  createDiagnosticCollector,
  getEffectiveModelType,
  getFriendlyName,
  getNamespaceFullName,
  getProjectedName,
  ignoreDiagnostics,
  listServices,
  resolveEncodedName,
} from "@typespec/compiler";
import { HttpOperation, getHttpOperation, getHttpPart, isMetadata } from "@typespec/http";
import { Version, getVersions } from "@typespec/versioning";
import { pascalCase } from "change-case";
import pluralize from "pluralize";
import {
  getClientNameOverride,
  listClients,
  listOperationGroups,
  listOperationsInOperationGroup,
} from "./decorators.js";
import {
  SdkClientType,
  SdkHttpOperationExample,
  SdkServiceOperation,
  TCGCContext,
} from "./interfaces.js";
import {
  TspLiteralType,
  getClientNamespaceStringHelper,
  getHttpBodySpreadModel,
  getHttpOperationResponseHeaders,
  isHttpBodySpread,
  parseEmitterName,
  removeVersionsLargerThanExplicitlySpecified,
} from "./internal-utils.js";
import { createDiagnostic } from "./lib.js";

/**
 * Return the default api version for a versioned service. Will return undefined if one does not exist
 * @param program
 * @param serviceNamespace
 * @returns
 */
export function getDefaultApiVersion(
  context: TCGCContext,
  serviceNamespace: Namespace,
): Version | undefined {
  try {
    const versions = getVersions(context.program, serviceNamespace)[1]!.getVersions();
    removeVersionsLargerThanExplicitlySpecified(context, versions);
    // follow versioning principals of the versioning library and return last in list
    return versions[versions.length - 1];
  } catch (e) {
    return undefined;
  }
}
/**
 * Return whether a parameter is the Api Version parameter of a client
 * @param program
 * @param parameter
 * @returns
 */
export function isApiVersion(context: TCGCContext, type: { name: string }): boolean {
  return (
    type.name.toLowerCase().includes("apiversion") ||
    type.name.toLowerCase().includes("api-version")
  );
}

/**
 * Get the client's namespace for generation. If package-name is passed in config, we return
 * that value as our namespace. Otherwise, we default to the TypeSpec service namespace.
 * @param program
 * @param context
 * @returns
 */
export function getClientNamespaceString(context: TCGCContext): string | undefined {
  return getClientNamespaceStringHelper(context, listServices(context.program)[0]?.type);
}

/**
 * If the given type is an anonymous model and all of its properties excluding
 * header/query/path/status-code are sourced from a named model, returns that original named model.
 * Otherwise the given type is returned unchanged.
 *
 * @param context
 * @param type
 * @returns
 */
export function getEffectivePayloadType(context: TCGCContext, type: Model): Model {
  const program = context.program;

  // if a type has name, we should resolve the name
  // this logic is for template cases, for e.g.,
  // model Catalog is TrackedResource<CatalogProperties>{}
  // model Deployment is TrackedResource<DeploymentProperties>{}
  // when pass them to getEffectiveModelType, we will get two different types
  // with the same name "TrackedResource" which will loose original infomation
  if (type.name) {
    return type;
  }

  const effective = getEffectiveModelType(program, type, (t) => !isMetadata(context.program, t));
  if (effective.name) {
    return effective;
  }
  return type;
}

/**
 *
 * @deprecated This function is deprecated. Please pass in your emitter name as a parameter name to createSdkContext
 */
export function getEmitterTargetName(context: TCGCContext): string {
  return ignoreDiagnostics(
    parseEmitterName(context.program, context.program.emitters[0]?.metadata?.name),
  );
}

/**
 * Get the library and wire name of a model property. Takes `@clientName` and `@encodedName` into account
 * @param context
 * @param property
 * @returns a tuple of the library and wire name for a model property
 */
export function getPropertyNames(context: TCGCContext, property: ModelProperty): [string, string] {
  return [getLibraryName(context, property), getWireName(context, property)];
}

/**
 * Get the library name of a property / parameter / operation / model / enum. Takes projections into account
 *
 * Returns name in the following order of priority
 * 1. language emitter name, i.e. @clientName("csharpSpecificName", "csharp") => "csharpSpecificName"
 * 2. client name, i.e. @clientName(""clientName") => "clientName"
 * 3. deprecated projected name
 * 4. friendly name, i.e. @friendlyName("friendlyName") => "friendlyName"
 * 5. name in typespec
 *
 * @param context
 * @param type
 * @returns the library name for a typespec type
 */
export function getLibraryName(
  context: TCGCContext,
  type: Type & { name?: string | symbol },
): string {
  // 1. check if there's a client name
  let emitterSpecificName = getClientNameOverride(context, type);
  if (emitterSpecificName && emitterSpecificName !== type.name) return emitterSpecificName;

  // 2. check if there's a specific name for our language with deprecated @projectedName
  emitterSpecificName = getProjectedName(context.program, type, context.emitterName);
  if (emitterSpecificName && emitterSpecificName !== type.name) return emitterSpecificName;

  // 3. check if there's a client name with deprecated @projectedName
  const clientSpecificName = getProjectedName(context.program, type, "client");
  if (clientSpecificName && emitterSpecificName !== type.name) return clientSpecificName;

  // 4. check if there's a friendly name, if so return friendly name
  const friendlyName = getFriendlyName(context.program, type);
  if (friendlyName) return friendlyName;

  // 5. if type is derived from template and name is the same as template, add template parameters' name as suffix
  if (
    typeof type.name === "string" &&
    type.name !== "" &&
    type.kind === "Model" &&
    type.templateMapper?.args
  ) {
    return (
      type.name +
      type.templateMapper.args
        .filter(
          (arg): arg is Model | Enum =>
            "kind" in arg &&
            (arg.kind === "Model" || arg.kind === "Enum" || arg.kind === "Union") &&
            arg.name !== undefined &&
            arg.name.length > 0,
        )
        .map((arg) => pascalCase(arg.name))
        .join("")
    );
  }

  return typeof type.name === "string" ? type.name : "";
}

/**
 * Get the serialized name of a type.
 * @param context
 * @param type
 * @returns
 */
export function getWireName(context: TCGCContext, type: Type & { name: string }) {
  // 1. Check if there's an encoded name
  const encodedName = resolveEncodedName(context.program, type, "application/json");
  if (encodedName !== type.name) return encodedName;
  // 2. Check if there's deprecated language projection
  return getProjectedName(context.program, type, "json") ?? type.name;
}

/**
 * Helper function to return cross language definition id for a type
 * @param type
 * @returns
 */
export function getCrossLanguageDefinitionId(
  context: TCGCContext,
  type: Union | Model | Enum | Scalar | ModelProperty | Operation | Namespace | Interface,
  operation?: Operation,
  appendNamespace: boolean = true,
): string {
  let retval = type.name || "anonymous";
  const namespace = type.kind === "ModelProperty" ? type.model?.namespace : type.namespace;
  switch (type.kind) {
    case "Union":
    case "Model":
      // Enum and Scalar will always have a name
      if (type.name) {
        break;
      }
      const contextPath = operation
        ? getContextPath(context, operation, type)
        : findContextPath(context, type);
      retval =
        contextPath
          .slice(findLastNonAnonymousModelNode(contextPath))
          .map((x) =>
            x.type?.kind === "Model" || x.type?.kind === "Union"
              ? x.type.name || x.name
              : x.name || "anonymous",
          )
          .join(".") +
        "." +
        retval;
      break;
    case "ModelProperty":
      if (type.model) {
        retval = `${getCrossLanguageDefinitionId(context, type.model, undefined, false)}.${retval}`;
      }
      break;
    case "Operation":
      if (type.interface) {
        retval = `${getCrossLanguageDefinitionId(context, type.interface, undefined, false)}.${retval}`;
      }
      break;
  }
  if (appendNamespace && namespace && getNamespaceFullName(namespace)) {
    retval = `${getNamespaceFullName(namespace)}.${retval}`;
  }
  return retval;
}

/**
 * Helper function return the cross langauge package id for a package
 */
export function getCrossLanguagePackageId(context: TCGCContext): [string, readonly Diagnostic[]] {
  const diagnostics = createDiagnosticCollector();
  const services = listServices(context.program);
  if (services.length === 0) return diagnostics.wrap("");
  const serviceNamespace = getNamespaceFullName(services[0].type);
  if (services.length > 1) {
    diagnostics.add(
      createDiagnostic({
        code: "multiple-services",
        target: services[0].type,
        format: {
          service: serviceNamespace,
        },
      }),
    );
  }
  return diagnostics.wrap(serviceNamespace);
}

/**
 * Create a name for anonymous model
 * @param context
 * @param type
 */
export function getGeneratedName(
  context: TCGCContext,
  type: Model | Union | TspLiteralType,
  operation?: Operation,
): string {
  if (!context.generatedNames) {
    context.generatedNames = new Map<Union | Model | TspLiteralType, string>();
  }
  const generatedName = context.generatedNames.get(type);
  if (generatedName) return generatedName;

  const contextPath = operation
    ? getContextPath(context, operation, type)
    : findContextPath(context, type);
  const createdName = buildNameFromContextPaths(context, type, contextPath);
  return createdName;
}

/**
 * Traverse each operation and model to find one possible context path for the given type.
 * @param context
 * @param type
 * @returns
 */
function findContextPath(
  context: TCGCContext,
  type: Model | Union | TspLiteralType,
): ContextNode[] {
  for (const client of listClients(context)) {
    // orphan models
    if (client.service) {
      for (const model of client.service.models.values()) {
        if (
          [...model.properties.values()].filter((p) => !isMetadata(context.program, p)).length === 0
        )
          continue;
        const result = getContextPath(context, model, type);
        if (result.length > 0) {
          return result;
        }
      }
    }
    for (const operation of listOperationsInOperationGroup(context, client)) {
      const result = getContextPath(context, operation, type);
      if (result.length > 0) {
        return result;
      }
    }
    const ogs = listOperationGroups(context, client);
    while (ogs.length) {
      const operationGroup = ogs.pop();
      for (const operation of listOperationsInOperationGroup(context, operationGroup!)) {
        const result = getContextPath(context, operation, type);
        if (result.length > 0) {
          return result;
        }
      }
      if (operationGroup?.subOperationGroups) {
        ogs.push(...operationGroup.subOperationGroups);
      }
    }
  }
  return [];
}

interface ContextNode {
  name: string;
  type?: Model | Union | TspLiteralType;
}

/**
 * Find one possible context path for the given type in the given operation or model.
 * @param context
 * @param root
 * @param typeToFind
 * @returns
 */
function getContextPath(
  context: TCGCContext,
  root: Operation | Model,
  typeToFind: Model | Union | TspLiteralType,
): ContextNode[] {
  // use visited set to avoid cycle model reference
  const visited: Set<Type> = new Set<Type>();
  let result: ContextNode[];

  if (root.kind === "Operation") {
    const httpOperation = getHttpOperationWithCache(context, root);

    if (httpOperation.parameters.body) {
      visited.clear();
      result = [{ name: root.name }];
      let bodyType: Type;
      if (isHttpBodySpread(httpOperation.parameters.body)) {
        bodyType = getHttpBodySpreadModel(context, httpOperation.parameters.body.type as Model);
      } else {
        bodyType = httpOperation.parameters.body.type;
      }
      if (dfsModelProperties(typeToFind, bodyType, "Request")) {
        return result;
      }
    }

    for (const parameter of Object.values(httpOperation.parameters.parameters)) {
      visited.clear();
      result = [{ name: root.name }];
      if (
        dfsModelProperties(typeToFind, parameter.param.type, `Request${pascalCase(parameter.name)}`)
      ) {
        return result;
      }
    }

    for (const response of httpOperation.responses) {
      for (const innerResponse of response.responses) {
        if (innerResponse.body?.type) {
          const body =
            innerResponse.body.type.kind === "Model"
              ? getEffectivePayloadType(context, innerResponse.body.type)
              : innerResponse.body.type;
          visited.clear();
          result = [{ name: root.name }];
          if (dfsModelProperties(typeToFind, body, "Response")) {
            return result;
          }
        }

        const headers = getHttpOperationResponseHeaders(innerResponse);
        if (headers) {
          for (const header of Object.values(headers)) {
            visited.clear();
            result = [{ name: root.name }];
            if (dfsModelProperties(typeToFind, header.type, `Response${pascalCase(header.name)}`)) {
              return result;
            }
          }
        }
      }
    }
  } else {
    visited.clear();
    result = [];
    if (dfsModelProperties(typeToFind, root, root.name)) {
      return result;
    }
  }
  return [];

  /**
   * Traverse each node, if it is not model or union, no need to traverse anymore.
   * If it is the expected type just return.
   * If it is array or dict, traverse the array/dict item node. e.g. {name: string}[] case.
   * If it is model, add the current node to the path and traverse each property node.
   * If it is model, traverse the base and derived model node if existed.
   * @param expectedType
   * @param currentType
   * @param displayName
   * @param currentContextPath
   * @param contextPaths
   * @param visited
   * @returns
   */
  function dfsModelProperties(
    expectedType: Model | Union | TspLiteralType,
    currentType: Type,
    displayName: string,
  ): boolean {
    if (currentType == null || visited.has(currentType)) {
      // cycle reference detected
      return false;
    }

    if (!["Model", "Union", "String", "Number", "Boolean"].includes(currentType.kind)) {
      return false;
    }

    visited.add(currentType);

    if (currentType === expectedType) {
      result.push({ name: displayName, type: currentType });
      return true;
    } else if (currentType.kind === "Model") {
      // Peel off HttpPart<MyRealType> to get "MyRealType"
      const typeWrappedByHttpPart = getHttpPart(context.program, currentType);
      if (typeWrappedByHttpPart) {
        return dfsModelProperties(expectedType, typeWrappedByHttpPart.type, displayName);
      }

      if (
        currentType.indexer &&
        currentType.properties.size === 0 &&
        ((currentType.indexer.key.name === "string" && currentType.name === "Record") ||
          currentType.indexer.key.name === "integer")
      ) {
        // handle array or dict
        const dictOrArrayItemType: Type = currentType.indexer.value;
        return dfsModelProperties(
          expectedType,
          dictOrArrayItemType,
<<<<<<< HEAD
          pluralize.singular(displayName)
=======
          pluralize.singular(displayName),
>>>>>>> 6faaac8d
        );
      }

      // handle model
      result.push({ name: displayName, type: currentType });
      for (const property of currentType.properties.values()) {
        // traverse model property
        // use property.name as displayName
        const result = dfsModelProperties(expectedType, property.type, property.name);
        if (result) return true;
      }
      // handle additional properties type: model MyModel is Record<> {}
      if (currentType.sourceModel?.kind === "Model" && currentType.sourceModel?.name === "Record") {
        const result = dfsModelProperties(
          expectedType,
          currentType.sourceModel!.indexer!.value!,
          "AdditionalProperty",
        );
        if (result) return true;
      }
      // handle additional properties type: model MyModel { ...Record<>}
      if (currentType.indexer) {
        const result = dfsModelProperties(
          expectedType,
          currentType.indexer.value,
          "AdditionalProperty",
        );
        if (result) return true;
      }
      // handle additional properties type: model MyModel extends Record<> {}
      if (currentType.baseModel) {
        if (currentType.baseModel.name === "Record") {
          const result = dfsModelProperties(
            expectedType,
            currentType.baseModel.indexer!.value!,
            "AdditionalProperty",
          );
          if (result) return true;
        }
      }
      result.pop();
      if (currentType.baseModel) {
        const result = dfsModelProperties(
          expectedType,
          currentType.baseModel,
          currentType.baseModel.name,
        );
        if (result) return true;
      }
      for (const derivedModel of currentType.derivedModels) {
        const result = dfsModelProperties(expectedType, derivedModel, derivedModel.name);
        if (result) return true;
      }
      return false;
    } else if (currentType.kind === "Union") {
      // handle union
      for (const unionType of currentType.variants.values()) {
        // traverse union type
        // use unionType.name as displayName
        const result = dfsModelProperties(expectedType, unionType.type, displayName);
        if (result) return true;
      }
      return false;
    } else {
      return false;
    }
  }
}

function findLastNonAnonymousModelNode(contextPath: ContextNode[]): number {
  let lastNonAnonymousModelNodeIndex = contextPath.length - 1;
  while (lastNonAnonymousModelNodeIndex >= 0) {
    const currType = contextPath[lastNonAnonymousModelNodeIndex].type;
    if (
      !contextPath[lastNonAnonymousModelNodeIndex].type ||
      (currType?.kind === "Model" && currType.name)
    ) {
      // it's nonanonymous model node (if no type defined, it's the operation node)
      break;
    } else {
      --lastNonAnonymousModelNodeIndex;
    }
  }
  return lastNonAnonymousModelNodeIndex;
}

/**
 * The logic is basically three steps:
 * 1. find the last nonanonymous model node, this node can be operation node or model node which is not anonymous
 * 2. build the name from the last nonanonymous model node to the end of the path
 * 3. simplely handle duplication with adding number suffix
 * @param contextPaths
 * @returns
 */
function buildNameFromContextPaths(
  context: TCGCContext,
  type: Union | Model | TspLiteralType,
  contextPath: ContextNode[],
): string {
  // fallback to empty name for corner case
  if (contextPath.length === 0) {
    return "";
  }

  // 1. find the last nonanonymous model node
  const lastNonAnonymousModelNodeIndex = findLastNonAnonymousModelNode(contextPath);
  // 2. build name
  let createName: string = "";
  for (let j = lastNonAnonymousModelNodeIndex; j < contextPath.length; j++) {
    const currContextPathType = contextPath[j]?.type;
    if (
      currContextPathType?.kind === "String" ||
      currContextPathType?.kind === "Number" ||
      currContextPathType?.kind === "Boolean"
    ) {
      // constant type
      createName = `${createName}${pascalCase(contextPath[j].name)}`;
    } else if (!currContextPathType?.name) {
      // is anonymous model node
      createName = `${createName}${pascalCase(contextPath[j].name)}`;
    } else {
      // is non-anonymous model, use type name
      createName = `${createName}${currContextPathType!.name!}`;
    }
  }
  // 3. simplely handle duplication
  let duplicateCount = 1;
  const rawCreateName = createName;
  const generatedNames = [...(context.generatedNames?.values() ?? [])];
  while (generatedNames.includes(createName)) {
    createName = `${rawCreateName}${duplicateCount++}`;
  }
  if (context.generatedNames) {
    context.generatedNames.set(type, createName);
  } else {
    context.generatedNames = new Map<Union | Model | TspLiteralType, string>([[type, createName]]);
  }
  return createName;
}

export function getHttpOperationWithCache(
  context: TCGCContext,
  operation: Operation,
): HttpOperation {
  if (context.httpOperationCache === undefined) {
    context.httpOperationCache = new Map<Operation, HttpOperation>();
  }
  if (context.httpOperationCache.has(operation)) {
    return context.httpOperationCache.get(operation)!;
  }
  const httpOperation = ignoreDiagnostics(getHttpOperation(context.program, operation));
  context.httpOperationCache.set(operation, httpOperation);
  return httpOperation;
}

/**
 * Get the examples for a given http operation.
 */
export function getHttpOperationExamples(
  context: TCGCContext,
  operation: HttpOperation,
): SdkHttpOperationExample[] {
  return context.__httpOperationExamples?.get(operation) ?? [];
}

/**
 * Get all the sub clients from current client.
 *
 * @param client
 * @param listNestedClients determine if nested clients should be listed
 * @returns
 */
export function listSubClients<TServiceOperation extends SdkServiceOperation>(
  client: SdkClientType<TServiceOperation>,
  listNestedClients: boolean = false,
): SdkClientType<TServiceOperation>[] {
  const subClients: SdkClientType<TServiceOperation>[] = client.methods
    .filter((c) => c.kind === "clientaccessor")
    .map((c) => c.response as SdkClientType<TServiceOperation>);
  if (listNestedClients) {
    for (const subClient of [...subClients]) {
      subClients.push(...listSubClients(subClient, listNestedClients));
    }
  }
  return subClients;
}<|MERGE_RESOLUTION|>--- conflicted
+++ resolved
@@ -488,11 +488,7 @@
         return dfsModelProperties(
           expectedType,
           dictOrArrayItemType,
-<<<<<<< HEAD
-          pluralize.singular(displayName)
-=======
           pluralize.singular(displayName),
->>>>>>> 6faaac8d
         );
       }
 
