import {
<<<<<<< HEAD
=======
  createDiagnosticCollector,
  Diagnostic,
  getDeprecationDetails,
  getDoc,
  getEffectiveModelType,
  getFriendlyName,
  getNamespaceFullName,
  getProjectedName,
  getSummary,
  ignoreDiagnostics,
>>>>>>> b6c3bf21
  Interface,
  Model,
  ModelProperty,
  Namespace,
  Operation,
  Type,
  Union,
  getEffectiveModelType,
  getFriendlyName,
  getNamespaceFullName,
  getProjectedName,
  ignoreDiagnostics,
  isErrorModel,
  listServices,
} from "@typespec/compiler";
import {
  HttpOperationParameter,
  getHeaderFieldName,
  getHttpOperation,
  getPathParamName,
  getQueryParamName,
  isStatusCode,
} from "@typespec/http";
import { Version, getVersions } from "@typespec/versioning";
import { pascalCase } from "change-case";
import pluralize from "pluralize";
import {
  getClientNameOverride,
  listClients,
  listOperationGroups,
  listOperationsInOperationGroup,
} from "./decorators.js";
<<<<<<< HEAD
import {
  TCGCContext,
  getClientNamespaceStringHelper,
  getWireName,
  parseEmitterName,
} from "./internal-utils.js";
=======
import { parseEmitterName, TCGCContext } from "./internal-utils.js";
import { createDiagnostic, reportDiagnostic } from "./lib.js";
>>>>>>> b6c3bf21

/**
 * Return the default api version for a versioned service. Will return undefined if one does not exist
 * @param program
 * @param serviceNamespace
 * @returns
 */
export function getDefaultApiVersion(
  context: TCGCContext,
  serviceNamespace: Namespace
): Version | undefined {
  try {
    const versions = getVersions(context.program, serviceNamespace)[1]!.getVersions();
    // follow versioning principals of the versioning library and return last in list
    return versions[versions.length - 1];
  } catch (e) {
    return undefined;
  }
}
/**
 * Return whether a parameter is the Api Version parameter of a client
 * @param program
 * @param parameter
 * @returns
 */
export function isApiVersion(
  context: TCGCContext,
  parameter: HttpOperationParameter | ModelProperty
): boolean {
  return (
    parameter.name.toLowerCase() === "apiversion" || parameter.name.toLowerCase() === "api-version"
  );
}

/**
 * Get the client's namespace for generation. If package-name is passed in config, we return
 * that value as our namespace. Otherwise, we default to the TypeSpec service namespace.
 * @param program
 * @param context
 * @returns
 */
export function getClientNamespaceString(context: TCGCContext): string | undefined {
  return getClientNamespaceStringHelper(context, listServices(context.program)[0]?.type);
}

/**
 * If the given type is an anonymous model and all of its properties excluding
 * header/query/path/status-code are sourced from a named model, returns that original named model.
 * Otherwise the given type is returned unchanged.
 *
 * @param context
 * @param type
 * @returns
 */
export function getEffectivePayloadType(context: TCGCContext, type: Model): Model {
  const program = context.program;

  // if a type has name, we should resolve the name
  // this logic is for template cases, for e.g.,
  // model Catalog is TrackedResource<CatalogProperties>{}
  // model Deployment is TrackedResource<DeploymentProperties>{}
  // when pass them to getEffectiveModelType, we will get two different types
  // with the same name "TrackedResource" which will loose original infomation
  if (type.name) {
    return type;
  }

  function isSchemaProperty(property: ModelProperty) {
    const program = context.program;
    const headerInfo = getHeaderFieldName(program, property);
    const queryInfo = getQueryParamName(program, property);
    const pathInfo = getPathParamName(program, property);
    const statusCodeinfo = isStatusCode(program, property);
    return !(headerInfo || queryInfo || pathInfo || statusCodeinfo);
  }

  const effective = getEffectiveModelType(program, type, isSchemaProperty);
  if (effective.name) {
    return effective;
  }
  return type;
}

/**
 *
 * @deprecated This function is deprecated. Please pass in your emitter name as a parameter name to createSdkContext
 */
export function getEmitterTargetName(context: TCGCContext): string {
  return parseEmitterName(context.program.emitters[0]?.metadata?.name); // eslint-disable-line deprecation/deprecation
}

/**
 * Get the library and wire name of a model property. Takes @clientName and @encodedName into account
 * @param context
 * @param property
 * @returns a tuple of the library and wire name for a model property
 */
export function getPropertyNames(context: TCGCContext, property: ModelProperty): [string, string] {
  return [getLibraryName(context, property), getWireName(context, property)];
}

/**
 * Get the library name of a property / parameter / operation / model / enum. Takes projections into account
 *
 * Returns name in the following order of priority
 * 1. language emitter name, i.e. @clientName("csharpSpecificName", "csharp") => "csharpSpecificName"
 * 2. client name, i.e. @clientName(""clientName") => "clientName"
 * 3. deprecated projected name
 * 4. friendly name, i.e. @friendlyName("friendlyName") => "friendlyName"
 * 5. name in typespec
 *
 * @param context
 * @param type
 * @returns the library name for a typespec type
 */
<<<<<<< HEAD
export function getLibraryName(context: TCGCContext, type: Type & { name?: string }): string {
  if (!context.emitterName) {
    // eslint-disable-next-line deprecation/deprecation
    context.emitterName = getEmitterTargetName(context);
  }

=======
export function getLibraryName(
  context: TCGCContext,
  type: Type & { name?: string | symbol }
): string {
>>>>>>> b6c3bf21
  // 1. check if there's a client name
  let emitterSpecificName = getClientNameOverride(context, type);
  if (emitterSpecificName && emitterSpecificName !== type.name) return emitterSpecificName;

  // 2. check if there's a specific name for our language with deprecated @projectedName
  emitterSpecificName = getProjectedName(context.program, type, context.emitterName);
  if (emitterSpecificName && emitterSpecificName !== type.name) return emitterSpecificName;

  // 3. check if there's a client name with deprecated @projectedName
  const clientSpecificName = getProjectedName(context.program, type, "client");
  if (clientSpecificName && emitterSpecificName !== type.name) return clientSpecificName;

  // 4. check if there's a friendly name, if so return friendly name, otherwise return undefined
  return getFriendlyName(context.program, type) ?? (typeof type.name === "string" ? type.name : "");
}

/**
 * Helper function to return cross language definition id for a type
 * @param type
 * @returns
 */
export function getCrossLanguageDefinitionId(type: {
  name: string;
  kind: string;
  interface?: Interface;
  namespace?: Namespace;
}): string {
  let retval = type.name;
  if (type.kind === "Operation" && type.interface) {
    retval = `${type.interface.name}.${retval}`;
  }
  if (type.namespace) {
    retval = `${getNamespaceFullName(type.namespace!)}.${retval}`;
  }
  return retval;
}

/**
 * Helper function return the cross langauge package id for a package
 */
export function getCrossLanguagePackageId(context: TCGCContext): [string, readonly Diagnostic[]] {
  const diagnostics = createDiagnosticCollector();
  const services = listServices(context.program);
  if (services.length === 0) return diagnostics.wrap("");
  const serviceNamespace = getNamespaceFullName(services[0].type);
  if (services.length > 1) {
    diagnostics.add(
      createDiagnostic({
        code: "multiple-services",
        target: services[0].type,
        format: {
          service: serviceNamespace,
        },
      })
    );
  }
  return diagnostics.wrap(serviceNamespace);
}

/**
 * Create a name for anonymous model
 * @param context
 * @param type
 */
export function getGeneratedName(
  context: TCGCContext,
  type: Model | Union,
  operation?: Operation
): string {
  if (!context.generatedNames) {
    context.generatedNames = new Set<string>();
  }

  const contextPath = operation
    ? getContextPath(context, operation, type)
    : findContextPath(context, type);
  const createdName = buildNameFromContextPaths(context, contextPath);
  return createdName;
}

/**
 * Traverse each operation and model to find one possible context path for the given type.
 * @param context
 * @param type
 * @returns
 */
function findContextPath(context: TCGCContext, type: Model | Union): ContextNode[] {
  for (const client of listClients(context)) {
    for (const operation of listOperationsInOperationGroup(context, client)) {
      const result = getContextPath(context, operation, type);
      if (result.length > 0) {
        return result;
      }
    }
    for (const operationGroup of listOperationGroups(context, client)) {
      for (const operation of listOperationsInOperationGroup(context, operationGroup)) {
        const result = getContextPath(context, operation, type);
        if (result.length > 0) {
          return result;
        }
      }
    }
    // orphan models
    if (client.service) {
      for (const model of client.service.models.values()) {
        const result = getContextPath(context, model, type);
        if (result.length > 0) {
          return result;
        }
      }
    }
  }
  return [];
}

interface ContextNode {
  displayName: string;
  type?: Model | Union;
}

/**
 * Find one possible context path for the given type in the given operation or model.
 * @param context
 * @param root
 * @param typeToFind
 * @returns
 */
function getContextPath(
  context: TCGCContext,
  root: Operation | Model,
  typeToFind: Model | Union
): ContextNode[] {
  const program = context.program;
  // use visited set to avoid cycle model reference
  const visited: Set<Type> = new Set<Type>();
  let result: ContextNode[];

  if (root.kind === "Operation") {
    const httpOperation = ignoreDiagnostics(getHttpOperation(program, root));

    if (httpOperation.parameters.body) {
      visited.clear();
      result = [{ displayName: pascalCase(root.name) }];
      if (dfsModelProperties(typeToFind, httpOperation.parameters.body.type, "Request")) {
        return result;
      }
    }

    for (const parameter of Object.values(httpOperation.parameters.parameters)) {
      visited.clear();
      result = [{ displayName: pascalCase(root.name) }];
      if (dfsModelProperties(typeToFind, parameter.param.type, "Request")) {
        return result;
      }
    }

    for (const response of httpOperation.responses) {
      for (const innerResponse of response.responses) {
        if (innerResponse.body?.type) {
          visited.clear();
          result = [{ displayName: pascalCase(root.name) }];
          if (dfsModelProperties(typeToFind, innerResponse.body.type, "Response")) {
            return result;
          }
        }

        if (innerResponse.headers) {
          for (const header of Object.values(innerResponse.headers)) {
            visited.clear();
            result = [{ displayName: pascalCase(root.name) }];
            if (dfsModelProperties(typeToFind, header.type, "Response")) {
              return result;
            }
          }
        }
      }
    }
  } else {
    visited.clear();
    result = [];
    if (dfsModelProperties(typeToFind, root, root.name)) {
      return result;
    }
  }
  return [];

  /**
   * Traverse each node, if it is not model or union, no need to traverse anymore.
   * If it is the expected type just return.
   * If it is array or dict, traverse the array/dict item node. e.g. {name: string}[] case.
   * If it is model, add the current node to the path and traverse each property node.
   * If it is model, traverse the base and derived model node if existed.
   * @param expectedType
   * @param currentType
   * @param displayName
   * @param currentContextPath
   * @param contextPaths
   * @param visited
   * @returns
   */
  function dfsModelProperties(
    expectedType: Model | Union,
    currentType: Type,
    displayName: string
  ): boolean {
    if (currentType == null || visited.has(currentType)) {
      // cycle reference detected
      return false;
    }

    if (!(currentType.kind === "Model" || currentType.kind === "Union")) {
      return false;
    }

    visited.add(currentType);

    if (currentType === expectedType) {
      result.push({ displayName: pascalCase(displayName), type: currentType });
      return true;
    } else if (currentType.kind === "Model" && currentType.indexer) {
      // handle array or dict
      const dictOrArrayItemType: Type = currentType.indexer.value;
      return dfsModelProperties(expectedType, dictOrArrayItemType, pluralize.singular(displayName));
    } else if (currentType.kind === "Model") {
      currentType = getEffectivePayloadType(context, currentType);
      // handle model
      result.push({ displayName: pascalCase(displayName), type: currentType });
      for (const property of currentType.properties.values()) {
        // traverse model property
        // use property.name as displayName
        const result = dfsModelProperties(expectedType, property.type, property.name);
        if (result) return true;
      }
      result.pop();
      if (currentType.baseModel) {
        const result = dfsModelProperties(
          expectedType,
          currentType.baseModel,
          currentType.baseModel.name
        );
        if (result) return true;
      }
      for (const derivedModel of currentType.derivedModels) {
        const result = dfsModelProperties(expectedType, derivedModel, derivedModel.name);
        if (result) return true;
      }
      return false;
    } else {
      // handle union
      for (const unionType of currentType.variants.values()) {
        // traverse union type
        // use unionType.name as displayName
        const result = dfsModelProperties(expectedType, unionType.type, displayName);
        if (result) return true;
      }
      return false;
    }
  }
}

/**
 * The logic is basically three steps:
 * 1. find the last nonanonymous model node, this node can be operation node or model node which is not anonymous
 * 2. build the name from the last nonanonymous model node to the end of the path
 * 3. simplely handle duplication with adding number suffix
 * @param contextPaths
 * @returns
 */
function buildNameFromContextPaths(context: TCGCContext, contextPath: ContextNode[]): string {
  // fallback to empty name for corner case
  if (contextPath.length === 0) {
    return "";
  }

  // 1. find the last nonanonymous model node
  let lastNonAnonymousModelNodeIndex = contextPath.length - 1;
  while (lastNonAnonymousModelNodeIndex >= 0) {
    if (
      !contextPath[lastNonAnonymousModelNodeIndex].type ||
      contextPath[lastNonAnonymousModelNodeIndex].type?.name
    ) {
      // it's nonanonymous model node (if no type defined, it's the operation node)
      break;
    } else {
      --lastNonAnonymousModelNodeIndex;
    }
  }
  // 2. build name
  let createName: string = "";
  for (let j = lastNonAnonymousModelNodeIndex; j < contextPath.length; j++) {
    if (!contextPath[j]?.type?.name) {
      // is anonymous model node
      createName = `${createName}${contextPath[j].displayName}`;
    } else {
      // is non-anonymous model, use type name
      createName = `${createName}${contextPath[j]!.type!.name!}`;
    }
  }
  // 3. simplely handle duplication
  let duplicateCount = 1;
  const rawCreateName = createName;
  while (context.generatedNames?.has(createName)) {
    createName = `${rawCreateName}${duplicateCount++}`;
  }
  if (context.generatedNames) {
    context.generatedNames.add(createName);
  } else {
    context.generatedNames = new Set<string>([createName]);
  }
  return createName;
}

export function isErrorOrChildOfError(context: TCGCContext, model: Model): boolean {
  const errorDecorator = isErrorModel(context.program, model);
  if (errorDecorator) return true;
  let baseModel = model.baseModel;
  while (baseModel) {
    if (isErrorModel(context.program, baseModel)) return true;
    baseModel = baseModel.baseModel;
  }
  return false;
}<|MERGE_RESOLUTION|>--- conflicted
+++ resolved
@@ -1,17 +1,5 @@
 import {
-<<<<<<< HEAD
-=======
-  createDiagnosticCollector,
   Diagnostic,
-  getDeprecationDetails,
-  getDoc,
-  getEffectiveModelType,
-  getFriendlyName,
-  getNamespaceFullName,
-  getProjectedName,
-  getSummary,
-  ignoreDiagnostics,
->>>>>>> b6c3bf21
   Interface,
   Model,
   ModelProperty,
@@ -19,6 +7,7 @@
   Operation,
   Type,
   Union,
+  createDiagnosticCollector,
   getEffectiveModelType,
   getFriendlyName,
   getNamespaceFullName,
@@ -44,17 +33,13 @@
   listOperationGroups,
   listOperationsInOperationGroup,
 } from "./decorators.js";
-<<<<<<< HEAD
 import {
   TCGCContext,
   getClientNamespaceStringHelper,
   getWireName,
   parseEmitterName,
 } from "./internal-utils.js";
-=======
-import { parseEmitterName, TCGCContext } from "./internal-utils.js";
-import { createDiagnostic, reportDiagnostic } from "./lib.js";
->>>>>>> b6c3bf21
+import { createDiagnostic } from "./lib.js";
 
 /**
  * Return the default api version for a versioned service. Will return undefined if one does not exist
@@ -170,19 +155,10 @@
  * @param type
  * @returns the library name for a typespec type
  */
-<<<<<<< HEAD
-export function getLibraryName(context: TCGCContext, type: Type & { name?: string }): string {
-  if (!context.emitterName) {
-    // eslint-disable-next-line deprecation/deprecation
-    context.emitterName = getEmitterTargetName(context);
-  }
-
-=======
 export function getLibraryName(
   context: TCGCContext,
   type: Type & { name?: string | symbol }
 ): string {
->>>>>>> b6c3bf21
   // 1. check if there's a client name
   let emitterSpecificName = getClientNameOverride(context, type);
   if (emitterSpecificName && emitterSpecificName !== type.name) return emitterSpecificName;
