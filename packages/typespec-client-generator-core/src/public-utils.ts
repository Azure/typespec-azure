import {
  Enum,
  getDeprecationDetails,
  getDoc,
  getEffectiveModelType,
  getFriendlyName,
  getNamespaceFullName,
  getProjectedName,
  getSummary,
  ignoreDiagnostics,
  listServices,
  Model,
  ModelProperty,
  Namespace,
  Operation,
  resolveEncodedName,
  Scalar,
  Type,
  Union,
} from "@typespec/compiler";
import {
  getHeaderFieldName,
  getHttpOperation,
  getPathParamName,
  getQueryParamName,
  HttpOperationParameter,
  isStatusCode,
} from "@typespec/http";
import { getVersions, Version } from "@typespec/versioning";
import { pascalCase } from "change-case";
import pluralize from "pluralize";
import {
  getClientNameOverride,
  listClients,
  listOperationGroups,
  listOperationsInOperationGroup,
} from "./decorators.js";
import { SdkContext } from "./interfaces.js";
import { parseEmitterName } from "./internal-utils.js";
import { reportDiagnostic } from "./lib.js";

/**
 * Return the default api version for a versioned service. Will return undefined if one does not exist
 * @param program
 * @param serviceNamespace
 * @returns
 */
export function getDefaultApiVersion(
  context: SdkContext,
  serviceNamespace: Namespace
): Version | undefined {
  try {
    const versions = getVersions(context.program, serviceNamespace)[1]!.getVersions();
    // follow versioning principals of the versioning library and return last in list
    return versions[versions.length - 1];
  } catch (e) {
    return undefined;
  }
}
/**
 * Return whether a parameter is the Api Version parameter of a client
 * @param program
 * @param parameter
 * @returns
 */
export function isApiVersion(
  context: SdkContext,
  parameter: HttpOperationParameter | ModelProperty
): boolean {
  return (
    parameter.name.toLowerCase() === "apiversion" || parameter.name.toLowerCase() === "api-version"
  );
}

/**
 * Get the client's namespace for generation. If package-name is passed in config, we return
 * that value as our namespace. Otherwise, we default to the TypeSpec service namespace.
 * @param program
 * @param context
 * @returns
 */
export function getClientNamespaceString(context: SdkContext): string | undefined {
  let packageName = context.packageName;
  if (packageName) {
    packageName = packageName
      .replace(/-/g, ".")
      .replace(/\.([a-z])?/g, (match: string) => match.toUpperCase());
    return packageName.charAt(0).toUpperCase() + packageName.slice(1);
  }
  const services = listServices(context.program);
  if (services.length === 0) {
    return undefined;
  }
  return getNamespaceFullName(services[0].type);
}

/**
 * If the given type is an anonymous model and all of its properties excluding
 * header/query/path/status-code are sourced from a named model, returns that original named model.
 * Otherwise the given type is returned unchanged.
 *
 * @param context
 * @param type
 * @returns
 */
export function getEffectivePayloadType(context: SdkContext, type: Model): Model {
  const program = context.program;

  // if a type has name, we should resolve the name
  // this logic is for template cases, for e.g.,
  // model Catalog is TrackedResource<CatalogProperties>{}
  // model Deployment is TrackedResource<DeploymentProperties>{}
  // when pass them to getEffectiveModelType, we will get two different types
  // with the same name "TrackedResource" which will loose original infomation
  if (type.name) {
    return type;
  }

  function isSchemaProperty(property: ModelProperty) {
    const program = context.program;
    const headerInfo = getHeaderFieldName(program, property);
    const queryInfo = getQueryParamName(program, property);
    const pathInfo = getPathParamName(program, property);
    const statusCodeinfo = isStatusCode(program, property);
    return !(headerInfo || queryInfo || pathInfo || statusCodeinfo);
  }

  const effective = getEffectiveModelType(program, type, isSchemaProperty);
  if (effective.name) {
    return effective;
  }
  return type;
}

/**
 * Whether a model is an Azure.Core model or not
 * @param t
 * @returns
 */
export function isAzureCoreModel(t: Type): boolean {
  return (
    t.kind === "Model" &&
    t.namespace !== undefined &&
    ["Azure.Core", "Azure.Core.Foundations"].includes(getNamespaceFullName(t.namespace))
  );
}

/**
 *
 * @deprecated This function is deprecated. Please pass in your emitter name as a parameter name to createSdkContext
 */
export function getEmitterTargetName(context: SdkContext): string {
  return parseEmitterName(context.program.emitters[0]?.metadata?.name); // eslint-disable-line deprecation/deprecation
}

/**
 * Get the library and wire name of a model property. Takes projections into account
 *
 * Gets library name from getLibraryName. Returns wire name in the following order of priority:
 * 1. projected wire name i.e. @projectedName("json", "jsonSpecificName") => jsonSpecificName
 * 2. name in typespec
 *
 * @param context
 * @param property
 * @returns a tuple of the library and wire name for a model property
 */
export function getPropertyNames(context: SdkContext, property: ModelProperty): [string, string] {
  return [getLibraryName(context, property), getWireName(context, property)];
}

/**
 * Get the library name of a property / parameter / operation / model / enum. Takes projections into account
 *
 * Returns name in the following order of priority
 * 1. language emitter name, i.e. @projectedName("csharp", "csharpSpecificName") => "csharpSpecificName"
 * 2. client name, i.e. @projectedName("client", "clientName") => "clientName"
 * 3. friendly name, i.e. @friendlyName("friendlyName") => "friendlyName"
 * 4. name in typespec
 *
 * @param context
 * @param type
 * @returns the library name for a typespec type
 */
export function getLibraryName(
  context: SdkContext,
  type: Model | ModelProperty | Operation
): string {
<<<<<<< HEAD
  // 1. check if there's a specific name with @clientName
  let emitterSpecificName = getClientNameOverride(context, type);
  if (emitterSpecificName) return emitterSpecificName;

  if (!context.languageProjectedProgram) {
    context.languageProjectedProgram = createProjectedNameProgram(
      context.program,
      context.emitterName
    );
  }

  // 2. check if there's a specific name for our language with deprecated @projectedName
  emitterSpecificName = context.languageProjectedProgram.getProjectedName(type);
  if (emitterSpecificName !== type.name) return emitterSpecificName;

  // 3. check if there's a client name with deprecated @projectedName
  if (!context.clientProjectedProgram) {
    context.clientProjectedProgram = createProjectedNameProgram(context.program, "client");
  }
  const clientSpecificName = context.clientProjectedProgram.getProjectedName(type);
  if (clientSpecificName !== type.name) return clientSpecificName;
=======
  // 1. check if there's a specific name for our language
  const emitterSpecificName = getProjectedName(context.program, type, context.emitterName);
  if (emitterSpecificName) return emitterSpecificName;

  // 2. check if there's a client name
  const clientSpecificName = getProjectedName(context.program, type, "client");
  if (clientSpecificName) return clientSpecificName;
>>>>>>> ca7aa1a1

  // 4. check if there's a friendly name, if so return friendly name, otherwise return undefined
  return getFriendlyName(context.program, type) ?? type.name;
}

export function capitalize(name: string): string {
  return name[0].toUpperCase() + name.slice(1);
}

export function reportUnionUnsupported(context: SdkContext, type: Union): void {
  reportDiagnostic(context.program, { code: "union-unsupported", target: type });
}

export function intOrFloat(value: number): "int32" | "float32" {
  return value.toString().indexOf(".") === -1 ? "int32" : "float32";
}

interface DocWrapper {
  description?: string;
  details?: string;
}

export function getDocHelper(context: SdkContext, type: Type): DocWrapper {
  if (getSummary(context.program, type)) {
    return {
      description: getSummary(context.program, type),
      details: getDoc(context.program, type),
    };
  }
  return {
    description: getDoc(context.program, type),
  };
}

export function getWireName(context: SdkContext, type: Type & { name: string }) {
  // 1. Check if there's an encoded name
  const encodedName = resolveEncodedName(context.program, type, "application/json");
  if (encodedName !== type.name) return encodedName;
  // 2. Check if there's deprecated language projection
  return getProjectedName(context.program, type, "json") ?? type.name;
}

interface DefaultSdkTypeBase<TKind> {
  __raw: Type;
  nullable: boolean;
  deprecation?: string;
  kind: TKind;
}

/**
 * Helper function to return default values for nullable, encode etc
 * @param type
 */
export function getSdkTypeBaseHelper<TKind>(
  context: SdkContext,
  type: Type,
  kind: TKind
): DefaultSdkTypeBase<TKind> {
  return {
    __raw: type,
    nullable: false,
    deprecation: getDeprecationDetails(context.program, type)?.message,
    kind,
  };
}

/**
 * Helper function to return cross language definition id for a type
 * @param type
 * @returns
 */
export function getCrossLanguageDefinitionId(type: Model | Enum | Operation | Scalar): string {
  let retval = type.name;
  if (type.kind === "Operation" && type.interface) {
    retval = `${type.interface.name}.${retval}`;
  }
  if (type.namespace) {
    retval = `${getNamespaceFullName(type.namespace!)}.${retval}`;
  }
  return retval;
}

/**
 * Create a name for anonymous model
 * @param context
 * @param type
 */
export function getGeneratedName(
  context: SdkContext,
  type: Model | Union,
  operation?: Operation
): string {
  if (!context.generatedNames) {
    context.generatedNames = new Set<string>();
  }

  const contextPath = operation
    ? getContextPath(context, operation, type)
    : findContextPath(context, type);
  const createdName = buildNameFromContextPaths(context, contextPath);
  return createdName;
}

/**
 * Traverse each operation and model to find one possible context path for the given type.
 * @param context
 * @param type
 * @returns
 */
function findContextPath(context: SdkContext, type: Model | Union): ContextNode[] {
  for (const client of listClients(context)) {
    for (const operation of listOperationsInOperationGroup(context, client)) {
      const result = getContextPath(context, operation, type);
      if (result.length > 0) {
        return result;
      }
    }
    for (const operationGroup of listOperationGroups(context, client)) {
      for (const operation of listOperationsInOperationGroup(context, operationGroup)) {
        const result = getContextPath(context, operation, type);
        if (result.length > 0) {
          return result;
        }
      }
    }
    // orphan models
    if (client.service) {
      for (const model of client.service.models.values()) {
        const result = getContextPath(context, model, type);
        if (result.length > 0) {
          return result;
        }
      }
    }
  }
  return [];
}

interface ContextNode {
  displayName: string;
  type?: Model | Union;
}

/**
 * Find one possible context path for the given type in the given operation or model.
 * @param context
 * @param root
 * @param typeToFind
 * @returns
 */
function getContextPath(
  context: SdkContext,
  root: Operation | Model,
  typeToFind: Model | Union
): ContextNode[] {
  const program = context.program;
  // use visited set to avoid cycle model reference
  const visited: Set<Type> = new Set<Type>();
  let result: ContextNode[];

  if (root.kind === "Operation") {
    const httpOperation = ignoreDiagnostics(getHttpOperation(program, root));

    if (httpOperation.parameters.body) {
      visited.clear();
      result = [{ displayName: pascalCase(root.name) }];
      if (dfsModelProperties(typeToFind, httpOperation.parameters.body.type, "Request")) {
        return result;
      }
    }

    for (const parameter of Object.values(httpOperation.parameters.parameters)) {
      visited.clear();
      result = [{ displayName: pascalCase(root.name) }];
      if (dfsModelProperties(typeToFind, parameter.param.type, "Request")) {
        return result;
      }
    }

    for (const response of httpOperation.responses) {
      for (const innerResponse of response.responses) {
        if (innerResponse.body?.type) {
          visited.clear();
          result = [{ displayName: pascalCase(root.name) }];
          if (dfsModelProperties(typeToFind, innerResponse.body.type, "Response")) {
            return result;
          }
        }

        if (innerResponse.headers) {
          for (const header of Object.values(innerResponse.headers)) {
            visited.clear();
            result = [{ displayName: pascalCase(root.name) }];
            if (dfsModelProperties(typeToFind, header.type, "Response")) {
              return result;
            }
          }
        }
      }
    }
  } else {
    visited.clear();
    result = [];
    if (dfsModelProperties(typeToFind, root, root.name)) {
      return result;
    }
  }
  return [];

  /**
   * Traverse each node, if it is not model or union, no need to traverse anymore.
   * If it is the expected type just return.
   * If it is array or dict, traverse the array/dict item node. e.g. {name: string}[] case.
   * If it is model, add the current node to the path and traverse each property node.
   * If it is model, traverse the base and derived model node if existed.
   * @param expectedType
   * @param currentType
   * @param displayName
   * @param currentContextPath
   * @param contextPaths
   * @param visited
   * @returns
   */
  function dfsModelProperties(
    expectedType: Model | Union,
    currentType: Type,
    displayName: string
  ): boolean {
    if (currentType == null || visited.has(currentType)) {
      // cycle reference detected
      return false;
    }

    if (!(currentType.kind === "Model" || currentType.kind === "Union")) {
      return false;
    }

    visited.add(currentType);

    if (currentType === expectedType) {
      result.push({ displayName: pascalCase(displayName), type: currentType });
      return true;
    } else if (currentType.kind === "Model" && currentType.indexer) {
      // handle array or dict
      const dictOrArrayItemType: Type = currentType.indexer.value;
      return dfsModelProperties(expectedType, dictOrArrayItemType, pluralize.singular(displayName));
    } else if (currentType.kind === "Model") {
      currentType = getEffectivePayloadType(context, currentType);
      // handle model
      result.push({ displayName: pascalCase(displayName), type: currentType });
      for (const property of currentType.properties.values()) {
        // traverse model property
        // use property.name as displayName
        const result = dfsModelProperties(expectedType, property.type, property.name);
        if (result) return true;
      }
      result.pop();
      if (currentType.baseModel) {
        const result = dfsModelProperties(
          expectedType,
          currentType.baseModel,
          currentType.baseModel.name
        );
        if (result) return true;
      }
      for (const derivedModel of currentType.derivedModels) {
        const result = dfsModelProperties(expectedType, derivedModel, derivedModel.name);
        if (result) return true;
      }
      return false;
    } else {
      // handle union
      for (const unionType of currentType.variants.values()) {
        // traverse union type
        // use unionType.name as displayName
        const result = dfsModelProperties(expectedType, unionType.type, displayName);
        if (result) return true;
      }
      return false;
    }
  }
}

/**
 * The logic is basically three steps:
 * 1. find the last nonanonymous model node, this node can be operation node or model node which is not anonymous
 * 2. build the name from the last nonanonymous model node to the end of the path
 * 3. simplely handle duplication with adding number suffix
 * @param contextPaths
 * @returns
 */
function buildNameFromContextPaths(context: SdkContext, contextPath: ContextNode[]): string {
  // fallback to empty name for corner case
  if (contextPath.length === 0) {
    return "";
  }

  // 1. find the last nonanonymous model node
  let lastNonAnonymousModelNodeIndex = contextPath.length - 1;
  while (lastNonAnonymousModelNodeIndex >= 0) {
    if (
      !contextPath[lastNonAnonymousModelNodeIndex].type ||
      contextPath[lastNonAnonymousModelNodeIndex].type?.name
    ) {
      // it's nonanonymous model node (if no type defined, it's the operation node)
      break;
    } else {
      --lastNonAnonymousModelNodeIndex;
    }
  }
  // 2. build name
  let createName: string = "";
  for (let j = lastNonAnonymousModelNodeIndex; j < contextPath.length; j++) {
    if (!contextPath[j]?.type?.name) {
      // is anonymous model node
      createName = `${createName}${contextPath[j].displayName}`;
    } else {
      // is non-anonymous model, use type name
      createName = `${createName}${contextPath[j]!.type!.name!}`;
    }
  }
  // 3. simplely handle duplication
  let duplicateCount = 1;
  const rawCreateName = createName;
  while (context.generatedNames?.has(createName)) {
    createName = `${rawCreateName}${duplicateCount++}`;
  }
  if (context.generatedNames) {
    context.generatedNames.add(createName);
  } else {
    context.generatedNames = new Set<string>([createName]);
  }
  return createName;
}<|MERGE_RESOLUTION|>--- conflicted
+++ resolved
@@ -185,37 +185,17 @@
   context: SdkContext,
   type: Model | ModelProperty | Operation
 ): string {
-<<<<<<< HEAD
-  // 1. check if there's a specific name with @clientName
+  // 1. check if there's a client name
   let emitterSpecificName = getClientNameOverride(context, type);
   if (emitterSpecificName) return emitterSpecificName;
 
-  if (!context.languageProjectedProgram) {
-    context.languageProjectedProgram = createProjectedNameProgram(
-      context.program,
-      context.emitterName
-    );
-  }
-
   // 2. check if there's a specific name for our language with deprecated @projectedName
-  emitterSpecificName = context.languageProjectedProgram.getProjectedName(type);
-  if (emitterSpecificName !== type.name) return emitterSpecificName;
+  emitterSpecificName = getProjectedName(context.program, type, context.emitterName);
+  if (emitterSpecificName) return emitterSpecificName;
 
   // 3. check if there's a client name with deprecated @projectedName
-  if (!context.clientProjectedProgram) {
-    context.clientProjectedProgram = createProjectedNameProgram(context.program, "client");
-  }
-  const clientSpecificName = context.clientProjectedProgram.getProjectedName(type);
-  if (clientSpecificName !== type.name) return clientSpecificName;
-=======
-  // 1. check if there's a specific name for our language
-  const emitterSpecificName = getProjectedName(context.program, type, context.emitterName);
-  if (emitterSpecificName) return emitterSpecificName;
-
-  // 2. check if there's a client name
   const clientSpecificName = getProjectedName(context.program, type, "client");
   if (clientSpecificName) return clientSpecificName;
->>>>>>> ca7aa1a1
 
   // 4. check if there's a friendly name, if so return friendly name, otherwise return undefined
   return getFriendlyName(context.program, type) ?? type.name;
