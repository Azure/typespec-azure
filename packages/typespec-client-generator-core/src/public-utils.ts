import { getPagedResult } from "@azure-tools/typespec-azure-core";
import {
  Diagnostic,
  Enum,
  Interface,
  Model,
  ModelProperty,
  Namespace,
  Operation,
  Scalar,
  Type,
  Union,
  createDiagnosticCollector,
  getEffectiveModelType,
  getFriendlyName,
  getNamespaceFullName,
  getProjectedName,
  getVisibility,
  ignoreDiagnostics,
  listServices,
  resolveEncodedName,
} from "@typespec/compiler";
import { HttpOperation, getHttpOperation, getHttpPart, isMetadata } from "@typespec/http";
import { Version, getVersions } from "@typespec/versioning";
import { pascalCase } from "change-case";
import pluralize from "pluralize";
import {
  getClientNameOverride,
  listClients,
  listOperationGroups,
  listOperationsInOperationGroup,
} from "./decorators.js";
import {
  SdkClientType,
  SdkHttpOperationExample,
  SdkServiceOperation,
  SdkType,
  TCGCContext,
} from "./interfaces.js";
import {
  TspLiteralType,
  getClientNamespaceStringHelper,
  getHttpBodySpreadModel,
  getHttpOperationResponseHeaders,
  isAzureCoreTspModel,
  isHttpBodySpread,
  parseEmitterName,
  removeVersionsLargerThanExplicitlySpecified,
} from "./internal-utils.js";
import { createDiagnostic } from "./lib.js";

/**
 * Return the default api version for a versioned service. Will return undefined if one does not exist
 * @param program
 * @param serviceNamespace
 * @returns
 */
export function getDefaultApiVersion(
  context: TCGCContext,
  serviceNamespace: Namespace,
): Version | undefined {
  try {
    const versions = getVersions(context.program, serviceNamespace)[1]!.getVersions();
    removeVersionsLargerThanExplicitlySpecified(context, versions);
    // follow versioning principals of the versioning library and return last in list
    return versions[versions.length - 1];
  } catch (e) {
    return undefined;
  }
}
/**
 * Return whether a parameter is the Api Version parameter of a client
 * @param program
 * @param parameter
 * @returns
 */
export function isApiVersion(context: TCGCContext, type: { name: string }): boolean {
  return (
    type.name.toLowerCase().includes("apiversion") ||
    type.name.toLowerCase().includes("api-version")
  );
}

/**
 * Get the client's namespace for generation. If package-name is passed in config, we return
 * that value as our namespace. Otherwise, we default to the TypeSpec service namespace.
 * @param program
 * @param context
 * @returns
 */
export function getClientNamespaceString(context: TCGCContext): string | undefined {
  return getClientNamespaceStringHelper(context, listServices(context.program)[0]?.type);
}

/**
 * If the given type is an anonymous model and all of its properties excluding
 * header/query/path/status-code are sourced from a named model, returns that original named model.
 * Otherwise the given type is returned unchanged.
 *
 * @param context
 * @param type
 * @returns
 */
export function getEffectivePayloadType(context: TCGCContext, type: Model): Model {
  const program = context.program;

  // if a type has name, we should resolve the name
  // this logic is for template cases, for e.g.,
  // model Catalog is TrackedResource<CatalogProperties>{}
  // model Deployment is TrackedResource<DeploymentProperties>{}
  // when pass them to getEffectiveModelType, we will get two different types
  // with the same name "TrackedResource" which will loose original infomation
  if (type.name) {
    return type;
  }

  const effective = getEffectiveModelType(
    program,
    type,
    (t) => !isMetadata(context.program, t) && !getVisibility(context.program, t)?.includes("none"),
  );
  if (effective.name) {
    return effective;
  }
  return type;
}

/**
 *
 * @deprecated This function is deprecated. Please pass in your emitter name as a parameter name to createSdkContext
 */
export function getEmitterTargetName(context: TCGCContext): string {
  return ignoreDiagnostics(
    parseEmitterName(context.program, context.program.emitters[0]?.metadata?.name),
  );
}

/**
 * Get the library and wire name of a model property. Takes `@clientName` and `@encodedName` into account
 * @param context
 * @param property
 * @returns a tuple of the library and wire name for a model property
 */
export function getPropertyNames(context: TCGCContext, property: ModelProperty): [string, string] {
  return [getLibraryName(context, property), getWireName(context, property)];
}

/**
 * Get the library name of a property / parameter / operation / model / enum. Takes projections into account
 *
 * Returns name in the following order of priority
 * 1. language emitter name, i.e. @clientName("csharpSpecificName", "csharp") => "csharpSpecificName"
 * 2. client name, i.e. @clientName(""clientName") => "clientName"
 * 3. deprecated projected name
 * 4. friendly name, i.e. @friendlyName("friendlyName") => "friendlyName"
 * 5. name in typespec
 *
 * @param context
 * @param type
 * @returns the library name for a typespec type
 */
export function getLibraryName(
  context: TCGCContext,
  type: Type & { name?: string | symbol },
): string {
  // 1. check if there's a client name
  let emitterSpecificName = getClientNameOverride(context, type);
  if (emitterSpecificName && emitterSpecificName !== type.name) return emitterSpecificName;

  // 2. check if there's a specific name for our language with deprecated @projectedName
  emitterSpecificName = getProjectedName(context.program, type, context.emitterName);
  if (emitterSpecificName && emitterSpecificName !== type.name) return emitterSpecificName;

  // 3. check if there's a client name with deprecated @projectedName
  const clientSpecificName = getProjectedName(context.program, type, "client");
  if (clientSpecificName && emitterSpecificName !== type.name) return clientSpecificName;

  // 4. check if there's a friendly name, if so return friendly name
  const friendlyName = getFriendlyName(context.program, type);
  if (friendlyName) return friendlyName;

  // 5. if type is derived from template and name is the same as template, add template parameters' name as suffix
  if (
    typeof type.name === "string" &&
    type.name !== "" &&
    type.kind === "Model" &&
    type.templateMapper?.args
  ) {
    return (
      type.name +
      type.templateMapper.args
        .filter(
          (arg): arg is Model | Enum =>
            "kind" in arg &&
            (arg.kind === "Model" || arg.kind === "Enum" || arg.kind === "Union") &&
            arg.name !== undefined &&
            arg.name.length > 0,
        )
        .map((arg) => pascalCase(arg.name))
        .join("")
    );
  }

  return typeof type.name === "string" ? type.name : "";
}

/**
 * Get the serialized name of a type.
 * @param context
 * @param type
 * @returns
 */
export function getWireName(context: TCGCContext, type: Type & { name: string }) {
  // 1. Check if there's an encoded name
  const encodedName = resolveEncodedName(context.program, type, "application/json");
  if (encodedName !== type.name) return encodedName;
  // 2. Check if there's deprecated language projection
  return getProjectedName(context.program, type, "json") ?? type.name;
}

/**
 * Helper function to return cross language definition id for a type
 * @param type
 * @returns
 */
export function getCrossLanguageDefinitionId(
  context: TCGCContext,
  type: Union | Model | Enum | Scalar | ModelProperty | Operation | Namespace | Interface,
  operation?: Operation,
  appendNamespace: boolean = true,
): string {
  let retval = type.name || "anonymous";
  const namespace = type.kind === "ModelProperty" ? type.model?.namespace : type.namespace;
  switch (type.kind) {
    case "Union":
    case "Model":
      // Enum and Scalar will always have a name
      if (type.name) {
        break;
      }
      const contextPath = operation
        ? getContextPath(context, operation, type)
        : findContextPath(context, type);
      retval =
        contextPath
          .slice(findLastNonAnonymousModelNode(contextPath))
          .map((x) =>
            x.type?.kind === "Model" || x.type?.kind === "Union"
              ? x.type.name || x.name
              : x.name || "anonymous",
          )
          .join(".") +
        "." +
        retval;
      break;
    case "ModelProperty":
      if (type.model) {
        retval = `${getCrossLanguageDefinitionId(context, type.model, undefined, false)}.${retval}`;
      }
      break;
    case "Operation":
      if (type.interface) {
        retval = `${getCrossLanguageDefinitionId(context, type.interface, undefined, false)}.${retval}`;
      }
      break;
  }
  if (appendNamespace && namespace && getNamespaceFullName(namespace)) {
    retval = `${getNamespaceFullName(namespace)}.${retval}`;
  }
  return retval;
}

/**
 * Helper function return the cross langauge package id for a package
 */
export function getCrossLanguagePackageId(context: TCGCContext): [string, readonly Diagnostic[]] {
  const diagnostics = createDiagnosticCollector();
  const services = listServices(context.program);
  if (services.length === 0) return diagnostics.wrap("");
  const serviceNamespace = getNamespaceFullName(services[0].type);
  if (services.length > 1) {
    diagnostics.add(
      createDiagnostic({
        code: "multiple-services",
        target: services[0].type,
        format: {
          service: serviceNamespace,
        },
      }),
    );
  }
  return diagnostics.wrap(serviceNamespace);
}

/**
 * Create a name for anonymous model
 * @param context
 * @param type
 */
export function getGeneratedName(
  context: TCGCContext,
  type: Model | Union | TspLiteralType,
  operation?: Operation,
): string {
  if (!context.generatedNames) {
    context.generatedNames = new Map<Union | Model | TspLiteralType, string>();
  }
  const generatedName = context.generatedNames.get(type);
  if (generatedName) return generatedName;

  const contextPath = operation
    ? getContextPath(context, operation, type)
    : findContextPath(context, type);
  const createdName = buildNameFromContextPaths(context, type, contextPath);
  return createdName;
}

/**
 * Traverse each operation and model to find one possible context path for the given type.
 * @param context
 * @param type
 * @returns
 */
function findContextPath(
  context: TCGCContext,
  type: Model | Union | TspLiteralType,
): ContextNode[] {
  for (const client of listClients(context)) {
    // orphan models
    if (client.service) {
      for (const model of client.service.models.values()) {
        if (
          [...model.properties.values()].filter((p) => !isMetadata(context.program, p)).length === 0
        )
          continue;
        const result = getContextPath(context, model, type);
        if (result.length > 0) {
          return result;
        }
      }
    }
    for (const operation of listOperationsInOperationGroup(context, client)) {
      const result = getContextPath(context, operation, type);
      if (result.length > 0) {
        return result;
      }
    }
    const ogs = listOperationGroups(context, client);
    while (ogs.length) {
      const operationGroup = ogs.pop();
      for (const operation of listOperationsInOperationGroup(context, operationGroup!)) {
        const result = getContextPath(context, operation, type);
        if (result.length > 0) {
          return result;
        }
      }
      if (operationGroup?.subOperationGroups) {
        ogs.push(...operationGroup.subOperationGroups);
      }
    }
  }
  return [];
}

interface ContextNode {
  name: string;
  type?: Model | Union | TspLiteralType;
}

/**
 * Find one possible context path for the given type in the given operation or model.
 * @param context
 * @param root
 * @param typeToFind
 * @returns
 */
function getContextPath(
  context: TCGCContext,
  root: Operation | Model,
  typeToFind: Model | Union | TspLiteralType,
): ContextNode[] {
  // use visited set to avoid cycle model reference
  const visited: Set<Type> = new Set<Type>();
  let result: ContextNode[];

  if (root.kind === "Operation") {
    const httpOperation = getHttpOperationWithCache(context, root);

    if (httpOperation.parameters.body) {
      visited.clear();
      result = [{ name: root.name }];
      let bodyType: Type;
      if (isHttpBodySpread(httpOperation.parameters.body)) {
        bodyType = getHttpBodySpreadModel(httpOperation.parameters.body.type as Model);
      } else {
        bodyType = httpOperation.parameters.body.type;
      }
      if (dfsModelProperties(typeToFind, bodyType, "Request")) {
        return result;
      }
    }

    for (const parameter of Object.values(httpOperation.parameters.parameters)) {
      visited.clear();
      result = [{ name: root.name }];
      if (
        dfsModelProperties(typeToFind, parameter.param.type, `Request${pascalCase(parameter.name)}`)
      ) {
        return result;
      }
    }

    for (const response of httpOperation.responses) {
      for (const innerResponse of response.responses) {
        if (innerResponse.body?.type) {
          visited.clear();
          result = [{ name: root.name }];
          if (dfsModelProperties(typeToFind, innerResponse.body.type, "Response", true)) {
            return result;
          }
        }

        const headers = getHttpOperationResponseHeaders(innerResponse);
        if (headers) {
          for (const header of Object.values(headers)) {
            visited.clear();
            result = [{ name: root.name }];
            if (dfsModelProperties(typeToFind, header.type, `Response${pascalCase(header.name)}`)) {
              return result;
            }
          }
        }
      }
    }
  } else {
    visited.clear();
    result = [];
    if (dfsModelProperties(typeToFind, root, root.name)) {
      return result;
    }
  }
  return [];

  /**
   * Traverse each node, if it is not model or union, no need to traverse anymore.
   * If it is the expected type just return.
   * If it is array or dict, traverse the array/dict item node. e.g. {name: string}[] case.
   * If it is model, add the current node to the path and traverse each property node.
   * If it is model, traverse the base and derived model node if existed.
   * @param expectedType
   * @param currentType
   * @param displayName
   * @param currentContextPath
   * @param contextPaths
   * @param visited
   * @returns
   */
  function dfsModelProperties(
    expectedType: Model | Union | TspLiteralType,
    currentType: Type,
    displayName: string,
    needFindEffectiveType: boolean = false,
  ): boolean {
    if (currentType == null || visited.has(currentType)) {
      // cycle reference detected
      return false;
    }

    if (!["Model", "Union", "String", "Number", "Boolean"].includes(currentType.kind)) {
      return false;
    }

    visited.add(currentType);

    if (currentType === expectedType) {
      result.push({ name: displayName, type: currentType });
      return true;
    } else if (currentType.kind === "Model") {
      // Peel off HttpPart<MyRealType> to get "MyRealType"
      const typeWrappedByHttpPart = getHttpPart(context.program, currentType);
      if (typeWrappedByHttpPart) {
        return dfsModelProperties(expectedType, typeWrappedByHttpPart.type, displayName);
      }

      if (
        currentType.indexer &&
        currentType.properties.size === 0 &&
        ((currentType.indexer.key.name === "string" && currentType.name === "Record") ||
          currentType.indexer.key.name === "integer")
      ) {
        // handle array or dict
        const dictOrArrayItemType: Type = currentType.indexer.value;
        return dfsModelProperties(
          expectedType,
          dictOrArrayItemType,
          pluralize.singular(displayName),
        );
      }

      // handle model
      if (needFindEffectiveType) {
        currentType = getEffectiveModelType(context.program, currentType);
      }
      result.push({ name: displayName, type: currentType });
      for (const property of currentType.properties.values()) {
        // traverse model property
        // use property.name as displayName
        const result = dfsModelProperties(expectedType, property.type, property.name);
        if (result) return true;
      }
      // handle additional properties type: model MyModel is Record<> {}
      if (currentType.sourceModel?.kind === "Model" && currentType.sourceModel?.name === "Record") {
        const result = dfsModelProperties(
          expectedType,
          currentType.sourceModel!.indexer!.value!,
          "AdditionalProperty",
        );
        if (result) return true;
      }
      // handle additional properties type: model MyModel { ...Record<>}
      if (currentType.indexer) {
        const result = dfsModelProperties(
          expectedType,
          currentType.indexer.value,
          "AdditionalProperty",
        );
        if (result) return true;
      }
      // handle additional properties type: model MyModel extends Record<> {}
      if (currentType.baseModel) {
        if (currentType.baseModel.name === "Record") {
          const result = dfsModelProperties(
            expectedType,
            currentType.baseModel.indexer!.value!,
            "AdditionalProperty",
          );
          if (result) return true;
        }
      }
      result.pop();
      if (currentType.baseModel) {
        const result = dfsModelProperties(
          expectedType,
          currentType.baseModel,
          currentType.baseModel.name,
        );
        if (result) return true;
      }
      for (const derivedModel of currentType.derivedModels) {
        const result = dfsModelProperties(expectedType, derivedModel, derivedModel.name);
        if (result) return true;
      }
      return false;
    } else if (currentType.kind === "Union") {
      // handle union
      for (const unionType of currentType.variants.values()) {
        // traverse union type
        // use unionType.name as displayName
        const result = dfsModelProperties(expectedType, unionType.type, displayName);
        if (result) return true;
      }
      return false;
    } else {
      return false;
    }
  }
}

function findLastNonAnonymousModelNode(contextPath: ContextNode[]): number {
  let lastNonAnonymousModelNodeIndex = contextPath.length - 1;
  while (lastNonAnonymousModelNodeIndex >= 0) {
    const currType = contextPath[lastNonAnonymousModelNodeIndex].type;
    if (
      !contextPath[lastNonAnonymousModelNodeIndex].type ||
      (currType?.kind === "Model" && currType.name)
    ) {
      // it's nonanonymous model node (if no type defined, it's the operation node)
      break;
    } else {
      --lastNonAnonymousModelNodeIndex;
    }
  }
  return lastNonAnonymousModelNodeIndex;
}

/**
 * The logic is basically three steps:
 * 1. find the last nonanonymous model node, this node can be operation node or model node which is not anonymous
 * 2. build the name from the last nonanonymous model node to the end of the path
 * 3. simplely handle duplication with adding number suffix
 * @param contextPaths
 * @returns
 */
function buildNameFromContextPaths(
  context: TCGCContext,
  type: Union | Model | TspLiteralType,
  contextPath: ContextNode[],
): string {
  // fallback to empty name for corner case
  if (contextPath.length === 0) {
    return "";
  }

  // 1. find the last nonanonymous model node
  const lastNonAnonymousModelNodeIndex = findLastNonAnonymousModelNode(contextPath);
  // 2. build name
  let createName: string = "";
  for (let j = lastNonAnonymousModelNodeIndex; j < contextPath.length; j++) {
    const currContextPathType = contextPath[j]?.type;
    if (
      currContextPathType?.kind === "String" ||
      currContextPathType?.kind === "Number" ||
      currContextPathType?.kind === "Boolean"
    ) {
      // constant type
      createName = `${createName}${pascalCase(contextPath[j].name)}`;
    } else if (!currContextPathType?.name) {
      // is anonymous model node
      createName = `${createName}${pascalCase(contextPath[j].name)}`;
    } else {
      // is non-anonymous model, use type name
      createName = `${createName}${currContextPathType!.name!}`;
    }
  }
  // 3. simplely handle duplication
  let duplicateCount = 1;
  const rawCreateName = createName;
  const generatedNames = [...(context.generatedNames?.values() ?? [])];
  while (generatedNames.includes(createName)) {
    createName = `${rawCreateName}${duplicateCount++}`;
  }
  if (context.generatedNames) {
    context.generatedNames.set(type, createName);
  } else {
    context.generatedNames = new Map<Union | Model | TspLiteralType, string>([[type, createName]]);
  }
  return createName;
}

export function getHttpOperationWithCache(
  context: TCGCContext,
  operation: Operation,
): HttpOperation {
  if (context.httpOperationCache === undefined) {
    context.httpOperationCache = new Map<Operation, HttpOperation>();
  }
  if (context.httpOperationCache.has(operation)) {
    return context.httpOperationCache.get(operation)!;
  }
  const httpOperation = ignoreDiagnostics(getHttpOperation(context.program, operation));
  context.httpOperationCache.set(operation, httpOperation);
  return httpOperation;
}

/**
 * Get the examples for a given http operation.
 */
export function getHttpOperationExamples(
  context: TCGCContext,
  operation: HttpOperation,
): SdkHttpOperationExample[] {
  return context.__httpOperationExamples?.get(operation) ?? [];
}

/**
 * Get all the sub clients from current client.
 *
 * @param client
 * @param listNestedClients determine if nested clients should be listed
 * @returns
 */
export function listSubClients<TServiceOperation extends SdkServiceOperation>(
  client: SdkClientType<TServiceOperation>,
  listNestedClients: boolean = false,
): SdkClientType<TServiceOperation>[] {
  const subClients: SdkClientType<TServiceOperation>[] = client.methods
    .filter((c) => c.kind === "clientaccessor")
    .map((c) => c.response as SdkClientType<TServiceOperation>);
  if (listNestedClients) {
    for (const subClient of [...subClients]) {
      subClients.push(...listSubClients(subClient, listNestedClients));
    }
  }
  return subClients;
}

export function isAzureCoreModel(t: SdkType): boolean {
  return t.__raw !== undefined && isAzureCoreTspModel(t.__raw);
}

/**
 * Judge whether a type is a paged result model.
 *
 * @param context TCGC context
 * @param t Any TCGC types
 * @returns
 */
export function isPagedResultModel(context: TCGCContext, t: SdkType): boolean {
<<<<<<< HEAD
  return context.__pagedResultSet.has(t);
=======
  return (
    t.__raw !== undefined &&
    t.__raw.kind === "Model" &&
    getPagedResult(context.program, t.__raw) !== undefined
  );
>>>>>>> a24339d7
}<|MERGE_RESOLUTION|>--- conflicted
+++ resolved
@@ -696,13 +696,5 @@
  * @returns
  */
 export function isPagedResultModel(context: TCGCContext, t: SdkType): boolean {
-<<<<<<< HEAD
   return context.__pagedResultSet.has(t);
-=======
-  return (
-    t.__raw !== undefined &&
-    t.__raw.kind === "Model" &&
-    getPagedResult(context.program, t.__raw) !== undefined
-  );
->>>>>>> a24339d7
 }