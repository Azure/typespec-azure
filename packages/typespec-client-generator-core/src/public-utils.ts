--- conflicted
+++ resolved
@@ -175,11 +175,7 @@
  * @param type
  * @returns the library name for a typespec type
  */
-<<<<<<< HEAD
-export function getLibraryName(context: SdkContext, type: Type & { name?: string | symbol }): string {
-=======
-export function getLibraryName(context: TCGCContext, type: Type & { name?: string }): string {
->>>>>>> 709c35ae
+export function getLibraryName(context: TCGCContext, type: Type & { name?: string | symbol }): string {
   // 1. check if there's a client name
   let emitterSpecificName = getClientNameOverride(context, type);
   if (emitterSpecificName) return emitterSpecificName;
