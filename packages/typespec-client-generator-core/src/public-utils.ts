--- conflicted
+++ resolved
@@ -153,33 +153,32 @@
   context: SdkContext,
   type: Model | ModelProperty | Operation | Enum | EnumMember
 ): string {
-<<<<<<< HEAD
   if (!context.emitterName) {
     // eslint-disable-next-line deprecation/deprecation
     context.emitterName = getEmitterTargetName(context);
   }
-  const emitterSpecificName = getProjectedName(context.program, type, context.emitterName);
+  /*const emitterSpecificName = getProjectedName(context.program, type, context.emitterName);
   if (emitterSpecificName && emitterSpecificName !== type.name) return emitterSpecificName;
 
-=======
+  const clientSpecificName = getProjectedName(context.program, type, "client");
+  if (clientSpecificName && clientSpecificName !== type.name) return clientSpecificName;
+
+  // 3. check if there's a friendly name, if so return friendly name, otherwise return typespec name
+  return getFriendlyName(context.program, type) ?? type.name;*/
+
   // 1. check if there's a client name
   let emitterSpecificName = getClientNameOverride(context, type);
-  if (emitterSpecificName) return emitterSpecificName;
+  if (emitterSpecificName && emitterSpecificName !== type.name) return emitterSpecificName;
 
   // 2. check if there's a specific name for our language with deprecated @projectedName
   emitterSpecificName = getProjectedName(context.program, type, context.emitterName);
-  if (emitterSpecificName) return emitterSpecificName;
+  if (emitterSpecificName && emitterSpecificName !== type.name) return emitterSpecificName;
 
   // 3. check if there's a client name with deprecated @projectedName
->>>>>>> d41600db
   const clientSpecificName = getProjectedName(context.program, type, "client");
-  if (clientSpecificName && clientSpecificName !== type.name) return clientSpecificName;
-
-<<<<<<< HEAD
-  // 3. check if there's a friendly name, if so return friendly name, otherwise return typespec name
-=======
+  if (clientSpecificName && emitterSpecificName !== type.name) return clientSpecificName;
+
   // 4. check if there's a friendly name, if so return friendly name, otherwise return undefined
->>>>>>> d41600db
   return getFriendlyName(context.program, type) ?? type.name;
 }
 
