--- conflicted
+++ resolved
@@ -386,13 +386,9 @@
     for (const parameter of Object.values(httpOperation.parameters.parameters)) {
       visited.clear();
       result = [{ name: root.name }];
-<<<<<<< HEAD
       if (
         dfsModelProperties(typeToFind, parameter.param.type, `Request${pascalCase(parameter.name)}`)
       ) {
-=======
-      if (dfsModelProperties(typeToFind, parameter.param.type, `Request${pascalCase(parameter.name)}`)) {
->>>>>>> cafb2446
         return result;
       }
     }
@@ -579,10 +575,7 @@
       currContextPathType?.kind === "Number" ||
       currContextPathType?.kind === "Boolean"
     ) {
-<<<<<<< HEAD
-=======
       // constant type
->>>>>>> cafb2446
       createName = `${createName}${pascalCase(contextPath[j].name)}`;
     } else if (!currContextPathType?.name) {
       // is anonymous model node
