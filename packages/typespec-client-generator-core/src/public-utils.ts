--- conflicted
+++ resolved
@@ -1,23 +1,10 @@
 import {
   Enum,
-<<<<<<< HEAD
-=======
   EnumMember,
-  getDeprecationDetails,
-  getDoc,
-  getEffectiveModelType,
-  getFriendlyName,
-  getNamespaceFullName,
-  getProjectedName,
-  getSummary,
-  ignoreDiagnostics,
-  listServices,
->>>>>>> bf230dc0
   Model,
   ModelProperty,
   Namespace,
   Operation,
-  resolveEncodedName,
   Scalar,
   Type,
   Union,
@@ -41,7 +28,7 @@
 import pluralize from "pluralize";
 import { listClients, listOperationGroups, listOperationsInOperationGroup } from "./decorators.js";
 import { SdkContext } from "./interfaces.js";
-import { getClientNamespaceStringHelper, parseEmitterName } from "./internal-utils.js";
+import { getClientNamespaceStringHelper, getWireName, parseEmitterName } from "./internal-utils.js";
 
 /**
  * Return the default api version for a versioned service. Will return undefined if one does not exist
@@ -145,14 +132,7 @@
  * @returns a tuple of the library and wire name for a model property
  */
 export function getPropertyNames(context: SdkContext, property: ModelProperty): [string, string] {
-<<<<<<< HEAD
-  return [
-    getLibraryName(context, property),
-    getProjectedName(context.program, property, "json") ?? property.name,
-  ];
-=======
   return [getLibraryName(context, property), getWireName(context, property)];
->>>>>>> bf230dc0
 }
 
 /**
@@ -172,7 +152,6 @@
   context: SdkContext,
   type: Model | ModelProperty | Operation | Enum | EnumMember
 ): string {
-<<<<<<< HEAD
   if (!context.emitterName) {
     // eslint-disable-next-line deprecation/deprecation
     context.emitterName = getEmitterTargetName(context);
@@ -182,84 +161,11 @@
 
   const clientSpecificName = getProjectedName(context.program, type, "client");
   if (clientSpecificName && clientSpecificName !== type.name) return clientSpecificName;
-=======
-  // 1. check if there's a specific name for our language
-  const emitterSpecificName = getProjectedName(context.program, type, context.emitterName);
-  if (emitterSpecificName) return emitterSpecificName;
-
-  // 2. check if there's a client name
-  const clientSpecificName = getProjectedName(context.program, type, "client");
-  if (clientSpecificName) return clientSpecificName;
->>>>>>> bf230dc0
 
   // 3. check if there's a friendly name, if so return friendly name, otherwise return typespec name
   return getFriendlyName(context.program, type) ?? type.name;
 }
 
-<<<<<<< HEAD
-=======
-export function capitalize(name: string): string {
-  return name[0].toUpperCase() + name.slice(1);
-}
-
-export function reportUnionUnsupported(context: SdkContext, type: Union): void {
-  reportDiagnostic(context.program, { code: "union-unsupported", target: type });
-}
-
-export function intOrFloat(value: number): "int32" | "float32" {
-  return value.toString().indexOf(".") === -1 ? "int32" : "float32";
-}
-
-interface DocWrapper {
-  description?: string;
-  details?: string;
-}
-
-export function getDocHelper(context: SdkContext, type: Type): DocWrapper {
-  if (getSummary(context.program, type)) {
-    return {
-      description: getSummary(context.program, type),
-      details: getDoc(context.program, type),
-    };
-  }
-  return {
-    description: getDoc(context.program, type),
-  };
-}
-
-export function getWireName(context: SdkContext, type: Type & { name: string }) {
-  // 1. Check if there's an encoded name
-  const encodedName = resolveEncodedName(context.program, type, "application/json");
-  if (encodedName !== type.name) return encodedName;
-  // 2. Check if there's deprecated language projection
-  return getProjectedName(context.program, type, "json") ?? type.name;
-}
-
-interface DefaultSdkTypeBase<TKind> {
-  __raw: Type;
-  nullable: boolean;
-  deprecation?: string;
-  kind: TKind;
-}
-
-/**
- * Helper function to return default values for nullable, encode etc
- * @param type
- */
-export function getSdkTypeBaseHelper<TKind>(
-  context: SdkContext,
-  type: Type,
-  kind: TKind
-): DefaultSdkTypeBase<TKind> {
-  return {
-    __raw: type,
-    nullable: false,
-    deprecation: getDeprecationDetails(context.program, type)?.message,
-    kind,
-  };
-}
-
->>>>>>> bf230dc0
 /**
  * Helper function to return cross language definition id for a type
  * @param type
