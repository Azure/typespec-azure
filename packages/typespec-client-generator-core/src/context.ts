import {
  createDiagnosticCollector,
  EmitContext,
  emitFile,
<<<<<<< HEAD
  Interface,
=======
  Enum,
>>>>>>> cd2459d8
  listServices,
  Model,
  ModelProperty,
  Namespace,
  Operation,
  Program,
  resolvePath,
  Type,
  Union,
} from "@typespec/compiler";
import { HttpOperation } from "@typespec/http";
import { getVersions } from "@typespec/versioning";
import { stringify } from "yaml";
import { prepareClientAndOperationCache } from "./cache.js";
import { defaultDecoratorsAllowList } from "./configs.js";
import { handleClientExamples } from "./example.js";
import {
  getKnownScalars,
  SdkArrayType,
  SdkClient,
  SdkContext,
  SdkDictionaryType,
  SdkEnumType,
  SdkHttpOperation,
  SdkModelPropertyType,
  SdkModelType,
  SdkNullableType,
  SdkOperationGroup,
  SdkServiceOperation,
  SdkUnionType,
  TCGCContext,
} from "./interfaces.js";
import {
  BrandedSdkEmitterOptionsInterface,
  handleVersioningMutationForGlobalNamespace,
  parseEmitterName,
  removeVersionsLargerThanExplicitlySpecified,
  TCGCEmitterOptions,
  TspLiteralType,
} from "./internal-utils.js";
import { createSdkPackage } from "./package.js";
import { listAllServiceNamespaces } from "./public-utils.js";

interface CreateTCGCContextOptions {
  mutateNamespace?: boolean; // whether to mutate global namespace for versioning
}

export function createTCGCContext(
  program: Program,
  emitterName?: string,
  options?: CreateTCGCContextOptions,
): TCGCContext {
  const diagnostics = createDiagnosticCollector();
  return {
    program,
    diagnostics: diagnostics.diagnostics,
    emitterName: diagnostics.pipe(
      parseEmitterName(program, emitterName ?? program.emitters[0]?.metadata?.name),
    ),

    previewStringRegex: /-preview$/,
    disableUsageAccessPropagationToBase: false,
    generateProtocolMethods: true,
    generateConvenienceMethods: true,
    __referencedTypeCache: new Map<
      Type,
      SdkModelType | SdkEnumType | SdkUnionType | SdkNullableType
    >(),
    __arrayDictionaryCache: new Map<Type, SdkDictionaryType | SdkArrayType>(),
    __modelPropertyCache: new Map<ModelProperty, SdkModelPropertyType>(),
    __generatedNames: new Map<Union | Model | TspLiteralType, string>(),
    __httpOperationCache: new Map<Operation, HttpOperation>(),
    __clientParametersCache: new Map(),
    __tspTypeToApiVersions: new Map(),
    __clientApiVersionDefaultValueCache: new Map(),
    __knownScalars: getKnownScalars(),
    __httpOperationExamples: new Map(),
    __pagedResultSet: new Set(),

    getMutatedGlobalNamespace(): Namespace {
      if (options?.mutateNamespace === false) {
        // If we are not mutating the global namespace, return the original global namespace type.
        return program.getGlobalNamespaceType();
      }
      let globalNamespace = this.__mutatedGlobalNamespace;
      if (!globalNamespace) {
        globalNamespace = handleVersioningMutationForGlobalNamespace(this);
        this.__mutatedGlobalNamespace = globalNamespace;
      }
      return globalNamespace;
    },
    getApiVersionsForType(type): string[] {
      return this.__tspTypeToApiVersions.get(type) ?? [];
    },
    setApiVersionsForType(type, apiVersions: string[]): void {
      const existingApiVersions = this.__tspTypeToApiVersions.get(type) ?? [];
      const mergedApiVersions = [...existingApiVersions];
      for (const apiVersion of apiVersions) {
        if (!mergedApiVersions.includes(apiVersion)) {
          mergedApiVersions.push(apiVersion);
        }
      }
      this.__tspTypeToApiVersions.set(type, mergedApiVersions);
    },
    getPackageVersions(): string[] {
      if (this.__packageVersions) {
        return this.__packageVersions;
      }
      const service = listServices(program)[0];
      if (!service) {
        this.__packageVersions = [];
        return this.__packageVersions;
      }

      const versions = getVersions(program, service.type)[1]?.getVersions();
      if (!versions) {
        this.__packageVersions = [];
        return this.__packageVersions;
      }

      removeVersionsLargerThanExplicitlySpecified(this, versions);

      this.__packageVersions = versions.map((version) => version.value);
      return this.__packageVersions;
    },
<<<<<<< HEAD
    getClients(): SdkClient[] {
      if (!this.__rawClientsOperationGroupsCache) {
        prepareClientAndOperationCache(this);
      }
      return Array.from(this.__rawClientsOperationGroupsCache!.values()).filter(
        (item) => item.kind === "SdkClient",
      );
    },
    getClientOrOperationGroup(
      type: Namespace | Interface,
    ): SdkClient | SdkOperationGroup | undefined {
      if (!this.__rawClientsOperationGroupsCache) {
        prepareClientAndOperationCache(this);
      }
      return this.__rawClientsOperationGroupsCache!.get(type);
    },
    getOperationsForClient(client: SdkClient | SdkOperationGroup): Operation[] {
      if (!this.__clientToOperationsCache) {
        prepareClientAndOperationCache(this);
      }
      return this.__clientToOperationsCache!.get(client)!;
    },
    getClientForOperation(operation: Operation): SdkClient | SdkOperationGroup {
      if (!this.__operationToClientCache) {
        prepareClientAndOperationCache(this);
      }
      return this.__operationToClientCache!.get(operation)!;
=======
    getPackageVersionEnum(): Enum | undefined {
      if (this.__packageVersionEnum) {
        return this.__packageVersionEnum;
      }
      const namespaces = listAllServiceNamespaces(this);
      if (namespaces.length === 0) {
        return undefined;
      }
      return getVersions(this.program, namespaces[0])[1]?.getVersions()?.[0].enumMember.enum;
>>>>>>> cd2459d8
    },
  };
}

interface VersioningStrategy {
  readonly previewStringRegex?: RegExp; // regex to match preview versions
}

export interface CreateSdkContextOptions {
  readonly versioning?: VersioningStrategy;
  additionalDecorators?: string[];
  disableUsageAccessPropagationToBase?: boolean; // this flag is for some languages that has no need to generate base model, but generate model with composition
  exportTCGCoutput?: boolean; // this flag is for emitter to export TCGC output as yaml file
  flattenUnionAsEnum?: boolean; // this flag is for emitter to decide whether tcgc should flatten union as enum
}

export async function createSdkContext<
  TOptions extends Record<string, any> = BrandedSdkEmitterOptionsInterface,
  TServiceOperation extends SdkServiceOperation = SdkHttpOperation,
>(
  context: EmitContext<TOptions>,
  emitterName?: string,
  options?: CreateSdkContextOptions,
): Promise<SdkContext<TOptions, TServiceOperation>> {
  const diagnostics = createDiagnosticCollector();
  const tcgcContext = createTCGCContext(
    context.program,
    emitterName ?? context.options["emitter-name"],
  );
  const generateProtocolMethods =
    context.options["generate-protocol-methods"] ?? tcgcContext.generateProtocolMethods;
  const generateConvenienceMethods =
    context.options["generate-convenience-methods"] ?? tcgcContext.generateConvenienceMethods;
  const sdkContext: SdkContext<TOptions, TServiceOperation> = {
    ...tcgcContext,
    emitContext: context,
    sdkPackage: undefined!,
    generateProtocolMethods: generateProtocolMethods,
    generateConvenienceMethods: generateConvenienceMethods,
    examplesDir: context.options["examples-dir"],
    namespaceFlag: context.options["namespace"],
    apiVersion: context.options["api-version"],
    license: context.options["license"],
    decoratorsAllowList: [...defaultDecoratorsAllowList, ...(options?.additionalDecorators ?? [])],
    previewStringRegex: options?.versioning?.previewStringRegex || tcgcContext.previewStringRegex,
    disableUsageAccessPropagationToBase: options?.disableUsageAccessPropagationToBase ?? false,
    flattenUnionAsEnum: options?.flattenUnionAsEnum ?? true,
  };
  sdkContext.sdkPackage = diagnostics.pipe(createSdkPackage(sdkContext));
  for (const client of sdkContext.sdkPackage.clients) {
    diagnostics.pipe(await handleClientExamples(sdkContext, client));
  }
  sdkContext.diagnostics = sdkContext.diagnostics.concat(diagnostics.diagnostics);

  if (options?.exportTCGCoutput) {
    await exportTCGCOutput(sdkContext);
  }
  return sdkContext;
}

async function exportTCGCOutput(context: SdkContext) {
  await emitFile(context.program, {
    path: resolvePath(context.emitContext.emitterOutputDir, "tcgc-output.yaml"),
    content: stringify(
      context.sdkPackage,
      (k, v) => {
        if (typeof k === "string" && k.startsWith("__")) {
          return undefined; // skip keys starting with "__" from the output
        }
        if (k === "scheme") {
          const { model, ...rest } = v;
          return rest; // remove credential schema's model property
        }
        if (k === "rawExample") {
          return undefined; // remove raw example
        }
        return v;
      },
      { lineWidth: 0 },
    ),
  });
}

export async function $onEmit(context: EmitContext<TCGCEmitterOptions>) {
  if (!context.program.compilerOptions.noEmit) {
    const sdkContext = await createSdkContext(context, undefined, { exportTCGCoutput: true });
    context.program.reportDiagnostics(sdkContext.diagnostics);
  }
}<|MERGE_RESOLUTION|>--- conflicted
+++ resolved
@@ -2,11 +2,8 @@
   createDiagnosticCollector,
   EmitContext,
   emitFile,
-<<<<<<< HEAD
+  Enum,
   Interface,
-=======
-  Enum,
->>>>>>> cd2459d8
   listServices,
   Model,
   ModelProperty,
@@ -132,7 +129,16 @@
       this.__packageVersions = versions.map((version) => version.value);
       return this.__packageVersions;
     },
-<<<<<<< HEAD
+    getPackageVersionEnum(): Enum | undefined {
+      if (this.__packageVersionEnum) {
+        return this.__packageVersionEnum;
+      }
+      const namespaces = listAllServiceNamespaces(this);
+      if (namespaces.length === 0) {
+        return undefined;
+      }
+      return getVersions(this.program, namespaces[0])[1]?.getVersions()?.[0].enumMember.enum;
+    },
     getClients(): SdkClient[] {
       if (!this.__rawClientsOperationGroupsCache) {
         prepareClientAndOperationCache(this);
@@ -160,17 +166,6 @@
         prepareClientAndOperationCache(this);
       }
       return this.__operationToClientCache!.get(operation)!;
-=======
-    getPackageVersionEnum(): Enum | undefined {
-      if (this.__packageVersionEnum) {
-        return this.__packageVersionEnum;
-      }
-      const namespaces = listAllServiceNamespaces(this);
-      if (namespaces.length === 0) {
-        return undefined;
-      }
-      return getVersions(this.program, namespaces[0])[1]?.getVersions()?.[0].enumMember.enum;
->>>>>>> cd2459d8
     },
   };
 }
