import {
  createDiagnosticCollector,
  EmitContext,
  emitFile,
  Model,
  ModelProperty,
  Namespace,
  Operation,
  Program,
  resolvePath,
  Type,
  Union,
} from "@typespec/compiler";
import { HttpOperation } from "@typespec/http";
import { stringify } from "yaml";
import { defaultDecoratorsAllowList } from "./configs.js";
import { handleClientExamples } from "./example.js";
import {
  getKnownScalars,
  SdkContext,
  SdkEmitterOptions,
  SdkEnumType,
  SdkHttpOperation,
  SdkModelPropertyType,
  SdkModelType,
  SdkNullableType,
  SdkServiceOperation,
  SdkUnionType,
  TCGCContext,
} from "./interfaces.js";
import {
  handleVersioningMutationForGlobalNamespace,
  parseEmitterName,
  TspLiteralType,
} from "./internal-utils.js";
import { getSdkPackage } from "./package.js";

export function createTCGCContext(program: Program, emitterName?: string): TCGCContext {
  const diagnostics = createDiagnosticCollector();
  return {
    program,
    diagnostics: diagnostics.diagnostics,
    emitterName: diagnostics.pipe(
      parseEmitterName(program, emitterName ?? program.emitters[0]?.metadata?.name),
    ),
    getMutatedGlobalNamespace(): Namespace {
      let globalNamespace = this.__mutatedGlobalNamespace;
      if (!globalNamespace) {
        globalNamespace = handleVersioningMutationForGlobalNamespace(this);
        this.__mutatedGlobalNamespace = globalNamespace;
      }
      return globalNamespace;
    },
<<<<<<< HEAD

=======
    getApiVersionsForType(type): string[] {
      return this.__tspTypeToApiVersions.get(type) ?? [];
    },
    setApiVersionsForType(type, apiVersions: string[]): void {
      const existingApiVersions = this.__tspTypeToApiVersions.get(type) ?? [];
      const mergedApiVersions = [...existingApiVersions];
      for (const apiVersion of apiVersions) {
        if (!mergedApiVersions.includes(apiVersion)) {
          mergedApiVersions.push(apiVersion);
        }
      }
      this.__tspTypeToApiVersions.set(type, mergedApiVersions);
    },
    diagnostics: diagnostics.diagnostics,
    __originalProgram: program,
    __clientToParameters: new Map(),
    __tspTypeToApiVersions: new Map(),
    __clientToApiVersionClientDefaultValue: new Map(),
>>>>>>> f89207f3
    previewStringRegex: /-preview$/,
    disableUsageAccessPropagationToBase: false,

    __referencedTypeCache: new Map<
      Type,
      SdkModelType | SdkEnumType | SdkUnionType | SdkNullableType
    >(),
    __modelPropertyCache: new Map<ModelProperty, SdkModelPropertyType>(),
    __generatedNames: new Map<Union | Model | TspLiteralType, string>(),
    __httpOperationCache: new Map<Operation, HttpOperation>(),
    __clientToParameters: new Map(),
    __tspTypeToApiVersions: new Map(),
    __clientToApiVersionClientDefaultValue: new Map(),
    __knownScalars: getKnownScalars(),
    __httpOperationExamples: new Map(),
    __pagedResultSet: new Set(),
  };
}

interface VersioningStrategy {
  readonly strategy?: "ignore";
  readonly previewStringRegex?: RegExp; // regex to match preview versions
}

export interface CreateSdkContextOptions {
  readonly versioning?: VersioningStrategy;
  additionalDecorators?: string[];
  disableUsageAccessPropagationToBase?: boolean; // this flag is for some languages that has no need to generate base model, but generate model with composition
  exportTCGCoutput?: boolean; // this flag is for emitter to export TCGC output as yaml file
  flattenUnionAsEnum?: boolean; // this flag is for emitter to decide whether tcgc should flatten union as enum
}

export async function createSdkContext<
  TOptions extends Record<string, any> = SdkEmitterOptions,
  TServiceOperation extends SdkServiceOperation = SdkHttpOperation,
>(
  context: EmitContext<TOptions>,
  emitterName?: string,
  options?: CreateSdkContextOptions,
): Promise<SdkContext<TOptions, TServiceOperation>> {
  const diagnostics = createDiagnosticCollector();
  const generateProtocolMethods = context.options["generate-protocol-methods"] ?? true;
  const generateConvenienceMethods = context.options["generate-convenience-methods"] ?? true;
  const tcgcContext = createTCGCContext(
    context.program,
    emitterName ?? context.options["emitter-name"],
  );
  let flattenUnionAsEnum = options?.flattenUnionAsEnum;
  if (flattenUnionAsEnum === undefined) {
    flattenUnionAsEnum = context.options["flatten-union-as-enum"] ?? true;
  }
  const sdkContext: SdkContext<TOptions, TServiceOperation> = {
    ...tcgcContext,
    emitContext: context,
    sdkPackage: undefined!,
    generateProtocolMethods: generateProtocolMethods,
    generateConvenienceMethods: generateConvenienceMethods,
    packageName: context.options["package-name"],
    examplesDir: context.options["examples-dir"],
    namespaceFlag: context.options["namespace"],
    apiVersion: options?.versioning?.strategy === "ignore" ? "all" : context.options["api-version"],
    decoratorsAllowList: [...defaultDecoratorsAllowList, ...(options?.additionalDecorators ?? [])],
    previewStringRegex: options?.versioning?.previewStringRegex || tcgcContext.previewStringRegex,
    disableUsageAccessPropagationToBase: options?.disableUsageAccessPropagationToBase ?? false,
    flattenUnionAsEnum,
  };
  sdkContext.sdkPackage = diagnostics.pipe(getSdkPackage(sdkContext));
  for (const client of sdkContext.sdkPackage.clients) {
    diagnostics.pipe(await handleClientExamples(sdkContext, client));
  }
  sdkContext.diagnostics = sdkContext.diagnostics.concat(diagnostics.diagnostics);

  if (options?.exportTCGCoutput) {
    await exportTCGCOutput(sdkContext);
  }
  return sdkContext;
}

async function exportTCGCOutput(context: SdkContext) {
  await emitFile(context.program, {
    path: resolvePath(context.emitContext.emitterOutputDir, "tcgc-output.yaml"),
    content: stringify(
      context.sdkPackage,
      (k, v) => {
        if (typeof k === "string" && k.startsWith("__")) {
          return undefined; // skip keys starting with "__" from the output
        }
        if (k === "scheme") {
          return undefined; // remove credential schema
        }
        if (k === "rawExample") {
          return undefined; // remove raw example
        }
        return v;
      },
      { lineWidth: 0 },
    ),
  });
}

export async function $onEmit(context: EmitContext<SdkEmitterOptions>) {
  if (!context.program.compilerOptions.noEmit) {
    const sdkContext = await createSdkContext(context, undefined, { exportTCGCoutput: true });
    context.program.reportDiagnostics(sdkContext.diagnostics);
  }
}<|MERGE_RESOLUTION|>--- conflicted
+++ resolved
@@ -43,36 +43,7 @@
     emitterName: diagnostics.pipe(
       parseEmitterName(program, emitterName ?? program.emitters[0]?.metadata?.name),
     ),
-    getMutatedGlobalNamespace(): Namespace {
-      let globalNamespace = this.__mutatedGlobalNamespace;
-      if (!globalNamespace) {
-        globalNamespace = handleVersioningMutationForGlobalNamespace(this);
-        this.__mutatedGlobalNamespace = globalNamespace;
-      }
-      return globalNamespace;
-    },
-<<<<<<< HEAD
 
-=======
-    getApiVersionsForType(type): string[] {
-      return this.__tspTypeToApiVersions.get(type) ?? [];
-    },
-    setApiVersionsForType(type, apiVersions: string[]): void {
-      const existingApiVersions = this.__tspTypeToApiVersions.get(type) ?? [];
-      const mergedApiVersions = [...existingApiVersions];
-      for (const apiVersion of apiVersions) {
-        if (!mergedApiVersions.includes(apiVersion)) {
-          mergedApiVersions.push(apiVersion);
-        }
-      }
-      this.__tspTypeToApiVersions.set(type, mergedApiVersions);
-    },
-    diagnostics: diagnostics.diagnostics,
-    __originalProgram: program,
-    __clientToParameters: new Map(),
-    __tspTypeToApiVersions: new Map(),
-    __clientToApiVersionClientDefaultValue: new Map(),
->>>>>>> f89207f3
     previewStringRegex: /-preview$/,
     disableUsageAccessPropagationToBase: false,
 
@@ -89,6 +60,28 @@
     __knownScalars: getKnownScalars(),
     __httpOperationExamples: new Map(),
     __pagedResultSet: new Set(),
+
+    getMutatedGlobalNamespace(): Namespace {
+      let globalNamespace = this.__mutatedGlobalNamespace;
+      if (!globalNamespace) {
+        globalNamespace = handleVersioningMutationForGlobalNamespace(this);
+        this.__mutatedGlobalNamespace = globalNamespace;
+      }
+      return globalNamespace;
+    },
+    getApiVersionsForType(type): string[] {
+      return this.__tspTypeToApiVersions.get(type) ?? [];
+    },
+    setApiVersionsForType(type, apiVersions: string[]): void {
+      const existingApiVersions = this.__tspTypeToApiVersions.get(type) ?? [];
+      const mergedApiVersions = [...existingApiVersions];
+      for (const apiVersion of apiVersions) {
+        if (!mergedApiVersions.includes(apiVersion)) {
+          mergedApiVersions.push(apiVersion);
+        }
+      }
+      this.__tspTypeToApiVersions.set(type, mergedApiVersions);
+    },
   };
 }
 
