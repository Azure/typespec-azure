--- conflicted
+++ resolved
@@ -127,14 +127,10 @@
     examplesDir: context.options["examples-dir"],
     namespaceFlag: context.options["namespace"],
     apiVersion: options?.versioning?.strategy === "ignore" ? "all" : context.options["api-version"],
-<<<<<<< HEAD
-    examplesDir: context.options["examples-dir"] ?? context.options["examples-directory"],
     licenseName: context.options["license-name"],
     licenseLink: context.options["license-link"],
     licenseCompany: context.options["license-company"],
     licenseDescription: context.options["license-description"],
-=======
->>>>>>> 94a27695
     decoratorsAllowList: [...defaultDecoratorsAllowList, ...(options?.additionalDecorators ?? [])],
     previewStringRegex: options?.versioning?.previewStringRegex || tcgcContext.previewStringRegex,
     disableUsageAccessPropagationToBase: options?.disableUsageAccessPropagationToBase ?? false,
