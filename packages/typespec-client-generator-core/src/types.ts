--- conflicted
+++ resolved
@@ -787,52 +787,6 @@
 
 function getSdkEnumValueType(
   context: TCGCContext,
-<<<<<<< HEAD
-  values:
-    | IterableIterator<EnumMember>
-    | IterableIterator<UnionEnumVariant<string>>
-    | IterableIterator<UnionEnumVariant<number>>
-): SdkBuiltInType | SdkUnionType {
-  let stringType: SdkBuiltInType | undefined = undefined;
-  let numberType: SdkBuiltInType | undefined = undefined;
-
-  for (const value of values) {
-    let type: EnumMember | UnionVariant;
-
-    if ((value as EnumMember).kind) {
-      type = value as EnumMember;
-    } else {
-      type = (value as UnionEnumVariant<string> | UnionEnumVariant<number>).type;
-    }
-
-    if (typeof value.value === "number") {
-      const calType = intOrFloat(value.value);
-      if (numberType === undefined || (numberType.kind === "int32" && calType === "float32")) {
-        numberType = {
-          ...getSdkTypeBaseHelper(context, type!, calType),
-          encode: calType,
-        };
-      }
-    } else {
-      stringType = {
-        ...getSdkTypeBaseHelper(context, type!, "string"),
-        encode: "string",
-      };
-    }
-  }
-
-  if (stringType === undefined || numberType === undefined) {
-    return stringType ?? numberType!;
-  } else {
-    return {
-      kind: "union",
-      values: [stringType, numberType],
-      nullable: false,
-      name: "",
-      isGeneratedName: false,
-    };
-  }
-=======
   values: (string | number | undefined)[]
 ): [SdkBuiltInType, readonly Diagnostic[]] {
   const diagnostics = createDiagnosticCollector();
@@ -850,7 +804,6 @@
   }
 
   return diagnostics.wrap(getTypeSpecBuiltInType(context, kind!));
->>>>>>> 52a93d62
 }
 
 function getUnionAsEnumValueType(
