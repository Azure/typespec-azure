import {
  UnionEnum,
  getLroMetadata,
  getUnionAsEnum,
  isFixed,
} from "@azure-tools/typespec-azure-core";
import {
  BooleanLiteral,
  BytesKnownEncoding,
  DateTimeKnownEncoding,
  Diagnostic,
  DurationKnownEncoding,
  Enum,
  EnumMember,
  IntrinsicType,
  Model,
  ModelProperty,
  NumericLiteral,
  Operation,
  Scalar,
  StringLiteral,
  Tuple,
  Type,
  Union,
  UsageFlags,
  createDiagnosticCollector,
  getDiscriminator,
  getEncode,
  getFormat,
  getKnownValues,
  getVisibility,
  ignoreDiagnostics,
  isNeverType,
  isNullType,
} from "@typespec/compiler";
import {
  Visibility,
  getHttpOperation,
  getServers,
  isHeader,
  isPathParam,
  isQueryParam,
  isStatusCode,
} from "@typespec/http";
import { getAddedOnVersions, getRemovedOnVersions, getVersions } from "@typespec/versioning";
import {
  getAccessOverride,
  getUsageOverride,
  isExclude,
  isInclude,
  isInternal,
  listClients,
  listOperationGroups,
  listOperationsInOperationGroup,
  shouldFlattenProperty,
  shouldGenerateConvenient,
} from "./decorators.js";
import {
  SdkArrayType,
  SdkBodyModelPropertyType,
  SdkBuiltInKinds,
  SdkBuiltInType,
  SdkConstantType,
  SdkContext,
  SdkDatetimeType,
  SdkDictionaryType,
  SdkDurationType,
  SdkEnumType,
  SdkEnumValueType,
  SdkModelPropertyTypeBase,
  SdkModelType,
  SdkTupleType,
  SdkType,
} from "./interfaces.js";
import { createDiagnostic } from "./lib.js";
import {
  getCrossLanguageDefinitionId,
  getDocHelper,
  getEffectivePayloadType,
  getGeneratedName,
  getLibraryName,
  getPropertyNames,
  getSdkTypeBaseHelper,
  intOrFloat,
  isAzureCoreModel,
} from "./public-utils.js";

function getAnyType(context: SdkContext, type: Type): SdkBuiltInType {
  return {
    ...getSdkTypeBaseHelper(context, type, "any"),
    encode: getEncodeHelper(context, type, "any"),
  };
}

function getEncodeHelper(context: SdkContext, type: Type, kind: string): string {
  if (type.kind === "ModelProperty" || type.kind === "Scalar") {
    return getEncode(context.program, type)?.encoding || kind;
  }
  return kind;
}

/**
 * Add format info onto an sdk type. Since the format decorator
 * decorates the ModelProperty, we add the format info onto the property's internal
 * type.
 * @param context sdk context
 * @param type the original typespec type. Used to grab the format decorator off of
 * @param propertyType the type of the property, i.e. the internal type that we add the format info onto
 */
function addFormatInfo(
  context: SdkContext,
  type: ModelProperty | Scalar,
  propertyType: SdkType
): void {
  const format = getFormat(context.program, type)?.toLocaleLowerCase();
  if (format) {
    switch (format) {
      case "guid":
      case "uuid":
      case "password":
      case "etag":
        propertyType.kind = format;
        break;
      case "url":
      case "uri":
        propertyType.kind = "url";
        break;
      case "armid":
        propertyType.kind = "armId";
        break;
      case "ipaddress":
        propertyType.kind = "ipAddress";
        break;
      case "azurelocation":
        propertyType.kind = "azureLocation";
        break;
      default:
        break;
    }
  }
}

/**
 * Add encoding info onto an sdk type. Since the encoding decorator
 * decorates the ModelProperty, we add the encoding info onto the property's internal
 * type.
 * @param context sdk context
 * @param type the original typespec type. Used to grab the encoding decorator off of
 * @param propertyType the type of the property, i.e. the internal type that we add the encoding info onto
 */
function addEncodeInfo(
  context: SdkContext,
  type: ModelProperty | Scalar,
  propertyType: SdkType
): [void, readonly Diagnostic[]] {
  const diagnostics = createDiagnosticCollector();
  const encodeData = getEncode(context.program, type);
  if (propertyType.kind === "duration") {
    if (!encodeData) return diagnostics.wrap(undefined);
    propertyType.encode = encodeData.encoding as DurationKnownEncoding;
    propertyType.wireType = diagnostics.pipe(
      getClientType(context, encodeData.type)
    ) as SdkBuiltInType;
  }
  if (propertyType.kind === "datetime") {
    if (encodeData) {
      propertyType.encode = encodeData.encoding as DateTimeKnownEncoding;
      propertyType.wireType = diagnostics.pipe(
        getClientType(context, encodeData.type)
      ) as SdkBuiltInType;
    } else if (type.kind === "ModelProperty" && isHeader(context.program, type)) {
      propertyType.encode = "rfc7231";
    }
  }
  if (propertyType.kind === "bytes") {
    if (encodeData) {
      propertyType.encode = encodeData.encoding as BytesKnownEncoding;
    } else {
      propertyType.encode = "base64";
    }
  }
  return diagnostics.wrap(undefined);
}

/**
 * Mapping of typespec scalar kinds to the built in kinds exposed in the SDK
 * @param scalar the original typespec scalar
 * @returns the corresponding sdk built in kind
 */
function getScalarKind(scalar: Scalar): SdkBuiltInKinds {
  switch (scalar.name) {
    case "int8":
    case "int16":
    case "int32":
    case "int64":
    case "uint8":
    case "uint16":
    case "uint32":
    case "uint64":
    case "numeric":
    case "integer":
    case "safeint":
    case "decimal128":
    case "bytes":
    case "float":
    case "float32":
    case "float64":
    case "boolean":
    case "string":
    case "url":
    case "decimal":
    case "plainDate":
    case "plainTime":
      return scalar.name;
    default:
      throw Error(`Unknown scalar kind ${scalar.name}`);
  }
}

/**
 * Get the sdk built in type for a given typespec type
 * @param context the sdk context
 * @param type the typespec type
 * @returns the corresponding sdk type
 */
export function getSdkBuiltInType(
  context: SdkContext,
  type: Scalar | IntrinsicType | NumericLiteral | StringLiteral | BooleanLiteral
): SdkBuiltInType {
  if (context.program.checker.isStdType(type) || type.kind === "Intrinsic") {
    let kind: SdkBuiltInKinds = "any";
    if (type.kind === "Scalar") {
      kind = getScalarKind(type);
    }
    return {
      ...getSdkTypeBaseHelper(context, type, kind),
      encode: getEncodeHelper(context, type, kind),
    };
  } else if (type.kind === "String" || type.kind === "Boolean" || type.kind === "Number") {
    let kind: SdkBuiltInKinds;

    if (type.kind === "String") {
      kind = "string";
    } else if (type.kind === "Boolean") {
      kind = "boolean";
    } else {
      kind = intOrFloat(type.value);
    }
    return {
      ...getSdkTypeBaseHelper(context, type, kind),
      encode: getEncodeHelper(context, type, kind),
    };
  }
  throw Error(`Unknown kind ${type.kind}`);
}

export function getSdkDatetimeType(context: SdkContext, type: Scalar): SdkDatetimeType {
  // we don't get encode info until we get to the property / parameter level
  // so we insert the default. Later in properties, we will check
  // for encoding info and override accordingly
  return {
    ...getSdkTypeBaseHelper(context, type, "datetime"),
    encode: "rfc3339",
    wireType: { ...getSdkTypeBaseHelper(context, type, "string"), encode: "string" },
  };
}

export function getSdkDurationType(context: SdkContext, type: Scalar): SdkDurationType {
  // we don't get encode info until we get to the property / parameter level
  // so we insert the default. Later in properties, we will check
  // for encoding info and override accordingly
  return {
    ...getSdkTypeBaseHelper(context, type, "duration"),
    encode: "ISO8601",
    wireType: { ...getSdkTypeBaseHelper(context, type, "string"), encode: "string" },
  };
}

export function getSdkArrayOrDict(
  context: SdkContext,
  type: Model,
  operation?: Operation
): [(SdkDictionaryType | SdkArrayType) | undefined, readonly Diagnostic[]] {
  const diagnostics = createDiagnosticCollector();
  if (type.indexer !== undefined) {
    if (!isNeverType(type.indexer.key)) {
      const valueType = diagnostics.pipe(getClientType(context, type.indexer.value!, operation));
      const name = type.indexer.key.name;
      if (name === "string") {
        // model MyModel is Record<> {} should be model with additional properties
        if (type.sourceModel?.kind === "Model" && type.sourceModel?.name === "Record") {
          return diagnostics.wrap(undefined);
        }
        return diagnostics.wrap({
          ...getSdkTypeBaseHelper(context, type, "dict"),
          keyType: diagnostics.pipe(getClientType(context, type.indexer.key, operation)),
          valueType,
        });
      } else if (name === "integer") {
        return diagnostics.wrap({
          ...getSdkTypeBaseHelper(context, type, "array"),
          valueType,
        });
      }
    }
  }
  return diagnostics.wrap(undefined);
}

export function getSdkTuple(
  context: SdkContext,
  type: Tuple,
  operation?: Operation
): [SdkTupleType, readonly Diagnostic[]] {
  const diagnostics = createDiagnosticCollector();
  return diagnostics.wrap({
    ...getSdkTypeBaseHelper(context, type, "tuple"),
    values: type.values.map((x) => diagnostics.pipe(getClientType(context, x, operation))),
  });
}

function getNonNullOptions(context: SdkContext, type: Union): Type[] {
  return [...type.variants.values()].map((x) => x.type).filter((t) => !isNullType(t));
}

export function getSdkUnion(
  context: SdkContext,
  type: Union,
  operation?: Operation
): [SdkType, readonly Diagnostic[]] {
  const diagnostics = createDiagnosticCollector();
  const nonNullOptions = getNonNullOptions(context, type);
  if (nonNullOptions.length === 0) {
    diagnostics.add(createDiagnostic({ code: "union-null", target: type }));
    return diagnostics.wrap(getAnyType(context, type));
  }

  // change to a simple logic: only convert to normal type if the union is type | null, otherwise, return all the union types
  if (nonNullOptions.length === 1) {
    const clientType = diagnostics.pipe(getClientType(context, nonNullOptions[0], operation));
    clientType.nullable = true;
    return diagnostics.wrap(clientType);
  }
  return diagnostics.wrap({
    ...getSdkTypeBaseHelper(context, type, "union"),
    name: type.name,
    generatedName: type.name ? undefined : getGeneratedName(context, type),
    values: nonNullOptions.map((x) => diagnostics.pipe(getClientType(context, x, operation))),
    nullable: nonNullOptions.length < type.variants.size,
  });
}

export function getSdkConstant(
  context: SdkContext,
  type: StringLiteral | NumericLiteral | BooleanLiteral
): SdkConstantType {
  switch (type.kind) {
    case "Number":
    case "String":
    case "Boolean":
      const valueType = getSdkBuiltInType(context, type);
      return {
        ...getSdkTypeBaseHelper(context, type, "constant"),
        value: type.value,
        valueType,
      };
  }
}

function addDiscriminatorToModelType(
  context: SdkContext,
  type: Model,
  model: SdkModelType,
  operation?: Operation
): [undefined, readonly Diagnostic[]] {
  const discriminator = getDiscriminator(context.program, type);
  const diagnostics = createDiagnosticCollector();
  if (discriminator) {
    let discriminatorProperty;
    for (const childModel of type.derivedModels) {
      const childModelSdkType = diagnostics.pipe(getSdkModel(context, childModel, operation));
      updateModelsMap(context, childModel, childModelSdkType, operation);
      for (const property of childModelSdkType.properties) {
        if (property.kind === "property") {
          if (property.serializedName === discriminator?.propertyName) {
            if (property.type.kind !== "constant" && property.type.kind !== "enumvalue") {
              diagnostics.add(
                createDiagnostic({
                  code: "discriminator-not-constant",
                  target: type,
                  format: { discriminator: property.nameInClient },
                })
              );
            } else if (typeof property.type.value !== "string") {
              diagnostics.add(
                createDiagnostic({
                  code: "discriminator-not-string",
                  target: type,
                  format: {
                    discriminator: property.nameInClient,
                    discriminatorValue: String(property.type.value),
                  },
                })
              );
            } else {
              childModelSdkType.discriminatorValue = property.type.value;
              property.discriminator = true;
              if (model.discriminatedSubtypes === undefined) {
                model.discriminatedSubtypes = {};
              }
              model.discriminatedSubtypes[property.type.value] = childModelSdkType;
              discriminatorProperty = property;
            }
          }
        }
      }
    }
    for (let i = 0; i < model.properties.length; i++) {
      const property = model.properties[i];
      if (property.kind === "property" && property.serializedName === discriminator.propertyName) {
        property.discriminator = true;
        return diagnostics.wrap(undefined);
      }
    }
    let discriminatorType: SdkType;
    if (discriminatorProperty) {
      if (discriminatorProperty.type.kind === "constant") {
        discriminatorType = { ...discriminatorProperty.type.valueType };
      } else if (discriminatorProperty.type.kind === "enumvalue") {
        discriminatorType = getSdkEnum(
          context,
          (discriminatorProperty.type.__raw as EnumMember).enum,
          operation
        );
      }
    } else {
      discriminatorType = {
        nullable: false,
        kind: "string",
        encode: "string",
      };
    }
    model.properties.push({
      kind: "property",
      optional: false,
      discriminator: true,
      serializedName: discriminator.propertyName,
      type: discriminatorType!,
      nameInClient: discriminator.propertyName,
      apiVersions: getAvailableApiVersions(context, model.__raw!),
      isMultipartFileInput: false, // discriminator property cannot be a file
      flatten: false,
    });
  }
  return diagnostics.wrap(undefined);
}

export function getSdkModel(
  context: SdkContext,
  type: Model,
  operation?: Operation
): [SdkModelType, readonly Diagnostic[]] {
  const diagnostics = createDiagnosticCollector();
  type = getEffectivePayloadType(context, type);
  let sdkType = context.modelsMap?.get(type) as SdkModelType | undefined;
  const httpOperation = operation
    ? ignoreDiagnostics(getHttpOperation(context.program, operation))
    : undefined;
  const httpBody = httpOperation?.parameters.body;
  let isFormDataType = false;
  if (httpBody && httpBody.type.kind === "Model") {
    const isMultipartOperation = httpBody.contentTypes.some((x) => x.startsWith("multipart/"));
    isFormDataType =
      isMultipartOperation && getEffectivePayloadType(context, httpBody.type) === type;
  }
  if (sdkType) {
    updateModelsMap(context, type, sdkType, operation);
    if (httpOperation && isFormDataType !== sdkType.isFormDataType) {
      // This means we have a model that is used both for formdata input and for regular body input
      diagnostics.add(
        createDiagnostic({
          code: "conflicting-multipart-model-usage",
          target: type,
          format: {
            modelName: sdkType.name,
          },
        })
      );
    }
  } else {
    const docWrapper = getDocHelper(context, type);
    sdkType = {
      ...getSdkTypeBaseHelper(context, type, "model"),
      name: getLibraryName(context, type),
      generatedName: type.name === "" ? getGeneratedName(context, type) : undefined,
      description: docWrapper.description,
      details: docWrapper.details,
      properties: [],
      additionalProperties: undefined, // going to set additional properties in the next few lines when we look at base model
      access: undefined, // dummy value since we need to update models map before we can set this
      usage: UsageFlags.None, // dummy value since we need to update models map before we can set this
      crossLanguageDefinitionId: getCrossLanguageDefinitionId(type),
      isFormDataType,
    };

    updateModelsMap(context, type, sdkType, operation);
    // model MyModel is Record<> {} should be model with additional properties
    if (type.sourceModel?.kind === "Model" && type.sourceModel?.name === "Record") {
      sdkType.additionalProperties = diagnostics.pipe(
        getClientType(context, type.sourceModel!.indexer!.value!, operation)
      );
    }
    if (type.baseModel) {
      sdkType.baseModel = context.modelsMap?.get(type.baseModel) as SdkModelType | undefined;
      if (sdkType.baseModel === undefined) {
        const baseModel = diagnostics.pipe(getClientType(context, type.baseModel, operation)) as
          | SdkDictionaryType
          | SdkModelType;
        if (baseModel.kind === "dict") {
          // model MyModel extends Record<> {} should be model with additional properties
          sdkType.additionalProperties = baseModel.valueType;
        } else {
          sdkType.baseModel = baseModel;
          updateModelsMap(context, type.baseModel, sdkType.baseModel, operation);
        }
      }
    }
    diagnostics.pipe(addPropertiesToModelType(context, type, sdkType, operation));
    diagnostics.pipe(addDiscriminatorToModelType(context, type, sdkType, operation));
  }
  return diagnostics.wrap(sdkType);
}

function getSdkEnumValueType(
  context: SdkContext,
  type: EnumMember | StringLiteral | NumericLiteral
): SdkBuiltInType {
  let kind: "string" | "int32" | "float32" = "string";
  if (typeof type.value === "number") {
    kind = intOrFloat(type.value);
  }
  return {
    ...getSdkTypeBaseHelper(context, type, kind),
    encode: kind,
  };
}

export function getSdkEnumValue(
  context: SdkContext,
  enumType: SdkEnumType,
  type: EnumMember
): SdkEnumValueType {
  const docWrapper = getDocHelper(context, type);
  return {
    ...getSdkTypeBaseHelper(context, type, "enumvalue"),
    name: getLibraryName(context, type),
    value: type.value ?? type.name,
    description: docWrapper.description,
    details: docWrapper.details,
    enumType,
    valueType: enumType.valueType,
  };
}

export function getSdkEnum(context: SdkContext, type: Enum, operation?: Operation): SdkEnumType {
  let sdkType = context.modelsMap?.get(type) as SdkEnumType | undefined;
  if (!sdkType) {
    const docWrapper = getDocHelper(context, type);
    sdkType = {
      ...getSdkTypeBaseHelper(context, type, "enum"),
      name: getLibraryName(context, type),
      description: docWrapper.description,
      details: docWrapper.details,
      valueType: getSdkEnumValueType(context, type.members.values().next().value),
      values: [],
      isFixed: isFixed(context.program, type),
      isFlags: false,
      usage: UsageFlags.None, // We will add usage as we loop through the operations
      access: undefined, // Dummy value until we update models map
      crossLanguageDefinitionId: getCrossLanguageDefinitionId(type),
    };
    for (const member of type.members.values()) {
      sdkType.values.push(getSdkEnumValue(context, sdkType, member));
    }
  }
  updateModelsMap(context, type, sdkType, operation);
  return sdkType;
}

function getSdkUnionEnumValues(
  context: SdkContext,
  type: UnionEnum,
  enumType: SdkEnumType
): SdkEnumValueType[] {
  const values: SdkEnumValueType[] = [];
  for (const [name, member] of type.flattenedMembers.entries()) {
    const docWrapper = getDocHelper(context, member.type);
    values.push({
      kind: "enumvalue",
      name: typeof name === "string" ? name : `${member.value}`,
      description: docWrapper.description,
      details: docWrapper.details,
      value: member.value,
      valueType: enumType.valueType,
      enumType,
      nullable: false,
    });
  }
  return values;
}

function getSdkUnionEnum(context: SdkContext, type: UnionEnum, operation?: Operation) {
  let sdkType = context.modelsMap?.get(type.union) as SdkEnumType | undefined;
  if (!sdkType) {
    const union = type.union as Union & { name: string };
    const docWrapper = getDocHelper(context, union);
    sdkType = {
      ...getSdkTypeBaseHelper(context, type.union, "enum"),
      name: getLibraryName(context, type.union),
      description: docWrapper.description,
      details: docWrapper.details,
      valueType: { ...getSdkTypeBaseHelper(context, type.kind, "string"), encode: "string" },
      values: [],
      nullable: false,
      isFixed: !type.open,
      isFlags: false,
      usage: UsageFlags.None, // We will add usage as we loop through the operations
      access: undefined, // Dummy value until we update models map
      crossLanguageDefinitionId: getCrossLanguageDefinitionId(union),
    };
    sdkType.values = getSdkUnionEnumValues(context, type, sdkType);
  }
  updateModelsMap(context, type.union, sdkType, operation);
  return sdkType;
}

function getKnownValuesEnum(
  context: SdkContext,
  type: Scalar | ModelProperty,
  operation?: Operation
): SdkEnumType | undefined {
  const knownValues = getKnownValues(context.program, type);
  if (!knownValues) {
    return;
  }
  if (type.kind === "ModelProperty") {
    const sdkType = getSdkEnum(context, knownValues, operation);
    return sdkType;
  } else {
    let sdkType = context.modelsMap?.get(type) as SdkEnumType | undefined;
    if (!sdkType) {
      const docWrapper = getDocHelper(context, type);
      sdkType = {
        ...getSdkTypeBaseHelper(context, type, "enum"),
        name: type.name,
        description: docWrapper.description,
        details: docWrapper.details,
        valueType: getSdkEnumValueType(context, knownValues.members.values().next().value),
        values: [],
        isFixed: false,
        isFlags: false,
        usage: UsageFlags.None, // We will add usage as we loop through the operations
        access: undefined, // Dummy value until we update models map
        crossLanguageDefinitionId: getCrossLanguageDefinitionId(type),
      };
      for (const member of knownValues.members.values()) {
        sdkType.values.push(getSdkEnumValue(context, sdkType, member));
      }
    }
    updateModelsMap(context, type, sdkType, operation);
    return sdkType;
  }
}

export function getClientType(
  context: SdkContext,
  type: Type,
  operation?: Operation
): [SdkType, readonly Diagnostic[]] {
  const diagnostics = createDiagnosticCollector();
  let retval: SdkType | undefined = undefined;
  switch (type.kind) {
    case "String":
    case "Number":
    case "Boolean":
      retval = getSdkConstant(context, type);
      break;
    case "Tuple":
      retval = diagnostics.pipe(getSdkTuple(context, type, operation));
      break;
    case "Model":
      retval = diagnostics.pipe(getSdkArrayOrDict(context, type, operation));
      if (retval === undefined) {
        retval = diagnostics.pipe(getSdkModel(context, type, operation));
      }
      break;
    case "Intrinsic":
      retval = getSdkBuiltInType(context, type);
      break;
    case "Scalar":
      if (!context.program.checker.isStdType(type) && type.kind === "Scalar" && type.baseScalar) {
        const baseType = diagnostics.pipe(getClientType(context, type.baseScalar, operation));
        addEncodeInfo(context, type, baseType);
        addFormatInfo(context, type, baseType);
        retval = getKnownValuesEnum(context, type, operation) ?? baseType;
        break;
      }
      if (type.name === "utcDateTime" || type.name === "offsetDateTime") {
        retval = getSdkDatetimeType(context, type);
        break;
      }
      if (type.name === "duration") {
        retval = getSdkDurationType(context, type);
        break;
      }
      const scalarType = getSdkBuiltInType(context, type);
      // just add default encode, normally encode is on extended scalar and model property
      addEncodeInfo(context, type, scalarType);
      retval = scalarType;
      break;
    case "Enum":
      retval = getSdkEnum(context, type, operation);
      break;
    case "Union":
      // start off with just handling nullable type
      const unionAsEnum = diagnostics.pipe(getUnionAsEnum(type));
      if (unionAsEnum && type.name) {
        retval = getSdkUnionEnum(context, unionAsEnum, operation);
      } else {
        retval = diagnostics.pipe(getSdkUnion(context, type, operation));
      }
      break;
    case "ModelProperty":
      const innerType = diagnostics.pipe(getClientType(context, type.type, operation));
      diagnostics.pipe(addEncodeInfo(context, type, innerType));
      addFormatInfo(context, type, innerType);
      retval = getKnownValuesEnum(context, type, operation) ?? innerType;
      break;
    case "UnionVariant":
      retval = diagnostics.pipe(getClientType(context, type.type, operation));
      break;
    case "EnumMember":
      const enumType = getSdkEnum(context, type.enum, operation);
      retval = getSdkEnumValue(context, enumType, type);
      break;
    default:
      retval = getAnyType(context, type);
      diagnostics.add(
        createDiagnostic({ code: "unsupported-kind", target: type, format: { kind: type.kind } })
      );
  }
  return diagnostics.wrap(retval);
}

export function isReadOnly(property: SdkBodyModelPropertyType) {
  if (
    property.visibility &&
    property.visibility.includes(Visibility.Read) &&
    property.visibility.length === 1
  ) {
    return true;
  }
  return false;
}

function getSdkVisibility(context: SdkContext, type: ModelProperty): Visibility[] | undefined {
  const visibility = getVisibility(context.program, type);
  if (visibility) {
    const result = [];
    if (visibility?.includes("read")) {
      result.push(Visibility.Read);
    }
    if (visibility?.includes("create")) {
      result.push(Visibility.Create);
    }
    if (visibility?.includes("update")) {
      result.push(Visibility.Update);
    }
    if (visibility?.includes("delete")) {
      result.push(Visibility.Delete);
    }
    if (visibility?.includes("query")) {
      result.push(Visibility.Query);
    }
    return result;
  }
  return undefined;
}

function getAvailableApiVersions(context: SdkContext, type: Type): string[] {
  const allVersions = getVersions(context.program, type)[1]?.getVersions() ?? [];
  const addedOnVersions = getAddedOnVersions(context.program, type)?.map((x) => x.value) ?? [];
  const removedOnVersions = getRemovedOnVersions(context.program, type)?.map((x) => x.value) ?? [];
  let added: boolean = addedOnVersions.length ? false : true;
  let addedCounter = 0;
  let removeCounter = 0;
  const retval: string[] = [];
  for (const version of allVersions) {
    if (addedCounter < addedOnVersions.length && version.value === addedOnVersions[addedCounter]) {
      added = true;
      addedCounter++;
    }
    if (
      removeCounter < removedOnVersions.length &&
      version.value === removedOnVersions[removeCounter]
    ) {
      added = false;
      removeCounter++;
    }
    if (added) retval.push(version.value);
  }
  return retval;
}

function getSdkModelPropertyType(
  context: SdkContext,
  type: ModelProperty,
  operation?: Operation
): [SdkModelPropertyTypeBase, readonly Diagnostic[]] {
  const diagnostics = createDiagnosticCollector();
  let propertyType = diagnostics.pipe(getClientType(context, type.type, operation));
  addEncodeInfo(context, type, propertyType);
  addFormatInfo(context, type, propertyType);
  const knownValues = getKnownValues(context.program, type);
  if (knownValues) {
    propertyType = getSdkEnum(context, knownValues, operation);
  }
  const docWrapper = getDocHelper(context, type);
  return diagnostics.wrap({
    __raw: type,
    description: docWrapper.description,
    details: docWrapper.details,
    apiVersions: getAvailableApiVersions(context, type),
    type: propertyType,
    nameInClient: getPropertyNames(context, type)[0],
    optional: type.optional,
  });
}

function getSdkBodyModelPropertyType(
  context: SdkContext,
  type: ModelProperty,
  operation?: Operation
): [SdkBodyModelPropertyType, readonly Diagnostic[]] {
  const diagnostics = createDiagnosticCollector();
  const base = diagnostics.pipe(getSdkModelPropertyType(context, type, operation));
  let operationIsMultipart = false;
  if (operation) {
    const httpOperation = diagnostics.pipe(getHttpOperation(context.program, operation));
    operationIsMultipart = Boolean(
      httpOperation && httpOperation.parameters.body?.contentTypes.includes("multipart/form-data")
    );
  }
  // Currently we only recognize bytes and list of bytes as potential file inputs
  const isBytesInput =
    base.type.kind === "bytes" ||
    (base.type.kind === "array" && base.type.valueType.kind === "bytes");
  if (isBytesInput && operationIsMultipart && getEncode(context.program, type)) {
    diagnostics.add(
      createDiagnostic({
        code: "encoding-multipart-bytes",
        target: type,
      })
    );
  }
  return diagnostics.wrap({
    ...base,
    kind: "property",
    optional: type.optional,
    visibility: getSdkVisibility(context, type),
    discriminator: false,
    serializedName: getPropertyNames(context, type)[1],
    isMultipartFileInput: isBytesInput && operationIsMultipart,
<<<<<<< HEAD
    flatten: shouldFlattenProperty(context, type),
  };
=======
  });
>>>>>>> b556e5ad
}

function addPropertiesToModelType(
  context: SdkContext,
  type: Model,
  sdkType: SdkType,
  operation?: Operation
): [void, readonly Diagnostic[]] {
  const diagnostics = createDiagnosticCollector();
  for (const property of type.properties.values()) {
    if (
      isStatusCode(context.program, property) ||
      isNeverType(property.type) ||
      isHeader(context.program, property) ||
      isQueryParam(context.program, property) ||
      isPathParam(context.program, property) ||
      sdkType.kind !== "model"
    ) {
      continue;
    }
    const clientProperty = diagnostics.pipe(
      getSdkBodyModelPropertyType(context, property, operation)
    );
    if (sdkType.properties) {
      sdkType.properties.push(clientProperty);
    } else {
      sdkType.properties = [clientProperty];
    }
  }
  return diagnostics.wrap(undefined);
}

function updateModelsMap(context: SdkContext, type: Type, sdkType: SdkType, operation?: Operation) {
  if (sdkType.kind !== "model" && sdkType.kind !== "enum") {
    return;
  }

  if (context.modelsMap === undefined) {
    context.modelsMap = new Map<Type, SdkModelType | SdkEnumType>();
  }
  if (context.operationModelsMap === undefined) {
    context.operationModelsMap = new Map<Operation, Map<Type, SdkModelType | SdkEnumType>>();
  }
  const value = context.modelsMap.get(type);
  if (value) {
    sdkType = value;
  } else {
    context.modelsMap.set(type, sdkType);
  }
  if (operation) {
    if (context.operationModelsMap.has(operation)) {
      if (context.operationModelsMap.get(operation)?.has(type)) {
        return;
      }
      context.operationModelsMap.get(operation)?.set(type, sdkType);
    } else {
      context.operationModelsMap.set(operation, new Map([[type, sdkType]]));
    }
    if (sdkType.kind === "model") {
      for (const prop of sdkType.properties) {
        if (prop.type.kind === "model" || prop.type.kind === "enum") {
          updateModelsMap(context, prop.type.__raw as any, prop.type, operation);
        }
        if (prop.type.kind === "array" || prop.type.kind === "dict") {
          updateModelsMap(
            context,
            prop.type.valueType.__raw as any,
            prop.type.valueType,
            operation
          );
        }
        if (prop.type.kind === "union") {
          for (const unionType of prop.type.values) {
            updateModelsMap(context, unionType.__raw as any, unionType, operation);
          }
        }
      }
      if (sdkType.baseModel) {
        updateModelsMap(context, sdkType.baseModel.__raw as any, sdkType.baseModel, operation);
      }
      if (sdkType.discriminatedSubtypes) {
        for (const subtype of Object.values(sdkType.discriminatedSubtypes)) {
          updateModelsMap(context, subtype.__raw as any, subtype, operation);
        }
      }
    }
  }
}

function checkAndGetClientType(
  context: SdkContext,
  type: Type,
  operation?: Operation
): [SdkType | undefined, readonly Diagnostic[]] {
  const diagnostics = createDiagnosticCollector();
  if (type.kind === "Model") {
    if (isExclude(context, type)) return diagnostics.wrap(undefined); // eslint-disable-line deprecation/deprecation
    const effectivePayloadType = getEffectivePayloadType(context, type);
    if (context.filterOutCoreModels && isAzureCoreModel(effectivePayloadType))
      return diagnostics.wrap(undefined);
  }
  const clientType = diagnostics.pipe(getClientType(context, type, operation));
  return diagnostics.wrap(clientType);
}

function updateUsageOfModel(
  context: SdkContext,
  type: SdkType,
  usage: UsageFlags,
  seenModelNames?: Set<SdkType>
): void {
  if (seenModelNames === undefined) {
    seenModelNames = new Set<SdkType>();
  }
  if (type.kind === "model" && seenModelNames.has(type)) return; // avoid circular references
  if (type.kind === "array" || type.kind === "dict") {
    return updateUsageOfModel(context, type.valueType, usage, seenModelNames);
  }
  if (type.kind === "union") {
    for (const unionType of type.values) {
      updateUsageOfModel(context, unionType, usage, seenModelNames);
    }
    return;
  }
  if (type.kind !== "model" && type.kind !== "enum") return;
  seenModelNames.add(type);

  const usageOverride = getUsageOverride(context, type.__raw as any);
  if (usageOverride) {
    type.usage |= usageOverride | usage;
  } else {
    type.usage |= usage;
  }

  if (type.kind === "enum") return;
  if (type.baseModel && (type.baseModel.usage & usage) === 0) {
    // if it has a base model and the base model doesn't currently have that usage
    type.baseModel.usage |= usage;
  }
  if (type.baseModel) {
    updateUsageOfModel(context, type.baseModel, usage, seenModelNames);
  }
  if (type.discriminatedSubtypes) {
    for (const discriminatedSubtype of Object.values(type.discriminatedSubtypes)) {
      updateUsageOfModel(context, discriminatedSubtype, usage, seenModelNames);
    }
  }
  for (const property of type.properties) {
    updateUsageOfModel(context, property.type, usage, seenModelNames);
  }
}

function updateTypesFromOperation(
  context: SdkContext,
  operation: Operation
): [void, readonly Diagnostic[]] {
  const diagnostics = createDiagnosticCollector();
  const program = context.program;
  const httpOperation = diagnostics.pipe(getHttpOperation(program, operation));
  for (const param of httpOperation.parameters.parameters) {
    diagnostics.pipe(checkAndGetClientType(context, param.param.type, operation));
  }
  const generateConvenient = shouldGenerateConvenient(context, operation);
  if (httpOperation.parameters.body) {
    const body = diagnostics.pipe(
      checkAndGetClientType(context, httpOperation.parameters.body.type, operation)
    );
    if (
      body &&
      ["model", "enum", "array", "dict", "union"].includes(body.kind) &&
      generateConvenient
    ) {
      updateUsageOfModel(context, body, UsageFlags.Input);
    }
  }
  for (const response of httpOperation.responses) {
    for (const innerResponse of response.responses) {
      if (innerResponse.body?.type) {
        const responseBody = diagnostics.pipe(
          checkAndGetClientType(context, innerResponse.body.type, operation)
        );
        if (
          responseBody &&
          ["model", "enum", "array", "dict", "union"].includes(responseBody.kind) &&
          generateConvenient
        ) {
          updateUsageOfModel(context, responseBody, UsageFlags.Output);
        }
      }
    }
  }
  const lroMetaData = getLroMetadata(program, operation);
  if (lroMetaData) {
    const logicalResult = diagnostics.pipe(
      checkAndGetClientType(context, lroMetaData.logicalResult, operation)
    );
    if (
      logicalResult &&
      ["model", "enum", "array", "dict", "union"].includes(logicalResult.kind) &&
      generateConvenient
    ) {
      updateUsageOfModel(context, logicalResult, UsageFlags.Output);
    }
  }
  return diagnostics.wrap(undefined);
}

function updateAccessOfModel(context: SdkContext): void {
  for (const [type, sdkType] of context.modelsMap?.entries() ?? []) {
    const internal = isInternal(context, type as any); // eslint-disable-line deprecation/deprecation
    if (internal) {
      sdkType.access = "internal";
      continue;
    }

    const accessOverride = getAccessOverride(context, type as any);
    if (accessOverride) {
      sdkType.access = accessOverride;
      continue;
    }

    let referredByInternal = false;
    let referredByPublic = false;
    let referredByUndefined = false;
    for (const [operation, modelMap] of context.operationModelsMap!) {
      const access = getAccessOverride(context, operation);
      if (access === "internal" && modelMap.get(type)) {
        referredByInternal = true;
      } else if (access === "public" && modelMap.get(type)) {
        referredByPublic = true;
        break;
      } else if (access === undefined && modelMap.get(type)) {
        referredByUndefined = true;
      }
    }
    if (referredByPublic) {
      sdkType.access = "public";
    } else if (referredByInternal && !referredByUndefined) {
      sdkType.access = "internal";
    }
  }
}

interface GetAllModelsOptions {
  input?: boolean;
  output?: boolean;
}

function handleServiceOrphanType(context: SdkContext, type: Model | Enum) {
  const diagnostics = createDiagnosticCollector();
  // eslint-disable-next-line deprecation/deprecation
  if (type.kind === "Model" && isInclude(context, type)) {
    const sdkModel = diagnostics.pipe(checkAndGetClientType(context, type));
    if (sdkModel && ["model", "enum", "array", "dict", "union"].includes(sdkModel.kind)) {
      updateUsageOfModel(context, sdkModel, UsageFlags.Input | UsageFlags.Output);
    }
  }
  if (getAccessOverride(context, type) !== undefined) {
    const sdkModel = diagnostics.pipe(checkAndGetClientType(context, type));
    if (sdkModel && ["model", "enum", "array", "dict", "union"].includes(sdkModel.kind)) {
      updateUsageOfModel(context, sdkModel, UsageFlags.None);
    }
  }
}

export function getAllModels(
  context: SdkContext,
  options: GetAllModelsOptions = {}
): [(SdkModelType | SdkEnumType)[], readonly Diagnostic[]] {
  const diagnostics = createDiagnosticCollector();
  const defaultOptions = {
    input: true,
    output: true,
  };
  options = { ...defaultOptions, ...options };
  if (context.modelsMap === undefined) {
    context.modelsMap = new Map<Type, SdkModelType | SdkEnumType>();
  }
  if (context.operationModelsMap === undefined) {
    context.operationModelsMap = new Map<Operation, Map<Type, SdkModelType | SdkEnumType>>();
  }
  for (const client of listClients(context)) {
    for (const operation of listOperationsInOperationGroup(context, client)) {
      // operations on a client
      diagnostics.pipe(updateTypesFromOperation(context, operation));
    }
    const ogs = listOperationGroups(context, client);
    while (ogs.length) {
      const operationGroup = ogs.pop();
      for (const operation of listOperationsInOperationGroup(context, operationGroup!)) {
        // operations on operation groups
        diagnostics.pipe(updateTypesFromOperation(context, operation));
      }
      if (operationGroup?.subOperationGroups) {
        ogs.push(...operationGroup.subOperationGroups);
      }
    }
    // orphan models
    for (const model of client.service.models.values()) {
      handleServiceOrphanType(context, model);
    }
    // orphan enums
    for (const enumType of client.service.enums.values()) {
      handleServiceOrphanType(context, enumType);
    }
    // server parameters
    const servers = getServers(context.program, client.service);
    if (servers !== undefined && servers[0].parameters !== undefined) {
      for (const param of servers[0].parameters.values()) {
        const sdkModel = diagnostics.pipe(checkAndGetClientType(context, param));
        if (sdkModel && ["model", "enum", "array", "dict", "union"].includes(sdkModel.kind)) {
          updateUsageOfModel(context, sdkModel, UsageFlags.Input);
        }
      }
    }
  }
  // update access
  updateAccessOfModel(context);
  let filter = 0;
  if (options.input) {
    filter += UsageFlags.Input;
  }
  if (options.output) {
    filter += UsageFlags.Output;
  }
  return diagnostics.wrap([...context.modelsMap.values()].filter((t) => (t.usage & filter) > 0));
}<|MERGE_RESOLUTION|>--- conflicted
+++ resolved
@@ -871,12 +871,8 @@
     discriminator: false,
     serializedName: getPropertyNames(context, type)[1],
     isMultipartFileInput: isBytesInput && operationIsMultipart,
-<<<<<<< HEAD
     flatten: shouldFlattenProperty(context, type),
-  };
-=======
   });
->>>>>>> b556e5ad
 }
 
 function addPropertiesToModelType(
