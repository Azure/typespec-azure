--- conflicted
+++ resolved
@@ -514,10 +514,7 @@
       retval = diagnostics.pipe(getEmptyUnionType(context, type, operation));
       updateReferencedTypeMap(context, type, retval);
     } else if (checkUnionCircular(type)) {
-<<<<<<< HEAD
       // union with circular ref, report diagnostic and return empty union
-=======
->>>>>>> 6bf27328
       diagnostics.add(createDiagnostic({ code: "union-circular", target: type }));
       retval = diagnostics.pipe(getEmptyUnionType(context, type, operation));
       updateReferencedTypeMap(context, type, retval);
@@ -551,10 +548,7 @@
       ) {
         const unionAsEnum = diagnostics.pipe(getUnionAsEnum(type));
         if (unionAsEnum) {
-<<<<<<< HEAD
           // union as enum case
-=======
->>>>>>> 6bf27328
           retval = diagnostics.pipe(
             getSdkUnionEnumWithDiagnostics(context, unionAsEnum, operation),
           );
@@ -580,11 +574,7 @@
         retval = {
           ...diagnostics.pipe(getSdkTypeBaseHelper(context, type, "union")),
           name: getLibraryName(context, type) || getGeneratedName(context, type, operation),
-<<<<<<< HEAD
           isGeneratedName: nullOption !== undefined ? true : !type.name, // if nullable, always set inner union type as generated name
-=======
-          isGeneratedName: true, // always set inner union type as generated name
->>>>>>> 6bf27328
           namespace,
           clientNamespace: namespace,
           variantTypes: [],
@@ -1419,11 +1409,8 @@
     if (correspondingClientParams) return diagnostics.wrap(correspondingClientParams);
     const base = diagnostics.pipe(getSdkModelPropertyTypeBase(context, type, operation));
 
-<<<<<<< HEAD
     if (isSdkHttpParameter(context, type)) return getSdkHttpParameter(context, type, operation!);
 
-=======
->>>>>>> 6bf27328
     property = {
       ...base,
       kind: "property",
