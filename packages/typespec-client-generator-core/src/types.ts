--- conflicted
+++ resolved
@@ -1561,13 +1561,10 @@
     const [_, versionMap] = getVersions(context.program, client.service);
     if (versionMap && versionMap.getVersions()[0]) {
       // create sdk enum for versions enum
-<<<<<<< HEAD
-      const sdkVersionsEnum = getSdkEnum(context, versionMap.getVersions()[0].enumMember.enum);
-      filterApiVersionsInEnum(context, client, sdkVersionsEnum);
-=======
       const sdkVersionsEnum = diagnostics.pipe(
         getSdkEnumWithDiagnostics(context, versionMap.getVersions()[0].enumMember.enum)
       );
+      filterApiVersionsInEnum(context, client, sdkVersionsEnum);
       if (
         context.apiVersion !== undefined &&
         context.apiVersion !== "latest" &&
@@ -1578,7 +1575,6 @@
           sdkVersionsEnum.values = sdkVersionsEnum.values.slice(0, index + 1);
         }
       }
->>>>>>> 2faf8ec8
       updateUsageOfModel(context, UsageFlags.ApiVersionEnum, sdkVersionsEnum);
     }
   }
