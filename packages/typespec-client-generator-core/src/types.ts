import { UnionEnum, getLroMetadata, getUnionAsEnum } from "@azure-tools/typespec-azure-core";
import {
  BooleanLiteral,
  BytesKnownEncoding,
  DateTimeKnownEncoding,
  Diagnostic,
  DurationKnownEncoding,
  EncodeData,
  Enum,
  EnumMember,
  IntrinsicScalarName,
  IntrinsicType,
  Model,
  ModelProperty,
  NumericLiteral,
  Operation,
  Scalar,
  StringLiteral,
  Tuple,
  Type,
  Union,
  createDiagnosticCollector,
  getDiscriminator,
  getDoc,
  getEncode,
  getKnownValues,
  getSummary,
  getVisibility,
  ignoreDiagnostics,
  isErrorModel,
  isNeverType,
} from "@typespec/compiler";
import {
  Authentication,
  HttpOperationPart,
  Visibility,
  getAuthentication,
  getHttpPart,
  getServers,
  isHeader,
  isOrExtendsHttpFile,
  isStatusCode,
} from "@typespec/http";
import {
  getAccessOverride,
  getOverriddenClientMethod,
  getUsageOverride,
  listClients,
  listOperationGroups,
  listOperationsInOperationGroup,
  shouldFlattenProperty,
  shouldGenerateConvenient,
} from "./decorators.js";
import {
  AccessFlags,
  SdkArrayType,
  SdkBodyModelPropertyType,
  SdkBuiltInKinds,
  SdkBuiltInType,
  SdkClient,
  SdkConstantType,
  SdkCredentialParameter,
  SdkCredentialType,
  SdkDateTimeType,
  SdkDictionaryType,
  SdkDurationType,
  SdkEnumType,
  SdkEnumValueType,
  SdkInitializationType,
  SdkModelPropertyType,
  SdkModelPropertyTypeBase,
  SdkModelType,
  SdkNullableType,
  SdkOperationGroup,
  SdkTupleType,
  SdkType,
  SdkUnionType,
  TCGCContext,
  UsageFlags,
  getKnownScalars,
  isSdkIntKind,
} from "./interfaces.js";
import {
  createGeneratedName,
  filterApiVersionsInEnum,
  getAvailableApiVersions,
  getHttpBodySpreadModel,
  getHttpOperationResponseHeaders,
  getLocationOfOperation,
  getNonNullOptions,
  getNullOption,
  getSdkTypeBaseHelper,
  getTypeDecorators,
  intOrFloat,
  isHttpBodySpread,
  isJsonContentType,
  isMultipartOperation,
  isNeverOrVoidType,
  isOnClient,
  isXmlContentType,
  twoParamsEquivalent,
  updateWithApiVersionInformation,
} from "./internal-utils.js";
import { createDiagnostic } from "./lib.js";
import {
  getCrossLanguageDefinitionId,
  getEffectivePayloadType,
  getGeneratedName,
  getHttpOperationWithCache,
  getLibraryName,
  getPropertyNames,
} from "./public-utils.js";

import { getVersions } from "@typespec/versioning";
import { getSdkHttpParameter, isSdkHttpParameter } from "./http.js";

export function getTypeSpecBuiltInType(
  context: TCGCContext,
  kind: IntrinsicScalarName,
): SdkBuiltInType {
  const global = context.program.getGlobalNamespaceType();
  const typeSpecNamespace = global.namespaces!.get("TypeSpec");
  const type = typeSpecNamespace!.scalars.get(kind)!;

  return getSdkBuiltInType(context, type) as SdkBuiltInType;
}

function getUnknownType(context: TCGCContext, type: Type): [SdkBuiltInType, readonly Diagnostic[]] {
  const diagnostics = createDiagnosticCollector();
  const unknownType: SdkBuiltInType = {
    ...diagnostics.pipe(getSdkTypeBaseHelper(context, type, "unknown")),
    name: getLibraryName(context, type),
    encode: getEncodeHelper(context, type),
    crossLanguageDefinitionId: "",
  };
  return diagnostics.wrap(unknownType);
}

function getEncodeHelper(context: TCGCContext, type: Type): string | undefined {
  if (type.kind === "ModelProperty" || type.kind === "Scalar") {
    return getEncode(context.program, type)?.encoding;
  }
  return undefined;
}

/**
 * Add encoding info onto an sdk type. Since the encoding decorator
 * decorates the ModelProperty, we add the encoding info onto the property's internal
 * type.
 * @param context sdk context
 * @param type the original typespec type. Used to grab the encoding decorator off of
 * @param propertyType the type of the property, i.e. the internal type that we add the encoding info onto
 */
export function addEncodeInfo(
  context: TCGCContext,
  type: ModelProperty | Scalar,
  propertyType: SdkType,
  defaultContentType?: string,
): [void, readonly Diagnostic[]] {
  const diagnostics = createDiagnosticCollector();
  const innerType = propertyType.kind === "nullable" ? propertyType.type : propertyType;
  const encodeData = getEncode(context.program, type);
  if (innerType.kind === "duration") {
    if (!encodeData) return diagnostics.wrap(undefined);
    innerType.encode = encodeData.encoding as DurationKnownEncoding;
    innerType.wireType = diagnostics.pipe(
      getClientTypeWithDiagnostics(context, encodeData.type),
    ) as SdkBuiltInType;
  }
  if (innerType.kind === "utcDateTime" || innerType.kind === "offsetDateTime") {
    if (encodeData) {
      innerType.encode = encodeData.encoding as DateTimeKnownEncoding;
      innerType.wireType = diagnostics.pipe(
        getClientTypeWithDiagnostics(context, encodeData.type),
      ) as SdkBuiltInType;
    } else if (type.kind === "ModelProperty" && isHeader(context.program, type)) {
      innerType.encode = "rfc7231";
    }
  }
  if (innerType.kind === "bytes") {
    if (encodeData) {
      innerType.encode = encodeData.encoding as BytesKnownEncoding;
    } else if (!defaultContentType || defaultContentType === "application/json") {
      innerType.encode = "base64";
    } else {
      innerType.encode = "bytes";
    }
  }
  if (isSdkIntKind(innerType.kind)) {
    // only integer type is allowed to be encoded as string
    if (encodeData && "encode" in innerType) {
      if (encodeData?.encoding) {
        innerType.encode = encodeData.encoding;
      }
      if (encodeData?.type) {
        // if we specify the encoding type in the decorator, we set the `.encode` string
        // to the kind of the encoding type
        innerType.encode = getSdkBuiltInType(context, encodeData.type).kind;
      }
    }
  }
  return diagnostics.wrap(undefined);
}

/**
 * Mapping of typespec scalar kinds to the built in kinds exposed in the SDK
 * @param context the TCGC context
 * @param scalar the original typespec scalar
 * @returns the corresponding sdk built in kind
 */
function getScalarKind(context: TCGCContext, scalar: Scalar): IntrinsicScalarName | "unknown" {
  if (context.program.checker.isStdType(scalar)) {
    return scalar.name;
  }

  // for those scalar defined as `scalar newThing;`,
  // the best we could do here is return as a `any` type with a name and namespace and let the generator figure what this is
  if (scalar.baseScalar === undefined) {
    return "unknown";
  }

  return getScalarKind(context, scalar.baseScalar);
}

/**
 * This function converts a Scalar into SdkBuiltInType.
 * @param context
 * @param type
 * @param kind
 * @returns
 */
function getSdkBuiltInTypeWithDiagnostics(
  context: TCGCContext,
  type: Scalar,
  kind: SdkBuiltInKinds,
): [SdkBuiltInType, readonly Diagnostic[]] {
  const diagnostics = createDiagnosticCollector();
  const stdType = {
    ...diagnostics.pipe(getSdkTypeBaseHelper(context, type, kind)),
    name: getLibraryName(context, type),
    encode: getEncodeHelper(context, type),
    doc: getDoc(context.program, type),
    summary: getSummary(context.program, type),
    baseType:
      type.baseScalar && !context.program.checker.isStdType(type) // we only calculate the base type when this type has a base type and this type is not a std type because for std types there is no point of calculating its base type.
        ? diagnostics.pipe(getSdkBuiltInTypeWithDiagnostics(context, type.baseScalar, kind))
        : undefined,
    crossLanguageDefinitionId: getCrossLanguageDefinitionId(context, type),
  };
  addEncodeInfo(context, type, stdType);
  return diagnostics.wrap(stdType);
}

/**
 * This function calculates the encode and wireType for a datetime or duration type.
 * We always first try to get the `@encode` decorator on this type and returns it if any.
 * If we did not get anything from the encode, we try to get the baseType's encode and wireType.
 * @param context
 * @param encodeData
 * @param baseType
 * @returns
 */
function getEncodeInfoForDateTimeOrDuration(
  context: TCGCContext,
  encodeData: EncodeData | undefined,
  baseType: SdkDateTimeType | SdkDurationType | undefined,
): [string | undefined, SdkBuiltInType | undefined] {
  const encode = encodeData?.encoding;
  const wireType = encodeData?.type
    ? (getClientType(context, encodeData.type) as SdkBuiltInType)
    : undefined;

  // if we get something from the encode
  if (encode || wireType) {
    return [encode, wireType];
  }

  // if we did not get anything from the encode, try the baseType
  return [baseType?.encode, baseType?.wireType];
}

/**
 * This function converts a Scalar into SdkDateTimeType.
 * @param context
 * @param type
 * @param kind
 * @returns
 */
function getSdkDateTimeType(
  context: TCGCContext,
  type: Scalar,
  kind: "utcDateTime" | "offsetDateTime",
): [SdkDateTimeType, readonly Diagnostic[]] {
  const diagnostics = createDiagnosticCollector();
  const baseType =
    type.baseScalar && !context.program.checker.isStdType(type) // we only calculate the base type when this type has a base type and this type is not a std type because for std types there is no point of calculating its base type.
      ? diagnostics.pipe(getSdkDateTimeType(context, type.baseScalar, kind))
      : undefined;
  const [encode, wireType] = getEncodeInfoForDateTimeOrDuration(
    context,
    getEncode(context.program, type),
    baseType,
  );
  return diagnostics.wrap({
    ...diagnostics.pipe(getSdkTypeBaseHelper(context, type, kind)),
    name: getLibraryName(context, type),
    encode: (encode ?? "rfc3339") as DateTimeKnownEncoding,
    wireType: wireType ?? getTypeSpecBuiltInType(context, "string"),
    baseType: baseType,
    doc: getDoc(context.program, type),
    summary: getSummary(context.program, type),
    crossLanguageDefinitionId: getCrossLanguageDefinitionId(context, type),
  });
}

function getSdkDateTimeOrDurationOrBuiltInType(
  context: TCGCContext,
  type: Scalar,
): [SdkDateTimeType | SdkDurationType | SdkBuiltInType, readonly Diagnostic[]] {
  // follow the extends hierarchy to determine the final kind of this type
  const kind = getScalarKind(context, type);

  if (kind === "utcDateTime" || kind === "offsetDateTime") {
    return getSdkDateTimeType(context, type, kind);
  }
  if (kind === "duration") {
    return getSdkDurationTypeWithDiagnostics(context, type, kind);
  }
  // handle the std types of typespec
  return getSdkBuiltInTypeWithDiagnostics(context, type, kind);
}

function getSdkTypeForLiteral(
  context: TCGCContext,
  type: NumericLiteral | StringLiteral | BooleanLiteral,
): SdkBuiltInType {
  let kind: SdkBuiltInKinds;

  if (type.kind === "String") {
    kind = "string";
  } else if (type.kind === "Boolean") {
    kind = "boolean";
  } else {
    kind = intOrFloat(type.value);
  }
  return getTypeSpecBuiltInType(context, kind);
}

function getSdkTypeForIntrinsic(context: TCGCContext, type: IntrinsicType): SdkBuiltInType {
  const kind = "unknown";
  const diagnostics = createDiagnosticCollector();
  return {
    ...diagnostics.pipe(getSdkTypeBaseHelper(context, type, kind)),
    name: getLibraryName(context, type),
    crossLanguageDefinitionId: "",
    encode: kind,
  };
}

export function getSdkBuiltInType(
  context: TCGCContext,
  type: Scalar | IntrinsicType | NumericLiteral | StringLiteral | BooleanLiteral,
): SdkDateTimeType | SdkDurationType | SdkBuiltInType {
  switch (type.kind) {
    case "Scalar":
      return ignoreDiagnostics(getSdkDateTimeOrDurationOrBuiltInType(context, type));
    case "Intrinsic":
      return getSdkTypeForIntrinsic(context, type);
    case "String":
    case "Number":
    case "Boolean":
      return getSdkTypeForLiteral(context, type);
  }
}

export function getSdkDurationType(context: TCGCContext, type: Scalar): SdkDurationType {
  return ignoreDiagnostics(getSdkDurationTypeWithDiagnostics(context, type, "duration"));
}

/**
 * This function converts a Scalar into SdkDurationType.
 * @param context
 * @param type
 * @param kind
 * @returns
 */
function getSdkDurationTypeWithDiagnostics(
  context: TCGCContext,
  type: Scalar,
  kind: "duration",
): [SdkDurationType, readonly Diagnostic[]] {
  const diagnostics = createDiagnosticCollector();
  const baseType =
    type.baseScalar && !context.program.checker.isStdType(type) // we only calculate the base type when this type has a base type and this type is not a std type because for std types there is no point of calculating its base type.
      ? diagnostics.pipe(getSdkDurationTypeWithDiagnostics(context, type.baseScalar, kind))
      : undefined;
  const [encode, wireType] = getEncodeInfoForDateTimeOrDuration(
    context,
    getEncode(context.program, type),
    baseType,
  );
  return diagnostics.wrap({
    ...diagnostics.pipe(getSdkTypeBaseHelper(context, type, kind)),
    name: getLibraryName(context, type),
    encode: (encode ?? "ISO8601") as DurationKnownEncoding,
    wireType: wireType ?? getTypeSpecBuiltInType(context, "string"),
    baseType: baseType,
    doc: getDoc(context.program, type),
    summary: getSummary(context.program, type),
    crossLanguageDefinitionId: getCrossLanguageDefinitionId(context, type),
  });
}

export function getSdkArrayOrDict(
  context: TCGCContext,
  type: Model,
  operation?: Operation,
): (SdkDictionaryType | SdkArrayType) | undefined {
  return ignoreDiagnostics(getSdkArrayOrDictWithDiagnostics(context, type, operation));
}

export function getSdkArrayOrDictWithDiagnostics(
  context: TCGCContext,
  type: Model,
  operation?: Operation,
): [(SdkDictionaryType | SdkArrayType) | undefined, readonly Diagnostic[]] {
  const diagnostics = createDiagnosticCollector();
  // if model with both indexer and properties or name should be a model with additional properties
  if (type.indexer !== undefined && type.properties.size === 0) {
    if (!isNeverType(type.indexer.key)) {
      const valueType = diagnostics.pipe(
        getClientTypeWithDiagnostics(context, type.indexer.value!, operation),
      );
      const name = type.indexer.key.name;
      if (name === "string" && type.name === "Record") {
        // model MyModel is Record<> {} should be model with additional properties
        if (type.sourceModel?.kind === "Model" && type.sourceModel?.name === "Record") {
          return diagnostics.wrap(undefined);
        }
        // other cases are dict
        return diagnostics.wrap({
          ...diagnostics.pipe(getSdkTypeBaseHelper(context, type, "dict")),
          keyType: diagnostics.pipe(
            getClientTypeWithDiagnostics(context, type.indexer.key, operation),
          ),
          valueType: valueType,
        });
      } else if (name === "integer") {
        // only array's index key name is integer
        return diagnostics.wrap({
          ...diagnostics.pipe(getSdkTypeBaseHelper(context, type, "array")),
          name: getLibraryName(context, type),
          valueType: valueType,
          crossLanguageDefinitionId: getCrossLanguageDefinitionId(context, type, operation),
        });
      }
    }
  }
  return diagnostics.wrap(undefined);
}

export function getSdkTuple(
  context: TCGCContext,
  type: Tuple,
  operation?: Operation,
): SdkTupleType {
  return ignoreDiagnostics(getSdkTupleWithDiagnostics(context, type, operation));
}

export function getSdkTupleWithDiagnostics(
  context: TCGCContext,
  type: Tuple,
  operation?: Operation,
): [SdkTupleType, readonly Diagnostic[]] {
  const diagnostics = createDiagnosticCollector();
  return diagnostics.wrap({
    ...diagnostics.pipe(getSdkTypeBaseHelper(context, type, "tuple")),
    valueTypes: type.values.map((x) =>
      diagnostics.pipe(getClientTypeWithDiagnostics(context, x, operation)),
    ),
  });
}

export function getSdkUnion(context: TCGCContext, type: Union, operation?: Operation): SdkType {
  return ignoreDiagnostics(getSdkUnionWithDiagnostics(context, type, operation));
}

export function getSdkUnionWithDiagnostics(
  context: TCGCContext,
  type: Union,
  operation?: Operation,
): [SdkType, readonly Diagnostic[]] {
  let retval: SdkType | undefined = context.referencedTypeMap?.get(type);
  const diagnostics = createDiagnosticCollector();

  if (!retval) {
    const nonNullOptions = getNonNullOptions(type);
    const nullOption = getNullOption(type);

    if (nonNullOptions.length === 0) {
      diagnostics.add(createDiagnostic({ code: "union-null", target: type }));
      return diagnostics.wrap(diagnostics.pipe(getUnknownType(context, type)));
    }

    // if a union is `type | null`, then we will return a nullable wrapper type of the type
    if (nonNullOptions.length === 1 && nullOption !== undefined) {
      retval = diagnostics.pipe(
        getClientTypeWithDiagnostics(context, nonNullOptions[0], operation),
      );
    } else if (
      // judge if the union can be converted to enum
      // if language does not need flatten union as enum
      // filter the case that union is composed of union or enum
      context.flattenUnionAsEnum ||
      ![...type.variants.values()].some((variant) => {
        return variant.type.kind === "Union" || variant.type.kind === "Enum";
      })
    ) {
      const unionAsEnum = diagnostics.pipe(getUnionAsEnum(type));
      if (unionAsEnum) {
        retval = diagnostics.pipe(getSdkUnionEnumWithDiagnostics(context, unionAsEnum, operation));
      }
    }

    // other cases
    if (retval === undefined) {
      retval = {
        ...diagnostics.pipe(getSdkTypeBaseHelper(context, type, "union")),
        name: getLibraryName(context, type) || getGeneratedName(context, type, operation),
        isGeneratedName: !type.name,
        variantTypes: nonNullOptions.map((x) =>
          diagnostics.pipe(getClientTypeWithDiagnostics(context, x, operation)),
        ),
        crossLanguageDefinitionId: getCrossLanguageDefinitionId(context, type, operation),
        access: "public",
        usage: UsageFlags.None,
      };
    }

    if (nullOption !== undefined) {
      retval = {
        ...diagnostics.pipe(getSdkTypeBaseHelper(context, type, "nullable")),
        type: retval,
        access: "public",
        usage: UsageFlags.None,
      };
    }

    updateReferencedTypeMap(context, type, retval);
  }

  return diagnostics.wrap(retval);
}

function getSdkConstantWithDiagnostics(
  context: TCGCContext,
  type: StringLiteral | NumericLiteral | BooleanLiteral,
  operation?: Operation,
): [SdkConstantType, readonly Diagnostic[]] {
  const diagnostics = createDiagnosticCollector();
  switch (type.kind) {
    case "Number":
    case "String":
    case "Boolean":
      const valueType = getSdkTypeForLiteral(context, type);
      return diagnostics.wrap({
        ...diagnostics.pipe(getSdkTypeBaseHelper(context, type, "constant")),
        value: type.value,
        valueType,
        name: getGeneratedName(context, type, operation),
        isGeneratedName: true,
      });
  }
}

export function getSdkConstant(
  context: TCGCContext,
  type: StringLiteral | NumericLiteral | BooleanLiteral,
  operation?: Operation,
): SdkConstantType {
  return ignoreDiagnostics(getSdkConstantWithDiagnostics(context, type, operation));
}

function addDiscriminatorToModelType(
  context: TCGCContext,
  type: Model,
  model: SdkModelType,
): [undefined, readonly Diagnostic[]] {
  const discriminator = getDiscriminator(context.program, type);
  const diagnostics = createDiagnosticCollector();
  if (discriminator) {
    let discriminatorType: SdkType | undefined = undefined;
    for (let i = 0; i < model.properties.length; i++) {
      const property = model.properties[i];
      if (property.kind === "property" && property.__raw?.name === discriminator.propertyName) {
        discriminatorType = property.type;
      }
    }

    let discriminatorProperty;
    for (const childModel of type.derivedModels) {
      const childModelSdkType = diagnostics.pipe(getSdkModelWithDiagnostics(context, childModel));
      for (const property of childModelSdkType.properties) {
        if (property.kind === "property") {
          if (property.__raw?.name === discriminator?.propertyName) {
            if (property.type.kind !== "constant" && property.type.kind !== "enumvalue") {
              diagnostics.add(
                createDiagnostic({
                  code: "discriminator-not-constant",
                  target: type,
                  format: { discriminator: property.name },
                }),
              );
            } else if (typeof property.type.value !== "string") {
              diagnostics.add(
                createDiagnostic({
                  code: "discriminator-not-string",
                  target: type,
                  format: {
                    discriminator: property.name,
                    discriminatorValue: String(property.type.value),
                  },
                }),
              );
            } else {
              // map string value type to enum value type
              if (property.type.kind === "constant" && discriminatorType?.kind === "enum") {
                for (const value of discriminatorType.values) {
                  if (value.value === property.type.value) {
                    property.type = value;
                  }
                }
              }
              childModelSdkType.discriminatorValue = property.type.value as string;
              property.discriminator = true;
              if (model.discriminatedSubtypes === undefined) {
                model.discriminatedSubtypes = {};
              }
              model.discriminatedSubtypes[property.type.value as string] = childModelSdkType;
              discriminatorProperty = property;
            }
          }
        }
      }
    }
    for (let i = 0; i < model.properties.length; i++) {
      const property = model.properties[i];
      if (property.kind === "property" && property.__raw?.name === discriminator.propertyName) {
        property.discriminator = true;
        model.discriminatorProperty = property;
        return diagnostics.wrap(undefined);
      }
    }

    if (discriminatorProperty) {
      if (discriminatorProperty.type.kind === "constant") {
        discriminatorType = { ...discriminatorProperty.type.valueType };
      } else if (discriminatorProperty.type.kind === "enumvalue") {
        discriminatorType = discriminatorProperty.type.enumType;
      }
    } else {
      discriminatorType = getTypeSpecBuiltInType(context, "string");
    }
    const name = discriminatorProperty ? discriminatorProperty.name : discriminator.propertyName;
    model.properties.splice(0, 0, {
      kind: "property",
      doc: `Discriminator property for ${model.name}.`,
      optional: false,
      discriminator: true,
      serializedName: discriminatorProperty
        ? discriminatorProperty.serializedName
        : discriminator.propertyName,
      type: discriminatorType!,
      name,
      isGeneratedName: false,
      onClient: false,
      apiVersions: discriminatorProperty
        ? getAvailableApiVersions(context, discriminatorProperty.__raw!, type)
        : getAvailableApiVersions(context, type, type),
      isApiVersionParam: false,
      isMultipartFileInput: false, // discriminator property cannot be a file
      flatten: false, // discriminator properties can not be flattened
      crossLanguageDefinitionId: `${model.crossLanguageDefinitionId}.${name}`,
      decorators: [],
    });
    model.discriminatorProperty = model.properties[0];
  }
  return diagnostics.wrap(undefined);
}

export function getSdkModel(
  context: TCGCContext,
  type: Model,
  operation?: Operation,
): SdkModelType {
  return ignoreDiagnostics(getSdkModelWithDiagnostics(context, type, operation));
}

export function getInitializationType(
  context: TCGCContext,
  type: Model,
  operation?: Operation,
): SdkInitializationType {
  const model = ignoreDiagnostics(getSdkModelWithDiagnostics(context, type, operation));
  for (const property of model.properties) {
    property.kind = "method";
  }
  return model as SdkInitializationType;
}

export function getSdkModelWithDiagnostics(
  context: TCGCContext,
  type: Model,
  operation?: Operation,
): [SdkModelType, readonly Diagnostic[]] {
  const diagnostics = createDiagnosticCollector();
  let sdkType = context.referencedTypeMap?.get(type) as SdkModelType | undefined;

  if (!sdkType) {
    const name = getLibraryName(context, type) || getGeneratedName(context, type, operation);
    const usage = isErrorModel(context.program, type) ? UsageFlags.Error : UsageFlags.None; // initial usage we can tell just by looking at the model
    sdkType = {
      ...diagnostics.pipe(getSdkTypeBaseHelper(context, type, "model")),
      name: name,
      isGeneratedName: !type.name,
      doc: getDoc(context.program, type),
      summary: getSummary(context.program, type),
      properties: [],
      additionalProperties: undefined, // going to set additional properties in the next few lines when we look at base model
      access: "public",
      usage,
      crossLanguageDefinitionId: getCrossLanguageDefinitionId(context, type, operation),
      apiVersions: getAvailableApiVersions(context, type, type.namespace),
    };
    updateReferencedTypeMap(context, type, sdkType);

    // model MyModel is Record<> {} should be model with additional properties
    if (type.sourceModel?.kind === "Model" && type.sourceModel?.name === "Record") {
      sdkType.additionalProperties = diagnostics.pipe(
        getClientTypeWithDiagnostics(context, type.sourceModel!.indexer!.value!, operation),
      );
    }
    // model MyModel { ...Record<>} should be model with additional properties
    if (type.indexer) {
      sdkType.additionalProperties = diagnostics.pipe(
        getClientTypeWithDiagnostics(context, type.indexer.value, operation),
      );
    }
    // propreties should be generated first since base model'sdiscriminator handling is depend on derived model's properties
    diagnostics.pipe(addPropertiesToModelType(context, type, sdkType, operation));
    if (type.baseModel) {
      sdkType.baseModel = context.referencedTypeMap?.get(type.baseModel) as
        | SdkModelType
        | undefined;
      if (sdkType.baseModel === undefined) {
        const baseModel = diagnostics.pipe(
          getClientTypeWithDiagnostics(context, type.baseModel, operation),
        ) as SdkDictionaryType | SdkModelType;
        if (baseModel.kind === "dict") {
          // model MyModel extends Record<> {} should be model with additional properties
          sdkType.additionalProperties = baseModel.valueType;
        } else {
          sdkType.baseModel = baseModel;
        }
      }
    }
    diagnostics.pipe(addDiscriminatorToModelType(context, type, sdkType));

    updateReferencedTypeMap(context, type, sdkType);
  }
  return diagnostics.wrap(sdkType);
}

function getSdkEnumValueType(
  context: TCGCContext,
  values: (string | number | undefined)[],
): [SdkBuiltInType, readonly Diagnostic[]] {
  const diagnostics = createDiagnosticCollector();
  let kind: "string" | "int32" | "float32" = "string";
  for (const value of values) {
    if (typeof value === "number") {
      kind = intOrFloat(value);
      if (kind === "float32") {
        break;
      }
    } else if (typeof value === "string") {
      kind = "string";
      break;
    }
  }

  return diagnostics.wrap(getTypeSpecBuiltInType(context, kind!));
}

function getUnionAsEnumValueType(
  context: TCGCContext,
  union: Union,
): [SdkBuiltInType | undefined, readonly Diagnostic[]] {
  const diagnostics = createDiagnosticCollector();
  const nonNullOptions = getNonNullOptions(union);
  for (const option of nonNullOptions) {
    if (option.kind === "Union") {
      const ret = diagnostics.pipe(getUnionAsEnumValueType(context, option));
      if (ret) return diagnostics.wrap(ret);
    } else if (option.kind === "Scalar") {
      const ret = diagnostics.pipe(getClientTypeWithDiagnostics(context, option)) as SdkBuiltInType;
      return diagnostics.wrap(ret);
    }
  }

  return diagnostics.wrap(undefined);
}

export function getSdkEnumValue(
  context: TCGCContext,
  enumType: SdkEnumType,
  type: EnumMember,
): SdkEnumValueType {
  return ignoreDiagnostics(getSdkEnumValueWithDiagnostics(context, enumType, type));
}

function getSdkEnumValueWithDiagnostics(
  context: TCGCContext,
  enumType: SdkEnumType,
  type: EnumMember,
): [SdkEnumValueType, readonly Diagnostic[]] {
  const diagnostics = createDiagnosticCollector();
  return diagnostics.wrap({
    ...diagnostics.pipe(getSdkTypeBaseHelper(context, type, "enumvalue")),
    name: getLibraryName(context, type),
    value: type.value ?? type.name,
    doc: getDoc(context.program, type),
    summary: getSummary(context.program, type),
    enumType,
    valueType: enumType.valueType,
  });
}

export function getSdkEnum(context: TCGCContext, type: Enum, operation?: Operation): SdkEnumType {
  return ignoreDiagnostics(getSdkEnumWithDiagnostics(context, type, operation));
}

function getSdkEnumWithDiagnostics(
  context: TCGCContext,
  type: Enum,
  operation?: Operation,
): [SdkEnumType, readonly Diagnostic[]] {
  const diagnostics = createDiagnosticCollector();
  let sdkType = context.referencedTypeMap?.get(type) as SdkEnumType | undefined;
  if (!sdkType) {
    sdkType = {
      ...diagnostics.pipe(getSdkTypeBaseHelper(context, type, "enum")),
      name: getLibraryName(context, type),
      isGeneratedName: false,
      doc: getDoc(context.program, type),
      summary: getSummary(context.program, type),
      valueType: diagnostics.pipe(
        getSdkEnumValueType(
          context,
          [...type.members.values()].map((v) => v.value),
        ),
      ),
      values: [],
      isFixed: true, // enums are always fixed after we switch to use union to represent extensible enum
      isFlags: false,
      usage: UsageFlags.None, // We will add usage as we loop through the operations
      access: "public", // Dummy value until we update models map
      crossLanguageDefinitionId: getCrossLanguageDefinitionId(context, type, operation),
      apiVersions: getAvailableApiVersions(context, type, type.namespace),
      isUnionAsEnum: false,
    };
    for (const member of type.members.values()) {
      sdkType.values.push(
        diagnostics.pipe(getSdkEnumValueWithDiagnostics(context, sdkType, member)),
      );
    }
  }
  updateReferencedTypeMap(context, type, sdkType);
  return diagnostics.wrap(sdkType);
}

function getSdkUnionEnumValues(
  context: TCGCContext,
  type: UnionEnum,
  enumType: SdkEnumType,
): [SdkEnumValueType[], readonly Diagnostic[]] {
  const diagnostics = createDiagnosticCollector();
  const values: SdkEnumValueType[] = [];
  for (const member of type.flattenedMembers.values()) {
    const name = getLibraryName(context, member.type);
    values.push({
      ...diagnostics.pipe(getSdkTypeBaseHelper(context, member.type, "enumvalue")),
      name: name ? name : `${member.value}`,
      doc: getDoc(context.program, member.type),
      summary: getSummary(context.program, member.type),
      value: member.value,
      valueType: enumType.valueType,
      enumType,
    });
  }
  return diagnostics.wrap(values);
}

export function getSdkUnionEnum(context: TCGCContext, type: UnionEnum, operation?: Operation) {
  return ignoreDiagnostics(getSdkUnionEnumWithDiagnostics(context, type, operation));
}

export function getSdkUnionEnumWithDiagnostics(
  context: TCGCContext,
  type: UnionEnum,
  operation?: Operation,
): [SdkEnumType, readonly Diagnostic[]] {
  const diagnostics = createDiagnosticCollector();
  const union = type.union;
  let sdkType = context.referencedTypeMap?.get(union) as SdkEnumType | undefined;
  if (!sdkType) {
    const name = getLibraryName(context, type.union) || getGeneratedName(context, union, operation);
    sdkType = {
      ...diagnostics.pipe(getSdkTypeBaseHelper(context, type.union, "enum")),
      name,
      isGeneratedName: !type.union.name,
      doc: getDoc(context.program, union),
      summary: getSummary(context.program, union),
      valueType:
        diagnostics.pipe(getUnionAsEnumValueType(context, type.union)) ??
        diagnostics.pipe(
          getSdkEnumValueType(
            context,
            [...type.flattenedMembers.values()].map((v) => v.value),
          ),
        ),
      values: [],
      isFixed: !type.open,
      isFlags: false,
      usage: UsageFlags.None, // We will add usage as we loop through the operations
      access: "public", // Dummy value until we update models map
      crossLanguageDefinitionId: getCrossLanguageDefinitionId(context, union, operation),
      apiVersions: getAvailableApiVersions(context, type.union, type.union.namespace),
      isUnionAsEnum: true,
    };
    sdkType.values = diagnostics.pipe(getSdkUnionEnumValues(context, type, sdkType));
  }
  return diagnostics.wrap(sdkType);
}

function getKnownValuesEnum(
  context: TCGCContext,
  type: Scalar | ModelProperty,
  operation?: Operation,
): [SdkEnumType | undefined, readonly Diagnostic[]] {
  const diagnostics = createDiagnosticCollector();
  const knownValues = getKnownValues(context.program, type);
  if (!knownValues) {
    return diagnostics.wrap(undefined);
  }
  if (type.kind === "ModelProperty") {
    const sdkType = diagnostics.pipe(getSdkEnumWithDiagnostics(context, knownValues, operation));
    return diagnostics.wrap(sdkType);
  } else {
    let sdkType = context.referencedTypeMap?.get(type) as SdkEnumType | undefined;
    if (!sdkType) {
      sdkType = {
        ...diagnostics.pipe(getSdkTypeBaseHelper(context, type, "enum")),
        name: getLibraryName(context, type),
        isGeneratedName: false,
        doc: getDoc(context.program, type),
        summary: getSummary(context.program, type),
        valueType: diagnostics.pipe(
          getSdkEnumValueType(
            context,
            [...knownValues.members.values()].map((v) => v.value),
          ),
        ),
        values: [],
        isFixed: false,
        isFlags: false,
        usage: UsageFlags.None, // We will add usage as we loop through the operations
        access: "public", // Dummy value until we update models map
        crossLanguageDefinitionId: getCrossLanguageDefinitionId(context, type, operation),
        apiVersions: getAvailableApiVersions(context, type, type.namespace),
        isUnionAsEnum: false,
      };
      for (const member of knownValues.members.values()) {
        sdkType.values.push(
          diagnostics.pipe(getSdkEnumValueWithDiagnostics(context, sdkType, member)),
        );
      }
    }
    updateReferencedTypeMap(context, type, sdkType);
    return diagnostics.wrap(sdkType);
  }
}

export function getClientTypeWithDiagnostics(
  context: TCGCContext,
  type: Type,
  operation?: Operation,
): [SdkType, readonly Diagnostic[]] {
  if (!context.knownScalars) {
    context.knownScalars = getKnownScalars();
  }
  const diagnostics = createDiagnosticCollector();
  let retval: SdkType | undefined = undefined;
  switch (type.kind) {
    case "String":
    case "Number":
    case "Boolean":
      retval = diagnostics.pipe(getSdkConstantWithDiagnostics(context, type));
      break;
    case "Tuple":
      retval = diagnostics.pipe(getSdkTupleWithDiagnostics(context, type, operation));
      break;
    case "Model":
      retval = diagnostics.pipe(getSdkArrayOrDictWithDiagnostics(context, type, operation));
      if (retval === undefined) {
        const httpPart = getHttpPart(context.program, type);
        if (httpPart === undefined) {
          retval = diagnostics.pipe(getSdkModelWithDiagnostics(context, type, operation));
        } else {
          retval = diagnostics.pipe(
            getClientTypeWithDiagnostics(context, httpPart.type, operation),
          );
        }
      }
      break;
    case "Intrinsic":
      retval = getSdkTypeForIntrinsic(context, type);
      break;
    case "Scalar":
      retval = diagnostics.pipe(getKnownValuesEnum(context, type, operation));
      if (retval) {
        break;
      }
      retval = diagnostics.pipe(getSdkDateTimeOrDurationOrBuiltInType(context, type));
      break;
    case "Enum":
      retval = diagnostics.pipe(getSdkEnumWithDiagnostics(context, type, operation));
      break;
    case "Union":
      retval = diagnostics.pipe(getSdkUnionWithDiagnostics(context, type, operation));
      break;
    case "ModelProperty":
      const innerType = diagnostics.pipe(
        getClientTypeWithDiagnostics(context, type.type, operation),
      );
      diagnostics.pipe(addEncodeInfo(context, type, innerType));
      retval = diagnostics.pipe(getKnownValuesEnum(context, type, operation)) ?? innerType;
      break;
    case "UnionVariant":
      const unionType = diagnostics.pipe(
        getClientTypeWithDiagnostics(context, type.union, operation),
      );
      if (unionType.kind === "enum") {
        retval = unionType.values.find((x) => x.name === getLibraryName(context, type))!;
      } else {
        retval = diagnostics.pipe(getClientTypeWithDiagnostics(context, type.type, operation));
      }
      break;
    case "EnumMember":
      const enumType = diagnostics.pipe(getSdkEnumWithDiagnostics(context, type.enum, operation));
      retval = diagnostics.pipe(getSdkEnumValueWithDiagnostics(context, enumType, type));
      break;
    default:
      retval = diagnostics.pipe(getUnknownType(context, type));
      diagnostics.add(
        createDiagnostic({ code: "unsupported-kind", target: type, format: { kind: type.kind } }),
      );
  }
  return diagnostics.wrap(retval);
}

export function getClientType(context: TCGCContext, type: Type, operation?: Operation): SdkType {
  return ignoreDiagnostics(getClientTypeWithDiagnostics(context, type, operation));
}

export function isReadOnly(property: SdkBodyModelPropertyType) {
  if (
    property.visibility &&
    property.visibility.includes(Visibility.Read) &&
    property.visibility.length === 1
  ) {
    return true;
  }
  return false;
}

function getSdkVisibility(context: TCGCContext, type: ModelProperty): Visibility[] | undefined {
  const visibility = getVisibility(context.program, type);
  if (visibility) {
    const result: Visibility[] = [];
    if (visibility.includes("read")) {
      result.push(Visibility.Read);
    }
    if (visibility.includes("create")) {
      result.push(Visibility.Create);
    }
    if (visibility.includes("update")) {
      result.push(Visibility.Update);
    }
    if (visibility.includes("delete")) {
      result.push(Visibility.Delete);
    }
    if (visibility.includes("query")) {
      result.push(Visibility.Query);
    }
    return result;
  }
  return undefined;
}

function getSdkCredentialType(
  context: TCGCContext,
  client: SdkClient | SdkOperationGroup,
  authentication: Authentication,
): SdkCredentialType | SdkUnionType<SdkCredentialType> {
  const credentialTypes: SdkCredentialType[] = [];
  for (const option of authentication.options) {
    for (const scheme of option.schemes) {
      credentialTypes.push({
        __raw: client.service,
        kind: "credential",
        scheme: scheme,
        decorators: [],
      });
    }
  }
  if (credentialTypes.length > 1) {
    return {
      __raw: client.service,
      kind: "union",
      variantTypes: credentialTypes,
      name: createGeneratedName(context, client.service, "CredentialUnion"),
      isGeneratedName: true,
      crossLanguageDefinitionId: getCrossLanguageDefinitionId(context, client.service),
      decorators: [],
      access: "public",
      usage: UsageFlags.None,
    } as SdkUnionType<SdkCredentialType>;
  }
  return credentialTypes[0];
}

export function getSdkCredentialParameter(
  context: TCGCContext,
  client: SdkClient | SdkOperationGroup,
): SdkCredentialParameter | undefined {
  const auth = getAuthentication(context.program, client.service);
  if (!auth) return undefined;
  const name = "credential";
  return {
    type: getSdkCredentialType(context, client, auth),
    kind: "credential",
    name,
    isGeneratedName: true,
    doc: "Credential used to authenticate requests to the service.",
    apiVersions: getAvailableApiVersions(context, client.service, client.type),
    onClient: true,
    optional: false,
    isApiVersionParam: false,
    crossLanguageDefinitionId: `${getCrossLanguageDefinitionId(context, client.service)}.credential`,
    decorators: [],
  };
}

export function getSdkModelPropertyTypeBase(
  context: TCGCContext,
  type: ModelProperty,
  operation?: Operation,
): [SdkModelPropertyTypeBase, readonly Diagnostic[]] {
  const diagnostics = createDiagnosticCollector();
  // get api version info so we can cache info about its api versions before we get to property type level
  const apiVersions = getAvailableApiVersions(context, type, operation || type.model);
  let propertyType = diagnostics.pipe(getClientTypeWithDiagnostics(context, type.type, operation));
  diagnostics.pipe(addEncodeInfo(context, type, propertyType));
  const knownValues = getKnownValues(context.program, type);
  if (knownValues) {
    propertyType = diagnostics.pipe(getSdkEnumWithDiagnostics(context, knownValues, operation));
  }
  const name = getPropertyNames(context, type)[0];
  const onClient = isOnClient(context, type, operation, apiVersions.length > 0);
  return diagnostics.wrap({
    __raw: type,
    doc: getDoc(context.program, type),
    summary: getSummary(context.program, type),
    apiVersions,
    type: propertyType,
    name,
    isGeneratedName: false,
    optional: type.optional,
    ...updateWithApiVersionInformation(
      context,
      type,
      operation ? getLocationOfOperation(operation) : undefined,
    ),
    onClient,
    crossLanguageDefinitionId: getCrossLanguageDefinitionId(context, type, operation),
    decorators: diagnostics.pipe(getTypeDecorators(context, type)),
  });
}

function isFilePart(context: TCGCContext, type: SdkType): boolean {
  if (type.kind === "array") {
    // HttpFile<T>[]
    return isFilePart(context, type.valueType);
  } else if (type.kind === "bytes") {
    // Http<bytes>
    return true;
  } else if (type.kind === "model") {
    if (type.__raw && isOrExtendsHttpFile(context.program, type.__raw)) {
      // Http<File>
      return true;
    }
    // HttpPart<{@body body: bytes}> or HttpPart<{@body body: File}>
    const body = type.properties.find((x) => x.kind === "body");
    if (body) {
      return isFilePart(context, body.type);
    }
  }
  return false;
}

function getHttpOperationParts(context: TCGCContext, operation: Operation): HttpOperationPart[] {
  const body = getHttpOperationWithCache(context, operation).parameters.body;
  if (body?.bodyKind === "multipart") {
    return body.parts;
  }
  return [];
}

function hasHttpPart(context: TCGCContext, type: Type): boolean {
  if (type.kind === "Model") {
    if (type.indexer) {
      // HttpPart<T>[]
      return (
        type.indexer.key.name === "integer" &&
        getHttpPart(context.program, type.indexer.value) !== undefined
      );
    } else {
      // HttpPart<T>
      return getHttpPart(context.program, type) !== undefined;
    }
  }
  return false;
}

function getHttpOperationPart(
  context: TCGCContext,
  type: ModelProperty,
  operation: Operation,
): HttpOperationPart | undefined {
  if (hasHttpPart(context, type.type)) {
    const httpOperationParts = getHttpOperationParts(context, operation);
    if (
      type.model &&
      httpOperationParts.length > 0 &&
      httpOperationParts.length === type.model.properties.size
    ) {
      const index = Array.from(type.model.properties.values()).findIndex((p) => p === type);
      if (index !== -1) {
        return httpOperationParts[index];
      }
    }
  }
  return undefined;
}

function updateMultiPartInfo(
  context: TCGCContext,
  type: ModelProperty,
  base: SdkBodyModelPropertyType,
  operation: Operation,
): [void, readonly Diagnostic[]] {
  const httpOperationPart = getHttpOperationPart(context, type, operation);
  const diagnostics = createDiagnosticCollector();
  if (httpOperationPart) {
    // body decorated with @multipartBody
    base.multipartOptions = {
      isFilePart: isFilePart(context, base.type),
      isMulti: httpOperationPart.multi,
      filename: httpOperationPart.filename
        ? diagnostics.pipe(getSdkModelPropertyType(context, httpOperationPart.filename, operation))
        : undefined,
      contentType: httpOperationPart.body.contentTypeProperty
        ? diagnostics.pipe(
            getSdkModelPropertyType(context, httpOperationPart.body.contentTypeProperty, operation),
          )
        : undefined,
      defaultContentTypes: httpOperationPart.body.contentTypes,
    };
    // after https://github.com/microsoft/typespec/issues/3779 fixed, could use httpOperationPart.name directly
    const httpPart = getHttpPart(context.program, type.type);
    if (httpPart?.options?.name) {
      base.serializedName = httpPart?.options?.name;
    }
  } else {
    // common body
    const httpOperation = getHttpOperationWithCache(context, operation);
    const operationIsMultipart = Boolean(
      httpOperation && httpOperation.parameters.body?.contentTypes.includes("multipart/form-data"),
    );
    if (operationIsMultipart) {
      const isBytesInput =
        base.type.kind === "bytes" ||
        (base.type.kind === "array" && base.type.valueType.kind === "bytes");
      // Currently we only recognize bytes and list of bytes as potential file inputs
      if (isBytesInput && getEncode(context.program, type)) {
        diagnostics.add(
          createDiagnostic({
            code: "encoding-multipart-bytes",
            target: type,
          }),
        );
      }
      base.multipartOptions = {
        isFilePart: isBytesInput,
        isMulti: base.type.kind === "array",
        defaultContentTypes: [],
      };
    }
  }
  if (base.multipartOptions !== undefined) {
    base.isMultipartFileInput = base.multipartOptions.isFilePart;
  }

  return diagnostics.wrap(undefined);
}

export function getSdkModelPropertyType(
  context: TCGCContext,
  type: ModelProperty,
  operation?: Operation,
): [SdkModelPropertyType, readonly Diagnostic[]] {
  const diagnostics = createDiagnosticCollector();

  const clientParams = operation
    ? context.__clientToParameters.get(getLocationOfOperation(operation))
    : undefined;
  const correspondingClientParams = clientParams?.find((x) =>
    twoParamsEquivalent(context, x.__raw, type),
  );
  if (correspondingClientParams) return diagnostics.wrap(correspondingClientParams);
  const base = diagnostics.pipe(getSdkModelPropertyTypeBase(context, type, operation));

  if (isSdkHttpParameter(context, type)) return getSdkHttpParameter(context, type, operation!);
  const result: SdkBodyModelPropertyType = {
    ...base,
    kind: "property",
    optional: type.optional,
    visibility: getSdkVisibility(context, type),
    discriminator: false,
    serializedName: getPropertyNames(context, type)[1],
    isMultipartFileInput: false,
    flatten: shouldFlattenProperty(context, type),
  };
  if (operation && type.model) {
    const httpOperation = getHttpOperationWithCache(context, operation);
    const httpBody = httpOperation.parameters.body;
    if (httpBody) {
      const httpBodyType = isHttpBodySpread(httpBody)
        ? getHttpBodySpreadModel(httpBody.type as Model)
        : httpBody.type;
      if (type.model === httpBodyType) {
        // only try to add multipartOptions for property of body
        diagnostics.pipe(updateMultiPartInfo(context, type, result, operation));
      }
    }
  }
  return diagnostics.wrap(result);
}

function addPropertiesToModelType(
  context: TCGCContext,
  type: Model,
  sdkType: SdkType,
  operation?: Operation,
): [void, readonly Diagnostic[]] {
  const diagnostics = createDiagnosticCollector();
  for (const property of type.properties.values()) {
    if (
      isStatusCode(context.program, property) ||
      isNeverOrVoidType(property.type) ||
      sdkType.kind !== "model"
    ) {
      continue;
    }
    const clientProperty = diagnostics.pipe(getSdkModelPropertyType(context, property, operation));
    if (sdkType.properties) {
      sdkType.properties.push(clientProperty);
    } else {
      sdkType.properties = [clientProperty];
    }
  }
  return diagnostics.wrap(undefined);
}

function updateReferencedTypeMap(context: TCGCContext, type: Type, sdkType: SdkType) {
  if (
    sdkType.kind !== "model" &&
    sdkType.kind !== "enum" &&
    sdkType.kind !== "union" &&
    sdkType.kind !== "nullable"
  ) {
    return;
  }
  if (context.referencedTypeMap === undefined) {
    context.referencedTypeMap = new Map<Type, SdkModelType | SdkEnumType>();
  }
  context.referencedTypeMap.set(type, sdkType);
}

interface ModelUsageOptions {
  seenTypes?: Set<SdkType>;
  propagation?: boolean;
  skipFirst?: boolean;
  // this is used to prevent propagation usage from subtype to base type's other subtypes
  ignoreSubTypeStack?: boolean[];
  isOverride?: boolean;
}

function updateUsageOrAccess(
  context: TCGCContext,
  value: UsageFlags | AccessFlags,
  type?: SdkType,
  options?: ModelUsageOptions,
): [void, readonly Diagnostic[]] {
  const diagnostics = createDiagnosticCollector();
  options = options ?? {};
  options.propagation = options?.propagation ?? true;
  options.ignoreSubTypeStack = options.ignoreSubTypeStack ?? [];
  if (!type) return diagnostics.wrap(undefined);
  if (options?.seenTypes === undefined) {
    options.seenTypes = new Set<SdkType>();
  }
  if (options.seenTypes.has(type)) return diagnostics.wrap(undefined); // avoid circular references
  if (type.kind === "array" || type.kind === "dict") {
    diagnostics.pipe(updateUsageOrAccess(context, value, type.valueType, options));
    return diagnostics.wrap(undefined);
  }
  if (type.kind === "enumvalue") {
    diagnostics.pipe(updateUsageOrAccess(context, value, type.enumType, options));
    return diagnostics.wrap(undefined);
  }
  if (
    type.kind !== "model" &&
    type.kind !== "enum" &&
    type.kind !== "union" &&
    type.kind !== "nullable"
  )
    return diagnostics.wrap(undefined);
  options.seenTypes.add(type);

  if (!options.skipFirst) {
    if (typeof value === "number") {
      // usage set
      if (options.isOverride) {
        // when a type has usage, it could not be override to narrow usage
        if (
          ((type.usage & UsageFlags.Input) > 0 && (value & UsageFlags.Input) === 0) ||
          ((type.usage & UsageFlags.Output) > 0 && (value & UsageFlags.Output) === 0)
        ) {
          diagnostics.add(
            createDiagnostic({
              code: "conflict-usage-override",
              target: type.__raw!,
            }),
          );
          return diagnostics.wrap(undefined);
        }
      }
      type.usage |= value;
    } else {
      // access set
      if (options.isOverride) {
        // when a type has access set to public, it could not be override to internal
        if (value === "internal" && type.access === "public" && type.__accessSet) {
          diagnostics.add(
            createDiagnostic({
              code: "conflict-access-override",
              target: type.__raw!,
            }),
          );
        } else {
          type.access = value;
        }
      } else {
        if (!type.__accessSet || type.access !== "public") {
          type.access = value;
        }
      }
      type.__accessSet = true;
    }
  } else {
    options.skipFirst = false;
  }

  if (type.kind === "enum") return diagnostics.wrap(undefined);
  if (!options.propagation) return diagnostics.wrap(undefined);
  if (type.kind === "union") {
    for (const unionType of type.variantTypes) {
      diagnostics.pipe(updateUsageOrAccess(context, value, unionType, options));
    }
    return diagnostics.wrap(undefined);
  }
  if (type.kind === "nullable") {
    diagnostics.pipe(updateUsageOrAccess(context, value, type.type, options));
    return diagnostics.wrap(undefined);
  }
  if (type.baseModel) {
    options.ignoreSubTypeStack.push(true);
    diagnostics.pipe(updateUsageOrAccess(context, value, type.baseModel, options));
    options.ignoreSubTypeStack.pop();
  }
  if (
    type.discriminatedSubtypes &&
    (options.ignoreSubTypeStack.length === 0 || !options.ignoreSubTypeStack.at(-1))
  ) {
    for (const discriminatedSubtype of Object.values(type.discriminatedSubtypes)) {
      options.ignoreSubTypeStack.push(false);
      diagnostics.pipe(updateUsageOrAccess(context, value, discriminatedSubtype, options));
      options.ignoreSubTypeStack.pop();
    }
  }
  if (type.additionalProperties) {
    options.ignoreSubTypeStack.push(false);
    diagnostics.pipe(updateUsageOrAccess(context, value, type.additionalProperties, options));
    options.ignoreSubTypeStack.pop();
  }
  for (const property of type.properties) {
    options.ignoreSubTypeStack.push(false);
    if (property.kind === "property" && isReadOnly(property) && value === UsageFlags.Input) {
      continue;
    }
    diagnostics.pipe(updateUsageOrAccess(context, value, property.type, options));
    options.ignoreSubTypeStack.pop();
  }
  return diagnostics.wrap(undefined);
}

function updateTypesFromOperation(
  context: TCGCContext,
  operation: Operation,
): [void, readonly Diagnostic[]] {
  const diagnostics = createDiagnosticCollector();
  const program = context.program;
  const httpOperation = getHttpOperationWithCache(context, operation);
  const generateConvenient = shouldGenerateConvenient(context, operation);
  const overriddenClientMethod = getOverriddenClientMethod(context, operation);
  for (const param of (overriddenClientMethod ?? operation).parameters.properties.values()) {
    if (isNeverOrVoidType(param.type)) continue;
    // if it is a body model, skip
    if (httpOperation.parameters.body?.property === param) continue;
    const sdkType = diagnostics.pipe(getClientTypeWithDiagnostics(context, param.type, operation));
    if (generateConvenient) {
      diagnostics.pipe(updateUsageOrAccess(context, UsageFlags.Input, sdkType));
    }
    const access = getAccessOverride(context, operation) ?? "public";
    diagnostics.pipe(updateUsageOrAccess(context, access, sdkType));
  }
  for (const param of httpOperation.parameters.parameters) {
    if (isNeverOrVoidType(param.param.type)) continue;
    const sdkType = diagnostics.pipe(
      getClientTypeWithDiagnostics(context, param.param.type, operation),
    );
    if (generateConvenient) {
      diagnostics.pipe(updateUsageOrAccess(context, UsageFlags.Input, sdkType));
    }
    const access = getAccessOverride(context, operation) ?? "public";
    diagnostics.pipe(updateUsageOrAccess(context, access, sdkType));
  }
  const httpBody = httpOperation.parameters.body;
  if (httpBody && !isNeverOrVoidType(httpBody.type)) {
    const spread = isHttpBodySpread(httpBody);
    let sdkType: SdkType;
    if (spread) {
      sdkType = diagnostics.pipe(
        getClientTypeWithDiagnostics(
          context,
          getHttpBodySpreadModel(httpBody.type as Model),
          operation,
        ),
      );
    } else {
      sdkType = diagnostics.pipe(getClientTypeWithDiagnostics(context, httpBody.type, operation));
    }

    const multipartOperation = isMultipartOperation(context, operation);
    if (generateConvenient) {
      if (spread) {
        updateUsageOrAccess(context, UsageFlags.Spread, sdkType, { propagation: false });
        updateUsageOrAccess(context, UsageFlags.Input, sdkType, { skipFirst: true });
      } else {
        updateUsageOrAccess(context, UsageFlags.Input, sdkType);
      }
      if (httpBody.contentTypes.some((x) => isJsonContentType(x))) {
        diagnostics.pipe(updateUsageOrAccess(context, UsageFlags.Json, sdkType));
      }
      if (httpBody.contentTypes.some((x) => isXmlContentType(x))) {
        diagnostics.pipe(updateUsageOrAccess(context, UsageFlags.Xml, sdkType));
      }
      if (httpBody.contentTypes.includes("application/merge-patch+json")) {
        // will also have Json type
        diagnostics.pipe(updateUsageOrAccess(context, UsageFlags.JsonMergePatch, sdkType));
      }
    }
    if (multipartOperation) {
      diagnostics.pipe(
        updateUsageOrAccess(context, UsageFlags.MultipartFormData, sdkType, {
          propagation: false,
        }),
      );
    }
    const access = getAccessOverride(context, operation) ?? "public";
    diagnostics.pipe(updateUsageOrAccess(context, access, sdkType));

    // after completion of usage calculation for httpBody, check whether it has
    // conflicting usage between multipart and regular body
    if (sdkType.kind === "model") {
      const isUsedInMultipart = (sdkType.usage & UsageFlags.MultipartFormData) > 0;
      const isUsedInOthers =
        ((sdkType.usage & UsageFlags.Json) | (sdkType.usage & UsageFlags.Xml)) > 0;
      if ((!multipartOperation && isUsedInMultipart) || (multipartOperation && isUsedInOthers)) {
        // This means we have a model that is used both for formdata input and for regular body input
        diagnostics.add(
          createDiagnostic({
            code: "conflicting-multipart-model-usage",
            target: httpBody.type,
            format: {
              modelName: sdkType.name,
            },
          }),
        );
      }
    }
  }

  for (const response of httpOperation.responses) {
    for (const innerResponse of response.responses) {
      if (innerResponse.body?.type && !isNeverOrVoidType(innerResponse.body.type)) {
        const body =
          innerResponse.body.type.kind === "Model"
            ? getEffectivePayloadType(context, innerResponse.body.type)
            : innerResponse.body.type;
        const sdkType = diagnostics.pipe(getClientTypeWithDiagnostics(context, body, operation));
        if (generateConvenient) {
          diagnostics.pipe(updateUsageOrAccess(context, UsageFlags.Output, sdkType));
        }
        if (innerResponse.body.contentTypes.some((x) => isJsonContentType(x))) {
          diagnostics.pipe(updateUsageOrAccess(context, UsageFlags.Json, sdkType));
        }
        const access = getAccessOverride(context, operation) ?? "public";
        diagnostics.pipe(updateUsageOrAccess(context, access, sdkType));
      }
      const headers = getHttpOperationResponseHeaders(innerResponse);
      if (headers) {
        for (const header of Object.values(headers)) {
          if (isNeverOrVoidType(header.type)) continue;
          const sdkType = diagnostics.pipe(
            getClientTypeWithDiagnostics(context, header.type, operation),
          );
          if (generateConvenient) {
            diagnostics.pipe(updateUsageOrAccess(context, UsageFlags.Output, sdkType));
          }
          const access = getAccessOverride(context, operation) ?? "public";
          diagnostics.pipe(updateUsageOrAccess(context, access, sdkType));
        }
      }
    }
  }
  const lroMetaData = getLroMetadata(program, operation);
  if (lroMetaData && generateConvenient) {
    if (lroMetaData.finalResult !== undefined && lroMetaData.finalResult !== "void") {
      const sdkType = diagnostics.pipe(
        getClientTypeWithDiagnostics(context, lroMetaData.finalResult, operation),
      );
      diagnostics.pipe(updateUsageOrAccess(context, UsageFlags.Output, sdkType));
      const access = getAccessOverride(context, operation) ?? "public";
      diagnostics.pipe(updateUsageOrAccess(context, access, sdkType));

      if (!context.arm) {
        // TODO: currently skipping adding of envelopeResult due to arm error
        // https://github.com/Azure/typespec-azure/issues/311
        const sdkType = diagnostics.pipe(
          getClientTypeWithDiagnostics(context, lroMetaData.envelopeResult, operation),
        );
        diagnostics.pipe(updateUsageOrAccess(context, UsageFlags.Output, sdkType));
        const access = getAccessOverride(context, operation) ?? "public";
        diagnostics.pipe(updateUsageOrAccess(context, access, sdkType));
      }
    }
  }
  return diagnostics.wrap(undefined);
}

function updateAccessOverride(context: TCGCContext): [void, readonly Diagnostic[]] {
  const diagnostics = createDiagnosticCollector();
  // set access for all orphan model without override
  for (const sdkType of context.referencedTypeMap?.values() ?? []) {
    const accessOverride = getAccessOverride(context, sdkType.__raw as any);
    if (!sdkType.__accessSet && accessOverride === undefined) {
      diagnostics.pipe(updateUsageOrAccess(context, "public", sdkType));
    }
  }
  for (const sdkType of context.referencedTypeMap?.values() ?? []) {
    const accessOverride = getAccessOverride(context, sdkType.__raw as any);
    if (accessOverride) {
      diagnostics.pipe(updateUsageOrAccess(context, accessOverride, sdkType, { isOverride: true }));
    }
  }
  return diagnostics.wrap(undefined);
}

function updateUsageOverride(context: TCGCContext): [void, readonly Diagnostic[]] {
  const diagnostics = createDiagnosticCollector();
  for (const sdkType of context.referencedTypeMap?.values() ?? []) {
    const usageOverride = getUsageOverride(context, sdkType.__raw as any);
    if (usageOverride) {
      diagnostics.pipe(updateUsageOrAccess(context, usageOverride, sdkType, { isOverride: true }));
    }
  }
  return diagnostics.wrap(undefined);
}

function updateSpreadModelUsageAndAccess(context: TCGCContext): void {
  for (const [_, sdkType] of context.referencedTypeMap?.entries() ?? []) {
    if (
      sdkType.kind === "model" &&
      (sdkType.usage & UsageFlags.Spread) > 0 &&
      (sdkType.usage & (UsageFlags.Input | UsageFlags.Output)) === 0
    ) {
      // if a type has spread usage, but not used in any other operation, then set it to be internal
      sdkType.access = "internal";
    }
  }
}

interface UsageFilteringOptions {
  input?: boolean;
  output?: boolean;
}

function handleServiceOrphanType(
  context: TCGCContext,
  type: Model | Enum | Union,
): [void, readonly Diagnostic[]] {
  const diagnostics = createDiagnosticCollector();
  const sdkType = diagnostics.pipe(getClientTypeWithDiagnostics(context, type));
  diagnostics.pipe(updateUsageOrAccess(context, UsageFlags.None, sdkType));
  return diagnostics.wrap(undefined);
}

<<<<<<< HEAD
function filterOutModels(context: TCGCContext, filter: number): (SdkModelType | SdkEnumType)[] {
  const result = new Set<SdkModelType | SdkEnumType>();
  for (const sdkType of context.modelsMap?.values() ?? []) {
=======
function filterOutTypes(
  context: TCGCContext,
  filter: number,
): (SdkModelType | SdkEnumType | SdkUnionType | SdkNullableType)[] {
  const result = new Set<SdkModelType | SdkEnumType | SdkUnionType | SdkNullableType>();
  for (const [type, sdkType] of context.referencedTypeMap?.entries() ?? []) {
    // filter models/enums/union of Core
    if (
      context.filterOutCoreModels &&
      ["Enum", "Model", "Union"].includes(type.kind) &&
      isAzureCoreModel(type)
    ) {
      continue;
    }
>>>>>>> ba57ec54
    // filter models with unexpected usage
    if ((sdkType.usage & filter) === 0) {
      continue;
    }
    result.add(sdkType);
  }
  return [...result];
}

export function getAllModelsWithDiagnostics(
  context: TCGCContext,
  options: UsageFilteringOptions = {},
): [(SdkModelType | SdkEnumType)[], readonly Diagnostic[]] {
  const diagnostics = createDiagnosticCollector();
  return diagnostics.wrap(
    filterOutTypes(context, getFilterNumber(options)).filter(
      (x) => x.kind === "model" || x.kind === "enum",
    ),
  );
}

export function getAllModels(
  context: TCGCContext,
  options: UsageFilteringOptions = {},
): (SdkModelType | SdkEnumType)[] {
  // we currently don't return diagnostics even though we keep track of them
  // when we move to the new sdk type ecosystem completely, we'll expose
  // diagnostics as a separate property on the TCGCContext
  return ignoreDiagnostics(getAllModelsWithDiagnostics(context, options));
}

function getFilterNumber(options: UsageFilteringOptions = {}): number {
  options = { input: true, output: true, ...options };
  let filter = 0;
  if (options.input && options.output) {
    filter = Number.MAX_SAFE_INTEGER;
  } else if (options.input) {
    filter += UsageFlags.Input;
  } else if (options.output) {
    filter += UsageFlags.Output;
  }
  return filter;
}

export function getAllReferencedTypes(
  context: TCGCContext,
  options: UsageFilteringOptions = {},
): (SdkModelType | SdkEnumType | SdkUnionType | SdkNullableType)[] {
  return filterOutTypes(context, getFilterNumber(options));
}

export function handleAllTypes(context: TCGCContext): [void, readonly Diagnostic[]] {
  const diagnostics = createDiagnosticCollector();
  if (context.referencedTypeMap === undefined) {
    context.referencedTypeMap = new Map<
      Type,
      SdkModelType | SdkEnumType | SdkUnionType | SdkNullableType
    >();
  }
  for (const client of listClients(context)) {
    for (const operation of listOperationsInOperationGroup(context, client)) {
      // operations on a client
      diagnostics.pipe(updateTypesFromOperation(context, operation));
    }
    const ogs = listOperationGroups(context, client);
    while (ogs.length) {
      const operationGroup = ogs.pop();
      for (const operation of listOperationsInOperationGroup(context, operationGroup!)) {
        // operations on operation groups
        diagnostics.pipe(updateTypesFromOperation(context, operation));
      }
      if (operationGroup?.subOperationGroups) {
        ogs.push(...operationGroup.subOperationGroups);
      }
    }
    // server parameters
    const servers = getServers(context.program, client.service);
    if (servers !== undefined && servers[0].parameters !== undefined) {
      for (const param of servers[0].parameters.values()) {
        const sdkType = diagnostics.pipe(getClientTypeWithDiagnostics(context, param));
        diagnostics.pipe(updateUsageOrAccess(context, UsageFlags.Input, sdkType));
      }
    }
    // versioned enums
    const [_, versionMap] = getVersions(context.program, client.service);
    if (versionMap && versionMap.getVersions()[0]) {
      // create sdk enum for versions enum
      const sdkVersionsEnum = diagnostics.pipe(
        getSdkEnumWithDiagnostics(context, versionMap.getVersions()[0].enumMember.enum),
      );
      filterApiVersionsInEnum(context, client, sdkVersionsEnum);
      diagnostics.pipe(updateUsageOrAccess(context, UsageFlags.ApiVersionEnum, sdkVersionsEnum));
    }
  }
  // update for orphan models/enums/unions
  for (const client of listClients(context)) {
    const namespaces = [client.service];
    while (namespaces.length) {
      const namespace = namespaces.pop()!;
      // orphan models
      for (const model of namespace.models.values()) {
        diagnostics.pipe(handleServiceOrphanType(context, model));
      }
      // orphan enums
      for (const enumType of namespace.enums.values()) {
        diagnostics.pipe(handleServiceOrphanType(context, enumType));
      }
      // orphan unions
      for (const unionType of namespace.unions.values()) {
        diagnostics.pipe(handleServiceOrphanType(context, unionType));
      }
      namespaces.push(...namespace.namespaces.values());
    }
  }
  // update access
  diagnostics.pipe(updateAccessOverride(context));
  // update usage
  diagnostics.pipe(updateUsageOverride(context));
  // update spread model
  updateSpreadModelUsageAndAccess(context);

  return diagnostics.wrap(undefined);
}<|MERGE_RESOLUTION|>--- conflicted
+++ resolved
@@ -1748,26 +1748,12 @@
   return diagnostics.wrap(undefined);
 }
 
-<<<<<<< HEAD
-function filterOutModels(context: TCGCContext, filter: number): (SdkModelType | SdkEnumType)[] {
-  const result = new Set<SdkModelType | SdkEnumType>();
-  for (const sdkType of context.modelsMap?.values() ?? []) {
-=======
 function filterOutTypes(
   context: TCGCContext,
   filter: number,
 ): (SdkModelType | SdkEnumType | SdkUnionType | SdkNullableType)[] {
   const result = new Set<SdkModelType | SdkEnumType | SdkUnionType | SdkNullableType>();
-  for (const [type, sdkType] of context.referencedTypeMap?.entries() ?? []) {
-    // filter models/enums/union of Core
-    if (
-      context.filterOutCoreModels &&
-      ["Enum", "Model", "Union"].includes(type.kind) &&
-      isAzureCoreModel(type)
-    ) {
-      continue;
-    }
->>>>>>> ba57ec54
+  for (const sdkType of context.referencedTypeMap?.values() ?? []) {
     // filter models with unexpected usage
     if ((sdkType.usage & filter) === 0) {
       continue;
