import {
  UnionEnum,
  getLroMetadata,
  getUnionAsEnum,
  isFixed,
} from "@azure-tools/typespec-azure-core";
import {
  BooleanLiteral,
  BytesKnownEncoding,
  DateTimeKnownEncoding,
  Diagnostic,
  DurationKnownEncoding,
  Enum,
  EnumMember,
  IntrinsicType,
  Model,
  ModelProperty,
  NumericLiteral,
  Operation,
  Scalar,
  StringLiteral,
  Tuple,
  Type,
  Union,
  UnionVariant,
  UsageFlags,
  createDiagnosticCollector,
  getDiscriminator,
  getEncode,
  getFormat,
  getKnownValues,
  getNamespaceFullName,
  getVisibility,
  ignoreDiagnostics,
  isNeverType,
  isNullType,
} from "@typespec/compiler";
import {
  Authentication,
  Visibility,
  getAuthentication,
  getHeaderFieldName,
  getHeaderFieldOptions,
  getHttpOperation,
  getPathParamName,
  getQueryParamName,
  getQueryParamOptions,
  getServers,
  isBody,
  isHeader,
  isPathParam,
  isQueryParam,
  isStatusCode,
} from "@typespec/http";
import {
  getAccessOverride,
  getUsageOverride,
  isExclude,
  isInclude,
  isInternal,
  listClients,
  listOperationGroups,
  listOperationsInOperationGroup,
  shouldFlattenProperty,
  shouldGenerateConvenient,
} from "./decorators.js";
import {
  CollectionFormat,
  SdkArrayType,
  SdkBodyModelPropertyType,
  SdkBuiltInKinds,
  SdkBuiltInType,
  SdkClient,
  SdkConstantType,
  SdkCredentialParameter,
  SdkCredentialType,
  SdkDatetimeType,
  SdkDictionaryType,
  SdkDurationType,
  SdkEnumType,
  SdkEnumValueType,
  SdkModelPropertyType,
  SdkModelType,
  SdkTupleType,
  SdkType,
<<<<<<< HEAD
  SdkUnionType,
=======
  getKnownScalars,
  isSdkBuiltInKind,
>>>>>>> ab3763f1
} from "./interfaces.js";
import {
  getAvailableApiVersions,
  getDocHelper,
  getSdkTypeBaseHelper,
  intOrFloat,
  isAzureCoreModel,
  isHttpOperation,
  isMultipartOperation,
  updateWithApiVersionInformation,
} from "./internal-utils.js";
import { createDiagnostic } from "./lib.js";
import {
  getCrossLanguageDefinitionId,
  getEffectivePayloadType,
  getGeneratedName,
  getLibraryName,
  getPropertyNames,
  isErrorOrChildOfError,
} from "./public-utils.js";

import { UnionEnumVariant } from "../../typespec-azure-core/dist/src/helpers/union-enums.js";
import { TCGCContext } from "./internal-utils.js";

function getAnyType(context: TCGCContext, type: Type): SdkBuiltInType {
  return {
    ...getSdkTypeBaseHelper(context, type, "any"),
    encode: getEncodeHelper(context, type, "any"),
  };
}

function getEncodeHelper(context: TCGCContext, type: Type, kind: string): string {
  if (type.kind === "ModelProperty" || type.kind === "Scalar") {
    return getEncode(context.program, type)?.encoding || kind;
  }
  return kind;
}

/**
 * Add format info onto an sdk type. Since the format decorator
 * decorates the ModelProperty, we add the format info onto the property's internal
 * type.
 * @param context sdk context
 * @param type the original typespec type. Used to grab the format decorator off of
 * @param propertyType the type of the property, i.e. the internal type that we add the format info onto
 */
export function addFormatInfo(
  context: TCGCContext,
  type: ModelProperty | Scalar,
  propertyType: SdkType
): void {
  const format = getFormat(context.program, type) ?? "";
  if (isSdkBuiltInKind(format)) propertyType.kind = format;
}

/**
 * Add encoding info onto an sdk type. Since the encoding decorator
 * decorates the ModelProperty, we add the encoding info onto the property's internal
 * type.
 * @param context sdk context
 * @param type the original typespec type. Used to grab the encoding decorator off of
 * @param propertyType the type of the property, i.e. the internal type that we add the encoding info onto
 */
export function addEncodeInfo(
  context: TCGCContext,
  type: ModelProperty | Scalar,
  propertyType: SdkType,
  defaultContentType?: string
): [void, readonly Diagnostic[]] {
  const diagnostics = createDiagnosticCollector();
  const encodeData = getEncode(context.program, type);
  if (propertyType.kind === "duration") {
    if (!encodeData) return diagnostics.wrap(undefined);
    propertyType.encode = encodeData.encoding as DurationKnownEncoding;
    propertyType.wireType = diagnostics.pipe(
      getClientTypeWithDiagnostics(context, encodeData.type)
    ) as SdkBuiltInType;
  }
  if (propertyType.kind === "utcDateTime" || propertyType.kind === "offsetDateTime") {
    if (encodeData) {
      propertyType.encode = encodeData.encoding as DateTimeKnownEncoding;
      propertyType.wireType = diagnostics.pipe(
        getClientTypeWithDiagnostics(context, encodeData.type)
      ) as SdkBuiltInType;
    } else if (type.kind === "ModelProperty" && isHeader(context.program, type)) {
      propertyType.encode = "rfc7231";
    }
  }
  if (propertyType.kind === "bytes") {
    if (encodeData) {
      propertyType.encode = encodeData.encoding as BytesKnownEncoding;
    } else if (!defaultContentType || defaultContentType === "application/json") {
      propertyType.encode = "base64";
    } else {
      propertyType.encode = "bytes";
    }
  }
  return diagnostics.wrap(undefined);
}

/**
 * Mapping of typespec scalar kinds to the built in kinds exposed in the SDK
 * @param scalar the original typespec scalar
 * @returns the corresponding sdk built in kind
 */
function getScalarKind(scalar: Scalar): SdkBuiltInKinds {
  if (isSdkBuiltInKind(scalar.name)) {
    return scalar.name;
  }
  throw Error(`Unknown scalar kind ${scalar.name}`);
}

/**
 * Get the sdk built in type for a given typespec type
 * @param context the sdk context
 * @param type the typespec type
 * @returns the corresponding sdk type
 */
export function getSdkBuiltInType(
  context: TCGCContext,
  type: Scalar | IntrinsicType | NumericLiteral | StringLiteral | BooleanLiteral
): SdkBuiltInType {
  if (context.program.checker.isStdType(type) || type.kind === "Intrinsic") {
    let kind: SdkBuiltInKinds = "any";
    if (type.kind === "Scalar") {
      if (isSdkBuiltInKind(type.name)) {
        kind = getScalarKind(type);
      }
    }
    return {
      ...getSdkTypeBaseHelper(context, type, kind),
      encode: getEncodeHelper(context, type, kind),
    };
  } else if (type.kind === "String" || type.kind === "Boolean" || type.kind === "Number") {
    let kind: SdkBuiltInKinds;

    if (type.kind === "String") {
      kind = "string";
    } else if (type.kind === "Boolean") {
      kind = "boolean";
    } else {
      kind = intOrFloat(type.value);
    }
    return {
      ...getSdkTypeBaseHelper(context, type, kind),
      encode: getEncodeHelper(context, type, kind),
    };
  }
  throw Error(`Unknown kind ${type.kind}`);
}

export function getSdkDurationType(context: TCGCContext, type: Scalar): SdkDurationType {
  // we don't get encode info until we get to the property / parameter level
  // so we insert the default. Later in properties, we will check
  // for encoding info and override accordingly
  return {
    ...getSdkTypeBaseHelper(context, type, "duration"),
    encode: "ISO8601",
    wireType: { ...getSdkTypeBaseHelper(context, type, "string"), encode: "string" },
  };
}

export function getSdkArrayOrDict(
  context: TCGCContext,
  type: Model,
  operation?: Operation
): (SdkDictionaryType | SdkArrayType) | undefined {
  return ignoreDiagnostics(getSdkArrayOrDictWithDiagnostics(context, type, operation));
}

export function getSdkArrayOrDictWithDiagnostics(
  context: TCGCContext,
  type: Model,
  operation?: Operation
): [(SdkDictionaryType | SdkArrayType) | undefined, readonly Diagnostic[]] {
  const diagnostics = createDiagnosticCollector();
  if (type.indexer !== undefined) {
    if (!isNeverType(type.indexer.key)) {
      const valueType = diagnostics.pipe(
        getClientTypeWithDiagnostics(context, type.indexer.value!, operation)
      );
      const name = type.indexer.key.name;
      if (name === "string") {
        // model MyModel is Record<> {} should be model with additional properties
        if (type.sourceModel?.kind === "Model" && type.sourceModel?.name === "Record") {
          return diagnostics.wrap(undefined);
        }
        return diagnostics.wrap({
          ...getSdkTypeBaseHelper(context, type, "dict"),
          keyType: diagnostics.pipe(
            getClientTypeWithDiagnostics(context, type.indexer.key, operation)
          ),
          valueType,
        });
      } else if (name === "integer") {
        return diagnostics.wrap({
          ...getSdkTypeBaseHelper(context, type, "array"),
          valueType,
        });
      }
    }
  }
  return diagnostics.wrap(undefined);
}

export function getSdkTuple(
  context: TCGCContext,
  type: Tuple,
  operation?: Operation
): SdkTupleType {
  return ignoreDiagnostics(getSdkTupleWithDiagnostics(context, type, operation));
}

export function getSdkTupleWithDiagnostics(
  context: TCGCContext,
  type: Tuple,
  operation?: Operation
): [SdkTupleType, readonly Diagnostic[]] {
  const diagnostics = createDiagnosticCollector();
  return diagnostics.wrap({
    ...getSdkTypeBaseHelper(context, type, "tuple"),
    values: type.values.map((x) =>
      diagnostics.pipe(getClientTypeWithDiagnostics(context, x, operation))
    ),
  });
}

function getNonNullOptions(type: Union): Type[] {
  return [...type.variants.values()].map((x) => x.type).filter((t) => !isNullType(t));
}

export function getSdkUnion(context: TCGCContext, type: Union, operation?: Operation): SdkType {
  return ignoreDiagnostics(getSdkUnionWithDiagnostics(context, type, operation));
}

export function getSdkUnionWithDiagnostics(
  context: TCGCContext,
  type: Union,
  operation?: Operation
): [SdkType, readonly Diagnostic[]] {
  const diagnostics = createDiagnosticCollector();
  const nonNullOptions = getNonNullOptions(type);
  if (nonNullOptions.length === 0) {
    diagnostics.add(createDiagnostic({ code: "union-null", target: type }));
    return diagnostics.wrap(getAnyType(context, type));
  }

  // change to a simple logic: only convert to normal type if the union is type | null, otherwise, return all the union types
  if (nonNullOptions.length === 1) {
    const clientType = diagnostics.pipe(
      getClientTypeWithDiagnostics(context, nonNullOptions[0], operation)
    );
    clientType.nullable = true;
    return diagnostics.wrap(clientType);
  }

  const unionAsEnum = diagnostics.pipe(getUnionAsEnum(type));
  if (unionAsEnum) {
    return diagnostics.wrap(getSdkUnionEnum(context, unionAsEnum, operation));
  }

  return diagnostics.wrap({
    ...getSdkTypeBaseHelper(context, type, "union"),
    name: getLibraryName(context, type),
    generatedName: type.name ? undefined : getGeneratedName(context, type),
    values: nonNullOptions.map((x) =>
      diagnostics.pipe(getClientTypeWithDiagnostics(context, x, operation))
    ),
    nullable: nonNullOptions.length < type.variants.size,
  });
}

export function getSdkConstant(
  context: TCGCContext,
  type: StringLiteral | NumericLiteral | BooleanLiteral
): SdkConstantType {
  switch (type.kind) {
    case "Number":
    case "String":
    case "Boolean":
      const valueType = getSdkBuiltInType(context, type);
      return {
        ...getSdkTypeBaseHelper(context, type, "constant"),
        value: type.value,
        valueType,
      };
  }
}

function addDiscriminatorToModelType(
  context: TCGCContext,
  type: Model,
  model: SdkModelType,
  operation?: Operation
): [undefined, readonly Diagnostic[]] {
  const discriminator = getDiscriminator(context.program, type);
  const diagnostics = createDiagnosticCollector();
  if (discriminator) {
    let discriminatorProperty;
    for (const childModel of type.derivedModels) {
      const childModelSdkType = diagnostics.pipe(
        getSdkModelWithDiagnostics(context, childModel, operation)
      );
      updateModelsMap(context, childModel, childModelSdkType, operation);
      for (const property of childModelSdkType.properties) {
        if (property.kind === "property") {
          if (property.serializedName === discriminator?.propertyName) {
            if (property.type.kind !== "constant" && property.type.kind !== "enumvalue") {
              diagnostics.add(
                createDiagnostic({
                  code: "discriminator-not-constant",
                  target: type,
                  format: { discriminator: property.nameInClient },
                })
              );
            } else if (typeof property.type.value !== "string") {
              diagnostics.add(
                createDiagnostic({
                  code: "discriminator-not-string",
                  target: type,
                  format: {
                    discriminator: property.nameInClient,
                    discriminatorValue: String(property.type.value),
                  },
                })
              );
            } else {
              childModelSdkType.discriminatorValue = property.type.value;
              property.discriminator = true;
              if (model.discriminatedSubtypes === undefined) {
                model.discriminatedSubtypes = {};
              }
              model.discriminatedSubtypes[property.type.value] = childModelSdkType;
              discriminatorProperty = property;
            }
          }
        }
      }
    }
    for (let i = 0; i < model.properties.length; i++) {
      const property = model.properties[i];
      if (property.kind === "property" && property.serializedName === discriminator.propertyName) {
        property.discriminator = true;
        return diagnostics.wrap(undefined);
      }
    }
    let discriminatorType: SdkType;
    if (discriminatorProperty) {
      if (discriminatorProperty.type.kind === "constant") {
        discriminatorType = { ...discriminatorProperty.type.valueType };
      } else if (discriminatorProperty.type.kind === "enumvalue") {
        discriminatorType = discriminatorProperty.type.enumType;
      }
    } else {
      discriminatorType = {
        nullable: false,
        kind: "string",
        encode: "string",
      };
    }
    model.properties.push({
      kind: "property",
      optional: false,
      discriminator: true,
      serializedName: discriminator.propertyName,
      type: discriminatorType!,
      nameInClient: discriminator.propertyName,
      onClient: false,
      apiVersions: getAvailableApiVersions(context, type),
      isApiVersionParam: false,
      isMultipartFileInput: false, // discriminator property cannot be a file
      flatten: false, // discriminator properties can not be flattened
    });
  }
  return diagnostics.wrap(undefined);
}

function isOperationBodyType(context: TCGCContext, type: Model, operation?: Operation): boolean {
  if (!isHttpOperation(context, operation)) return false;
  const httpBody = operation
    ? ignoreDiagnostics(getHttpOperation(context.program, operation)).parameters.body
    : undefined;
  return (
    !!httpBody &&
    httpBody.type.kind === "Model" &&
    getEffectivePayloadType(context, httpBody.type) === type
  );
}

export function getSdkModel(
  context: TCGCContext,
  type: Model,
  operation?: Operation
): SdkModelType {
  return ignoreDiagnostics(getSdkModelWithDiagnostics(context, type, operation));
}

export function getSdkModelWithDiagnostics(
  context: TCGCContext,
  type: Model,
  operation?: Operation
): [SdkModelType, readonly Diagnostic[]] {
  const diagnostics = createDiagnosticCollector();
  type = getEffectivePayloadType(context, type);
  let sdkType = context.modelsMap?.get(type) as SdkModelType | undefined;

  if (sdkType) {
    updateModelsMap(context, type, sdkType, operation);
  } else {
    const docWrapper = getDocHelper(context, type);
    sdkType = {
      ...getSdkTypeBaseHelper(context, type, "model"),
      name: getLibraryName(context, type),
      generatedName: type.name === "" ? getGeneratedName(context, type) : undefined,
      description: docWrapper.description,
      details: docWrapper.details,
      properties: [],
      additionalProperties: undefined, // going to set additional properties in the next few lines when we look at base model
      access: undefined, // dummy value since we need to update models map before we can set this
      usage: UsageFlags.None, // dummy value since we need to update models map before we can set this
      crossLanguageDefinitionId: getCrossLanguageDefinitionId(type),
      apiVersions: getAvailableApiVersions(context, type),
      isFormDataType:
        isMultipartOperation(context, operation) && isOperationBodyType(context, type, operation),
      isError: isErrorOrChildOfError(context, type),
    };
    updateModelsMap(context, type, sdkType, operation);

    // model MyModel is Record<> {} should be model with additional properties
    if (type.sourceModel?.kind === "Model" && type.sourceModel?.name === "Record") {
      sdkType.additionalProperties = diagnostics.pipe(
        getClientTypeWithDiagnostics(context, type.sourceModel!.indexer!.value!, operation)
      );
    }
    if (type.baseModel) {
      sdkType.baseModel = context.modelsMap?.get(type.baseModel) as SdkModelType | undefined;
      if (sdkType.baseModel === undefined) {
        const baseModel = diagnostics.pipe(
          getClientTypeWithDiagnostics(context, type.baseModel, operation)
        ) as SdkDictionaryType | SdkModelType;
        if (baseModel.kind === "dict") {
          // model MyModel extends Record<> {} should be model with additional properties
          sdkType.additionalProperties = baseModel.valueType;
        } else {
          sdkType.baseModel = baseModel;
          updateModelsMap(context, type.baseModel, sdkType.baseModel, operation);
        }
      }
    }
    diagnostics.pipe(addPropertiesToModelType(context, type, sdkType, operation));
    diagnostics.pipe(addDiscriminatorToModelType(context, type, sdkType, operation));
  }
  return diagnostics.wrap(sdkType);
}

function getSdkEnumValueType(
  context: TCGCContext,
  values:
    | IterableIterator<EnumMember>
    | IterableIterator<UnionEnumVariant<string>>
    | IterableIterator<UnionEnumVariant<number>>
): SdkBuiltInType {
  let kind: "string" | "int32" | "float32" = "string";
  let type: EnumMember | UnionVariant;
  for (const value of values) {
    if ((value as EnumMember).kind) {
      type = value as EnumMember;
    } else {
      type = (value as UnionEnumVariant<string> | UnionEnumVariant<number>).type;
    }

    if (typeof value.value === "number") {
      kind = intOrFloat(value.value);
      if (kind === "float32") {
        break;
      }
    } else if (typeof value.value === "string") {
      kind = "string";
      break;
    }
  }

  return {
    ...getSdkTypeBaseHelper(context, type!, kind!),
    encode: kind!,
  };
}

function getUnionAsEnumValueType(context: TCGCContext, union: Union): SdkBuiltInType | undefined {
  const nonNullOptions = getNonNullOptions(context, union);
  for (const option of nonNullOptions) {
    if (option.kind === "Union") {
      const ret = getUnionAsEnumValueType(context, option);
      if (ret) return ret;
    } else if (option.kind === "Scalar") {
      return getClientType(context, option) as SdkBuiltInType;
    }
  }

  return undefined;
}

export function getSdkEnumValue(
  context: TCGCContext,
  enumType: SdkEnumType,
  type: EnumMember
): SdkEnumValueType {
  const docWrapper = getDocHelper(context, type);
  return {
    ...getSdkTypeBaseHelper(context, type, "enumvalue"),
    name: getLibraryName(context, type),
    value: type.value ?? type.name,
    description: docWrapper.description,
    details: docWrapper.details,
    enumType,
    valueType: enumType.valueType,
  };
}

export function getSdkEnum(context: TCGCContext, type: Enum, operation?: Operation): SdkEnumType {
  let sdkType = context.modelsMap?.get(type) as SdkEnumType | undefined;
  if (!sdkType) {
    const docWrapper = getDocHelper(context, type);
    sdkType = {
      ...getSdkTypeBaseHelper(context, type, "enum"),
      name: getLibraryName(context, type),
      description: docWrapper.description,
      details: docWrapper.details,
      valueType: getSdkEnumValueType(context, type.members.values()),
      values: [],
      isFixed: isFixed(context.program, type),
      isFlags: false,
      usage: UsageFlags.None, // We will add usage as we loop through the operations
      access: undefined, // Dummy value until we update models map
      crossLanguageDefinitionId: getCrossLanguageDefinitionId(type),
      apiVersions: getAvailableApiVersions(context, type),
    };
    for (const member of type.members.values()) {
      sdkType.values.push(getSdkEnumValue(context, sdkType, member));
    }
  }
  updateModelsMap(context, type, sdkType, operation);
  return sdkType;
}

function getSdkUnionEnumValues(
  context: TCGCContext,
  type: UnionEnum,
  enumType: SdkEnumType
): SdkEnumValueType[] {
  const values: SdkEnumValueType[] = [];
  for (const member of type.flattenedMembers.values()) {
    const docWrapper = getDocHelper(context, member.type);
    const name = getLibraryName(context, member.type);
    values.push({
      kind: "enumvalue",
      name: name ? name : `${member.value}`,
      description: docWrapper.description,
      details: docWrapper.details,
      value: member.value,
      valueType: enumType.valueType,
      enumType,
      nullable: false,
    });
  }
  return values;
}

function getSdkUnionEnum(context: TCGCContext, type: UnionEnum, operation?: Operation) {
  let sdkType = context.modelsMap?.get(type.union) as SdkEnumType | undefined;
  if (!sdkType) {
    const union = type.union as Union & { name: string };
    const docWrapper = getDocHelper(context, union);
    sdkType = {
      ...getSdkTypeBaseHelper(context, type.union, "enum"),
      name: getLibraryName(context, type.union),
      generatedName: type.union.name ? undefined : getGeneratedName(context, type.union),
      description: docWrapper.description,
      details: docWrapper.details,
      valueType:
        getUnionAsEnumValueType(context, type.union) ??
        getSdkEnumValueType(context, type.flattenedMembers.values()),
      values: [],
      nullable: type.nullable,
      isFixed: !type.open,
      isFlags: false,
      usage: UsageFlags.None, // We will add usage as we loop through the operations
      access: undefined, // Dummy value until we update models map
      crossLanguageDefinitionId: getCrossLanguageDefinitionId(union),
      apiVersions: getAvailableApiVersions(context, type.union),
    };
    sdkType.values = getSdkUnionEnumValues(context, type, sdkType);
  }
  updateModelsMap(context, type.union, sdkType, operation);
  return sdkType;
}

function getKnownValuesEnum(
  context: TCGCContext,
  type: Scalar | ModelProperty,
  operation?: Operation
): SdkEnumType | undefined {
  const knownValues = getKnownValues(context.program, type);
  if (!knownValues) {
    return;
  }
  if (type.kind === "ModelProperty") {
    const sdkType = getSdkEnum(context, knownValues, operation);
    return sdkType;
  } else {
    let sdkType = context.modelsMap?.get(type) as SdkEnumType | undefined;
    if (!sdkType) {
      const docWrapper = getDocHelper(context, type);
      sdkType = {
        ...getSdkTypeBaseHelper(context, type, "enum"),
        name: getLibraryName(context, type),
        description: docWrapper.description,
        details: docWrapper.details,
        valueType: getSdkEnumValueType(context, knownValues.members.values()),
        values: [],
        isFixed: false,
        isFlags: false,
        usage: UsageFlags.None, // We will add usage as we loop through the operations
        access: undefined, // Dummy value until we update models map
        crossLanguageDefinitionId: getCrossLanguageDefinitionId(type),
        apiVersions: getAvailableApiVersions(context, type),
      };
      for (const member of knownValues.members.values()) {
        sdkType.values.push(getSdkEnumValue(context, sdkType, member));
      }
    }
    updateModelsMap(context, type, sdkType, operation);
    return sdkType;
  }
}

export function getClientTypeWithDiagnostics(
  context: TCGCContext,
  type: Type,
  operation?: Operation
): [SdkType, readonly Diagnostic[]] {
  if (!context.knownScalars) {
    context.knownScalars = getKnownScalars();
  }
  const diagnostics = createDiagnosticCollector();
  let retval: SdkType | undefined = undefined;
  switch (type.kind) {
    case "String":
    case "Number":
    case "Boolean":
      retval = getSdkConstant(context, type);
      break;
    case "Tuple":
      retval = diagnostics.pipe(getSdkTupleWithDiagnostics(context, type, operation));
      break;
    case "Model":
      retval = diagnostics.pipe(getSdkArrayOrDictWithDiagnostics(context, type, operation));
      if (retval === undefined) {
        retval = diagnostics.pipe(getSdkModelWithDiagnostics(context, type, operation));
      }
      break;
    case "Intrinsic":
      retval = getSdkBuiltInType(context, type);
      break;
    case "Scalar":
      if (!context.program.checker.isStdType(type) && type.kind === "Scalar" && type.baseScalar) {
        const baseType = diagnostics.pipe(
          getClientTypeWithDiagnostics(context, type.baseScalar, operation)
        );
        addEncodeInfo(context, type, baseType);
        addFormatInfo(context, type, baseType);
        retval = getKnownValuesEnum(context, type, operation) ?? baseType;
        const namespace = type.namespace ? getNamespaceFullName(type.namespace) : "";
        retval.kind = context.knownScalars[`${namespace}.${type.name}`] ?? retval.kind;
        break;
      }
      if (type.name === "utcDateTime" || type.name === "offsetDateTime") {
        retval = {
          ...getSdkTypeBaseHelper(context, type, type.name),
          encode: "rfc3339",
          wireType: { ...getSdkTypeBaseHelper(context, type, "string"), encode: "string" },
        } as SdkDatetimeType;
        break;
      }
      if (type.name === "duration") {
        retval = getSdkDurationType(context, type);
        break;
      }
      const scalarType = getSdkBuiltInType(context, type);
      // just add default encode, normally encode is on extended scalar and model property
      addEncodeInfo(context, type, scalarType);
      retval = scalarType;
      break;
    case "Enum":
      retval = getSdkEnum(context, type, operation);
      break;
    case "Union":
      retval = diagnostics.pipe(getSdkUnionWithDiagnostics(context, type, operation));
      break;
    case "ModelProperty":
      const innerType = diagnostics.pipe(
        getClientTypeWithDiagnostics(context, type.type, operation)
      );
      diagnostics.pipe(addEncodeInfo(context, type, innerType));
      addFormatInfo(context, type, innerType);
      retval = getKnownValuesEnum(context, type, operation) ?? innerType;
      break;
    case "UnionVariant":
      const unionType = diagnostics.pipe(
        getClientTypeWithDiagnostics(context, type.union, operation)
      );
      if (unionType.kind === "enum") {
        retval = unionType.values.find((x) => x.name === getLibraryName(context, type))!;
      } else {
        retval = diagnostics.pipe(getClientTypeWithDiagnostics(context, type.type, operation));
      }
      break;
    case "EnumMember":
      const enumType = getSdkEnum(context, type.enum, operation);
      retval = getSdkEnumValue(context, enumType, type);
      break;
    default:
      retval = getAnyType(context, type);
      diagnostics.add(
        createDiagnostic({ code: "unsupported-kind", target: type, format: { kind: type.kind } })
      );
  }
  return diagnostics.wrap(retval);
}

export function getClientType(context: TCGCContext, type: Type, operation?: Operation): SdkType {
  return ignoreDiagnostics(getClientTypeWithDiagnostics(context, type, operation));
}

export function isReadOnly(property: SdkBodyModelPropertyType) {
  if (
    property.visibility &&
    property.visibility.includes(Visibility.Read) &&
    property.visibility.length === 1
  ) {
    return true;
  }
  return false;
}

function getSdkVisibility(context: TCGCContext, type: ModelProperty): Visibility[] | undefined {
  const visibility = getVisibility(context.program, type);
  if (visibility) {
    const result: Visibility[] = [];
    if (visibility.includes("read")) {
      result.push(Visibility.Read);
    }
    if (visibility.includes("create")) {
      result.push(Visibility.Create);
    }
    if (visibility.includes("update")) {
      result.push(Visibility.Update);
    }
    if (visibility.includes("delete")) {
      result.push(Visibility.Delete);
    }
    if (visibility.includes("query")) {
      result.push(Visibility.Query);
    }
    return result;
  }
  return undefined;
}

function getCollectionFormat(
  context: TCGCContext,
  type: ModelProperty
): CollectionFormat | undefined {
  const program = context.program;
  const tspCollectionFormat = (
    isQueryParam(program, type)
      ? getQueryParamOptions(program, type)
      : isHeader(program, type)
        ? getHeaderFieldOptions(program, type)
        : undefined
  )?.format;
  if (tspCollectionFormat === "form" || tspCollectionFormat === "simple") {
    return undefined;
  }
  return tspCollectionFormat;
}

function getSdkCredentialType(
  client: SdkClient,
  authentication: Authentication
): SdkCredentialType | SdkUnionType {
  const credentialTypes: SdkCredentialType[] = [];
  for (const option of authentication.options) {
    for (const scheme of option.schemes) {
      credentialTypes.push({
        __raw: client.service,
        kind: "credential",
        scheme: scheme,
        nullable: false,
      });
    }
  }
  if (credentialTypes.length > 1) {
    return {
      __raw: client.service,
      kind: "union",
      values: credentialTypes,
      nullable: false,
    };
  }
  return credentialTypes[0];
}

export function getSdkCredentialParameter(
  context: TCGCContext,
  client: SdkClient
): SdkCredentialParameter | undefined {
  const auth = getAuthentication(context.program, client.service);
  if (!auth) return undefined;
  return {
    type: getSdkCredentialType(client, auth),
    kind: "credential",
    nameInClient: "credential",
    description: "Credential used to authenticate requests to the service.",
    apiVersions: getAvailableApiVersions(context, client.service),
    onClient: true,
    optional: false,
    isApiVersionParam: false,
  };
}

interface GetSdkModelPropertyTypeOptions {
  isEndpointParam?: boolean;
  operation?: Operation;
  isMethodParameter?: boolean;
  defaultContentType?: string;
}

export function getSdkModelPropertyType(
  context: TCGCContext,
  type: ModelProperty,
  options: GetSdkModelPropertyTypeOptions = {}
): [SdkModelPropertyType, readonly Diagnostic[]] {
  const diagnostics = createDiagnosticCollector();
  let propertyType = diagnostics.pipe(
    getClientTypeWithDiagnostics(context, type.type, options.operation)
  );
  diagnostics.pipe(addEncodeInfo(context, type, propertyType, options.defaultContentType));
  addFormatInfo(context, type, propertyType);
  const knownValues = getKnownValues(context.program, type);
  if (knownValues) {
    propertyType = getSdkEnum(context, knownValues, options.operation);
  }
  const docWrapper = getDocHelper(context, type);
  const base = {
    __raw: type,
    description: docWrapper.description,
    details: docWrapper.details,
    apiVersions: getAvailableApiVersions(context, type),
    type: propertyType,
    nameInClient: getPropertyNames(context, type)[0],
    onClient: false,
    optional: type.optional,
  };
  const program = context.program;
  const headerQueryOptions = {
    ...base,
    optional: type.optional,
    collectionFormat: getCollectionFormat(context, type),
  };
  if (options.isMethodParameter) {
    return diagnostics.wrap({
      ...base,
      kind: "method",
      ...updateWithApiVersionInformation(context, type),
      optional: type.optional,
    });
  } else if (isPathParam(program, type) || options.isEndpointParam) {
    return diagnostics.wrap({
      ...base,
      kind: "path",
      urlEncode: true,
      serializedName: getPathParamName(program, type),
      ...updateWithApiVersionInformation(context, type),
      optional: false,
    });
  } else if (isHeader(program, type)) {
    return diagnostics.wrap({
      ...headerQueryOptions,
      kind: "header",
      serializedName: getHeaderFieldName(program, type),
      ...updateWithApiVersionInformation(context, type),
    });
  } else if (isQueryParam(program, type)) {
    return diagnostics.wrap({
      ...headerQueryOptions,
      kind: "query",
      serializedName: getQueryParamName(program, type),
      ...updateWithApiVersionInformation(context, type),
    });
  } else if (isBody(program, type)) {
    return diagnostics.wrap({
      ...base,
      kind: "body",
      contentTypes: ["application/json"], // will update when we get to the operation level
      defaultContentType: "application/json", // will update when we get to the operation level
      ...updateWithApiVersionInformation(context, type),
      optional: type.optional,
    });
  } else {
    // I'm a body model property
    let operationIsMultipart = false;
    if (options.operation) {
      const httpOperation = ignoreDiagnostics(getHttpOperation(context.program, options.operation));
      operationIsMultipart = Boolean(
        httpOperation && httpOperation.parameters.body?.contentTypes.includes("multipart/form-data")
      );
    }
    // Currently we only recognize bytes and list of bytes as potential file inputs
    const isBytesInput =
      base.type.kind === "bytes" ||
      (base.type.kind === "array" && base.type.valueType.kind === "bytes");
    if (isBytesInput && operationIsMultipart && getEncode(context.program, type)) {
      diagnostics.add(
        createDiagnostic({
          code: "encoding-multipart-bytes",
          target: type,
        })
      );
    }
    return diagnostics.wrap({
      ...base,
      kind: "property",
      optional: type.optional,
      visibility: getSdkVisibility(context, type),
      discriminator: false,
      serializedName: getPropertyNames(context, type)[1],
      isMultipartFileInput: isBytesInput && operationIsMultipart,
      flatten: shouldFlattenProperty(context, type),
      ...updateWithApiVersionInformation(context, type),
    });
  }
}

function addPropertiesToModelType(
  context: TCGCContext,
  type: Model,
  sdkType: SdkType,
  operation?: Operation
): [void, readonly Diagnostic[]] {
  const diagnostics = createDiagnosticCollector();
  for (const property of type.properties.values()) {
    if (
      isStatusCode(context.program, property) ||
      isNeverType(property.type) ||
      sdkType.kind !== "model"
    ) {
      continue;
    }
    const clientProperty = diagnostics.pipe(
      getSdkModelPropertyType(context, property, { operation: operation })
    );
    if (sdkType.properties) {
      sdkType.properties.push(clientProperty);
    } else {
      sdkType.properties = [clientProperty];
    }
  }
  return diagnostics.wrap(undefined);
}

function updateModelsMap(
  context: TCGCContext,
  type: Type,
  sdkType: SdkType,
  operation?: Operation
) {
  if (sdkType.kind !== "model" && sdkType.kind !== "enum") {
    return;
  }

  if (context.modelsMap === undefined) {
    context.modelsMap = new Map<Type, SdkModelType | SdkEnumType>();
  }
  if (context.operationModelsMap === undefined) {
    context.operationModelsMap = new Map<Operation, Map<Type, SdkModelType | SdkEnumType>>();
  }
  const value = context.modelsMap.get(type);
  if (value) {
    sdkType = value;
  } else {
    context.modelsMap.set(type, sdkType);
  }
  if (operation) {
    if (context.operationModelsMap.has(operation)) {
      if (context.operationModelsMap.get(operation)?.has(type)) {
        return;
      }
      context.operationModelsMap.get(operation)?.set(type, sdkType);
    } else {
      context.operationModelsMap.set(operation, new Map([[type, sdkType]]));
    }
    // TODO: it seems duplicate calculation, need to optimize later
    if (sdkType.kind === "model") {
      for (const prop of sdkType.properties) {
        if (prop.type.kind === "model" || prop.type.kind === "enum") {
          updateModelsMap(context, prop.type.__raw as any, prop.type, operation);
        }
        if (prop.type.kind === "array" || prop.type.kind === "dict") {
          updateModelsMap(
            context,
            prop.type.valueType.__raw as any,
            prop.type.valueType,
            operation
          );
        }
        if (prop.type.kind === "union") {
          for (const unionType of prop.type.values) {
            updateModelsMap(context, unionType.__raw as any, unionType, operation);
          }
        }
      }
      if (sdkType.baseModel) {
        updateModelsMap(context, sdkType.baseModel.__raw as any, sdkType.baseModel, operation);
      }
      if (sdkType.additionalProperties) {
        updateModelsMap(
          context,
          sdkType.additionalProperties.__raw as any,
          sdkType.additionalProperties,
          operation
        );
      }
      if (sdkType.discriminatedSubtypes) {
        for (const subtype of Object.values(sdkType.discriminatedSubtypes)) {
          updateModelsMap(context, subtype.__raw as any, subtype, operation);
        }
      }
    }
  }
}

function checkAndGetClientType(
  context: TCGCContext,
  type: Type,
  operation?: Operation
): [SdkType[], readonly Diagnostic[]] {
  const diagnostics = createDiagnosticCollector();
  const retval: SdkType[] = [];
  if (type.kind === "Model") {
    if (isExclude(context, type)) return diagnostics.wrap([]); // eslint-disable-line deprecation/deprecation
    const effectivePayloadType = getEffectivePayloadType(context, type);
    if (context.filterOutCoreModels && isAzureCoreModel(effectivePayloadType)) {
      if (effectivePayloadType.templateMapper && effectivePayloadType.name) {
        effectivePayloadType.templateMapper.args
          .filter((arg) => arg.kind === "Model" && arg.name)
          .forEach((arg) => {
            retval.push(...diagnostics.pipe(checkAndGetClientType(context, arg, operation)));
          });
        return diagnostics.wrap(retval);
      } else {
        return diagnostics.wrap([]);
      }
    }
  }
  const clientType = diagnostics.pipe(getClientTypeWithDiagnostics(context, type, operation));
  return diagnostics.wrap([clientType]);
}

function updateUsageOfModel(
  context: TCGCContext,
  usage: UsageFlags,
  type?: SdkType,
  seenModelNames?: Set<SdkType>
): void {
  if (!type || !["model", "enum", "array", "dict", "union"].includes(type.kind)) return undefined;
  if (seenModelNames === undefined) {
    seenModelNames = new Set<SdkType>();
  }
  if (type.kind === "model" && seenModelNames.has(type)) return; // avoid circular references
  if (type.kind === "array" || type.kind === "dict") {
    return updateUsageOfModel(context, usage, type.valueType, seenModelNames);
  }
  if (type.kind === "union") {
    for (const unionType of type.values) {
      updateUsageOfModel(context, usage, unionType, seenModelNames);
    }
    return;
  }
  if (type.kind !== "model" && type.kind !== "enum") return;
  seenModelNames.add(type);

  const usageOverride = getUsageOverride(context, type.__raw as any);
  if (usageOverride) {
    type.usage |= usageOverride | usage;
  } else {
    type.usage |= usage;
  }

  if (type.kind === "enum") return;
  if (type.baseModel && (type.baseModel.usage & usage) === 0) {
    // if it has a base model and the base model doesn't currently have that usage
    type.baseModel.usage |= usage;
  }
  if (type.baseModel) {
    updateUsageOfModel(context, usage, type.baseModel, seenModelNames);
  }
  if (type.discriminatedSubtypes) {
    for (const discriminatedSubtype of Object.values(type.discriminatedSubtypes)) {
      updateUsageOfModel(context, usage, discriminatedSubtype, seenModelNames);
    }
  }
  if (type.additionalProperties) {
    updateUsageOfModel(context, usage, type.additionalProperties, seenModelNames);
  }
  for (const property of type.properties) {
    updateUsageOfModel(context, usage, property.type, seenModelNames);
  }
}

function updateTypesFromOperation(
  context: TCGCContext,
  operation: Operation
): [void, readonly Diagnostic[]] {
  const diagnostics = createDiagnosticCollector();
  const program = context.program;
  const httpOperation = diagnostics.pipe(getHttpOperation(program, operation));
  const generateConvenient = shouldGenerateConvenient(context, operation);
  for (const param of operation.parameters.properties.values()) {
    const paramTypes = diagnostics.pipe(checkAndGetClientType(context, param.type, operation));
    if (generateConvenient) {
      paramTypes.forEach((paramType) => {
        updateUsageOfModel(context, UsageFlags.Input, paramType);
      });
    }
  }
  for (const param of httpOperation.parameters.parameters) {
    const paramTypes = diagnostics.pipe(
      checkAndGetClientType(context, param.param.type, operation)
    );
    if (generateConvenient) {
      paramTypes.forEach((paramType) => {
        updateUsageOfModel(context, UsageFlags.Input, paramType);
      });
    }
  }
  if (httpOperation.parameters.body) {
    const bodies = diagnostics.pipe(
      checkAndGetClientType(context, httpOperation.parameters.body.type, operation)
    );
    if (generateConvenient) {
      bodies.forEach((body) => {
        updateUsageOfModel(context, UsageFlags.Input, body);
      });
    }
  }
  for (const response of httpOperation.responses) {
    for (const innerResponse of response.responses) {
      if (innerResponse.body?.type) {
        const responseBodies = diagnostics.pipe(
          checkAndGetClientType(context, innerResponse.body.type, operation)
        );
        if (generateConvenient) {
          responseBodies.forEach((responseBody) => {
            updateUsageOfModel(context, UsageFlags.Output, responseBody);
          });
        }
      }
    }
  }
  const lroMetaData = getLroMetadata(program, operation);
  if (lroMetaData && generateConvenient) {
    const logicalResults = diagnostics.pipe(
      checkAndGetClientType(context, lroMetaData.logicalResult, operation)
    );
    logicalResults.forEach((logicalResult) => {
      updateUsageOfModel(context, UsageFlags.Output, logicalResult);
    });

    if (!context.arm) {
      // TODO: currently skipping adding of envelopeResult due to arm error
      // https://github.com/Azure/typespec-azure/issues/311
      const envelopeResults = diagnostics.pipe(
        checkAndGetClientType(context, lroMetaData.envelopeResult, operation)
      );
      envelopeResults.forEach((envelopeResult) => {
        updateUsageOfModel(context, UsageFlags.Output, envelopeResult);
      });
    }
  }
  return diagnostics.wrap(undefined);
}

function updateAccessOfModel(context: TCGCContext): void {
  for (const [type, sdkType] of context.modelsMap?.entries() ?? []) {
    const internal = isInternal(context, type as any); // eslint-disable-line deprecation/deprecation
    if (internal) {
      sdkType.access = "internal";
      continue;
    }

    const accessOverride = getAccessOverride(context, type as any);
    if (accessOverride) {
      sdkType.access = accessOverride;
      continue;
    }

    let referredByInternal = false;
    let referredByPublic = false;
    let referredByUndefined = false;
    for (const [operation, modelMap] of context.operationModelsMap!) {
      const access = getAccessOverride(context, operation);
      if (access === "internal" && modelMap.get(type)) {
        referredByInternal = true;
      } else if (access === "public" && modelMap.get(type)) {
        referredByPublic = true;
        break;
      } else if (access === undefined && modelMap.get(type)) {
        referredByUndefined = true;
      }
    }
    if (referredByPublic) {
      sdkType.access = "public";
    } else if (referredByInternal && !referredByUndefined) {
      sdkType.access = "internal";
    }
  }
}

interface GetAllModelsOptions {
  input?: boolean;
  output?: boolean;
}

function handleServiceOrphanType(context: TCGCContext, type: Model | Enum) {
  const diagnostics = createDiagnosticCollector();
  // eslint-disable-next-line deprecation/deprecation
  if (type.kind === "Model" && isInclude(context, type)) {
    const sdkModels = diagnostics.pipe(checkAndGetClientType(context, type));
    sdkModels.forEach((sdkModel) => {
      updateUsageOfModel(context, UsageFlags.Input | UsageFlags.Output, sdkModel);
    });
  }
  if (getAccessOverride(context, type) !== undefined) {
    const sdkModels = diagnostics.pipe(checkAndGetClientType(context, type));
    sdkModels
      .filter((sdkModel) => ["model", "enum", "array", "dict", "union"].includes(sdkModel.kind))
      .forEach((sdkModel) => {
        updateUsageOfModel(context, UsageFlags.None, sdkModel);
      });
  }
}

function verifyNoConflictingMultipartModelUsage(
  context: TCGCContext
): [void, readonly Diagnostic[]] {
  const diagnostics = createDiagnosticCollector();
  for (const [operation, modelMap] of context.operationModelsMap!) {
    for (const [type, sdkType] of modelMap.entries()) {
      if (
        sdkType.kind === "model" &&
        sdkType.isFormDataType !== isMultipartOperation(context, operation)
      ) {
        // This means we have a model that is used both for formdata input and for regular body input
        diagnostics.add(
          createDiagnostic({
            code: "conflicting-multipart-model-usage",
            target: type,
            format: {
              modelName: sdkType.name,
            },
          })
        );
      }
    }
  }
  return diagnostics.wrap(undefined);
}

function modelChecks(context: TCGCContext): [void, readonly Diagnostic[]] {
  return verifyNoConflictingMultipartModelUsage(context);
}

export function getAllModelsWithDiagnostics(
  context: TCGCContext,
  options: GetAllModelsOptions = {}
): [(SdkModelType | SdkEnumType)[], readonly Diagnostic[]] {
  const diagnostics = createDiagnosticCollector();
  const defaultOptions = {
    input: true,
    output: true,
  };
  options = { ...defaultOptions, ...options };
  if (context.modelsMap === undefined) {
    context.modelsMap = new Map<Type, SdkModelType | SdkEnumType>();
  }
  if (context.unionsMap === undefined) {
    context.unionsMap = new Map<Union, SdkUnionType>();
  }
  if (context.operationModelsMap === undefined) {
    context.operationModelsMap = new Map<Operation, Map<Type, SdkModelType | SdkEnumType>>();
  }
  for (const client of listClients(context)) {
    for (const operation of listOperationsInOperationGroup(context, client)) {
      // operations on a client
      diagnostics.pipe(updateTypesFromOperation(context, operation));
    }
    const ogs = listOperationGroups(context, client);
    while (ogs.length) {
      const operationGroup = ogs.pop();
      for (const operation of listOperationsInOperationGroup(context, operationGroup!)) {
        // operations on operation groups
        diagnostics.pipe(updateTypesFromOperation(context, operation));
      }
      if (operationGroup?.subOperationGroups) {
        ogs.push(...operationGroup.subOperationGroups);
      }
    }
    // orphan models
    for (const model of client.service.models.values()) {
      handleServiceOrphanType(context, model);
    }
    // orphan enums
    for (const enumType of client.service.enums.values()) {
      handleServiceOrphanType(context, enumType);
    }
    // server parameters
    const servers = getServers(context.program, client.service);
    if (servers !== undefined && servers[0].parameters !== undefined) {
      for (const param of servers[0].parameters.values()) {
        const sdkModels = diagnostics.pipe(checkAndGetClientType(context, param));
        sdkModels.forEach((sdkModel) => {
          updateUsageOfModel(context, UsageFlags.Input, sdkModel);
        });
      }
    }
  }
  // update access
  updateAccessOfModel(context);
  let filter = 0;
  if (options.input) {
    filter += UsageFlags.Input;
  }
  if (options.output) {
    filter += UsageFlags.Output;
  }
  diagnostics.pipe(modelChecks(context));
  return diagnostics.wrap([...context.modelsMap.values()].filter((t) => (t.usage & filter) > 0));
}

export function getAllModels(
  context: TCGCContext,
  options: GetAllModelsOptions = {}
): (SdkModelType | SdkEnumType)[] {
  // we currently don't return diagnostics even though we keep track of them
  // when we move to the new sdk type ecosystem completely, we'll expose
  // diagnostics as a separate property on the TCGCContext
  return ignoreDiagnostics(getAllModelsWithDiagnostics(context, options));
}<|MERGE_RESOLUTION|>--- conflicted
+++ resolved
@@ -83,12 +83,9 @@
   SdkModelType,
   SdkTupleType,
   SdkType,
-<<<<<<< HEAD
   SdkUnionType,
-=======
   getKnownScalars,
   isSdkBuiltInKind,
->>>>>>> ab3763f1
 } from "./interfaces.js";
 import {
   getAvailableApiVersions,
@@ -578,7 +575,7 @@
 }
 
 function getUnionAsEnumValueType(context: TCGCContext, union: Union): SdkBuiltInType | undefined {
-  const nonNullOptions = getNonNullOptions(context, union);
+  const nonNullOptions = getNonNullOptions(union);
   for (const option of nonNullOptions) {
     if (option.kind === "Union") {
       const ret = getUnionAsEnumValueType(context, option);
