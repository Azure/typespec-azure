import { UnionEnum, getLroMetadata, getUnionAsEnum } from "@azure-tools/typespec-azure-core";
import {
  BooleanLiteral,
  BytesKnownEncoding,
  DateTimeKnownEncoding,
  Diagnostic,
  DurationKnownEncoding,
  Enum,
  EnumMember,
  IntrinsicType,
  Model,
  ModelProperty,
  Namespace,
  NumericLiteral,
  Operation,
  Scalar,
  StringLiteral,
  Tuple,
  Type,
  Union,
  UnionVariant,
  createDiagnosticCollector,
  getDiscriminator,
  getEncode,
  getFormat,
  getKnownValues,
  getNamespaceFullName,
  getVisibility,
  ignoreDiagnostics,
  isErrorModel,
  isNeverType,
} from "@typespec/compiler";
import {
  Authentication,
  Visibility,
  getAuthentication,
  getServers,
  isHeader,
  isStatusCode,
} from "@typespec/http";
import {
  getAccessOverride,
  getUsageOverride,
  isExclude,
  isInclude,
  isInternal,
  listClients,
  listOperationGroups,
  listOperationsInOperationGroup,
  shouldFlattenProperty,
  shouldGenerateConvenient,
} from "./decorators.js";
import {
  SdkArrayType,
  SdkBodyModelPropertyType,
  SdkBuiltInKinds,
  SdkBuiltInType,
  SdkClient,
  SdkConstantType,
  SdkCredentialParameter,
  SdkCredentialType,
  SdkDatetimeType,
  SdkDictionaryType,
  SdkDurationType,
  SdkEnumType,
  SdkEnumValueType,
  SdkModelPropertyType,
  SdkModelPropertyTypeBase,
  SdkModelType,
  SdkOperationGroup,
  SdkTupleType,
  SdkType,
  SdkUnionType,
  UsageFlags,
  getKnownScalars,
  isSdkBuiltInKind,
} from "./interfaces.js";
import {
  createGeneratedName,
  getAnyType,
  getAvailableApiVersions,
  getDocHelper,
  getLocationOfOperation,
  getNonNullOptions,
  getNullOption,
  getSdkTypeBaseHelper,
  getTypeDecorators,
  intOrFloat,
  isAzureCoreModel,
  isMultipartFormData,
  isMultipartOperation,
  isNeverOrVoidType,
  updateWithApiVersionInformation,
} from "./internal-utils.js";
import { createDiagnostic } from "./lib.js";
import {
  getCrossLanguageDefinitionId,
  getEffectivePayloadType,
  getGeneratedName,
  getHttpOperationWithCache,
  getLibraryName,
  getPropertyNames,
} from "./public-utils.js";

import { getVersions } from "@typespec/versioning";
import { UnionEnumVariant } from "../../typespec-azure-core/dist/src/helpers/union-enums.js";
import { getSdkHttpParameter, isSdkHttpParameter } from "./http.js";
import { TCGCContext } from "./internal-utils.js";

function getEncodeHelper(context: TCGCContext, type: Type, kind: string): string {
  if (type.kind === "ModelProperty" || type.kind === "Scalar") {
    return getEncode(context.program, type)?.encoding || kind;
  }
  return kind;
}

function getNamespaceHelper(ns: Namespace | undefined): string | undefined {
  if (ns) {
    return getNamespaceFullName(ns);
  }
  return undefined;
}

/**
 * Add format info onto an sdk type. Since the format decorator
 * decorates the ModelProperty, we add the format info onto the property's internal
 * type.
 * @param context sdk context
 * @param type the original typespec type. Used to grab the format decorator off of
 * @param propertyType the type of the property, i.e. the internal type that we add the format info onto
 */
export function addFormatInfo(
  context: TCGCContext,
  type: ModelProperty | Scalar,
  propertyType: SdkType
): void {
  const innerType = propertyType.kind === "nullable" ? propertyType.type : propertyType;
  const format = getFormat(context.program, type) ?? "";
  if (isSdkBuiltInKind(format)) innerType.kind = format;
}

/**
 * Add encoding info onto an sdk type. Since the encoding decorator
 * decorates the ModelProperty, we add the encoding info onto the property's internal
 * type.
 * @param context sdk context
 * @param type the original typespec type. Used to grab the encoding decorator off of
 * @param propertyType the type of the property, i.e. the internal type that we add the encoding info onto
 */
export function addEncodeInfo(
  context: TCGCContext,
  type: ModelProperty | Scalar,
  propertyType: SdkType,
  defaultContentType?: string
): [void, readonly Diagnostic[]] {
  const diagnostics = createDiagnosticCollector();
  const innerType = propertyType.kind === "nullable" ? propertyType.type : propertyType;
  const encodeData = getEncode(context.program, type);
  if (innerType.kind === "duration") {
    if (!encodeData) return diagnostics.wrap(undefined);
    innerType.encode = encodeData.encoding as DurationKnownEncoding;
    innerType.wireType = diagnostics.pipe(
      getClientTypeWithDiagnostics(context, encodeData.type)
    ) as SdkBuiltInType;
  }
  if (innerType.kind === "utcDateTime" || innerType.kind === "offsetDateTime") {
    if (encodeData) {
      innerType.encode = encodeData.encoding as DateTimeKnownEncoding;
      innerType.wireType = diagnostics.pipe(
        getClientTypeWithDiagnostics(context, encodeData.type)
      ) as SdkBuiltInType;
    } else if (type.kind === "ModelProperty" && isHeader(context.program, type)) {
      innerType.encode = "rfc7231";
    }
  }
  if (innerType.kind === "bytes") {
    if (encodeData) {
      innerType.encode = encodeData.encoding as BytesKnownEncoding;
    } else if (!defaultContentType || defaultContentType === "application/json") {
      innerType.encode = "base64";
    } else {
      innerType.encode = "bytes";
    }
  }
  return diagnostics.wrap(undefined);
}

/**
 * Mapping of typespec scalar kinds to the built in kinds exposed in the SDK
 * @param scalar the original typespec scalar
 * @returns the corresponding sdk built in kind
 */
function getScalarKind(scalar: Scalar): SdkBuiltInKinds {
  if (isSdkBuiltInKind(scalar.name)) {
    return scalar.name;
  }
  throw Error(`Unknown scalar kind ${scalar.name}`);
}

/**
 * Get the sdk built in type for a given typespec type
 * @param context the sdk context
 * @param type the typespec type
 * @returns the corresponding sdk type
 */
function getSdkBuiltInTypeWithDiagnostics(
  context: TCGCContext,
  type: Scalar | IntrinsicType | NumericLiteral | StringLiteral | BooleanLiteral
): [SdkBuiltInType, readonly Diagnostic[]] {
  const diagnostics = createDiagnosticCollector();
  if (context.program.checker.isStdType(type) || type.kind === "Intrinsic") {
    let kind: SdkBuiltInKinds = "any";
    if (type.kind === "Scalar") {
      if (isSdkBuiltInKind(type.name)) {
        kind = getScalarKind(type);
      }
    }
    const docWrapper = getDocHelper(context, type);
    return diagnostics.wrap({
      ...diagnostics.pipe(getSdkTypeBaseHelper(context, type, kind)),
      encode: getEncodeHelper(context, type, kind),
      description: docWrapper.description,
      details: docWrapper.details,
    });
  } else if (type.kind === "String" || type.kind === "Boolean" || type.kind === "Number") {
    let kind: SdkBuiltInKinds;

    if (type.kind === "String") {
      kind = "string";
    } else if (type.kind === "Boolean") {
      kind = "boolean";
    } else {
      kind = intOrFloat(type.value);
    }
    return diagnostics.wrap({
      ...diagnostics.pipe(getSdkTypeBaseHelper(context, type, kind)),
      encode: getEncodeHelper(context, type, kind),
    });
  }
  diagnostics.add(
    createDiagnostic({ code: "unsupported-kind", target: type, format: { kind: type.kind } })
  );
  return diagnostics.wrap(diagnostics.pipe(getAnyType(context, type)));
}

export function getSdkBuiltInType(
  context: TCGCContext,
  type: Scalar | IntrinsicType | NumericLiteral | StringLiteral | BooleanLiteral
): SdkBuiltInType {
  return ignoreDiagnostics(getSdkBuiltInTypeWithDiagnostics(context, type));
}

export function getSdkDurationType(context: TCGCContext, type: Scalar): SdkDurationType {
  return ignoreDiagnostics(getSdkDurationTypeWithDiagnostics(context, type));
}

function getSdkDurationTypeWithDiagnostics(
  context: TCGCContext,
  type: Scalar
): [SdkDurationType, readonly Diagnostic[]] {
  const diagnostics = createDiagnosticCollector();
  // we don't get encode info until we get to the property / parameter level
  // so we insert the default. Later in properties, we will check
  // for encoding info and override accordingly
  return diagnostics.wrap({
    ...diagnostics.pipe(getSdkTypeBaseHelper(context, type, "duration")),
    encode: "ISO8601",
    wireType: {
      ...diagnostics.pipe(getSdkTypeBaseHelper(context, type, "string")),
      encode: "string",
    },
  });
}

export function getSdkArrayOrDict(
  context: TCGCContext,
  type: Model,
  operation?: Operation
): (SdkDictionaryType | SdkArrayType) | undefined {
  return ignoreDiagnostics(getSdkArrayOrDictWithDiagnostics(context, type, operation));
}

export function getSdkArrayOrDictWithDiagnostics(
  context: TCGCContext,
  type: Model,
  operation?: Operation
): [(SdkDictionaryType | SdkArrayType) | undefined, readonly Diagnostic[]] {
  const diagnostics = createDiagnosticCollector();
  // if model with both indexer and properties or name should be a model with additional properties
  if (type.indexer !== undefined && type.properties.size === 0) {
    if (!isNeverType(type.indexer.key)) {
      const valueType = diagnostics.pipe(
        getClientTypeWithDiagnostics(context, type.indexer.value!, operation)
      );
      const name = type.indexer.key.name;
      if (name === "string" && type.name === "Record") {
        // model MyModel is Record<> {} should be model with additional properties
        if (type.sourceModel?.kind === "Model" && type.sourceModel?.name === "Record") {
          return diagnostics.wrap(undefined);
        }
        // other cases are dict
        return diagnostics.wrap({
          ...diagnostics.pipe(getSdkTypeBaseHelper(context, type, "dict")),
          keyType: diagnostics.pipe(
            getClientTypeWithDiagnostics(context, type.indexer.key, operation)
          ),
          valueType: valueType,
        });
      } else if (name === "integer") {
        // only array's index key name is integer
        return diagnostics.wrap({
<<<<<<< HEAD
          ...diagnostics.pipe(getSdkTypeBaseHelper(context, type, "array")),
          valueType,
=======
          ...getSdkTypeBaseHelper(context, type, "array"),
          name: getLibraryName(context, type),
          tspNamespace: getNamespaceHelper(type.namespace),
          valueType: valueType,
>>>>>>> 0a349d2c
        });
      }
    }
  }
  return diagnostics.wrap(undefined);
}

export function getSdkTuple(
  context: TCGCContext,
  type: Tuple,
  operation?: Operation
): SdkTupleType {
  return ignoreDiagnostics(getSdkTupleWithDiagnostics(context, type, operation));
}

export function getSdkTupleWithDiagnostics(
  context: TCGCContext,
  type: Tuple,
  operation?: Operation
): [SdkTupleType, readonly Diagnostic[]] {
  const diagnostics = createDiagnosticCollector();
  return diagnostics.wrap({
    ...diagnostics.pipe(getSdkTypeBaseHelper(context, type, "tuple")),
    values: type.values.map((x) =>
      diagnostics.pipe(getClientTypeWithDiagnostics(context, x, operation))
    ),
  });
}

export function getSdkUnion(context: TCGCContext, type: Union, operation?: Operation): SdkType {
  return ignoreDiagnostics(getSdkUnionWithDiagnostics(context, type, operation));
}

export function getSdkUnionWithDiagnostics(
  context: TCGCContext,
  type: Union,
  operation?: Operation
): [SdkType, readonly Diagnostic[]] {
  const diagnostics = createDiagnosticCollector();
  const nonNullOptions = getNonNullOptions(type);
  const nullOption = getNullOption(type);
  let retval: SdkType | undefined = undefined;

  if (nonNullOptions.length === 0) {
    diagnostics.add(createDiagnostic({ code: "union-null", target: type }));
    return diagnostics.wrap(diagnostics.pipe(getAnyType(context, type)));
  }

  if (nonNullOptions.length === 1) {
    retval = diagnostics.pipe(getClientTypeWithDiagnostics(context, nonNullOptions[0], operation));
  } else if (
    // judge if the union can be converted to enum
    // if language does not need flatten union as enum
    // filter the case that union is composed of union or enum
    context.flattenUnionAsEnum ||
    ![...type.variants.values()].some((variant) => {
      return variant.type.kind === "Union" || variant.type.kind === "Enum";
    })
  ) {
    const unionAsEnum = diagnostics.pipe(getUnionAsEnum(type));
    if (unionAsEnum) {
      retval = diagnostics.pipe(getSdkUnionEnumWithDiagnostics(context, unionAsEnum, operation));
    }
  }

  // other cases
  if (retval === undefined) {
    retval = {
      ...diagnostics.pipe(getSdkTypeBaseHelper(context, type, "union")),
      name: getLibraryName(context, type) || getGeneratedName(context, type),
      tspNamespace: getNamespaceHelper(type.namespace),
      isGeneratedName: !type.name,
      values: nonNullOptions.map((x) =>
        diagnostics.pipe(getClientTypeWithDiagnostics(context, x, operation))
      ),
    };
  }

  if (nullOption !== undefined) {
    retval = {
      ...diagnostics.pipe(getSdkTypeBaseHelper(context, type, "nullable")),
      type: retval,
    };
  }

  return diagnostics.wrap(retval);
}

function getSdkConstantWithDiagnostics(
  context: TCGCContext,
  type: StringLiteral | NumericLiteral | BooleanLiteral,
  operation?: Operation
): [SdkConstantType, readonly Diagnostic[]] {
  const diagnostics = createDiagnosticCollector();
  switch (type.kind) {
    case "Number":
    case "String":
    case "Boolean":
      const valueType = diagnostics.pipe(getSdkBuiltInTypeWithDiagnostics(context, type));
      return diagnostics.wrap({
        ...diagnostics.pipe(getSdkTypeBaseHelper(context, type, "constant")),
        value: type.value,
        valueType,
        name: getGeneratedName(context, type, operation),
        isGeneratedName: true,
      });
  }
}

export function getSdkConstant(
  context: TCGCContext,
  type: StringLiteral | NumericLiteral | BooleanLiteral,
  operation?: Operation
): SdkConstantType {
  return ignoreDiagnostics(getSdkConstantWithDiagnostics(context, type, operation));
}

function addDiscriminatorToModelType(
  context: TCGCContext,
  type: Model,
  model: SdkModelType
): [undefined, readonly Diagnostic[]] {
  const discriminator = getDiscriminator(context.program, type);
  const diagnostics = createDiagnosticCollector();
  if (discriminator) {
    let discriminatorType: SdkType | undefined = undefined;
    for (let i = 0; i < model.properties.length; i++) {
      const property = model.properties[i];
      if (property.kind === "property" && property.__raw?.name === discriminator.propertyName) {
        discriminatorType = property.type;
      }
    }

    let discriminatorProperty;
    for (const childModel of type.derivedModels) {
      const childModelSdkType = diagnostics.pipe(getSdkModelWithDiagnostics(context, childModel));
      for (const property of childModelSdkType.properties) {
        if (property.kind === "property") {
          if (property.__raw?.name === discriminator?.propertyName) {
            if (property.type.kind !== "constant" && property.type.kind !== "enumvalue") {
              diagnostics.add(
                createDiagnostic({
                  code: "discriminator-not-constant",
                  target: type,
                  format: { discriminator: property.name },
                })
              );
            } else if (typeof property.type.value !== "string") {
              diagnostics.add(
                createDiagnostic({
                  code: "discriminator-not-string",
                  target: type,
                  format: {
                    discriminator: property.name,
                    discriminatorValue: String(property.type.value),
                  },
                })
              );
            } else {
              // map string value type to enum value type
              if (property.type.kind === "constant" && discriminatorType?.kind === "enum") {
                for (const value of discriminatorType.values) {
                  if (value.value === property.type.value) {
                    property.type = value;
                  }
                }
              }
              childModelSdkType.discriminatorValue = property.type.value as string;
              property.discriminator = true;
              if (model.discriminatedSubtypes === undefined) {
                model.discriminatedSubtypes = {};
              }
              model.discriminatedSubtypes[property.type.value as string] = childModelSdkType;
              discriminatorProperty = property;
            }
          }
        }
      }
    }
    for (let i = 0; i < model.properties.length; i++) {
      const property = model.properties[i];
      if (property.kind === "property" && property.__raw?.name === discriminator.propertyName) {
        property.discriminator = true;
        model.discriminatorProperty = property;
        return diagnostics.wrap(undefined);
      }
    }

    if (discriminatorProperty) {
      if (discriminatorProperty.type.kind === "constant") {
        discriminatorType = { ...discriminatorProperty.type.valueType };
      } else if (discriminatorProperty.type.kind === "enumvalue") {
        discriminatorType = discriminatorProperty.type.enumType;
      }
    } else {
      discriminatorType = {
        kind: "string",
        encode: "string",
        decorators: {},
      };
    }
    const name = discriminatorProperty ? discriminatorProperty.name : discriminator.propertyName;
    model.properties.splice(0, 0, {
      kind: "property",
      description: `Discriminator property for ${model.name}.`,
      optional: false,
      discriminator: true,
      serializedName: discriminatorProperty
        ? discriminatorProperty.serializedName
        : discriminator.propertyName,
      type: discriminatorType!,
      nameInClient: name,
      name,
      isGeneratedName: false,
      onClient: false,
      apiVersions: discriminatorProperty
        ? getAvailableApiVersions(context, discriminatorProperty.__raw!, type)
        : getAvailableApiVersions(context, type, type),
      isApiVersionParam: false,
      isMultipartFileInput: false, // discriminator property cannot be a file
      flatten: false, // discriminator properties can not be flattened
      crossLanguageDefinitionId: `${model.crossLanguageDefinitionId}.${name}`,
      decorators: {},
    });
    model.discriminatorProperty = model.properties[0];
  }
  return diagnostics.wrap(undefined);
}

export function getSdkModel(
  context: TCGCContext,
  type: Model,
  operation?: Operation
): SdkModelType {
  return ignoreDiagnostics(getSdkModelWithDiagnostics(context, type, operation));
}

export function getSdkModelWithDiagnostics(
  context: TCGCContext,
  type: Model,
  operation?: Operation
): [SdkModelType, readonly Diagnostic[]] {
  const diagnostics = createDiagnosticCollector();
  type = getEffectivePayloadType(context, type);
  let sdkType = context.modelsMap?.get(type) as SdkModelType | undefined;

  if (sdkType) {
    updateModelsMap(context, type, sdkType, operation);
  } else {
    const docWrapper = getDocHelper(context, type);
    const generatedName = getGeneratedName(context, type);
    const name = getLibraryName(context, type) || generatedName;
    sdkType = {
      ...diagnostics.pipe(getSdkTypeBaseHelper(context, type, "model")),
      name: name,
      tspNamespace: getNamespaceHelper(type.namespace),
      isGeneratedName: !type.name,
      description: docWrapper.description,
      details: docWrapper.details,
      properties: [],
      additionalProperties: undefined, // going to set additional properties in the next few lines when we look at base model
      access: "public",
      usage: UsageFlags.None, // dummy value since we need to update models map before we can set this
      crossLanguageDefinitionId: getCrossLanguageDefinitionId(context, type),
      apiVersions: getAvailableApiVersions(context, type, type.namespace),
      isFormDataType: isMultipartFormData(context, type, operation),
      isError: isErrorModel(context.program, type),
    };
    updateModelsMap(context, type, sdkType);

    // model MyModel is Record<> {} should be model with additional properties
    if (type.sourceModel?.kind === "Model" && type.sourceModel?.name === "Record") {
      sdkType.additionalProperties = diagnostics.pipe(
        getClientTypeWithDiagnostics(context, type.sourceModel!.indexer!.value!, operation)
      );
    }
    // model MyModel { ...Record<>} should be model with additional properties
    if (type.indexer) {
      sdkType.additionalProperties = diagnostics.pipe(
        getClientTypeWithDiagnostics(context, type.indexer.value, operation)
      );
    }
    // propreties should be generated first since base model'sdiscriminator handling is depend on derived model's properties
    diagnostics.pipe(addPropertiesToModelType(context, type, sdkType, operation));
    if (type.baseModel) {
      sdkType.baseModel = context.modelsMap?.get(type.baseModel) as SdkModelType | undefined;
      if (sdkType.baseModel === undefined) {
        const baseModel = diagnostics.pipe(
          getClientTypeWithDiagnostics(context, type.baseModel, operation)
        ) as SdkDictionaryType | SdkModelType;
        if (baseModel.kind === "dict") {
          // model MyModel extends Record<> {} should be model with additional properties
          sdkType.additionalProperties = baseModel.valueType;
        } else {
          sdkType.baseModel = baseModel;
        }
      }
    }
    diagnostics.pipe(addDiscriminatorToModelType(context, type, sdkType));

    updateModelsMap(context, type, sdkType, operation);
  }
  return diagnostics.wrap(sdkType);
}

function getSdkEnumValueType(
  context: TCGCContext,
  values:
    | IterableIterator<EnumMember>
    | IterableIterator<UnionEnumVariant<string>>
    | IterableIterator<UnionEnumVariant<number>>
): [SdkBuiltInType, readonly Diagnostic[]] {
  const diagnostics = createDiagnosticCollector();
  let kind: "string" | "int32" | "float32" = "string";
  let type: EnumMember | UnionVariant;
  for (const value of values) {
    if ((value as EnumMember).kind) {
      type = value as EnumMember;
    } else {
      type = (value as UnionEnumVariant<string> | UnionEnumVariant<number>).type;
    }

    if (typeof value.value === "number") {
      kind = intOrFloat(value.value);
      if (kind === "float32") {
        break;
      }
    } else if (typeof value.value === "string") {
      kind = "string";
      break;
    }
  }

  return diagnostics.wrap({
    ...diagnostics.pipe(getSdkTypeBaseHelper(context, type!, kind!)),
    encode: kind!,
  });
}

function getUnionAsEnumValueType(
  context: TCGCContext,
  union: Union
): [SdkBuiltInType | undefined, readonly Diagnostic[]] {
  const diagnostics = createDiagnosticCollector();
  const nonNullOptions = getNonNullOptions(union);
  for (const option of nonNullOptions) {
    if (option.kind === "Union") {
      const ret = diagnostics.pipe(getUnionAsEnumValueType(context, option));
      if (ret) return diagnostics.wrap(ret);
    } else if (option.kind === "Scalar") {
      const ret = diagnostics.pipe(getClientTypeWithDiagnostics(context, option)) as SdkBuiltInType;
      return diagnostics.wrap(ret);
    }
  }

  return diagnostics.wrap(undefined);
}

export function getSdkEnumValue(
  context: TCGCContext,
  enumType: SdkEnumType,
  type: EnumMember
): SdkEnumValueType {
  return ignoreDiagnostics(getSdkEnumValueWithDiagnostics(context, enumType, type));
}

function getSdkEnumValueWithDiagnostics(
  context: TCGCContext,
  enumType: SdkEnumType,
  type: EnumMember
): [SdkEnumValueType, readonly Diagnostic[]] {
  const diagnostics = createDiagnosticCollector();
  const docWrapper = getDocHelper(context, type);
  return diagnostics.wrap({
    ...diagnostics.pipe(getSdkTypeBaseHelper(context, type, "enumvalue")),
    name: getLibraryName(context, type),
    value: type.value ?? type.name,
    description: docWrapper.description,
    details: docWrapper.details,
    enumType,
    valueType: enumType.valueType,
  });
}

export function getSdkEnum(context: TCGCContext, type: Enum, operation?: Operation): SdkEnumType {
  return ignoreDiagnostics(getSdkEnumWithDiagnostics(context, type, operation));
}

function getSdkEnumWithDiagnostics(
  context: TCGCContext,
  type: Enum,
  operation?: Operation
): [SdkEnumType, readonly Diagnostic[]] {
  const diagnostics = createDiagnosticCollector();
  let sdkType = context.modelsMap?.get(type) as SdkEnumType | undefined;
  if (!sdkType) {
    const docWrapper = getDocHelper(context, type);
    sdkType = {
      ...diagnostics.pipe(getSdkTypeBaseHelper(context, type, "enum")),
      name: getLibraryName(context, type),
      tspNamespace: getNamespaceHelper(type.namespace),
      isGeneratedName: false,
      description: docWrapper.description,
      details: docWrapper.details,
      valueType: diagnostics.pipe(getSdkEnumValueType(context, type.members.values())),
      values: [],
      isFixed: true, // enums are always fixed after we switch to use union to represent extensible enum
      isFlags: false,
      usage: UsageFlags.None, // We will add usage as we loop through the operations
      access: "public", // Dummy value until we update models map
      crossLanguageDefinitionId: getCrossLanguageDefinitionId(context, type),
      apiVersions: getAvailableApiVersions(context, type, type.namespace),
      isUnionAsEnum: false,
    };
    for (const member of type.members.values()) {
      sdkType.values.push(
        diagnostics.pipe(getSdkEnumValueWithDiagnostics(context, sdkType, member))
      );
    }
  }
  updateModelsMap(context, type, sdkType, operation);
  return diagnostics.wrap(sdkType);
}

function getSdkUnionEnumValues(
  context: TCGCContext,
  type: UnionEnum,
  enumType: SdkEnumType
): [SdkEnumValueType[], readonly Diagnostic[]] {
  const diagnostics = createDiagnosticCollector();
  const values: SdkEnumValueType[] = [];
  for (const member of type.flattenedMembers.values()) {
    const docWrapper = getDocHelper(context, member.type);
    const name = getLibraryName(context, member.type);
    values.push({
      ...diagnostics.pipe(getSdkTypeBaseHelper(context, member.type, "enumvalue")),
      name: name ? name : `${member.value}`,
      tspNamespace: enumType.tspNamespace,
      description: docWrapper.description,
      details: docWrapper.details,
      value: member.value,
      valueType: enumType.valueType,
      enumType,
    });
  }
  return diagnostics.wrap(values);
}

export function getSdkUnionEnum(context: TCGCContext, type: UnionEnum, operation?: Operation) {
  return ignoreDiagnostics(getSdkUnionEnumWithDiagnostics(context, type, operation));
}

function getSdkUnionEnumWithDiagnostics(
  context: TCGCContext,
  type: UnionEnum,
  operation?: Operation
): [SdkEnumType, readonly Diagnostic[]] {
  const diagnostics = createDiagnosticCollector();
  const union = type.union;
  let sdkType = context.modelsMap?.get(union) as SdkEnumType | undefined;
  if (!sdkType) {
    const docWrapper = getDocHelper(context, union);
    const generatedName = getGeneratedName(context, union);
    const name = getLibraryName(context, type.union) || generatedName;
    sdkType = {
      ...diagnostics.pipe(getSdkTypeBaseHelper(context, type.union, "enum")),
      name,
      tspNamespace: getNamespaceHelper(type.union.namespace),
      isGeneratedName: !type.union.name,
      description: docWrapper.description,
      details: docWrapper.details,
      valueType:
        diagnostics.pipe(getUnionAsEnumValueType(context, type.union)) ??
        diagnostics.pipe(getSdkEnumValueType(context, type.flattenedMembers.values())),
      values: [],
      isFixed: !type.open,
      isFlags: false,
      usage: UsageFlags.None, // We will add usage as we loop through the operations
      access: "public", // Dummy value until we update models map
      crossLanguageDefinitionId: getCrossLanguageDefinitionId(context, union),
      apiVersions: getAvailableApiVersions(context, type.union, type.union.namespace),
      isUnionAsEnum: true,
    };
    sdkType.values = diagnostics.pipe(getSdkUnionEnumValues(context, type, sdkType));
  }
  updateModelsMap(context, type.union, sdkType, operation);
  return diagnostics.wrap(sdkType);
}

function getKnownValuesEnum(
  context: TCGCContext,
  type: Scalar | ModelProperty,
  operation?: Operation
): [SdkEnumType | undefined, readonly Diagnostic[]] {
  const diagnostics = createDiagnosticCollector();
  const knownValues = getKnownValues(context.program, type);
  if (!knownValues) {
    return diagnostics.wrap(undefined);
  }
  if (type.kind === "ModelProperty") {
    const sdkType = diagnostics.pipe(getSdkEnumWithDiagnostics(context, knownValues, operation));
    return diagnostics.wrap(sdkType);
  } else {
    let sdkType = context.modelsMap?.get(type) as SdkEnumType | undefined;
    if (!sdkType) {
      const docWrapper = getDocHelper(context, type);
      sdkType = {
        ...diagnostics.pipe(getSdkTypeBaseHelper(context, type, "enum")),
        name: getLibraryName(context, type),
        isGeneratedName: false,
        description: docWrapper.description,
        details: docWrapper.details,
        valueType: diagnostics.pipe(getSdkEnumValueType(context, knownValues.members.values())),
        values: [],
        isFixed: false,
        isFlags: false,
        usage: UsageFlags.None, // We will add usage as we loop through the operations
        access: "public", // Dummy value until we update models map
        crossLanguageDefinitionId: getCrossLanguageDefinitionId(context, type),
        apiVersions: getAvailableApiVersions(context, type, type.namespace),
        isUnionAsEnum: false,
      };
      for (const member of knownValues.members.values()) {
        sdkType.values.push(
          diagnostics.pipe(getSdkEnumValueWithDiagnostics(context, sdkType, member))
        );
      }
    }
    updateModelsMap(context, type, sdkType, operation);
    return diagnostics.wrap(sdkType);
  }
}

export function getClientTypeWithDiagnostics(
  context: TCGCContext,
  type: Type,
  operation?: Operation
): [SdkType, readonly Diagnostic[]] {
  if (!context.knownScalars) {
    context.knownScalars = getKnownScalars();
  }
  const diagnostics = createDiagnosticCollector();
  let retval: SdkType | undefined = undefined;
  switch (type.kind) {
    case "String":
    case "Number":
    case "Boolean":
      retval = diagnostics.pipe(getSdkConstantWithDiagnostics(context, type));
      break;
    case "Tuple":
      retval = diagnostics.pipe(getSdkTupleWithDiagnostics(context, type, operation));
      break;
    case "Model":
      retval = diagnostics.pipe(getSdkArrayOrDictWithDiagnostics(context, type, operation));
      if (retval === undefined) {
        retval = diagnostics.pipe(getSdkModelWithDiagnostics(context, type, operation));
      }
      break;
    case "Intrinsic":
      retval = diagnostics.pipe(getSdkBuiltInTypeWithDiagnostics(context, type));
      break;
    case "Scalar":
      if (!context.program.checker.isStdType(type) && type.kind === "Scalar" && type.baseScalar) {
        const baseType = diagnostics.pipe(
          getClientTypeWithDiagnostics(context, type.baseScalar, operation)
        );
        addEncodeInfo(context, type, baseType);
        addFormatInfo(context, type, baseType);
        retval = diagnostics.pipe(getKnownValuesEnum(context, type, operation)) ?? baseType;
        const namespace = type.namespace ? getNamespaceFullName(type.namespace) : "";
        retval.kind = context.knownScalars[`${namespace}.${type.name}`] ?? retval.kind;
        const docWrapper = getDocHelper(context, type);
        retval.description = docWrapper.description;
        retval.details = docWrapper.details;
        break;
      }
      if (type.name === "utcDateTime" || type.name === "offsetDateTime") {
        retval = {
          ...diagnostics.pipe(getSdkTypeBaseHelper(context, type, type.name)),
          encode: "rfc3339",
          wireType: {
            ...diagnostics.pipe(getSdkTypeBaseHelper(context, type, "string")),
            encode: "string",
          },
        } as SdkDatetimeType;
        break;
      }
      if (type.name === "duration") {
        retval = diagnostics.pipe(getSdkDurationTypeWithDiagnostics(context, type));
        break;
      }
      const scalarType = diagnostics.pipe(getSdkBuiltInTypeWithDiagnostics(context, type));
      // just add default encode, normally encode is on extended scalar and model property
      addEncodeInfo(context, type, scalarType);
      retval = scalarType;
      break;
    case "Enum":
      retval = diagnostics.pipe(getSdkEnumWithDiagnostics(context, type, operation));
      break;
    case "Union":
      retval = diagnostics.pipe(getSdkUnionWithDiagnostics(context, type, operation));
      break;
    case "ModelProperty":
      const innerType = diagnostics.pipe(
        getClientTypeWithDiagnostics(context, type.type, operation)
      );
      diagnostics.pipe(addEncodeInfo(context, type, innerType));
      addFormatInfo(context, type, innerType);
      retval = diagnostics.pipe(getKnownValuesEnum(context, type, operation)) ?? innerType;
      break;
    case "UnionVariant":
      const unionType = diagnostics.pipe(
        getClientTypeWithDiagnostics(context, type.union, operation)
      );
      if (unionType.kind === "enum") {
        retval = unionType.values.find((x) => x.name === getLibraryName(context, type))!;
      } else {
        retval = diagnostics.pipe(getClientTypeWithDiagnostics(context, type.type, operation));
      }
      break;
    case "EnumMember":
      const enumType = diagnostics.pipe(getSdkEnumWithDiagnostics(context, type.enum, operation));
      retval = diagnostics.pipe(getSdkEnumValueWithDiagnostics(context, enumType, type));
      break;
    default:
      retval = diagnostics.pipe(getAnyType(context, type));
      diagnostics.add(
        createDiagnostic({ code: "unsupported-kind", target: type, format: { kind: type.kind } })
      );
  }
  return diagnostics.wrap(retval);
}

export function getClientType(context: TCGCContext, type: Type, operation?: Operation): SdkType {
  return ignoreDiagnostics(getClientTypeWithDiagnostics(context, type, operation));
}

export function isReadOnly(property: SdkBodyModelPropertyType) {
  if (
    property.visibility &&
    property.visibility.includes(Visibility.Read) &&
    property.visibility.length === 1
  ) {
    return true;
  }
  return false;
}

function getSdkVisibility(context: TCGCContext, type: ModelProperty): Visibility[] | undefined {
  const visibility = getVisibility(context.program, type);
  if (visibility) {
    const result: Visibility[] = [];
    if (visibility.includes("read")) {
      result.push(Visibility.Read);
    }
    if (visibility.includes("create")) {
      result.push(Visibility.Create);
    }
    if (visibility.includes("update")) {
      result.push(Visibility.Update);
    }
    if (visibility.includes("delete")) {
      result.push(Visibility.Delete);
    }
    if (visibility.includes("query")) {
      result.push(Visibility.Query);
    }
    return result;
  }
  return undefined;
}

function getSdkCredentialType(
  context: TCGCContext,
  client: SdkClient | SdkOperationGroup,
  authentication: Authentication
): SdkCredentialType | SdkUnionType {
  const credentialTypes: SdkCredentialType[] = [];
  for (const option of authentication.options) {
    for (const scheme of option.schemes) {
      credentialTypes.push({
        __raw: client.service,
        kind: "credential",
        scheme: scheme,
        decorators: {},
      });
    }
  }
  if (credentialTypes.length > 1) {
    return {
      __raw: client.service,
      kind: "union",
      values: credentialTypes,
      name: createGeneratedName(context, client.service, "CredentialUnion"),
      isGeneratedName: true,
      decorators: {},
    };
  }
  return credentialTypes[0];
}

export function getSdkCredentialParameter(
  context: TCGCContext,
  client: SdkClient | SdkOperationGroup
): SdkCredentialParameter | undefined {
  const auth = getAuthentication(context.program, client.service);
  if (!auth) return undefined;
  const name = "credential";
  return {
    type: getSdkCredentialType(context, client, auth),
    kind: "credential",
    nameInClient: name,
    name,
    isGeneratedName: true,
    description: "Credential used to authenticate requests to the service.",
    apiVersions: getAvailableApiVersions(context, client.service, client.type),
    onClient: true,
    optional: false,
    isApiVersionParam: false,
    crossLanguageDefinitionId: `${getCrossLanguageDefinitionId(context, client.service)}.credential`,
    decorators: {},
  };
}

export function getSdkModelPropertyTypeBase(
  context: TCGCContext,
  type: ModelProperty,
  operation?: Operation
): [SdkModelPropertyTypeBase, readonly Diagnostic[]] {
  const diagnostics = createDiagnosticCollector();
  // get api version info so we can cache info about its api versions before we get to property type level
  const apiVersions = getAvailableApiVersions(context, type, operation || type.model);
  let propertyType = diagnostics.pipe(getClientTypeWithDiagnostics(context, type.type, operation));
  diagnostics.pipe(addEncodeInfo(context, type, propertyType));
  addFormatInfo(context, type, propertyType);
  const knownValues = getKnownValues(context.program, type);
  if (knownValues) {
    propertyType = diagnostics.pipe(getSdkEnumWithDiagnostics(context, knownValues, operation));
  }
  const docWrapper = getDocHelper(context, type);
  const name = getPropertyNames(context, type)[0];
  return diagnostics.wrap({
    __raw: type,
    description: docWrapper.description,
    details: docWrapper.details,
    apiVersions,
    type: propertyType,
    nameInClient: name,
    name,
    isGeneratedName: false,
    optional: type.optional,
    ...updateWithApiVersionInformation(
      context,
      type,
      operation ? getLocationOfOperation(operation) : undefined
    ),
    crossLanguageDefinitionId: getCrossLanguageDefinitionId(context, type),
    decorators: diagnostics.pipe(getTypeDecorators(context, type)),
  });
}

export function getSdkModelPropertyType(
  context: TCGCContext,
  type: ModelProperty,
  operation?: Operation
): [SdkModelPropertyType, readonly Diagnostic[]] {
  const diagnostics = createDiagnosticCollector();
  const base = diagnostics.pipe(getSdkModelPropertyTypeBase(context, type, operation));

  if (isSdkHttpParameter(context, type)) return getSdkHttpParameter(context, type, operation!);
  // I'm a body model property
  let operationIsMultipart = false;
  if (operation) {
    const httpOperation = getHttpOperationWithCache(context, operation);
    operationIsMultipart = Boolean(
      httpOperation && httpOperation.parameters.body?.contentTypes.includes("multipart/form-data")
    );
  }
  // Currently we only recognize bytes and list of bytes as potential file inputs
  const isBytesInput =
    base.type.kind === "bytes" ||
    (base.type.kind === "array" && base.type.valueType.kind === "bytes");
  if (isBytesInput && operationIsMultipart && getEncode(context.program, type)) {
    diagnostics.add(
      createDiagnostic({
        code: "encoding-multipart-bytes",
        target: type,
      })
    );
  }
  return diagnostics.wrap({
    ...base,
    kind: "property",
    optional: type.optional,
    visibility: getSdkVisibility(context, type),
    discriminator: false,
    serializedName: getPropertyNames(context, type)[1],
    isMultipartFileInput: isBytesInput && operationIsMultipart,
    flatten: shouldFlattenProperty(context, type),
  });
}

function addPropertiesToModelType(
  context: TCGCContext,
  type: Model,
  sdkType: SdkType,
  operation?: Operation
): [void, readonly Diagnostic[]] {
  const diagnostics = createDiagnosticCollector();
  for (const property of type.properties.values()) {
    if (
      isStatusCode(context.program, property) ||
      isNeverOrVoidType(property.type) ||
      sdkType.kind !== "model"
    ) {
      continue;
    }
    const clientProperty = diagnostics.pipe(getSdkModelPropertyType(context, property, operation));
    if (sdkType.properties) {
      sdkType.properties.push(clientProperty);
    } else {
      sdkType.properties = [clientProperty];
    }
  }
  return diagnostics.wrap(undefined);
}

function updateModelsMap(
  context: TCGCContext,
  type: Type,
  sdkType: SdkType,
  operation?: Operation
) {
  if (sdkType.kind !== "model" && sdkType.kind !== "enum") {
    return;
  }

  if (context.modelsMap === undefined) {
    context.modelsMap = new Map<Type, SdkModelType | SdkEnumType>();
  }
  if (context.operationModelsMap === undefined) {
    context.operationModelsMap = new Map<Operation, Map<Type, SdkModelType | SdkEnumType>>();
  }
  const value = context.modelsMap.get(type);
  if (value) {
    sdkType = value;
  } else {
    context.modelsMap.set(type, sdkType);
  }
  if (operation) {
    if (context.operationModelsMap.has(operation)) {
      if (context.operationModelsMap.get(operation)?.has(type)) {
        return;
      }
      context.operationModelsMap.get(operation)?.set(type, sdkType);
    } else {
      context.operationModelsMap.set(operation, new Map([[type, sdkType]]));
    }
    // TODO: it seems duplicate calculation, need to optimize later
    if (sdkType.kind === "model") {
      for (const prop of sdkType.properties) {
        if (prop.type.kind === "model" || prop.type.kind === "enum") {
          updateModelsMap(context, prop.type.__raw as any, prop.type, operation);
        }
        if (prop.type.kind === "array" || prop.type.kind === "dict") {
          updateModelsMap(
            context,
            prop.type.valueType.__raw as any,
            prop.type.valueType,
            operation
          );
        }
        if (prop.type.kind === "union") {
          for (const unionType of prop.type.values) {
            updateModelsMap(context, unionType.__raw as any, unionType, operation);
          }
        }
      }
      if (sdkType.baseModel) {
        updateModelsMap(context, sdkType.baseModel.__raw as any, sdkType.baseModel, operation);
      }
      if (sdkType.additionalProperties) {
        updateModelsMap(
          context,
          sdkType.additionalProperties.__raw as any,
          sdkType.additionalProperties,
          operation
        );
      }
      if (sdkType.discriminatedSubtypes) {
        for (const subtype of Object.values(sdkType.discriminatedSubtypes)) {
          updateModelsMap(context, subtype.__raw as any, subtype, operation);
        }
      }
    }
  }
}

interface ModelUsageOptions {
  seenModelNames?: Set<SdkType>;
  propagation?: boolean;
  // this is used to prevent propagation usage from subtype to base type's other subtypes
  ignoreSubTypeStack?: boolean[];
}

function updateUsageOfModel(
  context: TCGCContext,
  usage: UsageFlags,
  type?: SdkType,
  options?: ModelUsageOptions
): void {
  options = options ?? {};
  options.propagation = options?.propagation ?? true;
  options.ignoreSubTypeStack = options.ignoreSubTypeStack ?? [];
  // if (!type || !["model", "enum", "array", "dict", "union", "enumvalue"].includes(type.kind))
  //   return;
  if (!type) return;
  if (options?.seenModelNames === undefined) {
    options.seenModelNames = new Set<SdkType>();
  }
  if (type.kind === "model" && options.seenModelNames.has(type)) return; // avoid circular references
  if (type.kind === "array" || type.kind === "dict") {
    return updateUsageOfModel(context, usage, type.valueType, options);
  }
  if (type.kind === "union") {
    for (const unionType of type.values) {
      updateUsageOfModel(context, usage, unionType, options);
    }
    return;
  }
  if (type.kind === "enumvalue") {
    updateUsageOfModel(context, usage, type.enumType, options);
    return;
  }
  if (type.kind === "nullable") {
    updateUsageOfModel(context, usage, type.type, options);
    return;
  }
  if (type.kind !== "model" && type.kind !== "enum") return;
  options.seenModelNames.add(type);

  const usageOverride = getUsageOverride(context, type.__raw as any);
  if (usageOverride) {
    type.usage |= usageOverride | usage;
  } else {
    type.usage |= usage;
  }

  if (type.kind === "enum") return;
  if (!options.propagation) return;
  if (type.baseModel) {
    options.ignoreSubTypeStack.push(true);
    updateUsageOfModel(context, usage, type.baseModel, options);
    options.ignoreSubTypeStack.pop();
  }
  if (
    type.discriminatedSubtypes &&
    (options.ignoreSubTypeStack.length === 0 || !options.ignoreSubTypeStack.at(-1))
  ) {
    for (const discriminatedSubtype of Object.values(type.discriminatedSubtypes)) {
      options.ignoreSubTypeStack.push(false);
      updateUsageOfModel(context, usage, discriminatedSubtype, options);
      options.ignoreSubTypeStack.pop();
    }
  }
  if (type.additionalProperties) {
    options.ignoreSubTypeStack.push(false);
    updateUsageOfModel(context, usage, type.additionalProperties, options);
    options.ignoreSubTypeStack.pop();
  }
  for (const property of type.properties) {
    options.ignoreSubTypeStack.push(false);
    if (property.kind === "property" && isReadOnly(property) && usage === UsageFlags.Input) {
      continue;
    }
    updateUsageOfModel(context, usage, property.type, options);
    options.ignoreSubTypeStack.pop();
  }
}

function updateTypesFromOperation(
  context: TCGCContext,
  operation: Operation
): [void, readonly Diagnostic[]] {
  const diagnostics = createDiagnosticCollector();
  const program = context.program;
  const httpOperation = getHttpOperationWithCache(context, operation);
  const generateConvenient = shouldGenerateConvenient(context, operation);
  for (const param of operation.parameters.properties.values()) {
    if (isNeverOrVoidType(param.type)) continue;
    const sdkType = diagnostics.pipe(getClientTypeWithDiagnostics(context, param.type, operation));
    if (generateConvenient) {
      updateUsageOfModel(context, UsageFlags.Input, sdkType);
    }
  }
  for (const param of httpOperation.parameters.parameters) {
    if (isNeverOrVoidType(param.param.type)) continue;
    const sdkType = diagnostics.pipe(
      getClientTypeWithDiagnostics(context, param.param.type, operation)
    );
    if (generateConvenient) {
      updateUsageOfModel(context, UsageFlags.Input, sdkType);
    }
  }
  const httpBody = httpOperation.parameters.body;
  if (httpBody && !isNeverOrVoidType(httpBody.type)) {
    const sdkType = diagnostics.pipe(
      getClientTypeWithDiagnostics(context, httpBody.type, operation)
    );
    if (generateConvenient) {
      // spread body model should be none usage
      if (sdkType.kind !== "model" || !sdkType.isGeneratedName) {
        updateUsageOfModel(context, UsageFlags.Input, sdkType);
      }
      if (httpBody.contentTypes.includes("application/merge-patch+json")) {
        updateUsageOfModel(context, UsageFlags.JsonMergePatch, sdkType);
      }
    }
    if (isMultipartFormData(context, httpBody.type, operation)) {
      updateUsageOfModel(context, UsageFlags.MultipartFormData, sdkType, {
        propagation: false,
      });
    }
  }
  for (const response of httpOperation.responses) {
    for (const innerResponse of response.responses) {
      if (innerResponse.body?.type && !isNeverOrVoidType(innerResponse.body.type)) {
        const sdkType = diagnostics.pipe(
          getClientTypeWithDiagnostics(context, innerResponse.body.type, operation)
        );
        if (generateConvenient) {
          updateUsageOfModel(context, UsageFlags.Output, sdkType);
        }
      }
      if (innerResponse.headers) {
        for (const header of Object.values(innerResponse.headers)) {
          if (isNeverOrVoidType(header.type)) continue;
          const sdkType = diagnostics.pipe(
            getClientTypeWithDiagnostics(context, header.type, operation)
          );
          if (generateConvenient) {
            updateUsageOfModel(context, UsageFlags.Output, sdkType);
          }
        }
      }
    }
  }
  const lroMetaData = getLroMetadata(program, operation);
  if (lroMetaData && generateConvenient) {
    if (lroMetaData.finalResult !== undefined && lroMetaData.finalResult !== "void") {
      const sdkType = diagnostics.pipe(
        getClientTypeWithDiagnostics(context, lroMetaData.finalResult, operation)
      );
      updateUsageOfModel(context, UsageFlags.Output, sdkType);

      if (!context.arm) {
        // TODO: currently skipping adding of envelopeResult due to arm error
        // https://github.com/Azure/typespec-azure/issues/311
        const sdkType = diagnostics.pipe(
          getClientTypeWithDiagnostics(context, lroMetaData.envelopeResult, operation)
        );
        updateUsageOfModel(context, UsageFlags.Output, sdkType);
      }
    }
  }
  return diagnostics.wrap(undefined);
}

function updateAccessOfModel(context: TCGCContext): void {
  for (const [type, sdkType] of context.modelsMap?.entries() ?? []) {
    const internal = isInternal(context, type as any); // eslint-disable-line deprecation/deprecation
    if (internal) {
      sdkType.access = "internal";
      continue;
    }

    const accessOverride = getAccessOverride(context, sdkType.__raw as any);
    if (accessOverride) {
      sdkType.access = accessOverride;
      continue;
    }

    let referredByInternal = false;
    let referredByPublic = false;
    let referredByUndefined = false;
    for (const [operation, modelMap] of context.operationModelsMap!) {
      const access = getAccessOverride(context, operation);
      if (access === "internal" && modelMap.get(type)) {
        referredByInternal = true;
      } else if (access === "public" && modelMap.get(type)) {
        referredByPublic = true;
        break;
      } else if (access === undefined && modelMap.get(type)) {
        referredByUndefined = true;
      }
    }
    if (referredByPublic) {
      sdkType.access = "public";
    } else if (referredByInternal && !referredByUndefined) {
      sdkType.access = "internal";
    }
  }
}

interface GetAllModelsOptions {
  input?: boolean;
  output?: boolean;
}

function handleServiceOrphanType(context: TCGCContext, type: Model | Enum | Union) {
  const diagnostics = createDiagnosticCollector();
  // eslint-disable-next-line deprecation/deprecation
  if (type.kind === "Model" && isInclude(context, type)) {
    const sdkType = diagnostics.pipe(getClientTypeWithDiagnostics(context, type));
    updateUsageOfModel(context, UsageFlags.Input | UsageFlags.Output, sdkType);
  }
  if (getAccessOverride(context, type) !== undefined) {
    const sdkType = diagnostics.pipe(getClientTypeWithDiagnostics(context, type));
    updateUsageOfModel(context, UsageFlags.None, sdkType);
  }
}

function verifyNoConflictingMultipartModelUsage(
  context: TCGCContext
): [void, readonly Diagnostic[]] {
  const diagnostics = createDiagnosticCollector();
  for (const [operation, modelMap] of context.operationModelsMap!) {
    for (const [type, sdkType] of modelMap.entries()) {
      const isMultipartFormData = (sdkType.usage & UsageFlags.MultipartFormData) > 0;
      if (
        sdkType.kind === "model" &&
        isMultipartFormData !== isMultipartOperation(context, operation)
      ) {
        // This means we have a model that is used both for formdata input and for regular body input
        diagnostics.add(
          createDiagnostic({
            code: "conflicting-multipart-model-usage",
            target: type,
            format: {
              modelName: sdkType.name,
            },
          })
        );
      }
    }
  }
  return diagnostics.wrap(undefined);
}

function modelChecks(context: TCGCContext): [void, readonly Diagnostic[]] {
  return verifyNoConflictingMultipartModelUsage(context);
}

function filterOutModels(context: TCGCContext) {
  for (const [type, sdkType] of context.modelsMap?.entries() ?? []) {
    if (type.kind === "Model") {
      if (isExclude(context, type)) sdkType.usage = UsageFlags.None; // eslint-disable-line deprecation/deprecation
    }
    if (type.kind === "Enum" || type.kind === "Model" || type.kind === "Union") {
      if (context.filterOutCoreModels && isAzureCoreModel(type)) {
        sdkType.usage = UsageFlags.None;
      }
    }
  }
}

export function getAllModelsWithDiagnostics(
  context: TCGCContext,
  options: GetAllModelsOptions = {}
): [(SdkModelType | SdkEnumType)[], readonly Diagnostic[]] {
  const diagnostics = createDiagnosticCollector();
  const defaultOptions = {
    input: true,
    output: true,
  };
  options = { ...defaultOptions, ...options };
  if (context.modelsMap === undefined) {
    context.modelsMap = new Map<Type, SdkModelType | SdkEnumType>();
  }
  if (context.unionsMap === undefined) {
    context.unionsMap = new Map<Union, SdkUnionType>();
  }
  if (context.operationModelsMap === undefined) {
    context.operationModelsMap = new Map<Operation, Map<Type, SdkModelType | SdkEnumType>>();
  }
  for (const client of listClients(context)) {
    for (const operation of listOperationsInOperationGroup(context, client)) {
      // operations on a client
      diagnostics.pipe(updateTypesFromOperation(context, operation));
    }
    const ogs = listOperationGroups(context, client);
    while (ogs.length) {
      const operationGroup = ogs.pop();
      for (const operation of listOperationsInOperationGroup(context, operationGroup!)) {
        // operations on operation groups
        diagnostics.pipe(updateTypesFromOperation(context, operation));
      }
      if (operationGroup?.subOperationGroups) {
        ogs.push(...operationGroup.subOperationGroups);
      }
    }
    // orphan models
    for (const model of client.service.models.values()) {
      handleServiceOrphanType(context, model);
    }
    // orphan enums
    for (const enumType of client.service.enums.values()) {
      handleServiceOrphanType(context, enumType);
    }
    // orphan unions
    for (const unionType of client.service.unions.values()) {
      handleServiceOrphanType(context, unionType);
    }
    // server parameters
    const servers = getServers(context.program, client.service);
    if (servers !== undefined && servers[0].parameters !== undefined) {
      for (const param of servers[0].parameters.values()) {
        const sdkType = diagnostics.pipe(getClientTypeWithDiagnostics(context, param));
        updateUsageOfModel(context, UsageFlags.Input, sdkType);
      }
    }
    // versioned enums
    const [_, versionMap] = getVersions(context.program, client.service);
    if (versionMap && versionMap.getVersions()[0]) {
      // create sdk enum for versions enum
      const sdkVersionsEnum = diagnostics.pipe(
        getSdkEnumWithDiagnostics(context, versionMap.getVersions()[0].enumMember.enum)
      );
      if (
        context.apiVersion !== undefined &&
        context.apiVersion !== "latest" &&
        context.apiVersion !== "all"
      ) {
        const index = sdkVersionsEnum.values.findIndex((v) => v.value === context.apiVersion);
        if (index >= 0) {
          sdkVersionsEnum.values = sdkVersionsEnum.values.slice(0, index + 1);
        }
      }
      updateUsageOfModel(context, UsageFlags.ApiVersionEnum, sdkVersionsEnum);
    }
  }
  // update access
  updateAccessOfModel(context);
  // filter out models
  filterOutModels(context);
  let filter = 0;
  if (options.input && options.output) {
    filter = Number.MAX_SAFE_INTEGER;
  } else if (options.input) {
    filter += UsageFlags.Input;
  } else if (options.output) {
    filter += UsageFlags.Output;
  }
  diagnostics.pipe(modelChecks(context));
  return diagnostics.wrap(
    [...new Set(context.modelsMap.values())].filter((t) => (t.usage & filter) > 0)
  );
}

export function getAllModels(
  context: TCGCContext,
  options: GetAllModelsOptions = {}
): (SdkModelType | SdkEnumType)[] {
  // we currently don't return diagnostics even though we keep track of them
  // when we move to the new sdk type ecosystem completely, we'll expose
  // diagnostics as a separate property on the TCGCContext
  return ignoreDiagnostics(getAllModelsWithDiagnostics(context, options));
}<|MERGE_RESOLUTION|>--- conflicted
+++ resolved
@@ -309,15 +309,10 @@
       } else if (name === "integer") {
         // only array's index key name is integer
         return diagnostics.wrap({
-<<<<<<< HEAD
           ...diagnostics.pipe(getSdkTypeBaseHelper(context, type, "array")),
-          valueType,
-=======
-          ...getSdkTypeBaseHelper(context, type, "array"),
           name: getLibraryName(context, type),
           tspNamespace: getNamespaceHelper(type.namespace),
           valueType: valueType,
->>>>>>> 0a349d2c
         });
       }
     }
