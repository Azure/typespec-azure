--- conflicted
+++ resolved
@@ -28,11 +28,7 @@
   ignoreDiagnostics,
   isErrorModel,
   isNeverType,
-<<<<<<< HEAD
-  isNullType,
   isValueType,
-=======
->>>>>>> 1ae1272a
 } from "@typespec/compiler";
 import {
   Authentication,
