--- conflicted
+++ resolved
@@ -1630,29 +1630,6 @@
     }
 
     const multipartOperation = isMultipartOperation(context, operation);
-<<<<<<< HEAD
-=======
-    // this part should be put before setting current body's usage because it is based on the previous usage
-    if (
-      sdkType.kind === "model" &&
-      ((!multipartOperation && (sdkType.usage & UsageFlags.MultipartFormData) > 0) ||
-        (multipartOperation &&
-          (sdkType.usage & UsageFlags.Input) > 0 &&
-          (sdkType.usage & UsageFlags.Input & UsageFlags.MultipartFormData) === 0))
-    ) {
-      // This means we have a model that is used both for formdata input and for regular body input
-      diagnostics.add(
-        createDiagnostic({
-          code: "conflicting-multipart-model-usage",
-          target: httpBody.type,
-          format: {
-            modelName: sdkType.name,
-          },
-        }),
-      );
-    }
-
->>>>>>> 2b288d0e
     if (generateConvenient) {
       if (spread) {
         updateUsageOrAccessOfModel(context, UsageFlags.Spread, sdkType, { propagation: false });
