--- conflicted
+++ resolved
@@ -486,11 +486,7 @@
   return diagnostics.wrap({
     ...diagnostics.pipe(getSdkTypeBaseHelper(context, type, "tuple")),
     valueTypes: type.values.map((x) =>
-<<<<<<< HEAD
-      diagnostics.pipe(getClientTypeWithDiagnostics(context, x, operation))
-=======
       diagnostics.pipe(getClientTypeWithDiagnostics(context, x, operation)),
->>>>>>> 6faaac8d
     ),
   });
 }
@@ -539,11 +535,7 @@
       name: getLibraryName(context, type) || getGeneratedName(context, type, operation),
       isGeneratedName: !type.name,
       variantTypes: nonNullOptions.map((x) =>
-<<<<<<< HEAD
-        diagnostics.pipe(getClientTypeWithDiagnostics(context, x, operation))
-=======
         diagnostics.pipe(getClientTypeWithDiagnostics(context, x, operation)),
->>>>>>> 6faaac8d
       ),
       crossLanguageDefinitionId: getCrossLanguageDefinitionId(context, type, operation),
     };
