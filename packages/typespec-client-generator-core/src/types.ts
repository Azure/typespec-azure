import {
  UnionEnum,
  getLroMetadata,
  getUnionAsEnum,
  isFixed,
} from "@azure-tools/typespec-azure-core";
import {
  BooleanLiteral,
  BytesKnownEncoding,
  DateTimeKnownEncoding,
  DurationKnownEncoding,
  Enum,
  EnumMember,
  IntrinsicType,
  Model,
  ModelProperty,
  NumericLiteral,
  Operation,
  Scalar,
  StringLiteral,
  Tuple,
  Type,
  Union,
  UsageFlags,
  getDiscriminator,
  getEncode,
  getFormat,
  getKnownValues,
  getVisibility,
  ignoreDiagnostics,
  isNeverType,
  isNullType,
} from "@typespec/compiler";
import {
  ServiceAuthentication,
  Visibility,
  getAuthentication,
  getHeaderFieldName,
  getHeaderFieldOptions,
  getHttpOperation,
  getPathParamName,
  getQueryParamName,
  getQueryParamOptions,
  getServers,
  isBody,
  isHeader,
  isPathParam,
  isQueryParam,
  isStatusCode,
} from "@typespec/http";
import {
  getAccessOverride,
  getUsageOverride,
  isExclude,
  isInclude,
  isInternal,
  listClients,
  listOperationGroups,
  listOperationsInOperationGroup,
  shouldGenerateConvenient,
} from "./decorators.js";
import {
  CollectionFormat,
  SdkArrayType,
  SdkBodyModelPropertyType,
  SdkBuiltInKinds,
  SdkBuiltInType,
  SdkClient,
  SdkConstantType,
  SdkContext,
  SdkCredentialParameter,
  SdkCredentialType,
  SdkDatetimeType,
  SdkDictionaryType,
  SdkDurationType,
  SdkEnumType,
  SdkEnumValueType,
  SdkHttpOperation,
  SdkModelPropertyType,
  SdkModelType,
  SdkServiceOperation,
  SdkTupleType,
  SdkType,
  SdkUnionType,
} from "./interfaces.js";
import {
  getAvailableApiVersions,
  getDocHelper,
  getSdkTypeBaseHelper,
  intOrFloat,
  isAzureCoreModel,
  updateWithApiVersionInformation,
} from "./internal-utils.js";
import { reportDiagnostic } from "./lib.js";
import {
  getCrossLanguageDefinitionId,
  getEffectivePayloadType,
  getGeneratedName,
  getLibraryName,
  getPropertyNames,
} from "./public-utils.js";

function getEncodeHelper<TServiceOperation extends SdkServiceOperation>(
  context: SdkContext<TServiceOperation>,
  type: Type,
  kind: string
): string {
  if (type.kind === "ModelProperty" || type.kind === "Scalar") {
    return getEncode(context.program, type)?.encoding || kind;
  }
  return kind;
}

/**
 * Add format info onto an sdk type. Since the format decorator
 * decorates the ModelProperty, we add the format info onto the property's internal
 * type.
 * @param context sdk context
 * @param type the original typespec type. Used to grab the format decorator off of
 * @param propertyType the type of the property, i.e. the internal type that we add the format info onto
 */
export function addFormatInfo<TServiceOperation extends SdkServiceOperation>(
  context: SdkContext<TServiceOperation>,
  type: ModelProperty | Scalar,
  propertyType: SdkType
): void {
  const format = getFormat(context.program, type)?.toLocaleLowerCase();
  if (format) {
    switch (format) {
      case "guid":
      case "uuid":
      case "password":
      case "etag":
        propertyType.kind = format;
        break;
      case "url":
      case "uri":
        propertyType.kind = "url";
        break;
      case "armid":
        propertyType.kind = "armId";
        break;
      case "ipaddress":
        propertyType.kind = "ipAddress";
        break;
      case "azurelocation":
        propertyType.kind = "azureLocation";
        break;
      default:
        throw Error(`Unknown format ${format}`);
    }
  }
}

/**
 * Add encoding info onto an sdk type. Since the encoding decorator
 * decorates the ModelProperty, we add the encoding info onto the property's internal
 * type.
 * @param context sdk context
 * @param type the original typespec type. Used to grab the encoding decorator off of
 * @param propertyType the type of the property, i.e. the internal type that we add the encoding info onto
 */
export function addEncodeInfo<TServiceOperation extends SdkServiceOperation>(
  context: SdkContext<TServiceOperation>,
  type: ModelProperty | Scalar,
  propertyType: SdkType,
  defaultContentType?: string
): void {
  const encodeData = getEncode(context.program, type);
  if (propertyType.kind === "duration") {
    if (!encodeData) return;
    propertyType.encode = encodeData.encoding as DurationKnownEncoding;
    propertyType.wireType = getClientType(context, encodeData.type) as SdkBuiltInType;
  }
  if (propertyType.kind === "datetime") {
    if (encodeData) {
      propertyType.encode = encodeData.encoding as DateTimeKnownEncoding;
      propertyType.wireType = getClientType(context, encodeData.type) as SdkBuiltInType;
    } else if (type.kind === "ModelProperty" && isHeader(context.program, type)) {
      propertyType.encode = "rfc7231";
    }
  }
  if (propertyType.kind === "bytes") {
    if (encodeData) {
      propertyType.encode = encodeData.encoding as BytesKnownEncoding;
    } else if (!defaultContentType || defaultContentType === "application/json") {
      propertyType.encode = "base64";
    } else {
      propertyType.encode = "bytes";
    }
  }
}

/**
 * Mapping of typespec scalar kinds to the built in kinds exposed in the SDK
 * @param scalar the original typespec scalar
 * @returns the corresponding sdk built in kind
 */
function getScalarKind(scalar: Scalar): SdkBuiltInKinds {
  switch (scalar.name) {
    case "int8":
    case "int16":
    case "int32":
    case "uint8":
    case "uint16":
    case "uint32":
    case "numeric":
    case "integer":
      return "int32";
    case "safeint":
    case "uint64":
    case "int64":
      return "int64";
    case "plainDate":
      return "date";
    case "plainTime":
      return "time";
    case "float":
      return "float32";
    case "decimal128":
      return "decimal128";
    case "bytes":
    case "float32":
    case "float64":
    case "boolean":
    case "string":
    case "url":
    case "decimal":
      return scalar.name;
    default:
      throw Error(`Unknown scalar kind ${scalar.name}`);
  }
}

/**
 * Get the sdk built in type for a given typespec type
 * @param context the sdk context
 * @param type the typespec type
 * @returns the corresponding sdk type
 */
export function getSdkBuiltInType<TServiceOperation extends SdkServiceOperation>(
  context: SdkContext<TServiceOperation>,
  type: Scalar | IntrinsicType | NumericLiteral | StringLiteral | BooleanLiteral
): SdkBuiltInType {
  if (context.program.checker.isStdType(type) || type.kind === "Intrinsic") {
    let kind: SdkBuiltInKinds = "any";
    if (type.kind === "Scalar") {
      kind = getScalarKind(type);
    }
    return {
      ...getSdkTypeBaseHelper(context, type, kind),
      encode: getEncodeHelper(context, type, kind),
    };
  } else if (type.kind === "String" || type.kind === "Boolean" || type.kind === "Number") {
    let kind: SdkBuiltInKinds;

    if (type.kind === "String") {
      kind = "string";
    } else if (type.kind === "Boolean") {
      kind = "boolean";
    } else {
      kind = intOrFloat(type.value);
    }
    return {
      ...getSdkTypeBaseHelper(context, type, kind),
      encode: getEncodeHelper(context, type, kind),
    };
  }
  throw Error(`Unknown kind ${type.kind}`);
}

export function getSdkDatetimeType<TServiceOperation extends SdkServiceOperation>(
  context: SdkContext<TServiceOperation>,
  type: Scalar
): SdkDatetimeType {
  // we don't get encode info until we get to the property / parameter level
  // so we insert the default. Later in properties, we will check
  // for encoding info and override accordingly
  return {
    ...getSdkTypeBaseHelper(context, type, "datetime"),
    encode: "rfc3339",
    wireType: { ...getSdkTypeBaseHelper(context, type, "string"), encode: "string" },
  };
}

export function getSdkDurationType<TServiceOperation extends SdkServiceOperation>(
  context: SdkContext<TServiceOperation>,
  type: Scalar
): SdkDurationType {
  // we don't get encode info until we get to the property / parameter level
  // so we insert the default. Later in properties, we will check
  // for encoding info and override accordingly
  return {
    ...getSdkTypeBaseHelper(context, type, "duration"),
    encode: "ISO8601",
    wireType: { ...getSdkTypeBaseHelper(context, type, "string"), encode: "string" },
  };
}

export function getSdkArrayOrDict<TServiceOperation extends SdkServiceOperation>(
  context: SdkContext<TServiceOperation>,
  type: Model,
  operation?: Operation
): (SdkDictionaryType | SdkArrayType) | undefined {
  if (type.indexer !== undefined) {
    if (!isNeverType(type.indexer.key)) {
      const valueType = getClientType(context, type.indexer.value!, operation);
      const name = type.indexer.key.name;
      if (name === "string") {
        // model MyModel is Record<> {} should be model with additional properties
        if (type.sourceModel?.kind === "Model" && type.sourceModel?.name === "Record") {
          return undefined;
        }
        return {
          ...getSdkTypeBaseHelper(context, type, "dict"),
          keyType: getClientType(context, type.indexer.key, operation),
          valueType,
        };
      } else if (name === "integer") {
        return {
          ...getSdkTypeBaseHelper(context, type, "array"),
          valueType,
        };
      }
    }
  }
  return undefined;
}

export function getSdkTuple<TServiceOperation extends SdkServiceOperation>(
  context: SdkContext<TServiceOperation>,
  type: Tuple,
  operation?: Operation
): SdkTupleType {
  return {
    ...getSdkTypeBaseHelper(context, type, "tuple"),
    values: type.values.map((x) => getClientType(context, x, operation)),
  };
}

<<<<<<< HEAD
// function handleLiteralInsteadOfEnum(
//   context: SdkContext,
//   type: Union,
//   nonNullOptions: (StringLiteral | NumericLiteral)[]
// ): SdkBuiltInType | undefined {
//   const tspKind = nonNullOptions[0].kind;
//   for (const option of nonNullOptions) {
//     if (option.kind !== tspKind) {
//       reportUnionUnsupported(context, type);
//       return;
//     }
//   }
//   reportDiagnostic(context.program, { code: "use-enum-instead", target: type });
//   const enumVal = getSdkEnumValueType(context, nonNullOptions[0]);
//   enumVal.__raw = type;
//   return enumVal;
// }

function getNonNullOptions(type: Union): Type[] {
=======
function getNonNullOptions(context: SdkContext, type: Union): Type[] {
>>>>>>> 3e3ba3a2
  return [...type.variants.values()].map((x) => x.type).filter((t) => !isNullType(t));
}

export function getSdkUnion<TServiceOperation extends SdkServiceOperation>(
  context: SdkContext<TServiceOperation>,
  type: Union,
  operation?: Operation
): SdkType | undefined {
  const nonNullOptions = getNonNullOptions(type);
  if (nonNullOptions.length === 0) {
    reportDiagnostic(context.program, { code: "union-null", target: type });
    return;
  }

  // change to a simple logic: only convert to normal type if the union is type | null, otherwise, return all the union types
  if (nonNullOptions.length === 1) {
    const clientType = getClientType(context, nonNullOptions[0], operation);
    clientType.nullable = true;
    return clientType;
  }
  let sdkType = context.unionsMap?.get(type) as SdkUnionType | undefined;
  if (!sdkType) {
    sdkType = {
      ...getSdkTypeBaseHelper(context, type, "union"),
      name: type.name,
      generatedName: type.name ? undefined : getGeneratedName(context, type),
      values: nonNullOptions.map((x) => getClientType(context, x, operation)),
      nullable: nonNullOptions.length < type.variants.size,
    };
    if (context.unionsMap === undefined) {
      context.unionsMap = new Map<Union, SdkUnionType>();
    }
    context.unionsMap.set(type, sdkType);
  }
  return sdkType;
}

export function getSdkConstant<TServiceOperation extends SdkServiceOperation>(
  context: SdkContext<TServiceOperation>,
  type: StringLiteral | NumericLiteral | BooleanLiteral
): SdkConstantType {
  switch (type.kind) {
    case "Number":
    case "String":
    case "Boolean":
      const valueType = getSdkBuiltInType(context, type);
      return {
        ...getSdkTypeBaseHelper(context, type, "constant"),
        value: type.value,
        valueType,
      };
  }
}

function addDiscriminatorToModelType<TServiceOperation extends SdkServiceOperation>(
  context: SdkContext<TServiceOperation>,
  type: Model,
  model: SdkModelType,
  operation?: Operation
): void {
  const discriminator = getDiscriminator(context.program, type);
  if (discriminator) {
    let discriminatorProperty;
    for (const childModel of type.derivedModels) {
      const childModelSdkType = getSdkModel(context, childModel, operation);
      updateModelsMap(context, childModel, childModelSdkType, operation);
      for (const property of childModelSdkType.properties) {
        if (property.kind === "property") {
          if (property.serializedName === discriminator?.propertyName) {
            if (property.type.kind !== "constant" && property.type.kind !== "enumvalue") {
              reportDiagnostic(context.program, {
                code: "discriminator-not-constant",
                target: type,
                format: { discriminator: property.nameInClient },
              });
            } else if (typeof property.type.value !== "string") {
              reportDiagnostic(context.program, {
                code: "discriminator-not-string",
                target: type,
                format: {
                  discriminator: property.nameInClient,
                  discriminatorValue: String(property.type.value),
                },
              });
            } else {
              childModelSdkType.discriminatorValue = property.type.value;
              property.discriminator = true;
              if (model.discriminatedSubtypes === undefined) {
                model.discriminatedSubtypes = {};
              }
              model.discriminatedSubtypes[property.type.value] = childModelSdkType;
              discriminatorProperty = property;
            }
          }
        }
      }
    }
    for (let i = 0; i < model.properties.length; i++) {
      const property = model.properties[i];
      if (property.kind === "property" && property.serializedName === discriminator.propertyName) {
        property.discriminator = true;
        return;
      }
    }
    let discriminatorType: SdkType;
    if (discriminatorProperty) {
      if (discriminatorProperty.type.kind === "constant") {
        discriminatorType = { ...discriminatorProperty.type.valueType };
      } else if (discriminatorProperty.type.kind === "enumvalue") {
        discriminatorType = getSdkEnum(
          context,
          (discriminatorProperty.type.__raw as EnumMember).enum,
          operation
        );
      }
    } else {
      discriminatorType = {
        nullable: false,
        kind: "string",
        encode: "string",
      };
    }
    model.properties.push({
      kind: "property",
      optional: false,
      discriminator: true,
      serializedName: discriminator.propertyName,
      type: discriminatorType!,
      nameInClient: discriminator.propertyName,
      onClient: false,
      apiVersions: getAvailableApiVersions(context, type),
      isApiVersionParam: false,
    });
  }
}

export function getSdkModel<TServiceOperation extends SdkServiceOperation>(
  context: SdkContext<TServiceOperation>,
  type: Model,
  operation?: Operation
): SdkModelType {
  type = getEffectivePayloadType(context, type);
  let sdkType = context.modelsMap?.get(type) as SdkModelType | undefined;
  if (sdkType) {
    updateModelsMap(context, type, sdkType, operation);
  } else {
    const docWrapper = getDocHelper(context, type);
    sdkType = {
      ...getSdkTypeBaseHelper(context, type, "model"),
      name: getLibraryName(context, type),
      generatedName: type.name === "" ? getGeneratedName(context, type) : undefined,
      description: docWrapper.description,
      details: docWrapper.details,
      properties: [],
      additionalProperties: undefined, // going to set additional properties in the next few lines when we look at base model
      access: undefined, // dummy value since we need to update models map before we can set this
      usage: UsageFlags.None, // dummy value since we need to update models map before we can set this
      crossLanguageDefinitionId: getCrossLanguageDefinitionId(type),
      apiVersions: getAvailableApiVersions<TServiceOperation>(context, type),
    };
    updateModelsMap(context, type, sdkType, operation);

    // model MyModel is Record<> {} should be model with additional properties
    if (type.sourceModel?.kind === "Model" && type.sourceModel?.name === "Record") {
      sdkType.additionalProperties = getClientType(
        context,
        type.sourceModel!.indexer!.value!,
        operation
      );
    }
    if (type.baseModel) {
      sdkType.baseModel = context.modelsMap?.get(type.baseModel) as SdkModelType | undefined;
      if (sdkType.baseModel === undefined) {
        const baseModel = getClientType(context, type.baseModel, operation) as
          | SdkDictionaryType
          | SdkModelType;
        if (baseModel.kind === "dict") {
          // model MyModel extends Record<> {} should be model with additional properties
          sdkType.additionalProperties = baseModel.valueType;
        } else {
          sdkType.baseModel = baseModel;
          updateModelsMap(context, type.baseModel, sdkType.baseModel, operation);
        }
      }
    }
    addPropertiesToModelType(context, type, sdkType, operation);
    addDiscriminatorToModelType(context, type, sdkType, operation);
  }
  return sdkType;
}

function getSdkEnumValueType<TServiceOperation extends SdkServiceOperation>(
  context: SdkContext<TServiceOperation>,
  type: EnumMember | StringLiteral | NumericLiteral
): SdkBuiltInType {
  let kind: "string" | "int32" | "float32" = "string";
  if (typeof type.value === "number") {
    kind = intOrFloat(type.value);
  }
  return {
    ...getSdkTypeBaseHelper(context, type, kind),
    encode: kind,
  };
}

export function getSdkEnumValue<TServiceOperation extends SdkServiceOperation>(
  context: SdkContext<TServiceOperation>,
  enumType: SdkEnumType,
  type: EnumMember
): SdkEnumValueType {
  const docWrapper = getDocHelper(context, type);
  return {
    ...getSdkTypeBaseHelper(context, type, "enumvalue"),
    name: getLibraryName(context, type),
    value: type.value ?? type.name,
    description: docWrapper.description,
    details: docWrapper.details,
    enumType,
    valueType: enumType.valueType,
  };
}

export function getSdkEnum<TServiceOperation extends SdkServiceOperation>(
  context: SdkContext<TServiceOperation>,
  type: Enum,
  operation?: Operation
): SdkEnumType {
  let sdkType = context.modelsMap?.get(type) as SdkEnumType | undefined;
  if (!sdkType) {
    const docWrapper = getDocHelper(context, type);
    sdkType = {
      ...getSdkTypeBaseHelper(context, type, "enum"),
      name: getLibraryName(context, type),
      description: docWrapper.description,
      details: docWrapper.details,
      valueType: getSdkEnumValueType(context, type.members.values().next().value),
      values: [],
      isFixed: isFixed(context.program, type),
      isFlags: false,
      usage: UsageFlags.None, // We will add usage as we loop through the operations
      access: undefined, // Dummy value until we update models map
      crossLanguageDefinitionId: getCrossLanguageDefinitionId(type),
      apiVersions: getAvailableApiVersions<TServiceOperation>(context, type),
    };
    for (const member of type.members.values()) {
      sdkType.values.push(getSdkEnumValue(context, sdkType, member));
    }
  }
  updateModelsMap(context, type, sdkType, operation);
  return sdkType;
}

<<<<<<< HEAD
function getKnownValuesEnum<TServiceOperation extends SdkServiceOperation>(
  context: SdkContext<TServiceOperation>,
=======
function getSdkUnionEnumValues(
  context: SdkContext,
  type: UnionEnum,
  enumType: SdkEnumType
): SdkEnumValueType[] {
  const values: SdkEnumValueType[] = [];
  for (const [name, member] of type.flattenedMembers.entries()) {
    const docWrapper = getDocHelper(context, member.variant);
    values.push({
      kind: "enumvalue",
      name: typeof name === "string" ? name : `${member.value}`,
      description: docWrapper.description,
      details: docWrapper.details,
      value: member.value,
      valueType: enumType.valueType,
      enumType,
      nullable: false,
    });
  }
  return values;
}

function getSdkUnionEnum(context: SdkContext, type: UnionEnum, operation?: Operation) {
  let sdkType = context.modelsMap?.get(type.union) as SdkEnumType | undefined;
  if (!sdkType) {
    const union = type.union as Union & { name: string };
    const docWrapper = getDocHelper(context, union);
    sdkType = {
      ...getSdkTypeBaseHelper(context, type.union, "enum"),
      name: getLibraryName(context, type.union),
      description: docWrapper.description,
      details: docWrapper.details,
      valueType: { ...getSdkTypeBaseHelper(context, type.kind, "string"), encode: "string" },
      values: [],
      nullable: false,
      isFixed: !type.open,
      isFlags: false,
      usage: UsageFlags.None, // We will add usage as we loop through the operations
      access: undefined, // Dummy value until we update models map
      crossLanguageDefinitionId: getCrossLanguageDefinitionId(union),
    };
    sdkType.values = getSdkUnionEnumValues(context, type, sdkType);
  }
  updateModelsMap(context, type.union, sdkType, operation);
  return sdkType;
}

function getKnownValuesEnum(
  context: SdkContext,
>>>>>>> 3e3ba3a2
  type: Scalar | ModelProperty,
  operation?: Operation
): SdkEnumType | undefined {
  const knownValues = getKnownValues(context.program, type);
  if (!knownValues) {
    return;
  }
  if (type.kind === "ModelProperty") {
    const sdkType = getSdkEnum(context, knownValues, operation);
    return sdkType;
  } else {
    let sdkType = context.modelsMap?.get(type) as SdkEnumType | undefined;
    if (!sdkType) {
      const docWrapper = getDocHelper(context, type);
      sdkType = {
        ...getSdkTypeBaseHelper(context, type, "enum"),
        name: type.name,
        description: docWrapper.description,
        details: docWrapper.details,
        valueType: getSdkEnumValueType(context, knownValues.members.values().next().value),
        values: [],
        isFixed: false,
        isFlags: false,
        usage: UsageFlags.None, // We will add usage as we loop through the operations
        access: undefined, // Dummy value until we update models map
        crossLanguageDefinitionId: getCrossLanguageDefinitionId(type),
        apiVersions: getAvailableApiVersions<TServiceOperation>(context, type),
      };
      for (const member of knownValues.members.values()) {
        sdkType.values.push(getSdkEnumValue(context, sdkType, member));
      }
    }
    updateModelsMap(context, type, sdkType, operation);
    return sdkType;
  }
}

export function getClientType<TServiceOperation extends SdkServiceOperation = SdkHttpOperation>(
  context: SdkContext<TServiceOperation>,
  type: Type,
  operation?: Operation
): SdkType {
  switch (type.kind) {
    case "String":
    case "Number":
    case "Boolean":
      return getSdkConstant(context, type);
    case "Tuple":
      return getSdkTuple(context, type, operation);
    case "Model":
      const dictOrList = getSdkArrayOrDict(context, type, operation);
      if (dictOrList === undefined) {
        return getSdkModel(context, type, operation);
      }
      return dictOrList;
    case "Intrinsic":
      return getSdkBuiltInType(context, type);
    case "Scalar":
      if (!context.program.checker.isStdType(type) && type.kind === "Scalar" && type.baseScalar) {
        const baseType = getClientType<TServiceOperation>(context, type.baseScalar, operation);
        addEncodeInfo(context, type, baseType);
        addFormatInfo(context, type, baseType);
        return getKnownValuesEnum(context, type, operation) ?? baseType;
      }
      if (type.name === "utcDateTime" || type.name === "offsetDateTime") {
        return getSdkDatetimeType(context, type);
      }
      if (type.name === "duration") {
        return getSdkDurationType(context, type);
      }
      const scalarType = getSdkBuiltInType(context, type);
      // just add default encode, normally encode is on extended scalar and model property
      addEncodeInfo(context, type, scalarType);
      return scalarType;
    case "Enum":
      return getSdkEnum(context, type, operation);
    case "Union":
      // start off with just handling nullable type
      const unionAsEnum = ignoreDiagnostics(getUnionAsEnum(type));
      if (unionAsEnum && type.name) {
        return getSdkUnionEnum(context, unionAsEnum, operation);
      }
      const union = getSdkUnion(context, type, operation);
      if (union === undefined) {
        throw Error(`Error encountered during generation, view diagnostic logs`);
      }
      return union;
    case "ModelProperty":
      const innerType = getClientType<TServiceOperation>(context, type.type, operation);
      addEncodeInfo(context, type, innerType);
      addFormatInfo(context, type, innerType);
      return getKnownValuesEnum(context, type, operation) ?? innerType;
    case "UnionVariant":
      return {
        ...getSdkTypeBaseHelper(context, type, "any"),
        encode: getEncodeHelper(context, type, "any"),
      };
    case "EnumMember":
      const enumType = getSdkEnum(context, type.enum, operation);
      return getSdkEnumValue(context, enumType, type);
    default:
      throw Error(`Not supported ${type.kind}`);
  }
}

export function isReadOnly(property: SdkBodyModelPropertyType) {
  if (
    property.visibility &&
    property.visibility.includes(Visibility.Read) &&
    property.visibility.length === 1
  ) {
    return true;
  }
  return false;
}

function getSdkVisibility<TServiceOperation extends SdkServiceOperation>(
  context: SdkContext<TServiceOperation>,
  type: ModelProperty
): Visibility[] | undefined {
  const visibility = getVisibility(context.program, type);
  if (visibility) {
    const result = [];
    if (visibility?.includes("read")) {
      result.push(Visibility.Read);
    }
    if (visibility?.includes("create")) {
      result.push(Visibility.Create);
    }
    if (visibility?.includes("update")) {
      result.push(Visibility.Update);
    }
    if (visibility?.includes("delete")) {
      result.push(Visibility.Delete);
    }
    if (visibility?.includes("query")) {
      result.push(Visibility.Query);
    }
    return result;
  }
  return undefined;
}

function getCollectionFormat<TServiceOperation extends SdkServiceOperation>(
  context: SdkContext<TServiceOperation>,
  type: ModelProperty
): CollectionFormat | undefined {
  const program = context.program;
  const tspCollectionFormat = (
    isQueryParam(program, type)
      ? getQueryParamOptions(program, type)
      : isHeader(program, type)
        ? getHeaderFieldOptions(program, type)
        : undefined
  )?.format;
  if (tspCollectionFormat === "form" || tspCollectionFormat === "simple") {
    return undefined;
  }
  return tspCollectionFormat;
}

function getSdkCredentialType(
  client: SdkClient,
  authentication: ServiceAuthentication
): SdkCredentialType | SdkUnionType {
  const credentialTypes: SdkCredentialType[] = [];
  for (const option of authentication.options) {
    for (const scheme of option.schemes) {
      credentialTypes.push({
        __raw: client.service,
        kind: "credential",
        scheme: scheme,
        nullable: false,
      });
    }
  }
  if (credentialTypes.length > 1) {
    return {
      __raw: client.service,
      kind: "union",
      values: credentialTypes,
      nullable: false,
    };
  }
  return credentialTypes[0];
}

export function getSdkCredentialParameter<TServiceOperation extends SdkServiceOperation>(
  context: SdkContext<TServiceOperation>,
  client: SdkClient
): SdkCredentialParameter | undefined {
  const auth = getAuthentication(context.program, client.service);
  if (!auth) return undefined;
  return {
    type: getSdkCredentialType(client, auth),
    kind: "credential",
    nameInClient: "credential",
    description: "Credential used to authenticate requests to the service.",
    apiVersions: getAvailableApiVersions<TServiceOperation>(context, client.service),
    onClient: true,
    optional: false,
    isApiVersionParam: false,
  };
}

interface GetSdkModelPropertyTypeOptions {
  isEndpointParam?: boolean;
  operation?: Operation;
  isMethodParameter?: boolean;
  defaultContentType?: string;
}

export function getSdkModelPropertyType<TServiceOperation extends SdkServiceOperation>(
  context: SdkContext<TServiceOperation>,
  type: ModelProperty,
  options: GetSdkModelPropertyTypeOptions = {}
): SdkModelPropertyType {
  let propertyType = getClientType<TServiceOperation>(context, type.type, options.operation);
  addEncodeInfo(context, type, propertyType, options.defaultContentType);
  addFormatInfo(context, type, propertyType);
  const knownValues = getKnownValues(context.program, type);
  if (knownValues) {
    propertyType = getSdkEnum(context, knownValues, options.operation);
  }
  const docWrapper = getDocHelper(context, type);
  const base = {
    __raw: type,
    description: docWrapper.description,
    details: docWrapper.details,
    apiVersions: getAvailableApiVersions(context, type),
    type: propertyType,
    nameInClient: getPropertyNames(context, type)[0],
    onClient: false,
    optional: type.optional,
  };
  const program = context.program;
  const headerQueryOptions = {
    ...base,
    optional: type.optional,
    collectionFormat: getCollectionFormat(context, type),
  };
  if (options.isMethodParameter) {
    return {
      ...base,
      kind: "method",
      ...updateWithApiVersionInformation(context, type),
      optional: type.optional,
    };
  } else if (isPathParam(program, type) || options.isEndpointParam) {
    return {
      ...base,
      kind: "path",
      urlEncode: true,
      serializedName: getPathParamName(program, type),
      ...updateWithApiVersionInformation(context, type),
      optional: false,
    };
  } else if (isHeader(program, type)) {
    return {
      ...headerQueryOptions,
      kind: "header",
      serializedName: getHeaderFieldName(program, type),
      ...updateWithApiVersionInformation(context, type),
    };
  } else if (isQueryParam(program, type)) {
    return {
      ...headerQueryOptions,
      kind: "query",
      serializedName: getQueryParamName(program, type),
      ...updateWithApiVersionInformation(context, type),
    };
  } else if (isBody(program, type)) {
    return {
      ...base,
      kind: "body",
      contentTypes: ["application/json"], // will update when we get to the operation level
      defaultContentType: "application/json", // will update when we get to the operation level
      ...updateWithApiVersionInformation(context, type),
      optional: type.optional,
    };
  } else {
    // I'm a body model property
    return {
      ...base,
      kind: "property",
      optional: type.optional,
      visibility: getSdkVisibility(context, type),
      discriminator: false,
      serializedName: getPropertyNames(context, type)[1],
      ...updateWithApiVersionInformation(context, type),
    };
  }
}

function addPropertiesToModelType<TServiceOperation extends SdkServiceOperation>(
  context: SdkContext<TServiceOperation>,
  type: Model,
  sdkType: SdkType,
  operation?: Operation
): void {
  for (const property of type.properties.values()) {
    if (
      isStatusCode(context.program, property) ||
      isNeverType(property.type) ||
      sdkType.kind !== "model"
    ) {
      continue;
    }
    const clientProperty = getSdkModelPropertyType(context, property, { operation: operation });
    if (sdkType.properties) {
      sdkType.properties.push(clientProperty);
    } else {
      sdkType.properties = [clientProperty];
    }
  }
}

function updateModelsMap<TServiceOperation extends SdkServiceOperation>(
  context: SdkContext<TServiceOperation>,
  type: Type,
  sdkType: SdkType,
  operation?: Operation
) {
  if (sdkType.kind !== "model" && sdkType.kind !== "enum") {
    return;
  }

  if (context.modelsMap === undefined) {
    context.modelsMap = new Map<Type, SdkModelType | SdkEnumType>();
  }
  if (context.operationModelsMap === undefined) {
    context.operationModelsMap = new Map<Operation, Map<Type, SdkModelType | SdkEnumType>>();
  }
  const value = context.modelsMap.get(type);
  if (value) {
    sdkType = value;
  } else {
    context.modelsMap.set(type, sdkType);
  }
  if (operation) {
    if (context.operationModelsMap.has(operation)) {
      if (context.operationModelsMap.get(operation)?.has(type)) {
        return;
      }
      context.operationModelsMap.get(operation)?.set(type, sdkType);
    } else {
      context.operationModelsMap.set(operation, new Map([[type, sdkType]]));
    }
    if (sdkType.kind === "model") {
      for (const prop of sdkType.properties) {
        if (prop.type.kind === "model" || prop.type.kind === "enum") {
          updateModelsMap(context, prop.type.__raw as any, prop.type, operation);
        }
        if (prop.type.kind === "array" || prop.type.kind === "dict") {
          updateModelsMap(
            context,
            prop.type.valueType.__raw as any,
            prop.type.valueType,
            operation
          );
        }
        if (prop.type.kind === "union") {
          for (const unionType of prop.type.values) {
            updateModelsMap(context, unionType.__raw as any, unionType, operation);
          }
        }
      }
      if (sdkType.baseModel) {
        updateModelsMap(context, sdkType.baseModel.__raw as any, sdkType.baseModel, operation);
      }
      if (sdkType.discriminatedSubtypes) {
        for (const subtype of Object.values(sdkType.discriminatedSubtypes)) {
          updateModelsMap(context, subtype.__raw as any, subtype, operation);
        }
      }
    }
  }
}

function checkAndGetClientType<TServiceOperation extends SdkServiceOperation>(
  context: SdkContext<TServiceOperation>,
  type: Type,
  operation?: Operation
): SdkType[] {
  const retval: SdkType[] = [];
  if (type.kind === "Model") {
    if (isExclude(context, type)) return []; // eslint-disable-line deprecation/deprecation
    const effectivePayloadType = getEffectivePayloadType(context, type);
    if (context.filterOutCoreModels && isAzureCoreModel(effectivePayloadType)) {
      if (effectivePayloadType.templateMapper && effectivePayloadType.name) {
        effectivePayloadType.templateMapper.args
          .filter((arg) => arg.kind === "Model" && arg.name)
          .forEach((arg) => {
            retval.push(...checkAndGetClientType(context, arg, operation));
          });
        return retval;
      } else {
        return [];
      }
    }
  }
  retval.push(getClientType(context, type, operation));
  return retval; // this will update the models map / simple types map
}

function updateUsageOfModel<TServiceOperation extends SdkServiceOperation>(
  context: SdkContext<TServiceOperation>,
  usage: UsageFlags,
  type?: SdkType,
  seenModelNames?: Set<SdkType>
): void {
  if (!type || !["model", "enum", "array", "dict", "union"].includes(type.kind)) return undefined;
  if (seenModelNames === undefined) {
    seenModelNames = new Set<SdkType>();
  }
  if (type.kind === "model" && seenModelNames.has(type)) return; // avoid circular references
  if (type.kind === "array" || type.kind === "dict") {
    return updateUsageOfModel(context, usage, type.valueType, seenModelNames);
  }
  if (type.kind === "union") {
    for (const unionType of type.values) {
      updateUsageOfModel(context, usage, unionType, seenModelNames);
    }
    return;
  }
  if (type.kind !== "model" && type.kind !== "enum") return;
  seenModelNames.add(type);

  const usageOverride = getUsageOverride(context, type.__raw as any);
  if (usageOverride) {
    type.usage |= usageOverride | usage;
  } else {
    type.usage |= usage;
  }

  if (type.kind === "enum") return;
  if (type.baseModel && (type.baseModel.usage & usage) === 0) {
    // if it has a base model and the base model doesn't currently have that usage
    type.baseModel.usage |= usage;
  }
  if (type.baseModel) {
    updateUsageOfModel(context, usage, type.baseModel, seenModelNames);
  }
  if (type.discriminatedSubtypes) {
    for (const discriminatedSubtype of Object.values(type.discriminatedSubtypes)) {
      updateUsageOfModel(context, usage, discriminatedSubtype, seenModelNames);
    }
  }
  for (const property of type.properties) {
    updateUsageOfModel(context, usage, property.type, seenModelNames);
  }
}

function updateTypesFromOperation<TServiceOperation extends SdkServiceOperation>(
  context: SdkContext<TServiceOperation>,
  operation: Operation
): void {
  const program = context.program;
  const httpOperation = ignoreDiagnostics(getHttpOperation(program, operation));
  const generateConvenient = shouldGenerateConvenient(context, operation);
  for (const param of operation.parameters.properties.values()) {
    const paramTypes = checkAndGetClientType(context, param.type, operation);
    if (generateConvenient) {
      paramTypes.forEach((paramType) => {
        updateUsageOfModel(context, UsageFlags.Input, paramType);
      });
    }
  }
  for (const param of httpOperation.parameters.parameters) {
    const paramTypes = checkAndGetClientType(context, param.param.type, operation);
    if (generateConvenient) {
      paramTypes.forEach((paramType) => {
        updateUsageOfModel(context, UsageFlags.Input, paramType);
      });
    }
  }
  if (httpOperation.parameters.body) {
    const bodies = checkAndGetClientType(context, httpOperation.parameters.body.type, operation);
    if (generateConvenient) {
      bodies.forEach((body) => {
        updateUsageOfModel(context, UsageFlags.Input, body);
      });
    }
  }
  for (const response of httpOperation.responses) {
    for (const innerResponse of response.responses) {
      if (innerResponse.body?.type) {
        const responseBodies = checkAndGetClientType(context, innerResponse.body.type, operation);
        if (generateConvenient) {
          responseBodies.forEach((responseBody) => {
            updateUsageOfModel(context, UsageFlags.Output, responseBody);
          });
        }
      }
    }
  }
  const lroMetaData = getLroMetadata(program, operation);
  if (lroMetaData) {
    const logicalResults = checkAndGetClientType(context, lroMetaData.logicalResult, operation);
    if (generateConvenient) {
      logicalResults.forEach((logicalResult) => {
        updateUsageOfModel(context, UsageFlags.Output, logicalResult);
      });
    }
  }
}

function updateAccessOfModel<TServiceOperation extends SdkServiceOperation>(
  context: SdkContext<TServiceOperation>
): void {
  for (const [type, sdkType] of context.modelsMap?.entries() ?? []) {
    const internal = isInternal(context, type as any); // eslint-disable-line deprecation/deprecation
    if (internal) {
      sdkType.access = "internal";
      continue;
    }

    const accessOverride = getAccessOverride(context, type as any);
    if (accessOverride) {
      sdkType.access = accessOverride;
      continue;
    }

    let referredByInternal = false;
    let referredByPublic = false;
    let referredByUndefined = false;
    for (const [operation, modelMap] of context.operationModelsMap!) {
      const access = getAccessOverride(context, operation);
      if (access === "internal" && modelMap.get(type)) {
        referredByInternal = true;
      } else if (access === "public" && modelMap.get(type)) {
        referredByPublic = true;
        break;
      } else if (access === undefined && modelMap.get(type)) {
        referredByUndefined = true;
      }
    }
    if (referredByPublic) {
      sdkType.access = "public";
    } else if (referredByInternal && !referredByUndefined) {
      sdkType.access = "internal";
    }
  }
}

interface GetAllModelsOptions {
  input?: boolean;
  output?: boolean;
}

function handleServiceOrphanType<TServiceOperation extends SdkServiceOperation>(
  context: SdkContext<TServiceOperation>,
  type: Model | Enum
) {
  // eslint-disable-next-line deprecation/deprecation
  if (type.kind === "Model" && isInclude(context, type)) {
    const sdkModels = checkAndGetClientType(context, type);
    sdkModels.forEach((sdkModel) => {
      updateUsageOfModel(context, UsageFlags.Input | UsageFlags.Output, sdkModel);
    });
  }
  if (getAccessOverride(context, type) !== undefined) {
    const sdkModels = checkAndGetClientType(context, type);
    sdkModels
      .filter((sdkModel) => ["model", "enum", "array", "dict", "union"].includes(sdkModel.kind))
      .forEach((sdkModel) => {
        updateUsageOfModel(context, UsageFlags.None, sdkModel);
      });
  }
}

export function getAllModels<TServiceOperation extends SdkServiceOperation = SdkHttpOperation>(
  context: SdkContext<TServiceOperation>,
  options: GetAllModelsOptions = {}
): (SdkModelType | SdkEnumType)[] {
  const defaultOptions = {
    input: true,
    output: true,
  };
  options = { ...defaultOptions, ...options };
  if (context.modelsMap === undefined) {
    context.modelsMap = new Map<Type, SdkModelType | SdkEnumType>();
  }
  if (context.unionsMap === undefined) {
    context.unionsMap = new Map<Union, SdkUnionType>();
  }
  if (context.operationModelsMap === undefined) {
    context.operationModelsMap = new Map<Operation, Map<Type, SdkModelType | SdkEnumType>>();
  }
  for (const client of listClients(context)) {
    for (const operation of listOperationsInOperationGroup(context, client)) {
      // operations on a client
      updateTypesFromOperation(context, operation);
    }
    const ogs = listOperationGroups(context, client);
    while (ogs.length) {
      const operationGroup = ogs.pop();
      for (const operation of listOperationsInOperationGroup(context, operationGroup!)) {
        // operations on operation groups
        updateTypesFromOperation(context, operation);
      }
      if (operationGroup?.subOperationGroups) {
        ogs.push(...operationGroup.subOperationGroups);
      }
    }
    // orphan models
    for (const model of client.service.models.values()) {
      handleServiceOrphanType(context, model);
    }
    // orphan enums
    for (const enumType of client.service.enums.values()) {
      handleServiceOrphanType(context, enumType);
    }
    // server parameters
    const servers = getServers(context.program, client.service);
    if (servers !== undefined && servers[0].parameters !== undefined) {
      for (const param of servers[0].parameters.values()) {
        const sdkModels = checkAndGetClientType(context, param);
        sdkModels.forEach((sdkModel) => {
          updateUsageOfModel(context, UsageFlags.Input, sdkModel);
        });
      }
    }
  }
  // update access
  updateAccessOfModel(context);
  let filter = 0;
  if (options.input) {
    filter += UsageFlags.Input;
  }
  if (options.output) {
    filter += UsageFlags.Output;
  }
  return [...context.modelsMap.values()].filter((t) => (t.usage & filter) > 0);
}<|MERGE_RESOLUTION|>--- conflicted
+++ resolved
@@ -338,29 +338,7 @@
   };
 }
 
-<<<<<<< HEAD
-// function handleLiteralInsteadOfEnum(
-//   context: SdkContext,
-//   type: Union,
-//   nonNullOptions: (StringLiteral | NumericLiteral)[]
-// ): SdkBuiltInType | undefined {
-//   const tspKind = nonNullOptions[0].kind;
-//   for (const option of nonNullOptions) {
-//     if (option.kind !== tspKind) {
-//       reportUnionUnsupported(context, type);
-//       return;
-//     }
-//   }
-//   reportDiagnostic(context.program, { code: "use-enum-instead", target: type });
-//   const enumVal = getSdkEnumValueType(context, nonNullOptions[0]);
-//   enumVal.__raw = type;
-//   return enumVal;
-// }
-
 function getNonNullOptions(type: Union): Type[] {
-=======
-function getNonNullOptions(context: SdkContext, type: Union): Type[] {
->>>>>>> 3e3ba3a2
   return [...type.variants.values()].map((x) => x.type).filter((t) => !isNullType(t));
 }
 
@@ -613,12 +591,8 @@
   return sdkType;
 }
 
-<<<<<<< HEAD
-function getKnownValuesEnum<TServiceOperation extends SdkServiceOperation>(
-  context: SdkContext<TServiceOperation>,
-=======
-function getSdkUnionEnumValues(
-  context: SdkContext,
+function getSdkUnionEnumValues<TServiceOperation extends SdkServiceOperation>(
+  context: SdkContext<TServiceOperation>,
   type: UnionEnum,
   enumType: SdkEnumType
 ): SdkEnumValueType[] {
@@ -639,7 +613,11 @@
   return values;
 }
 
-function getSdkUnionEnum(context: SdkContext, type: UnionEnum, operation?: Operation) {
+function getSdkUnionEnum<TServiceOperation extends SdkServiceOperation>(
+  context: SdkContext<TServiceOperation>,
+  type: UnionEnum,
+  operation?: Operation
+) {
   let sdkType = context.modelsMap?.get(type.union) as SdkEnumType | undefined;
   if (!sdkType) {
     const union = type.union as Union & { name: string };
@@ -649,7 +627,7 @@
       name: getLibraryName(context, type.union),
       description: docWrapper.description,
       details: docWrapper.details,
-      valueType: { ...getSdkTypeBaseHelper(context, type.kind, "string"), encode: "string" },
+      valueType: { ...getSdkTypeBaseHelper(context, type.union, "string"), encode: "string" },
       values: [],
       nullable: false,
       isFixed: !type.open,
@@ -657,6 +635,7 @@
       usage: UsageFlags.None, // We will add usage as we loop through the operations
       access: undefined, // Dummy value until we update models map
       crossLanguageDefinitionId: getCrossLanguageDefinitionId(union),
+      apiVersions: getAvailableApiVersions<TServiceOperation>(context, type.union),
     };
     sdkType.values = getSdkUnionEnumValues(context, type, sdkType);
   }
@@ -664,9 +643,8 @@
   return sdkType;
 }
 
-function getKnownValuesEnum(
-  context: SdkContext,
->>>>>>> 3e3ba3a2
+function getKnownValuesEnum<TServiceOperation extends SdkServiceOperation>(
+  context: SdkContext<TServiceOperation>,
   type: Scalar | ModelProperty,
   operation?: Operation
 ): SdkEnumType | undefined {
