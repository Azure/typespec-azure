--- conflicted
+++ resolved
@@ -1358,20 +1358,6 @@
   let property = context.__modelPropertyCache?.get(type);
 
   if (!property) {
-<<<<<<< HEAD
-=======
-    const clientParams = operation
-      ? context.__clientParametersCache.get(context.getClientForOperation(operation))
-      : undefined;
-    const correspondingClientParams = clientParams?.find((x) =>
-      twoParamsEquivalent(context, x.__raw, type),
-    );
-    if (correspondingClientParams) return diagnostics.wrap(correspondingClientParams);
-    const base = diagnostics.pipe(getSdkModelPropertyTypeBase(context, type, operation));
-
-    if (isSdkHttpParameter(context, type)) return getSdkHttpParameter(context, type, operation!);
-
->>>>>>> 7b983e93
     property = {
       ...diagnostics.pipe(getSdkModelPropertyTypeBase(context, type, operation)),
       kind: "property",
