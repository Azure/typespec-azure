import { UnionEnum, getLroMetadata, getUnionAsEnum } from "@azure-tools/typespec-azure-core";
import {
  BooleanLiteral,
  BytesKnownEncoding,
  DateTimeKnownEncoding,
  Diagnostic,
  DurationKnownEncoding,
  Enum,
  EnumMember,
  IntrinsicType,
  Model,
  ModelProperty,
  NumericLiteral,
  Operation,
  Scalar,
  StringLiteral,
  Tuple,
  Type,
  Union,
  UnionVariant,
  createDiagnosticCollector,
  getDiscriminator,
  getEncode,
  getFormat,
  getKnownValues,
  getNamespaceFullName,
  getVisibility,
  ignoreDiagnostics,
  isErrorModel,
  isNeverType,
} from "@typespec/compiler";
import {
  Authentication,
  Visibility,
  getAuthentication,
  getServers,
  isHeader,
  isStatusCode,
} from "@typespec/http";
import {
  getAccessOverride,
  getUsageOverride,
  isExclude,
  isInclude,
  isInternal,
  listClients,
  listOperationGroups,
  listOperationsInOperationGroup,
  shouldFlattenProperty,
  shouldGenerateConvenient,
} from "./decorators.js";
import {
  SdkArrayType,
  SdkBodyModelPropertyType,
  SdkBuiltInKinds,
  SdkBuiltInType,
  SdkClient,
  SdkConstantType,
  SdkCredentialParameter,
  SdkCredentialType,
  SdkDateTimeType,
  SdkDictionaryType,
  SdkDurationType,
  SdkEnumType,
  SdkEnumValueType,
  SdkModelPropertyType,
  SdkModelPropertyTypeBase,
  SdkModelType,
  SdkOperationGroup,
  SdkTupleType,
  SdkType,
  SdkUnionType,
  UsageFlags,
  getKnownScalars,
  isSdkBuiltInKind,
} from "./interfaces.js";
import {
  createGeneratedName,
  getAnyType,
  getAvailableApiVersions,
  getDocHelper,
  getLocationOfOperation,
  getNonNullOptions,
  getNullOption,
  getSdkTypeBaseHelper,
  getTypeDecorators,
  intOrFloat,
  isAzureCoreModel,
  isMultipartFormData,
  isMultipartOperation,
  isNeverOrVoidType,
  updateWithApiVersionInformation,
} from "./internal-utils.js";
import { createDiagnostic } from "./lib.js";
import {
  getCrossLanguageDefinitionId,
  getEffectivePayloadType,
  getGeneratedName,
  getHttpOperationWithCache,
  getLibraryName,
  getPropertyNames,
} from "./public-utils.js";

import { getVersions } from "@typespec/versioning";
import { UnionEnumVariant } from "../../typespec-azure-core/dist/src/helpers/union-enums.js";
import { getSdkHttpParameter, isSdkHttpParameter } from "./http.js";
import { TCGCContext } from "./internal-utils.js";

function getEncodeHelper(context: TCGCContext, type: Type, kind: string): string {
  if (type.kind === "ModelProperty" || type.kind === "Scalar") {
    return getEncode(context.program, type)?.encoding || kind;
  }
  return kind;
}

/**
 * Add format info onto an sdk type. Since the format decorator
 * decorates the ModelProperty, we add the format info onto the property's internal
 * type.
 * @param context sdk context
 * @param type the original typespec type. Used to grab the format decorator off of
 * @param propertyType the type of the property, i.e. the internal type that we add the format info onto
 */
export function addFormatInfo(
  context: TCGCContext,
  type: ModelProperty | Scalar,
  propertyType: SdkType
): void {
  const innerType = propertyType.kind === "nullable" ? propertyType.type : propertyType;
  const format = getFormat(context.program, type) ?? "";
  if (isSdkBuiltInKind(format)) innerType.kind = format;
}

/**
 * Add encoding info onto an sdk type. Since the encoding decorator
 * decorates the ModelProperty, we add the encoding info onto the property's internal
 * type.
 * @param context sdk context
 * @param type the original typespec type. Used to grab the encoding decorator off of
 * @param propertyType the type of the property, i.e. the internal type that we add the encoding info onto
 */
export function addEncodeInfo(
  context: TCGCContext,
  type: ModelProperty | Scalar,
  propertyType: SdkType,
  defaultContentType?: string
): [void, readonly Diagnostic[]] {
  const diagnostics = createDiagnosticCollector();
  const innerType = propertyType.kind === "nullable" ? propertyType.type : propertyType;
  const encodeData = getEncode(context.program, type);
  if (innerType.kind === "duration") {
    if (!encodeData) return diagnostics.wrap(undefined);
    innerType.encode = encodeData.encoding as DurationKnownEncoding;
    innerType.wireType = diagnostics.pipe(
      getClientTypeWithDiagnostics(context, encodeData.type)
    ) as SdkBuiltInType;
  }
  if (innerType.kind === "utcDateTime" || innerType.kind === "offsetDateTime") {
    if (encodeData) {
      innerType.encode = encodeData.encoding as DateTimeKnownEncoding;
      innerType.wireType = diagnostics.pipe(
        getClientTypeWithDiagnostics(context, encodeData.type)
      ) as SdkBuiltInType;
    } else if (type.kind === "ModelProperty" && isHeader(context.program, type)) {
      innerType.encode = "rfc7231";
    }
  }
  if (innerType.kind === "bytes") {
    if (encodeData) {
      innerType.encode = encodeData.encoding as BytesKnownEncoding;
    } else if (!defaultContentType || defaultContentType === "application/json") {
      innerType.encode = "base64";
    } else {
      innerType.encode = "bytes";
    }
  }
  return diagnostics.wrap(undefined);
}

/**
 * Mapping of typespec scalar kinds to the built in kinds exposed in the SDK
 * @param scalar the original typespec scalar
 * @returns the corresponding sdk built in kind
 */
function getScalarKind(scalar: Scalar): SdkBuiltInKinds {
  if (isSdkBuiltInKind(scalar.name)) {
    return scalar.name;
  }
  throw Error(`Unknown scalar kind ${scalar.name}`);
}

/**
 * Get the sdk built in type for a given typespec type
 * @param context the sdk context
 * @param type the typespec type
 * @returns the corresponding sdk type
 */
function getSdkBuiltInTypeWithDiagnostics(
  context: TCGCContext,
  type: Scalar | IntrinsicType | NumericLiteral | StringLiteral | BooleanLiteral
): [SdkBuiltInType, readonly Diagnostic[]] {
  const diagnostics = createDiagnosticCollector();
  if (context.program.checker.isStdType(type) || type.kind === "Intrinsic") {
    let kind: SdkBuiltInKinds = "any";
    if (type.kind === "Scalar") {
      if (isSdkBuiltInKind(type.name)) {
        kind = getScalarKind(type);
      }
    }
    const docWrapper = getDocHelper(context, type);
    return diagnostics.wrap({
      ...diagnostics.pipe(getSdkTypeBaseHelper(context, type, kind)),
      encode: getEncodeHelper(context, type, kind),
      description: docWrapper.description,
      details: docWrapper.details,
    });
  } else if (type.kind === "String" || type.kind === "Boolean" || type.kind === "Number") {
    let kind: SdkBuiltInKinds;

    if (type.kind === "String") {
      kind = "string";
    } else if (type.kind === "Boolean") {
      kind = "boolean";
    } else {
      kind = intOrFloat(type.value);
    }
    return diagnostics.wrap({
      ...diagnostics.pipe(getSdkTypeBaseHelper(context, type, kind)),
      encode: getEncodeHelper(context, type, kind),
    });
  }
  diagnostics.add(
    createDiagnostic({ code: "unsupported-kind", target: type, format: { kind: type.kind } })
  );
  return diagnostics.wrap(diagnostics.pipe(getAnyType(context, type)));
}

export function getSdkBuiltInType(
  context: TCGCContext,
  type: Scalar | IntrinsicType | NumericLiteral | StringLiteral | BooleanLiteral
): SdkBuiltInType {
  return ignoreDiagnostics(getSdkBuiltInTypeWithDiagnostics(context, type));
}

export function getSdkDurationType(context: TCGCContext, type: Scalar): SdkDurationType {
  return ignoreDiagnostics(getSdkDurationTypeWithDiagnostics(context, type));
}

function getSdkDurationTypeWithDiagnostics(
  context: TCGCContext,
  type: Scalar
): [SdkDurationType, readonly Diagnostic[]] {
  const diagnostics = createDiagnosticCollector();
  // we don't get encode info until we get to the property / parameter level
  // so we insert the default. Later in properties, we will check
  // for encoding info and override accordingly
  return diagnostics.wrap({
    ...diagnostics.pipe(getSdkTypeBaseHelper(context, type, "duration")),
    encode: "ISO8601",
    wireType: {
      ...diagnostics.pipe(getSdkTypeBaseHelper(context, type, "string")),
      encode: "string",
    },
  });
}

export function getSdkArrayOrDict(
  context: TCGCContext,
  type: Model,
  operation?: Operation
): (SdkDictionaryType | SdkArrayType) | undefined {
  return ignoreDiagnostics(getSdkArrayOrDictWithDiagnostics(context, type, operation));
}

export function getSdkArrayOrDictWithDiagnostics(
  context: TCGCContext,
  type: Model,
  operation?: Operation
): [(SdkDictionaryType | SdkArrayType) | undefined, readonly Diagnostic[]] {
  const diagnostics = createDiagnosticCollector();
  // if model with both indexer and properties or name should be a model with additional properties
  if (type.indexer !== undefined && type.properties.size === 0) {
    if (!isNeverType(type.indexer.key)) {
      const valueType = diagnostics.pipe(
        getClientTypeWithDiagnostics(context, type.indexer.value!, operation)
      );
      const name = type.indexer.key.name;
      if (name === "string" && type.name === "Record") {
        // model MyModel is Record<> {} should be model with additional properties
        if (type.sourceModel?.kind === "Model" && type.sourceModel?.name === "Record") {
          return diagnostics.wrap(undefined);
        }
        // other cases are dict
        return diagnostics.wrap({
          ...diagnostics.pipe(getSdkTypeBaseHelper(context, type, "dict")),
          keyType: diagnostics.pipe(
            getClientTypeWithDiagnostics(context, type.indexer.key, operation)
          ),
          valueType: valueType,
        });
      } else if (name === "integer") {
        // only array's index key name is integer
        return diagnostics.wrap({
          ...diagnostics.pipe(getSdkTypeBaseHelper(context, type, "array")),
          name: getLibraryName(context, type),
          valueType: valueType,
          crossLanguageDefinitionId: getCrossLanguageDefinitionId(context, type),
        });
      }
    }
  }
  return diagnostics.wrap(undefined);
}

export function getSdkTuple(
  context: TCGCContext,
  type: Tuple,
  operation?: Operation
): SdkTupleType {
  return ignoreDiagnostics(getSdkTupleWithDiagnostics(context, type, operation));
}

export function getSdkTupleWithDiagnostics(
  context: TCGCContext,
  type: Tuple,
  operation?: Operation
): [SdkTupleType, readonly Diagnostic[]] {
  const diagnostics = createDiagnosticCollector();
  return diagnostics.wrap({
    ...diagnostics.pipe(getSdkTypeBaseHelper(context, type, "tuple")),
    values: type.values.map((x) =>
      diagnostics.pipe(getClientTypeWithDiagnostics(context, x, operation))
    ),
  });
}

export function getSdkUnion(context: TCGCContext, type: Union, operation?: Operation): SdkType {
  return ignoreDiagnostics(getSdkUnionWithDiagnostics(context, type, operation));
}

export function getSdkUnionWithDiagnostics(
  context: TCGCContext,
  type: Union,
  operation?: Operation
): [SdkType, readonly Diagnostic[]] {
  const diagnostics = createDiagnosticCollector();
  const nonNullOptions = getNonNullOptions(type);
  const nullOption = getNullOption(type);
  let retval: SdkType | undefined = undefined;

  if (nonNullOptions.length === 0) {
    diagnostics.add(createDiagnostic({ code: "union-null", target: type }));
    return diagnostics.wrap(diagnostics.pipe(getAnyType(context, type)));
  }

  if (nonNullOptions.length === 1) {
    retval = diagnostics.pipe(getClientTypeWithDiagnostics(context, nonNullOptions[0], operation));
  } else if (
    // judge if the union can be converted to enum
    // if language does not need flatten union as enum
    // filter the case that union is composed of union or enum
    context.flattenUnionAsEnum ||
    ![...type.variants.values()].some((variant) => {
      return variant.type.kind === "Union" || variant.type.kind === "Enum";
    })
  ) {
    const unionAsEnum = diagnostics.pipe(getUnionAsEnum(type));
    if (unionAsEnum) {
      retval = diagnostics.pipe(getSdkUnionEnumWithDiagnostics(context, unionAsEnum, operation));
    }
  }

  // other cases
  if (retval === undefined) {
    retval = {
      ...diagnostics.pipe(getSdkTypeBaseHelper(context, type, "union")),
      name: getLibraryName(context, type) || getGeneratedName(context, type),
      isGeneratedName: !type.name,
      values: nonNullOptions.map((x) =>
        diagnostics.pipe(getClientTypeWithDiagnostics(context, x, operation))
      ),
      crossLanguageDefinitionId: getCrossLanguageDefinitionId(context, type),
    };
  }

  if (nullOption !== undefined) {
    retval = {
      ...diagnostics.pipe(getSdkTypeBaseHelper(context, type, "nullable")),
      type: retval,
    };
  }

  return diagnostics.wrap(retval);
}

function getSdkConstantWithDiagnostics(
  context: TCGCContext,
  type: StringLiteral | NumericLiteral | BooleanLiteral,
  operation?: Operation
): [SdkConstantType, readonly Diagnostic[]] {
  const diagnostics = createDiagnosticCollector();
  switch (type.kind) {
    case "Number":
    case "String":
    case "Boolean":
      const valueType = diagnostics.pipe(getSdkBuiltInTypeWithDiagnostics(context, type));
      return diagnostics.wrap({
        ...diagnostics.pipe(getSdkTypeBaseHelper(context, type, "constant")),
        value: type.value,
        valueType,
        name: getGeneratedName(context, type, operation),
        isGeneratedName: true,
      });
  }
}

export function getSdkConstant(
  context: TCGCContext,
  type: StringLiteral | NumericLiteral | BooleanLiteral,
  operation?: Operation
): SdkConstantType {
  return ignoreDiagnostics(getSdkConstantWithDiagnostics(context, type, operation));
}

function addDiscriminatorToModelType(
  context: TCGCContext,
  type: Model,
  model: SdkModelType
): [undefined, readonly Diagnostic[]] {
  const discriminator = getDiscriminator(context.program, type);
  const diagnostics = createDiagnosticCollector();
  if (discriminator) {
    let discriminatorType: SdkType | undefined = undefined;
    for (let i = 0; i < model.properties.length; i++) {
      const property = model.properties[i];
      if (property.kind === "property" && property.__raw?.name === discriminator.propertyName) {
        discriminatorType = property.type;
      }
    }

    let discriminatorProperty;
    for (const childModel of type.derivedModels) {
      const childModelSdkType = diagnostics.pipe(getSdkModelWithDiagnostics(context, childModel));
      for (const property of childModelSdkType.properties) {
        if (property.kind === "property") {
          if (property.__raw?.name === discriminator?.propertyName) {
            if (property.type.kind !== "constant" && property.type.kind !== "enumvalue") {
              diagnostics.add(
                createDiagnostic({
                  code: "discriminator-not-constant",
                  target: type,
                  format: { discriminator: property.name },
                })
              );
            } else if (typeof property.type.value !== "string") {
              diagnostics.add(
                createDiagnostic({
                  code: "discriminator-not-string",
                  target: type,
                  format: {
                    discriminator: property.name,
                    discriminatorValue: String(property.type.value),
                  },
                })
              );
            } else {
              // map string value type to enum value type
              if (property.type.kind === "constant" && discriminatorType?.kind === "enum") {
                for (const value of discriminatorType.values) {
                  if (value.value === property.type.value) {
                    property.type = value;
                  }
                }
              }
              childModelSdkType.discriminatorValue = property.type.value as string;
              property.discriminator = true;
              if (model.discriminatedSubtypes === undefined) {
                model.discriminatedSubtypes = {};
              }
              model.discriminatedSubtypes[property.type.value as string] = childModelSdkType;
              discriminatorProperty = property;
            }
          }
        }
      }
    }
    for (let i = 0; i < model.properties.length; i++) {
      const property = model.properties[i];
      if (property.kind === "property" && property.__raw?.name === discriminator.propertyName) {
        property.discriminator = true;
        model.discriminatorProperty = property;
        return diagnostics.wrap(undefined);
      }
    }

    if (discriminatorProperty) {
      if (discriminatorProperty.type.kind === "constant") {
        discriminatorType = { ...discriminatorProperty.type.valueType };
      } else if (discriminatorProperty.type.kind === "enumvalue") {
        discriminatorType = discriminatorProperty.type.enumType;
      }
    } else {
      discriminatorType = {
        kind: "string",
        encode: "string",
        decorators: {},
      };
    }
    const name = discriminatorProperty ? discriminatorProperty.name : discriminator.propertyName;
    model.properties.splice(0, 0, {
      kind: "property",
      description: `Discriminator property for ${model.name}.`,
      optional: false,
      discriminator: true,
      serializedName: discriminatorProperty
        ? discriminatorProperty.serializedName
        : discriminator.propertyName,
      type: discriminatorType!,
      name,
      isGeneratedName: false,
      onClient: false,
      apiVersions: discriminatorProperty
        ? getAvailableApiVersions(context, discriminatorProperty.__raw!, type)
        : getAvailableApiVersions(context, type, type),
      isApiVersionParam: false,
      isMultipartFileInput: false, // discriminator property cannot be a file
      flatten: false, // discriminator properties can not be flattened
      crossLanguageDefinitionId: `${model.crossLanguageDefinitionId}.${name}`,
      decorators: {},
    });
    model.discriminatorProperty = model.properties[0];
  }
  return diagnostics.wrap(undefined);
}

export function getSdkModel(
  context: TCGCContext,
  type: Model,
  operation?: Operation
): SdkModelType {
  return ignoreDiagnostics(getSdkModelWithDiagnostics(context, type, operation));
}

export function getSdkModelWithDiagnostics(
  context: TCGCContext,
  type: Model,
  operation?: Operation
): [SdkModelType, readonly Diagnostic[]] {
  const diagnostics = createDiagnosticCollector();
  type = getEffectivePayloadType(context, type);
  let sdkType = context.modelsMap?.get(type) as SdkModelType | undefined;

  if (sdkType) {
    updateModelsMap(context, type, sdkType, operation);
  } else {
    const docWrapper = getDocHelper(context, type);
    const generatedName = getGeneratedName(context, type);
    const name = getLibraryName(context, type) || generatedName;
    sdkType = {
      ...diagnostics.pipe(getSdkTypeBaseHelper(context, type, "model")),
      name: name,
      isGeneratedName: !type.name,
      description: docWrapper.description,
      details: docWrapper.details,
      properties: [],
      additionalProperties: undefined, // going to set additional properties in the next few lines when we look at base model
      access: "public",
      usage: UsageFlags.None, // dummy value since we need to update models map before we can set this
      crossLanguageDefinitionId: getCrossLanguageDefinitionId(context, type),
      apiVersions: getAvailableApiVersions(context, type, type.namespace),
      isFormDataType: isMultipartFormData(context, type, operation),
      isError: isErrorModel(context.program, type),
    };
    updateModelsMap(context, type, sdkType);

    // model MyModel is Record<> {} should be model with additional properties
    if (type.sourceModel?.kind === "Model" && type.sourceModel?.name === "Record") {
      sdkType.additionalProperties = diagnostics.pipe(
        getClientTypeWithDiagnostics(context, type.sourceModel!.indexer!.value!, operation)
      );
    }
    // model MyModel { ...Record<>} should be model with additional properties
    if (type.indexer) {
      sdkType.additionalProperties = diagnostics.pipe(
        getClientTypeWithDiagnostics(context, type.indexer.value, operation)
      );
    }
    // propreties should be generated first since base model'sdiscriminator handling is depend on derived model's properties
    diagnostics.pipe(addPropertiesToModelType(context, type, sdkType, operation));
    if (type.baseModel) {
      sdkType.baseModel = context.modelsMap?.get(type.baseModel) as SdkModelType | undefined;
      if (sdkType.baseModel === undefined) {
        const baseModel = diagnostics.pipe(
          getClientTypeWithDiagnostics(context, type.baseModel, operation)
        ) as SdkDictionaryType | SdkModelType;
        if (baseModel.kind === "dict") {
          // model MyModel extends Record<> {} should be model with additional properties
          sdkType.additionalProperties = baseModel.valueType;
        } else {
          sdkType.baseModel = baseModel;
        }
      }
    }
    diagnostics.pipe(addDiscriminatorToModelType(context, type, sdkType));

    updateModelsMap(context, type, sdkType, operation);
  }
  return diagnostics.wrap(sdkType);
}

function getSdkEnumValueType(
  context: TCGCContext,
  values:
    | IterableIterator<EnumMember>
    | IterableIterator<UnionEnumVariant<string>>
    | IterableIterator<UnionEnumVariant<number>>
): [SdkBuiltInType, readonly Diagnostic[]] {
  const diagnostics = createDiagnosticCollector();
  let kind: "string" | "int32" | "float32" = "string";
  let type: EnumMember | UnionVariant;
  for (const value of values) {
    if ((value as EnumMember).kind) {
      type = value as EnumMember;
    } else {
      type = (value as UnionEnumVariant<string> | UnionEnumVariant<number>).type;
    }

    if (typeof value.value === "number") {
      kind = intOrFloat(value.value);
      if (kind === "float32") {
        break;
      }
    } else if (typeof value.value === "string") {
      kind = "string";
      break;
    }
  }

  return diagnostics.wrap({
    ...diagnostics.pipe(getSdkTypeBaseHelper(context, type!, kind!)),
    encode: kind!,
  });
}

function getUnionAsEnumValueType(
  context: TCGCContext,
  union: Union
): [SdkBuiltInType | undefined, readonly Diagnostic[]] {
  const diagnostics = createDiagnosticCollector();
  const nonNullOptions = getNonNullOptions(union);
  for (const option of nonNullOptions) {
    if (option.kind === "Union") {
      const ret = diagnostics.pipe(getUnionAsEnumValueType(context, option));
      if (ret) return diagnostics.wrap(ret);
    } else if (option.kind === "Scalar") {
      const ret = diagnostics.pipe(getClientTypeWithDiagnostics(context, option)) as SdkBuiltInType;
      return diagnostics.wrap(ret);
    }
  }

  return diagnostics.wrap(undefined);
}

export function getSdkEnumValue(
  context: TCGCContext,
  enumType: SdkEnumType,
  type: EnumMember
): SdkEnumValueType {
  return ignoreDiagnostics(getSdkEnumValueWithDiagnostics(context, enumType, type));
}

function getSdkEnumValueWithDiagnostics(
  context: TCGCContext,
  enumType: SdkEnumType,
  type: EnumMember
): [SdkEnumValueType, readonly Diagnostic[]] {
  const diagnostics = createDiagnosticCollector();
  const docWrapper = getDocHelper(context, type);
  return diagnostics.wrap({
    ...diagnostics.pipe(getSdkTypeBaseHelper(context, type, "enumvalue")),
    name: getLibraryName(context, type),
    value: type.value ?? type.name,
    description: docWrapper.description,
    details: docWrapper.details,
    enumType,
    valueType: enumType.valueType,
  });
}

export function getSdkEnum(context: TCGCContext, type: Enum, operation?: Operation): SdkEnumType {
  return ignoreDiagnostics(getSdkEnumWithDiagnostics(context, type, operation));
}

function getSdkEnumWithDiagnostics(
  context: TCGCContext,
  type: Enum,
  operation?: Operation
): [SdkEnumType, readonly Diagnostic[]] {
  const diagnostics = createDiagnosticCollector();
  let sdkType = context.modelsMap?.get(type) as SdkEnumType | undefined;
  if (!sdkType) {
    const docWrapper = getDocHelper(context, type);
    sdkType = {
      ...diagnostics.pipe(getSdkTypeBaseHelper(context, type, "enum")),
      name: getLibraryName(context, type),
      isGeneratedName: false,
      description: docWrapper.description,
      details: docWrapper.details,
      valueType: diagnostics.pipe(getSdkEnumValueType(context, type.members.values())),
      values: [],
      isFixed: true, // enums are always fixed after we switch to use union to represent extensible enum
      isFlags: false,
      usage: UsageFlags.None, // We will add usage as we loop through the operations
      access: "public", // Dummy value until we update models map
      crossLanguageDefinitionId: getCrossLanguageDefinitionId(context, type),
      apiVersions: getAvailableApiVersions(context, type, type.namespace),
      isUnionAsEnum: false,
    };
    for (const member of type.members.values()) {
      sdkType.values.push(
        diagnostics.pipe(getSdkEnumValueWithDiagnostics(context, sdkType, member))
      );
    }
  }
  updateModelsMap(context, type, sdkType, operation);
  return diagnostics.wrap(sdkType);
}

function getSdkUnionEnumValues(
  context: TCGCContext,
  type: UnionEnum,
  enumType: SdkEnumType
): [SdkEnumValueType[], readonly Diagnostic[]] {
  const diagnostics = createDiagnosticCollector();
  const values: SdkEnumValueType[] = [];
  for (const member of type.flattenedMembers.values()) {
    const docWrapper = getDocHelper(context, member.type);
    const name = getLibraryName(context, member.type);
    values.push({
      ...diagnostics.pipe(getSdkTypeBaseHelper(context, member.type, "enumvalue")),
      name: name ? name : `${member.value}`,
      description: docWrapper.description,
      details: docWrapper.details,
      value: member.value,
      valueType: enumType.valueType,
      enumType,
    });
  }
  return diagnostics.wrap(values);
}

export function getSdkUnionEnum(context: TCGCContext, type: UnionEnum, operation?: Operation) {
  return ignoreDiagnostics(getSdkUnionEnumWithDiagnostics(context, type, operation));
}

function getSdkUnionEnumWithDiagnostics(
  context: TCGCContext,
  type: UnionEnum,
  operation?: Operation
): [SdkEnumType, readonly Diagnostic[]] {
  const diagnostics = createDiagnosticCollector();
  const union = type.union;
  let sdkType = context.modelsMap?.get(union) as SdkEnumType | undefined;
  if (!sdkType) {
    const docWrapper = getDocHelper(context, union);
    const generatedName = getGeneratedName(context, union);
    const name = getLibraryName(context, type.union) || generatedName;
    sdkType = {
      ...diagnostics.pipe(getSdkTypeBaseHelper(context, type.union, "enum")),
      name,
      isGeneratedName: !type.union.name,
      description: docWrapper.description,
      details: docWrapper.details,
      valueType:
        diagnostics.pipe(getUnionAsEnumValueType(context, type.union)) ??
        diagnostics.pipe(getSdkEnumValueType(context, type.flattenedMembers.values())),
      values: [],
      isFixed: !type.open,
      isFlags: false,
      usage: UsageFlags.None, // We will add usage as we loop through the operations
      access: "public", // Dummy value until we update models map
      crossLanguageDefinitionId: getCrossLanguageDefinitionId(context, union),
      apiVersions: getAvailableApiVersions(context, type.union, type.union.namespace),
      isUnionAsEnum: true,
    };
    sdkType.values = diagnostics.pipe(getSdkUnionEnumValues(context, type, sdkType));
  }
  updateModelsMap(context, type.union, sdkType, operation);
  return diagnostics.wrap(sdkType);
}

function getKnownValuesEnum(
  context: TCGCContext,
  type: Scalar | ModelProperty,
  operation?: Operation
): [SdkEnumType | undefined, readonly Diagnostic[]] {
  const diagnostics = createDiagnosticCollector();
  const knownValues = getKnownValues(context.program, type);
  if (!knownValues) {
    return diagnostics.wrap(undefined);
  }
  if (type.kind === "ModelProperty") {
    const sdkType = diagnostics.pipe(getSdkEnumWithDiagnostics(context, knownValues, operation));
    return diagnostics.wrap(sdkType);
  } else {
    let sdkType = context.modelsMap?.get(type) as SdkEnumType | undefined;
    if (!sdkType) {
      const docWrapper = getDocHelper(context, type);
      sdkType = {
        ...diagnostics.pipe(getSdkTypeBaseHelper(context, type, "enum")),
        name: getLibraryName(context, type),
        isGeneratedName: false,
        description: docWrapper.description,
        details: docWrapper.details,
        valueType: diagnostics.pipe(getSdkEnumValueType(context, knownValues.members.values())),
        values: [],
        isFixed: false,
        isFlags: false,
        usage: UsageFlags.None, // We will add usage as we loop through the operations
        access: "public", // Dummy value until we update models map
        crossLanguageDefinitionId: getCrossLanguageDefinitionId(context, type),
        apiVersions: getAvailableApiVersions(context, type, type.namespace),
        isUnionAsEnum: false,
      };
      for (const member of knownValues.members.values()) {
        sdkType.values.push(
          diagnostics.pipe(getSdkEnumValueWithDiagnostics(context, sdkType, member))
        );
      }
    }
    updateModelsMap(context, type, sdkType, operation);
    return diagnostics.wrap(sdkType);
  }
}

export function getClientTypeWithDiagnostics(
  context: TCGCContext,
  type: Type,
  operation?: Operation
): [SdkType, readonly Diagnostic[]] {
  if (!context.knownScalars) {
    context.knownScalars = getKnownScalars();
  }
  const diagnostics = createDiagnosticCollector();
  let retval: SdkType | undefined = undefined;
  switch (type.kind) {
    case "String":
    case "Number":
    case "Boolean":
      retval = diagnostics.pipe(getSdkConstantWithDiagnostics(context, type));
      break;
    case "Tuple":
      retval = diagnostics.pipe(getSdkTupleWithDiagnostics(context, type, operation));
      break;
    case "Model":
      retval = diagnostics.pipe(getSdkArrayOrDictWithDiagnostics(context, type, operation));
      if (retval === undefined) {
        retval = diagnostics.pipe(getSdkModelWithDiagnostics(context, type, operation));
      }
      break;
    case "Intrinsic":
      retval = diagnostics.pipe(getSdkBuiltInTypeWithDiagnostics(context, type));
      break;
    case "Scalar":
      if (!context.program.checker.isStdType(type) && type.kind === "Scalar" && type.baseScalar) {
        const baseType = diagnostics.pipe(
          getClientTypeWithDiagnostics(context, type.baseScalar, operation)
        );
        addEncodeInfo(context, type, baseType);
        addFormatInfo(context, type, baseType);
        retval = diagnostics.pipe(getKnownValuesEnum(context, type, operation)) ?? baseType;
        const namespace = type.namespace ? getNamespaceFullName(type.namespace) : "";
        retval.kind = context.knownScalars[`${namespace}.${type.name}`] ?? retval.kind;
        const docWrapper = getDocHelper(context, type);
        retval.description = docWrapper.description;
        retval.details = docWrapper.details;
        break;
      }
      if (type.name === "utcDateTime" || type.name === "offsetDateTime") {
        retval = {
          ...diagnostics.pipe(getSdkTypeBaseHelper(context, type, type.name)),
          encode: "rfc3339",
          wireType: {
            ...diagnostics.pipe(getSdkTypeBaseHelper(context, type, "string")),
            encode: "string",
          },
        } as SdkDateTimeType;
        break;
      }
      if (type.name === "duration") {
        retval = diagnostics.pipe(getSdkDurationTypeWithDiagnostics(context, type));
        break;
      }
      const scalarType = diagnostics.pipe(getSdkBuiltInTypeWithDiagnostics(context, type));
      // just add default encode, normally encode is on extended scalar and model property
      addEncodeInfo(context, type, scalarType);
      retval = scalarType;
      break;
    case "Enum":
      retval = diagnostics.pipe(getSdkEnumWithDiagnostics(context, type, operation));
      break;
    case "Union":
      retval = diagnostics.pipe(getSdkUnionWithDiagnostics(context, type, operation));
      break;
    case "ModelProperty":
      const innerType = diagnostics.pipe(
        getClientTypeWithDiagnostics(context, type.type, operation)
      );
      diagnostics.pipe(addEncodeInfo(context, type, innerType));
      addFormatInfo(context, type, innerType);
      retval = diagnostics.pipe(getKnownValuesEnum(context, type, operation)) ?? innerType;
      break;
    case "UnionVariant":
      const unionType = diagnostics.pipe(
        getClientTypeWithDiagnostics(context, type.union, operation)
      );
      if (unionType.kind === "enum") {
        retval = unionType.values.find((x) => x.name === getLibraryName(context, type))!;
      } else {
        retval = diagnostics.pipe(getClientTypeWithDiagnostics(context, type.type, operation));
      }
      break;
    case "EnumMember":
      const enumType = diagnostics.pipe(getSdkEnumWithDiagnostics(context, type.enum, operation));
      retval = diagnostics.pipe(getSdkEnumValueWithDiagnostics(context, enumType, type));
      break;
    default:
      retval = diagnostics.pipe(getAnyType(context, type));
      diagnostics.add(
        createDiagnostic({ code: "unsupported-kind", target: type, format: { kind: type.kind } })
      );
  }
  return diagnostics.wrap(retval);
}

export function getClientType(context: TCGCContext, type: Type, operation?: Operation): SdkType {
  return ignoreDiagnostics(getClientTypeWithDiagnostics(context, type, operation));
}

export function isReadOnly(property: SdkBodyModelPropertyType) {
  if (
    property.visibility &&
    property.visibility.includes(Visibility.Read) &&
    property.visibility.length === 1
  ) {
    return true;
  }
  return false;
}

function getSdkVisibility(context: TCGCContext, type: ModelProperty): Visibility[] | undefined {
  const visibility = getVisibility(context.program, type);
  if (visibility) {
    const result: Visibility[] = [];
    if (visibility.includes("read")) {
      result.push(Visibility.Read);
    }
    if (visibility.includes("create")) {
      result.push(Visibility.Create);
    }
    if (visibility.includes("update")) {
      result.push(Visibility.Update);
    }
    if (visibility.includes("delete")) {
      result.push(Visibility.Delete);
    }
    if (visibility.includes("query")) {
      result.push(Visibility.Query);
    }
    return result;
  }
  return undefined;
}

function getSdkCredentialType(
  context: TCGCContext,
  client: SdkClient | SdkOperationGroup,
  authentication: Authentication
): SdkCredentialType | SdkUnionType {
  const credentialTypes: SdkCredentialType[] = [];
  for (const option of authentication.options) {
    for (const scheme of option.schemes) {
      credentialTypes.push({
        __raw: client.service,
        kind: "credential",
        scheme: scheme,
        decorators: {},
      });
    }
  }
  if (credentialTypes.length > 1) {
    return {
      __raw: client.service,
      kind: "union",
      values: credentialTypes,
      name: createGeneratedName(context, client.service, "CredentialUnion"),
      isGeneratedName: true,
<<<<<<< HEAD
      crossLanguageDefinitionId: getCrossLanguageDefinitionId(context, client.service),
=======
      decorators: {},
>>>>>>> 660b5871
    };
  }
  return credentialTypes[0];
}

export function getSdkCredentialParameter(
  context: TCGCContext,
  client: SdkClient | SdkOperationGroup
): SdkCredentialParameter | undefined {
  const auth = getAuthentication(context.program, client.service);
  if (!auth) return undefined;
  const name = "credential";
  return {
    type: getSdkCredentialType(context, client, auth),
    kind: "credential",
    name,
    isGeneratedName: true,
    description: "Credential used to authenticate requests to the service.",
    apiVersions: getAvailableApiVersions(context, client.service, client.type),
    onClient: true,
    optional: false,
    isApiVersionParam: false,
    crossLanguageDefinitionId: `${getCrossLanguageDefinitionId(context, client.service)}.credential`,
    decorators: {},
  };
}

export function getSdkModelPropertyTypeBase(
  context: TCGCContext,
  type: ModelProperty,
  operation?: Operation
): [SdkModelPropertyTypeBase, readonly Diagnostic[]] {
  const diagnostics = createDiagnosticCollector();
  // get api version info so we can cache info about its api versions before we get to property type level
  const apiVersions = getAvailableApiVersions(context, type, operation || type.model);
  let propertyType = diagnostics.pipe(getClientTypeWithDiagnostics(context, type.type, operation));
  diagnostics.pipe(addEncodeInfo(context, type, propertyType));
  addFormatInfo(context, type, propertyType);
  const knownValues = getKnownValues(context.program, type);
  if (knownValues) {
    propertyType = diagnostics.pipe(getSdkEnumWithDiagnostics(context, knownValues, operation));
  }
  const docWrapper = getDocHelper(context, type);
  const name = getPropertyNames(context, type)[0];
  return diagnostics.wrap({
    __raw: type,
    description: docWrapper.description,
    details: docWrapper.details,
    apiVersions,
    type: propertyType,
    name,
    isGeneratedName: false,
    optional: type.optional,
    ...updateWithApiVersionInformation(
      context,
      type,
      operation ? getLocationOfOperation(operation) : undefined
    ),
    crossLanguageDefinitionId: getCrossLanguageDefinitionId(context, type),
    decorators: diagnostics.pipe(getTypeDecorators(context, type)),
  });
}

export function getSdkModelPropertyType(
  context: TCGCContext,
  type: ModelProperty,
  operation?: Operation
): [SdkModelPropertyType, readonly Diagnostic[]] {
  const diagnostics = createDiagnosticCollector();
  const base = diagnostics.pipe(getSdkModelPropertyTypeBase(context, type, operation));

  if (isSdkHttpParameter(context, type)) return getSdkHttpParameter(context, type, operation!);
  // I'm a body model property
  let operationIsMultipart = false;
  if (operation) {
    const httpOperation = getHttpOperationWithCache(context, operation);
    operationIsMultipart = Boolean(
      httpOperation && httpOperation.parameters.body?.contentTypes.includes("multipart/form-data")
    );
  }
  // Currently we only recognize bytes and list of bytes as potential file inputs
  const isBytesInput =
    base.type.kind === "bytes" ||
    (base.type.kind === "array" && base.type.valueType.kind === "bytes");
  if (isBytesInput && operationIsMultipart && getEncode(context.program, type)) {
    diagnostics.add(
      createDiagnostic({
        code: "encoding-multipart-bytes",
        target: type,
      })
    );
  }
  return diagnostics.wrap({
    ...base,
    kind: "property",
    optional: type.optional,
    visibility: getSdkVisibility(context, type),
    discriminator: false,
    serializedName: getPropertyNames(context, type)[1],
    isMultipartFileInput: isBytesInput && operationIsMultipart,
    flatten: shouldFlattenProperty(context, type),
  });
}

function addPropertiesToModelType(
  context: TCGCContext,
  type: Model,
  sdkType: SdkType,
  operation?: Operation
): [void, readonly Diagnostic[]] {
  const diagnostics = createDiagnosticCollector();
  for (const property of type.properties.values()) {
    if (
      isStatusCode(context.program, property) ||
      isNeverOrVoidType(property.type) ||
      sdkType.kind !== "model"
    ) {
      continue;
    }
    const clientProperty = diagnostics.pipe(getSdkModelPropertyType(context, property, operation));
    if (sdkType.properties) {
      sdkType.properties.push(clientProperty);
    } else {
      sdkType.properties = [clientProperty];
    }
  }
  return diagnostics.wrap(undefined);
}

function updateModelsMap(
  context: TCGCContext,
  type: Type,
  sdkType: SdkType,
  operation?: Operation
) {
  if (sdkType.kind !== "model" && sdkType.kind !== "enum") {
    return;
  }

  if (context.modelsMap === undefined) {
    context.modelsMap = new Map<Type, SdkModelType | SdkEnumType>();
  }
  if (context.operationModelsMap === undefined) {
    context.operationModelsMap = new Map<Operation, Map<Type, SdkModelType | SdkEnumType>>();
  }
  const value = context.modelsMap.get(type);
  if (value) {
    sdkType = value;
  } else {
    context.modelsMap.set(type, sdkType);
  }
  if (operation) {
    if (context.operationModelsMap.has(operation)) {
      if (context.operationModelsMap.get(operation)?.has(type)) {
        return;
      }
      context.operationModelsMap.get(operation)?.set(type, sdkType);
    } else {
      context.operationModelsMap.set(operation, new Map([[type, sdkType]]));
    }
    // TODO: it seems duplicate calculation, need to optimize later
    if (sdkType.kind === "model") {
      for (const prop of sdkType.properties) {
        if (prop.type.kind === "model" || prop.type.kind === "enum") {
          updateModelsMap(context, prop.type.__raw as any, prop.type, operation);
        }
        if (prop.type.kind === "array" || prop.type.kind === "dict") {
          updateModelsMap(
            context,
            prop.type.valueType.__raw as any,
            prop.type.valueType,
            operation
          );
        }
        if (prop.type.kind === "union") {
          for (const unionType of prop.type.values) {
            updateModelsMap(context, unionType.__raw as any, unionType, operation);
          }
        }
      }
      if (sdkType.baseModel) {
        updateModelsMap(context, sdkType.baseModel.__raw as any, sdkType.baseModel, operation);
      }
      if (sdkType.additionalProperties) {
        updateModelsMap(
          context,
          sdkType.additionalProperties.__raw as any,
          sdkType.additionalProperties,
          operation
        );
      }
      if (sdkType.discriminatedSubtypes) {
        for (const subtype of Object.values(sdkType.discriminatedSubtypes)) {
          updateModelsMap(context, subtype.__raw as any, subtype, operation);
        }
      }
    }
  }
}

interface ModelUsageOptions {
  seenModelNames?: Set<SdkType>;
  propagation?: boolean;
  // this is used to prevent propagation usage from subtype to base type's other subtypes
  ignoreSubTypeStack?: boolean[];
}

function updateUsageOfModel(
  context: TCGCContext,
  usage: UsageFlags,
  type?: SdkType,
  options?: ModelUsageOptions
): void {
  options = options ?? {};
  options.propagation = options?.propagation ?? true;
  options.ignoreSubTypeStack = options.ignoreSubTypeStack ?? [];
  // if (!type || !["model", "enum", "array", "dict", "union", "enumvalue"].includes(type.kind))
  //   return;
  if (!type) return;
  if (options?.seenModelNames === undefined) {
    options.seenModelNames = new Set<SdkType>();
  }
  if (type.kind === "model" && options.seenModelNames.has(type)) return; // avoid circular references
  if (type.kind === "array" || type.kind === "dict") {
    return updateUsageOfModel(context, usage, type.valueType, options);
  }
  if (type.kind === "union") {
    for (const unionType of type.values) {
      updateUsageOfModel(context, usage, unionType, options);
    }
    return;
  }
  if (type.kind === "enumvalue") {
    updateUsageOfModel(context, usage, type.enumType, options);
    return;
  }
  if (type.kind === "nullable") {
    updateUsageOfModel(context, usage, type.type, options);
    return;
  }
  if (type.kind !== "model" && type.kind !== "enum") return;
  options.seenModelNames.add(type);

  const usageOverride = getUsageOverride(context, type.__raw as any);
  if (usageOverride) {
    type.usage |= usageOverride | usage;
  } else {
    type.usage |= usage;
  }

  if (type.kind === "enum") return;
  if (!options.propagation) return;
  if (type.baseModel) {
    options.ignoreSubTypeStack.push(true);
    updateUsageOfModel(context, usage, type.baseModel, options);
    options.ignoreSubTypeStack.pop();
  }
  if (
    type.discriminatedSubtypes &&
    (options.ignoreSubTypeStack.length === 0 || !options.ignoreSubTypeStack.at(-1))
  ) {
    for (const discriminatedSubtype of Object.values(type.discriminatedSubtypes)) {
      options.ignoreSubTypeStack.push(false);
      updateUsageOfModel(context, usage, discriminatedSubtype, options);
      options.ignoreSubTypeStack.pop();
    }
  }
  if (type.additionalProperties) {
    options.ignoreSubTypeStack.push(false);
    updateUsageOfModel(context, usage, type.additionalProperties, options);
    options.ignoreSubTypeStack.pop();
  }
  for (const property of type.properties) {
    options.ignoreSubTypeStack.push(false);
    if (property.kind === "property" && isReadOnly(property) && usage === UsageFlags.Input) {
      continue;
    }
    updateUsageOfModel(context, usage, property.type, options);
    options.ignoreSubTypeStack.pop();
  }
}

function updateTypesFromOperation(
  context: TCGCContext,
  operation: Operation
): [void, readonly Diagnostic[]] {
  const diagnostics = createDiagnosticCollector();
  const program = context.program;
  const httpOperation = getHttpOperationWithCache(context, operation);
  const generateConvenient = shouldGenerateConvenient(context, operation);
  for (const param of operation.parameters.properties.values()) {
    if (isNeverOrVoidType(param.type)) continue;
    const sdkType = diagnostics.pipe(getClientTypeWithDiagnostics(context, param.type, operation));
    if (generateConvenient) {
      updateUsageOfModel(context, UsageFlags.Input, sdkType);
    }
  }
  for (const param of httpOperation.parameters.parameters) {
    if (isNeverOrVoidType(param.param.type)) continue;
    const sdkType = diagnostics.pipe(
      getClientTypeWithDiagnostics(context, param.param.type, operation)
    );
    if (generateConvenient) {
      updateUsageOfModel(context, UsageFlags.Input, sdkType);
    }
  }
  const httpBody = httpOperation.parameters.body;
  if (httpBody && !isNeverOrVoidType(httpBody.type)) {
    const sdkType = diagnostics.pipe(
      getClientTypeWithDiagnostics(context, httpBody.type, operation)
    );
    if (generateConvenient) {
      // spread body model should be none usage
      if (sdkType.kind !== "model" || !sdkType.isGeneratedName) {
        updateUsageOfModel(context, UsageFlags.Input, sdkType);
      }
      if (httpBody.contentTypes.includes("application/merge-patch+json")) {
        updateUsageOfModel(context, UsageFlags.JsonMergePatch, sdkType);
      }
    }
    if (isMultipartFormData(context, httpBody.type, operation)) {
      updateUsageOfModel(context, UsageFlags.MultipartFormData, sdkType, {
        propagation: false,
      });
    }
  }
  for (const response of httpOperation.responses) {
    for (const innerResponse of response.responses) {
      if (innerResponse.body?.type && !isNeverOrVoidType(innerResponse.body.type)) {
        const sdkType = diagnostics.pipe(
          getClientTypeWithDiagnostics(context, innerResponse.body.type, operation)
        );
        if (generateConvenient) {
          updateUsageOfModel(context, UsageFlags.Output, sdkType);
        }
      }
      if (innerResponse.headers) {
        for (const header of Object.values(innerResponse.headers)) {
          if (isNeverOrVoidType(header.type)) continue;
          const sdkType = diagnostics.pipe(
            getClientTypeWithDiagnostics(context, header.type, operation)
          );
          if (generateConvenient) {
            updateUsageOfModel(context, UsageFlags.Output, sdkType);
          }
        }
      }
    }
  }
  const lroMetaData = getLroMetadata(program, operation);
  if (lroMetaData && generateConvenient) {
    if (lroMetaData.finalResult !== undefined && lroMetaData.finalResult !== "void") {
      const sdkType = diagnostics.pipe(
        getClientTypeWithDiagnostics(context, lroMetaData.finalResult, operation)
      );
      updateUsageOfModel(context, UsageFlags.Output, sdkType);

      if (!context.arm) {
        // TODO: currently skipping adding of envelopeResult due to arm error
        // https://github.com/Azure/typespec-azure/issues/311
        const sdkType = diagnostics.pipe(
          getClientTypeWithDiagnostics(context, lroMetaData.envelopeResult, operation)
        );
        updateUsageOfModel(context, UsageFlags.Output, sdkType);
      }
    }
  }
  return diagnostics.wrap(undefined);
}

function updateAccessOfModel(context: TCGCContext): void {
  for (const [type, sdkType] of context.modelsMap?.entries() ?? []) {
    const internal = isInternal(context, type as any); // eslint-disable-line deprecation/deprecation
    if (internal) {
      sdkType.access = "internal";
      continue;
    }

    const accessOverride = getAccessOverride(context, sdkType.__raw as any);
    if (accessOverride) {
      sdkType.access = accessOverride;
      continue;
    }

    let referredByInternal = false;
    let referredByPublic = false;
    let referredByUndefined = false;
    for (const [operation, modelMap] of context.operationModelsMap!) {
      const access = getAccessOverride(context, operation);
      if (access === "internal" && modelMap.get(type)) {
        referredByInternal = true;
      } else if (access === "public" && modelMap.get(type)) {
        referredByPublic = true;
        break;
      } else if (access === undefined && modelMap.get(type)) {
        referredByUndefined = true;
      }
    }
    if (referredByPublic) {
      sdkType.access = "public";
    } else if (referredByInternal && !referredByUndefined) {
      sdkType.access = "internal";
    }
  }
}

interface GetAllModelsOptions {
  input?: boolean;
  output?: boolean;
}

function handleServiceOrphanType(context: TCGCContext, type: Model | Enum | Union) {
  const diagnostics = createDiagnosticCollector();
  // eslint-disable-next-line deprecation/deprecation
  if (type.kind === "Model" && isInclude(context, type)) {
    const sdkType = diagnostics.pipe(getClientTypeWithDiagnostics(context, type));
    updateUsageOfModel(context, UsageFlags.Input | UsageFlags.Output, sdkType);
  }
  if (getAccessOverride(context, type) !== undefined) {
    const sdkType = diagnostics.pipe(getClientTypeWithDiagnostics(context, type));
    updateUsageOfModel(context, UsageFlags.None, sdkType);
  }
}

function verifyNoConflictingMultipartModelUsage(
  context: TCGCContext
): [void, readonly Diagnostic[]] {
  const diagnostics = createDiagnosticCollector();
  for (const [operation, modelMap] of context.operationModelsMap!) {
    for (const [type, sdkType] of modelMap.entries()) {
      const isMultipartFormData = (sdkType.usage & UsageFlags.MultipartFormData) > 0;
      if (
        sdkType.kind === "model" &&
        isMultipartFormData !== isMultipartOperation(context, operation)
      ) {
        // This means we have a model that is used both for formdata input and for regular body input
        diagnostics.add(
          createDiagnostic({
            code: "conflicting-multipart-model-usage",
            target: type,
            format: {
              modelName: sdkType.name,
            },
          })
        );
      }
    }
  }
  return diagnostics.wrap(undefined);
}

function modelChecks(context: TCGCContext): [void, readonly Diagnostic[]] {
  return verifyNoConflictingMultipartModelUsage(context);
}

function filterOutModels(context: TCGCContext) {
  for (const [type, sdkType] of context.modelsMap?.entries() ?? []) {
    if (type.kind === "Model") {
      if (isExclude(context, type)) sdkType.usage = UsageFlags.None; // eslint-disable-line deprecation/deprecation
    }
    if (type.kind === "Enum" || type.kind === "Model" || type.kind === "Union") {
      if (context.filterOutCoreModels && isAzureCoreModel(type)) {
        sdkType.usage = UsageFlags.None;
      }
    }
  }
}

export function getAllModelsWithDiagnostics(
  context: TCGCContext,
  options: GetAllModelsOptions = {}
): [(SdkModelType | SdkEnumType)[], readonly Diagnostic[]] {
  const diagnostics = createDiagnosticCollector();
  const defaultOptions = {
    input: true,
    output: true,
  };
  options = { ...defaultOptions, ...options };
  if (context.modelsMap === undefined) {
    context.modelsMap = new Map<Type, SdkModelType | SdkEnumType>();
  }
  if (context.unionsMap === undefined) {
    context.unionsMap = new Map<Union, SdkUnionType>();
  }
  if (context.operationModelsMap === undefined) {
    context.operationModelsMap = new Map<Operation, Map<Type, SdkModelType | SdkEnumType>>();
  }
  for (const client of listClients(context)) {
    for (const operation of listOperationsInOperationGroup(context, client)) {
      // operations on a client
      diagnostics.pipe(updateTypesFromOperation(context, operation));
    }
    const ogs = listOperationGroups(context, client);
    while (ogs.length) {
      const operationGroup = ogs.pop();
      for (const operation of listOperationsInOperationGroup(context, operationGroup!)) {
        // operations on operation groups
        diagnostics.pipe(updateTypesFromOperation(context, operation));
      }
      if (operationGroup?.subOperationGroups) {
        ogs.push(...operationGroup.subOperationGroups);
      }
    }
    // orphan models
    for (const model of client.service.models.values()) {
      handleServiceOrphanType(context, model);
    }
    // orphan enums
    for (const enumType of client.service.enums.values()) {
      handleServiceOrphanType(context, enumType);
    }
    // orphan unions
    for (const unionType of client.service.unions.values()) {
      handleServiceOrphanType(context, unionType);
    }
    // server parameters
    const servers = getServers(context.program, client.service);
    if (servers !== undefined && servers[0].parameters !== undefined) {
      for (const param of servers[0].parameters.values()) {
        const sdkType = diagnostics.pipe(getClientTypeWithDiagnostics(context, param));
        updateUsageOfModel(context, UsageFlags.Input, sdkType);
      }
    }
    // versioned enums
    const [_, versionMap] = getVersions(context.program, client.service);
    if (versionMap && versionMap.getVersions()[0]) {
      // create sdk enum for versions enum
      const sdkVersionsEnum = diagnostics.pipe(
        getSdkEnumWithDiagnostics(context, versionMap.getVersions()[0].enumMember.enum)
      );
      if (
        context.apiVersion !== undefined &&
        context.apiVersion !== "latest" &&
        context.apiVersion !== "all"
      ) {
        const index = sdkVersionsEnum.values.findIndex((v) => v.value === context.apiVersion);
        if (index >= 0) {
          sdkVersionsEnum.values = sdkVersionsEnum.values.slice(0, index + 1);
        }
      }
      updateUsageOfModel(context, UsageFlags.ApiVersionEnum, sdkVersionsEnum);
    }
  }
  // update access
  updateAccessOfModel(context);
  // filter out models
  filterOutModels(context);
  let filter = 0;
  if (options.input && options.output) {
    filter = Number.MAX_SAFE_INTEGER;
  } else if (options.input) {
    filter += UsageFlags.Input;
  } else if (options.output) {
    filter += UsageFlags.Output;
  }
  diagnostics.pipe(modelChecks(context));
  return diagnostics.wrap(
    [...new Set(context.modelsMap.values())].filter((t) => (t.usage & filter) > 0)
  );
}

export function getAllModels(
  context: TCGCContext,
  options: GetAllModelsOptions = {}
): (SdkModelType | SdkEnumType)[] {
  // we currently don't return diagnostics even though we keep track of them
  // when we move to the new sdk type ecosystem completely, we'll expose
  // diagnostics as a separate property on the TCGCContext
  return ignoreDiagnostics(getAllModelsWithDiagnostics(context, options));
}<|MERGE_RESOLUTION|>--- conflicted
+++ resolved
@@ -995,11 +995,8 @@
       values: credentialTypes,
       name: createGeneratedName(context, client.service, "CredentialUnion"),
       isGeneratedName: true,
-<<<<<<< HEAD
       crossLanguageDefinitionId: getCrossLanguageDefinitionId(context, client.service),
-=======
       decorators: {},
->>>>>>> 660b5871
     };
   }
   return credentialTypes[0];
