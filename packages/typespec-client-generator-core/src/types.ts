--- conflicted
+++ resolved
@@ -995,12 +995,8 @@
       values: credentialTypes,
       name: createGeneratedName(context, client.service, "CredentialUnion"),
       isGeneratedName: true,
-<<<<<<< HEAD
+      crossLanguageDefinitionId: getCrossLanguageDefinitionId(context, client.service),
       decorators: [],
-=======
-      crossLanguageDefinitionId: getCrossLanguageDefinitionId(context, client.service),
-      decorators: {},
->>>>>>> 3f911bb1
     };
   }
   return credentialTypes[0];
