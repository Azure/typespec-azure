import {
  UnionEnum,
  getLroMetadata,
  getUnionAsEnum,
  isFixed,
} from "@azure-tools/typespec-azure-core";
import {
  BooleanLiteral,
  BytesKnownEncoding,
  DateTimeKnownEncoding,
  Diagnostic,
  DurationKnownEncoding,
  Enum,
  EnumMember,
  IntrinsicType,
  Model,
  ModelProperty,
  NumericLiteral,
  Operation,
  Scalar,
  StringLiteral,
  Tuple,
  Type,
  Union,
  UsageFlags,
  createDiagnosticCollector,
  getDiscriminator,
  getEncode,
  getFormat,
  getKnownValues,
  getVisibility,
  ignoreDiagnostics,
  isNeverType,
  isNullType,
} from "@typespec/compiler";
import {
  ServiceAuthentication,
  Visibility,
  getAuthentication,
  getHeaderFieldName,
  getHeaderFieldOptions,
  getHttpOperation,
  getPathParamName,
  getQueryParamName,
  getQueryParamOptions,
  getServers,
  isBody,
  isHeader,
  isPathParam,
  isQueryParam,
  isStatusCode,
} from "@typespec/http";
import {
  getAccessOverride,
  getUsageOverride,
  isExclude,
  isInclude,
  isInternal,
  listClients,
  listOperationGroups,
  listOperationsInOperationGroup,
  shouldGenerateConvenient,
} from "./decorators.js";
import {
  CollectionFormat,
  SdkArrayType,
  SdkBodyModelPropertyType,
  SdkBuiltInKinds,
  SdkBuiltInType,
  SdkClient,
  SdkConstantType,
  SdkContext,
  SdkCredentialParameter,
  SdkCredentialType,
  SdkDatetimeType,
  SdkDictionaryType,
  SdkDurationType,
  SdkEnumType,
  SdkEnumValueType,
  SdkHttpOperation,
  SdkModelPropertyType,
  SdkModelType,
  SdkServiceOperation,
  SdkTupleType,
  SdkType,
  SdkUnionType,
} from "./interfaces.js";
<<<<<<< HEAD
import {
  getAvailableApiVersions,
  getDocHelper,
  getSdkTypeBaseHelper,
  intOrFloat,
  isAzureCoreModel,
  updateWithApiVersionInformation,
} from "./internal-utils.js";
import { reportDiagnostic } from "./lib.js";
=======
import { createDiagnostic } from "./lib.js";
>>>>>>> 7f989346
import {
  getCrossLanguageDefinitionId,
  getEffectivePayloadType,
  getGeneratedName,
  getLibraryName,
  getPropertyNames,
} from "./public-utils.js";

<<<<<<< HEAD
function getEncodeHelper<TServiceOperation extends SdkServiceOperation>(
  context: SdkContext<TServiceOperation>,
  type: Type,
  kind: string
): string {
=======
function getAnyType(context: SdkContext, type: Type): SdkBuiltInType {
  return {
    ...getSdkTypeBaseHelper(context, type, "any"),
    encode: getEncodeHelper(context, type, "any"),
  };
}

function getEncodeHelper(context: SdkContext, type: Type, kind: string): string {
>>>>>>> 7f989346
  if (type.kind === "ModelProperty" || type.kind === "Scalar") {
    return getEncode(context.program, type)?.encoding || kind;
  }
  return kind;
}

/**
 * Add format info onto an sdk type. Since the format decorator
 * decorates the ModelProperty, we add the format info onto the property's internal
 * type.
 * @param context sdk context
 * @param type the original typespec type. Used to grab the format decorator off of
 * @param propertyType the type of the property, i.e. the internal type that we add the format info onto
 */
export function addFormatInfo<TServiceOperation extends SdkServiceOperation>(
  context: SdkContext<TServiceOperation>,
  type: ModelProperty | Scalar,
  propertyType: SdkType
): void {
  const format = getFormat(context.program, type)?.toLocaleLowerCase();
  if (format) {
    switch (format) {
      case "guid":
      case "uuid":
      case "password":
      case "etag":
        propertyType.kind = format;
        break;
      case "url":
      case "uri":
        propertyType.kind = "url";
        break;
      case "armid":
        propertyType.kind = "armId";
        break;
      case "ipaddress":
        propertyType.kind = "ipAddress";
        break;
      case "azurelocation":
        propertyType.kind = "azureLocation";
        break;
      default:
        throw Error(`Unknown format ${format}`);
    }
  }
}

/**
 * Add encoding info onto an sdk type. Since the encoding decorator
 * decorates the ModelProperty, we add the encoding info onto the property's internal
 * type.
 * @param context sdk context
 * @param type the original typespec type. Used to grab the encoding decorator off of
 * @param propertyType the type of the property, i.e. the internal type that we add the encoding info onto
 */
export function addEncodeInfo<TServiceOperation extends SdkServiceOperation>(
  context: SdkContext<TServiceOperation>,
  type: ModelProperty | Scalar,
<<<<<<< HEAD
  propertyType: SdkType,
  defaultContentType?: string
): void {
=======
  propertyType: SdkType
): [void, readonly Diagnostic[]] {
  const diagnostics = createDiagnosticCollector();
>>>>>>> 7f989346
  const encodeData = getEncode(context.program, type);
  if (propertyType.kind === "duration") {
    if (!encodeData) return diagnostics.wrap(undefined);
    propertyType.encode = encodeData.encoding as DurationKnownEncoding;
    propertyType.wireType = diagnostics.pipe(
      getClientType(context, encodeData.type)
    ) as SdkBuiltInType;
  }
  if (propertyType.kind === "datetime") {
    if (encodeData) {
      propertyType.encode = encodeData.encoding as DateTimeKnownEncoding;
      propertyType.wireType = diagnostics.pipe(
        getClientType(context, encodeData.type)
      ) as SdkBuiltInType;
    } else if (type.kind === "ModelProperty" && isHeader(context.program, type)) {
      propertyType.encode = "rfc7231";
    }
  }
  if (propertyType.kind === "bytes") {
    if (encodeData) {
      propertyType.encode = encodeData.encoding as BytesKnownEncoding;
    } else if (!defaultContentType || defaultContentType === "application/json") {
      propertyType.encode = "base64";
    } else {
      propertyType.encode = "bytes";
    }
  }
  return diagnostics.wrap(undefined);
}

/**
 * Mapping of typespec scalar kinds to the built in kinds exposed in the SDK
 * @param scalar the original typespec scalar
 * @returns the corresponding sdk built in kind
 */
function getScalarKind(scalar: Scalar): SdkBuiltInKinds {
  switch (scalar.name) {
    case "int8":
    case "int16":
    case "int32":
    case "int64":
    case "uint8":
    case "uint16":
    case "uint32":
    case "uint64":
    case "numeric":
    case "integer":
    case "safeint":
    case "decimal128":
    case "bytes":
    case "float":
    case "float32":
    case "float64":
    case "boolean":
    case "string":
    case "url":
    case "decimal":
    case "plainDate":
    case "plainTime":
      return scalar.name;
    default:
      throw Error(`Unknown scalar kind ${scalar.name}`);
  }
}

/**
 * Get the sdk built in type for a given typespec type
 * @param context the sdk context
 * @param type the typespec type
 * @returns the corresponding sdk type
 */
export function getSdkBuiltInType<TServiceOperation extends SdkServiceOperation>(
  context: SdkContext<TServiceOperation>,
  type: Scalar | IntrinsicType | NumericLiteral | StringLiteral | BooleanLiteral
): SdkBuiltInType {
  if (context.program.checker.isStdType(type) || type.kind === "Intrinsic") {
    let kind: SdkBuiltInKinds = "any";
    if (type.kind === "Scalar") {
      kind = getScalarKind(type);
    }
    return {
      ...getSdkTypeBaseHelper(context, type, kind),
      encode: getEncodeHelper(context, type, kind),
    };
  } else if (type.kind === "String" || type.kind === "Boolean" || type.kind === "Number") {
    let kind: SdkBuiltInKinds;

    if (type.kind === "String") {
      kind = "string";
    } else if (type.kind === "Boolean") {
      kind = "boolean";
    } else {
      kind = intOrFloat(type.value);
    }
    return {
      ...getSdkTypeBaseHelper(context, type, kind),
      encode: getEncodeHelper(context, type, kind),
    };
  }
  throw Error(`Unknown kind ${type.kind}`);
}

export function getSdkDatetimeType<TServiceOperation extends SdkServiceOperation>(
  context: SdkContext<TServiceOperation>,
  type: Scalar
): SdkDatetimeType {
  // we don't get encode info until we get to the property / parameter level
  // so we insert the default. Later in properties, we will check
  // for encoding info and override accordingly
  return {
    ...getSdkTypeBaseHelper(context, type, "datetime"),
    encode: "rfc3339",
    wireType: { ...getSdkTypeBaseHelper(context, type, "string"), encode: "string" },
  };
}

export function getSdkDurationType<TServiceOperation extends SdkServiceOperation>(
  context: SdkContext<TServiceOperation>,
  type: Scalar
): SdkDurationType {
  // we don't get encode info until we get to the property / parameter level
  // so we insert the default. Later in properties, we will check
  // for encoding info and override accordingly
  return {
    ...getSdkTypeBaseHelper(context, type, "duration"),
    encode: "ISO8601",
    wireType: { ...getSdkTypeBaseHelper(context, type, "string"), encode: "string" },
  };
}

export function getSdkArrayOrDict<TServiceOperation extends SdkServiceOperation>(
  context: SdkContext<TServiceOperation>,
  type: Model,
  operation?: Operation
): [(SdkDictionaryType | SdkArrayType) | undefined, readonly Diagnostic[]] {
  const diagnostics = createDiagnosticCollector();
  if (type.indexer !== undefined) {
    if (!isNeverType(type.indexer.key)) {
      const valueType = diagnostics.pipe(getClientType(context, type.indexer.value!, operation));
      const name = type.indexer.key.name;
      if (name === "string") {
        // model MyModel is Record<> {} should be model with additional properties
        if (type.sourceModel?.kind === "Model" && type.sourceModel?.name === "Record") {
          return diagnostics.wrap(undefined);
        }
        return diagnostics.wrap({
          ...getSdkTypeBaseHelper(context, type, "dict"),
          keyType: diagnostics.pipe(getClientType(context, type.indexer.key, operation)),
          valueType,
        });
      } else if (name === "integer") {
        return diagnostics.wrap({
          ...getSdkTypeBaseHelper(context, type, "array"),
          valueType,
        });
      }
    }
  }
  return diagnostics.wrap(undefined);
}

<<<<<<< HEAD
export function getSdkTuple<TServiceOperation extends SdkServiceOperation>(
  context: SdkContext<TServiceOperation>,
  type: Tuple,
  operation?: Operation
): SdkTupleType {
  return {
=======
export function getSdkTuple(
  context: SdkContext,
  type: Tuple,
  operation?: Operation
): [SdkTupleType, readonly Diagnostic[]] {
  const diagnostics = createDiagnosticCollector();
  return diagnostics.wrap({
>>>>>>> 7f989346
    ...getSdkTypeBaseHelper(context, type, "tuple"),
    values: type.values.map((x) => diagnostics.pipe(getClientType(context, x, operation))),
  });
}

function getNonNullOptions(type: Union): Type[] {
  return [...type.variants.values()].map((x) => x.type).filter((t) => !isNullType(t));
}

export function getSdkUnion<TServiceOperation extends SdkServiceOperation>(
  context: SdkContext<TServiceOperation>,
  type: Union,
  operation?: Operation
<<<<<<< HEAD
): SdkType | undefined {
  const nonNullOptions = getNonNullOptions(type);
=======
): [SdkType, readonly Diagnostic[]] {
  const diagnostics = createDiagnosticCollector();
  const nonNullOptions = getNonNullOptions(context, type);
>>>>>>> 7f989346
  if (nonNullOptions.length === 0) {
    diagnostics.add(createDiagnostic({ code: "union-null", target: type }));
    return diagnostics.wrap(getAnyType(context, type));
  }

  // change to a simple logic: only convert to normal type if the union is type | null, otherwise, return all the union types
  if (nonNullOptions.length === 1) {
    const clientType = diagnostics.pipe(getClientType(context, nonNullOptions[0], operation));
    clientType.nullable = true;
    return diagnostics.wrap(clientType);
  }
<<<<<<< HEAD
  let sdkType = context.unionsMap?.get(type) as SdkUnionType | undefined;
  if (!sdkType) {
    sdkType = {
      ...getSdkTypeBaseHelper(context, type, "union"),
      name: type.name,
      generatedName: type.name ? undefined : getGeneratedName(context, type),
      values: nonNullOptions.map((x) => getClientType(context, x, operation)),
      nullable: nonNullOptions.length < type.variants.size,
    };
    if (context.unionsMap === undefined) {
      context.unionsMap = new Map<Union, SdkUnionType>();
    }
    context.unionsMap.set(type, sdkType);
  }
  return sdkType;
=======
  return diagnostics.wrap({
    ...getSdkTypeBaseHelper(context, type, "union"),
    name: type.name,
    generatedName: type.name ? undefined : getGeneratedName(context, type),
    values: nonNullOptions.map((x) => diagnostics.pipe(getClientType(context, x, operation))),
    nullable: nonNullOptions.length < type.variants.size,
  });
>>>>>>> 7f989346
}

export function getSdkConstant<TServiceOperation extends SdkServiceOperation>(
  context: SdkContext<TServiceOperation>,
  type: StringLiteral | NumericLiteral | BooleanLiteral
): SdkConstantType {
  switch (type.kind) {
    case "Number":
    case "String":
    case "Boolean":
      const valueType = getSdkBuiltInType(context, type);
      return {
        ...getSdkTypeBaseHelper(context, type, "constant"),
        value: type.value,
        valueType,
      };
  }
}

function addDiscriminatorToModelType<TServiceOperation extends SdkServiceOperation>(
  context: SdkContext<TServiceOperation>,
  type: Model,
  model: SdkModelType,
  operation?: Operation
): [undefined, readonly Diagnostic[]] {
  const discriminator = getDiscriminator(context.program, type);
  const diagnostics = createDiagnosticCollector();
  if (discriminator) {
    let discriminatorProperty;
    for (const childModel of type.derivedModels) {
      const childModelSdkType = diagnostics.pipe(getSdkModel(context, childModel, operation));
      updateModelsMap(context, childModel, childModelSdkType, operation);
      for (const property of childModelSdkType.properties) {
        if (property.kind === "property") {
          if (property.serializedName === discriminator?.propertyName) {
            if (property.type.kind !== "constant" && property.type.kind !== "enumvalue") {
              diagnostics.add(
                createDiagnostic({
                  code: "discriminator-not-constant",
                  target: type,
                  format: { discriminator: property.nameInClient },
                })
              );
            } else if (typeof property.type.value !== "string") {
              diagnostics.add(
                createDiagnostic({
                  code: "discriminator-not-string",
                  target: type,
                  format: {
                    discriminator: property.nameInClient,
                    discriminatorValue: String(property.type.value),
                  },
                })
              );
            } else {
              childModelSdkType.discriminatorValue = property.type.value;
              property.discriminator = true;
              if (model.discriminatedSubtypes === undefined) {
                model.discriminatedSubtypes = {};
              }
              model.discriminatedSubtypes[property.type.value] = childModelSdkType;
              discriminatorProperty = property;
            }
          }
        }
      }
    }
    for (let i = 0; i < model.properties.length; i++) {
      const property = model.properties[i];
      if (property.kind === "property" && property.serializedName === discriminator.propertyName) {
        property.discriminator = true;
        return diagnostics.wrap(undefined);
      }
    }
    let discriminatorType: SdkType;
    if (discriminatorProperty) {
      if (discriminatorProperty.type.kind === "constant") {
        discriminatorType = { ...discriminatorProperty.type.valueType };
      } else if (discriminatorProperty.type.kind === "enumvalue") {
        discriminatorType = getSdkEnum(
          context,
          (discriminatorProperty.type.__raw as EnumMember).enum,
          operation
        );
      }
    } else {
      discriminatorType = {
        nullable: false,
        kind: "string",
        encode: "string",
      };
    }
    model.properties.push({
      kind: "property",
      optional: false,
      discriminator: true,
      serializedName: discriminator.propertyName,
      type: discriminatorType!,
      nameInClient: discriminator.propertyName,
      onClient: false,
      apiVersions: getAvailableApiVersions(context, type),
      isApiVersionParam: false,
      isMultipartFileInput: false, // discriminator property cannot be a file
    });
  }
  return diagnostics.wrap(undefined);
}

<<<<<<< HEAD
function getSdkModelWithDiagnostics<TServiceOperation extends SdkServiceOperation>(
  context: SdkContext<TServiceOperation>,
  type: Model,
  operation?: Operation
): void {
  // eslint-disable-next-line deprecation/deprecation
  const sdkType = getSdkModel(context, type, operation);
  const a = "b";
}

/**
 * @deprecated You should access the `.models` attribute on an `SdkPackage` instead
 */
export function getSdkModel<TServiceOperation extends SdkServiceOperation>(
  context: SdkContext<TServiceOperation>,
  type: Model,
  operation?: Operation
): SdkModelType {
=======
export function getSdkModel(
  context: SdkContext,
  type: Model,
  operation?: Operation
): [SdkModelType, readonly Diagnostic[]] {
  const diagnostics = createDiagnosticCollector();
>>>>>>> 7f989346
  type = getEffectivePayloadType(context, type);
  let sdkType = context.modelsMap?.get(type) as SdkModelType | undefined;
  const httpOperation = operation
    ? ignoreDiagnostics(getHttpOperation(context.program, operation))
    : undefined;
  const httpBody = httpOperation?.parameters.body;
  let isFormDataType = false;
  if (httpBody && httpBody.type.kind === "Model") {
    const isMultipartOperation = httpBody.contentTypes.some((x) => x.startsWith("multipart/"));
    isFormDataType =
      isMultipartOperation && getEffectivePayloadType(context, httpBody.type) === type;
  }
  if (sdkType) {
    updateModelsMap(context, type, sdkType, operation);
    if (httpOperation && isFormDataType !== sdkType.isFormDataType) {
      // This means we have a model that is used both for formdata input and for regular body input
      diagnostics.add(
        createDiagnostic({
          code: "conflicting-multipart-model-usage",
          target: type,
          format: {
            modelName: sdkType.name,
          },
        })
      );
    }
  } else {
    const docWrapper = getDocHelper(context, type);
    sdkType = {
      ...getSdkTypeBaseHelper(context, type, "model"),
      name: getLibraryName(context, type),
      generatedName: type.name === "" ? getGeneratedName(context, type) : undefined,
      description: docWrapper.description,
      details: docWrapper.details,
      properties: [],
      additionalProperties: undefined, // going to set additional properties in the next few lines when we look at base model
      access: undefined, // dummy value since we need to update models map before we can set this
      usage: UsageFlags.None, // dummy value since we need to update models map before we can set this
      crossLanguageDefinitionId: getCrossLanguageDefinitionId(type),
      apiVersions: getAvailableApiVersions<TServiceOperation>(context, type),
      isFormDataType,
    };
    updateModelsMap(context, type, sdkType, operation);

    // model MyModel is Record<> {} should be model with additional properties
    if (type.sourceModel?.kind === "Model" && type.sourceModel?.name === "Record") {
      sdkType.additionalProperties = diagnostics.pipe(
        getClientType(context, type.sourceModel!.indexer!.value!, operation)
      );
    }
    if (type.baseModel) {
      sdkType.baseModel = context.modelsMap?.get(type.baseModel) as SdkModelType | undefined;
      if (sdkType.baseModel === undefined) {
        const baseModel = diagnostics.pipe(getClientType(context, type.baseModel, operation)) as
          | SdkDictionaryType
          | SdkModelType;
        if (baseModel.kind === "dict") {
          // model MyModel extends Record<> {} should be model with additional properties
          sdkType.additionalProperties = baseModel.valueType;
        } else {
          sdkType.baseModel = baseModel;
          updateModelsMap(context, type.baseModel, sdkType.baseModel, operation);
        }
      }
    }
    diagnostics.pipe(addPropertiesToModelType(context, type, sdkType, operation));
    diagnostics.pipe(addDiscriminatorToModelType(context, type, sdkType, operation));
  }
  return diagnostics.wrap(sdkType);
}

function getSdkEnumValueType<TServiceOperation extends SdkServiceOperation>(
  context: SdkContext<TServiceOperation>,
  type: EnumMember | StringLiteral | NumericLiteral
): SdkBuiltInType {
  let kind: "string" | "int32" | "float32" = "string";
  if (typeof type.value === "number") {
    kind = intOrFloat(type.value);
  }
  return {
    ...getSdkTypeBaseHelper(context, type, kind),
    encode: kind,
  };
}

export function getSdkEnumValue<TServiceOperation extends SdkServiceOperation>(
  context: SdkContext<TServiceOperation>,
  enumType: SdkEnumType,
  type: EnumMember
): SdkEnumValueType {
  const docWrapper = getDocHelper(context, type);
  return {
    ...getSdkTypeBaseHelper(context, type, "enumvalue"),
    name: getLibraryName(context, type),
    value: type.value ?? type.name,
    description: docWrapper.description,
    details: docWrapper.details,
    enumType,
    valueType: enumType.valueType,
  };
}

export function getSdkEnum<TServiceOperation extends SdkServiceOperation>(
  context: SdkContext<TServiceOperation>,
  type: Enum,
  operation?: Operation
): SdkEnumType {
  let sdkType = context.modelsMap?.get(type) as SdkEnumType | undefined;
  if (!sdkType) {
    const docWrapper = getDocHelper(context, type);
    sdkType = {
      ...getSdkTypeBaseHelper(context, type, "enum"),
      name: getLibraryName(context, type),
      description: docWrapper.description,
      details: docWrapper.details,
      valueType: getSdkEnumValueType(context, type.members.values().next().value),
      values: [],
      isFixed: isFixed(context.program, type),
      isFlags: false,
      usage: UsageFlags.None, // We will add usage as we loop through the operations
      access: undefined, // Dummy value until we update models map
      crossLanguageDefinitionId: getCrossLanguageDefinitionId(type),
      apiVersions: getAvailableApiVersions<TServiceOperation>(context, type),
    };
    for (const member of type.members.values()) {
      sdkType.values.push(getSdkEnumValue(context, sdkType, member));
    }
  }
  updateModelsMap(context, type, sdkType, operation);
  return sdkType;
}

function getSdkUnionEnumValues<TServiceOperation extends SdkServiceOperation>(
  context: SdkContext<TServiceOperation>,
  type: UnionEnum,
  enumType: SdkEnumType
): SdkEnumValueType[] {
  const values: SdkEnumValueType[] = [];
  for (const [name, member] of type.flattenedMembers.entries()) {
    const docWrapper = getDocHelper(context, member.type);
    values.push({
      kind: "enumvalue",
      name: typeof name === "string" ? name : `${member.value}`,
      description: docWrapper.description,
      details: docWrapper.details,
      value: member.value,
      valueType: enumType.valueType,
      enumType,
      nullable: false,
    });
  }
  return values;
}

function getSdkUnionEnum<TServiceOperation extends SdkServiceOperation>(
  context: SdkContext<TServiceOperation>,
  type: UnionEnum,
  operation?: Operation
) {
  let sdkType = context.modelsMap?.get(type.union) as SdkEnumType | undefined;
  if (!sdkType) {
    const union = type.union as Union & { name: string };
    const docWrapper = getDocHelper(context, union);
    sdkType = {
      ...getSdkTypeBaseHelper(context, type.union, "enum"),
      name: getLibraryName(context, type.union),
      description: docWrapper.description,
      details: docWrapper.details,
      valueType: { ...getSdkTypeBaseHelper(context, type.union, "string"), encode: "string" },
      values: [],
      nullable: false,
      isFixed: !type.open,
      isFlags: false,
      usage: UsageFlags.None, // We will add usage as we loop through the operations
      access: undefined, // Dummy value until we update models map
      crossLanguageDefinitionId: getCrossLanguageDefinitionId(union),
      apiVersions: getAvailableApiVersions<TServiceOperation>(context, type.union),
    };
    sdkType.values = getSdkUnionEnumValues(context, type, sdkType);
  }
  updateModelsMap(context, type.union, sdkType, operation);
  return sdkType;
}

function getKnownValuesEnum<TServiceOperation extends SdkServiceOperation>(
  context: SdkContext<TServiceOperation>,
  type: Scalar | ModelProperty,
  operation?: Operation
): SdkEnumType | undefined {
  const knownValues = getKnownValues(context.program, type);
  if (!knownValues) {
    return;
  }
  if (type.kind === "ModelProperty") {
    const sdkType = getSdkEnum(context, knownValues, operation);
    return sdkType;
  } else {
    let sdkType = context.modelsMap?.get(type) as SdkEnumType | undefined;
    if (!sdkType) {
      const docWrapper = getDocHelper(context, type);
      sdkType = {
        ...getSdkTypeBaseHelper(context, type, "enum"),
        name: type.name,
        description: docWrapper.description,
        details: docWrapper.details,
        valueType: getSdkEnumValueType(context, knownValues.members.values().next().value),
        values: [],
        isFixed: false,
        isFlags: false,
        usage: UsageFlags.None, // We will add usage as we loop through the operations
        access: undefined, // Dummy value until we update models map
        crossLanguageDefinitionId: getCrossLanguageDefinitionId(type),
        apiVersions: getAvailableApiVersions<TServiceOperation>(context, type),
      };
      for (const member of knownValues.members.values()) {
        sdkType.values.push(getSdkEnumValue(context, sdkType, member));
      }
    }
    updateModelsMap(context, type, sdkType, operation);
    return sdkType;
  }
}

<<<<<<< HEAD
export function getClientType<TServiceOperation extends SdkServiceOperation = SdkHttpOperation>(
  context: SdkContext<TServiceOperation>,
  type: Type,
  operation?: Operation
): SdkType {
=======
export function getClientType(
  context: SdkContext,
  type: Type,
  operation?: Operation
): [SdkType, readonly Diagnostic[]] {
  const diagnostics = createDiagnosticCollector();
  let retval: SdkType | undefined = undefined;
>>>>>>> 7f989346
  switch (type.kind) {
    case "String":
    case "Number":
    case "Boolean":
      retval = getSdkConstant(context, type);
      break;
    case "Tuple":
      retval = diagnostics.pipe(getSdkTuple(context, type, operation));
      break;
    case "Model":
      retval = diagnostics.pipe(getSdkArrayOrDict(context, type, operation));
      if (retval === undefined) {
        retval = diagnostics.pipe(getSdkModel(context, type, operation));
      }
      break;
    case "Intrinsic":
      retval = getSdkBuiltInType(context, type);
      break;
    case "Scalar":
      if (!context.program.checker.isStdType(type) && type.kind === "Scalar" && type.baseScalar) {
<<<<<<< HEAD
        const baseType = getClientType<TServiceOperation>(context, type.baseScalar, operation);
=======
        const baseType = diagnostics.pipe(getClientType(context, type.baseScalar, operation));
>>>>>>> 7f989346
        addEncodeInfo(context, type, baseType);
        addFormatInfo(context, type, baseType);
        retval = getKnownValuesEnum(context, type, operation) ?? baseType;
        break;
      }
      if (type.name === "utcDateTime" || type.name === "offsetDateTime") {
        retval = getSdkDatetimeType(context, type);
        break;
      }
      if (type.name === "duration") {
        retval = getSdkDurationType(context, type);
        break;
      }
      const scalarType = getSdkBuiltInType(context, type);
      // just add default encode, normally encode is on extended scalar and model property
      addEncodeInfo(context, type, scalarType);
      retval = scalarType;
      break;
    case "Enum":
      retval = getSdkEnum(context, type, operation);
      break;
    case "Union":
      // start off with just handling nullable type
      const unionAsEnum = diagnostics.pipe(getUnionAsEnum(type));
      if (unionAsEnum && type.name) {
        retval = getSdkUnionEnum(context, unionAsEnum, operation);
      } else {
        retval = diagnostics.pipe(getSdkUnion(context, type, operation));
      }
      break;
    case "ModelProperty":
<<<<<<< HEAD
      const innerType = getClientType<TServiceOperation>(context, type.type, operation);
      addEncodeInfo(context, type, innerType);
=======
      const innerType = diagnostics.pipe(getClientType(context, type.type, operation));
      diagnostics.pipe(addEncodeInfo(context, type, innerType));
>>>>>>> 7f989346
      addFormatInfo(context, type, innerType);
      retval = getKnownValuesEnum(context, type, operation) ?? innerType;
      break;
    case "UnionVariant":
      retval = diagnostics.pipe(getClientType(context, type.type, operation));
      break;
    case "EnumMember":
      const enumType = getSdkEnum(context, type.enum, operation);
      retval = getSdkEnumValue(context, enumType, type);
      break;
    default:
      retval = getAnyType(context, type);
      diagnostics.add(
        createDiagnostic({ code: "unsupported-kind", target: type, format: { kind: type.kind } })
      );
  }
  return diagnostics.wrap(retval);
}

export function isReadOnly(property: SdkBodyModelPropertyType) {
  if (
    property.visibility &&
    property.visibility.includes(Visibility.Read) &&
    property.visibility.length === 1
  ) {
    return true;
  }
  return false;
}

function getSdkVisibility<TServiceOperation extends SdkServiceOperation>(
  context: SdkContext<TServiceOperation>,
  type: ModelProperty
): Visibility[] | undefined {
  const visibility = getVisibility(context.program, type);
  if (visibility) {
    const result: Visibility[] = [];
    if (visibility.includes("read")) {
      result.push(Visibility.Read);
    }
    if (visibility.includes("create")) {
      result.push(Visibility.Create);
    }
    if (visibility.includes("update")) {
      result.push(Visibility.Update);
    }
    if (visibility.includes("delete")) {
      result.push(Visibility.Delete);
    }
    if (visibility.includes("query")) {
      result.push(Visibility.Query);
    }
    return result;
  }
  return undefined;
}

function getCollectionFormat<TServiceOperation extends SdkServiceOperation>(
  context: SdkContext<TServiceOperation>,
  type: ModelProperty
): CollectionFormat | undefined {
  const program = context.program;
  const tspCollectionFormat = (
    isQueryParam(program, type)
      ? getQueryParamOptions(program, type)
      : isHeader(program, type)
        ? getHeaderFieldOptions(program, type)
        : undefined
  )?.format;
  if (tspCollectionFormat === "form" || tspCollectionFormat === "simple") {
    return undefined;
  }
  return tspCollectionFormat;
}

function getSdkCredentialType(
  client: SdkClient,
  authentication: ServiceAuthentication
): SdkCredentialType | SdkUnionType {
  const credentialTypes: SdkCredentialType[] = [];
  for (const option of authentication.options) {
    for (const scheme of option.schemes) {
      credentialTypes.push({
        __raw: client.service,
        kind: "credential",
        scheme: scheme,
        nullable: false,
      });
    }
  }
  if (credentialTypes.length > 1) {
    return {
      __raw: client.service,
      kind: "union",
      values: credentialTypes,
      nullable: false,
    };
  }
  return credentialTypes[0];
}

export function getSdkCredentialParameter<TServiceOperation extends SdkServiceOperation>(
  context: SdkContext<TServiceOperation>,
  client: SdkClient
): SdkCredentialParameter | undefined {
  const auth = getAuthentication(context.program, client.service);
  if (!auth) return undefined;
  return {
    type: getSdkCredentialType(client, auth),
    kind: "credential",
    nameInClient: "credential",
    description: "Credential used to authenticate requests to the service.",
    apiVersions: getAvailableApiVersions<TServiceOperation>(context, client.service),
    onClient: true,
    optional: false,
    isApiVersionParam: false,
  };
}

interface GetSdkModelPropertyTypeOptions {
  isEndpointParam?: boolean;
  operation?: Operation;
  isMethodParameter?: boolean;
  defaultContentType?: string;
}

export function getSdkModelPropertyType<TServiceOperation extends SdkServiceOperation>(
  context: SdkContext<TServiceOperation>,
  type: ModelProperty,
<<<<<<< HEAD
  options: GetSdkModelPropertyTypeOptions = {}
): SdkModelPropertyType {
  let propertyType = getClientType<TServiceOperation>(context, type.type, options.operation);
  addEncodeInfo(context, type, propertyType, options.defaultContentType);
=======
  operation?: Operation
): [SdkModelPropertyTypeBase, readonly Diagnostic[]] {
  const diagnostics = createDiagnosticCollector();
  let propertyType = diagnostics.pipe(getClientType(context, type.type, operation));
  addEncodeInfo(context, type, propertyType);
>>>>>>> 7f989346
  addFormatInfo(context, type, propertyType);
  const knownValues = getKnownValues(context.program, type);
  if (knownValues) {
    propertyType = getSdkEnum(context, knownValues, options.operation);
  }
  const docWrapper = getDocHelper(context, type);
<<<<<<< HEAD
  const base = {
=======
  return diagnostics.wrap({
>>>>>>> 7f989346
    __raw: type,
    description: docWrapper.description,
    details: docWrapper.details,
    apiVersions: getAvailableApiVersions(context, type),
    type: propertyType,
    nameInClient: getPropertyNames(context, type)[0],
    onClient: false,
    optional: type.optional,
<<<<<<< HEAD
  };
  const program = context.program;
  const headerQueryOptions = {
    ...base,
    optional: type.optional,
    collectionFormat: getCollectionFormat(context, type),
}
  if (options.isMethodParameter) {
    return {
      ...base,
      kind: "method",
      ...updateWithApiVersionInformation(context, type),
      optional: type.optional,
    };
  } else if (isPathParam(program, type) || options.isEndpointParam) {
    return {
      ...base,
      kind: "path",
      urlEncode: true,
      serializedName: getPathParamName(program, type),
      ...updateWithApiVersionInformation(context, type),
      optional: false,
    };
  } else if (isHeader(program, type)) {
    return {
      ...headerQueryOptions,
      kind: "header",
      serializedName: getHeaderFieldName(program, type),
      ...updateWithApiVersionInformation(context, type),
    };
  } else if (isQueryParam(program, type)) {
    return {
      ...headerQueryOptions,
      kind: "query",
      serializedName: getQueryParamName(program, type),
      ...updateWithApiVersionInformation(context, type),
    };
  } else if (isBody(program, type)) {
    return {
      ...base,
      kind: "body",
      contentTypes: ["application/json"], // will update when we get to the operation level
      defaultContentType: "application/json", // will update when we get to the operation level
      ...updateWithApiVersionInformation(context, type),
      optional: type.optional,
    };
  } else {
    // I'm a body model property
    let operationIsMultipart = false;
  if (options.operation) {
    const httpOperation = ignoreDiagnostics(getHttpOperation(context.program, options.operation));
=======
  });
}

function getSdkBodyModelPropertyType(
  context: SdkContext,
  type: ModelProperty,
  operation?: Operation
): [SdkBodyModelPropertyType, readonly Diagnostic[]] {
  const diagnostics = createDiagnosticCollector();
  const base = diagnostics.pipe(getSdkModelPropertyType(context, type, operation));
  let operationIsMultipart = false;
  if (operation) {
    const httpOperation = diagnostics.pipe(getHttpOperation(context.program, operation));
>>>>>>> 7f989346
    operationIsMultipart = Boolean(
      httpOperation && httpOperation.parameters.body?.contentTypes.includes("multipart/form-data")
    );
  }
  // Currently we only recognize bytes and list of bytes as potential file inputs
  const isBytesInput =
    base.type.kind === "bytes" ||
    (base.type.kind === "array" && base.type.valueType.kind === "bytes");
  if (isBytesInput && operationIsMultipart && getEncode(context.program, type)) {
    diagnostics.add(
      createDiagnostic({
        code: "encoding-multipart-bytes",
        target: type,
      })
    );
  }
<<<<<<< HEAD
    return {
      ...base,
      kind: "property",
      optional: type.optional,
      visibility: getSdkVisibility(context, type),
      discriminator: false,
      serializedName: getPropertyNames(context, type)[1],
      isMultipartFileInput: isBytesInput && operationIsMultipart,
      ...updateWithApiVersionInformation(context, type),
    };
  }
=======
  return diagnostics.wrap({
    ...base,
    kind: "property",
    optional: type.optional,
    visibility: getSdkVisibility(context, type),
    discriminator: false,
    serializedName: getPropertyNames(context, type)[1],
    isMultipartFileInput: isBytesInput && operationIsMultipart,
  });
>>>>>>> 7f989346
}

function addPropertiesToModelType<TServiceOperation extends SdkServiceOperation>(
  context: SdkContext<TServiceOperation>,
  type: Model,
  sdkType: SdkType,
  operation?: Operation
): [void, readonly Diagnostic[]] {
  const diagnostics = createDiagnosticCollector();
  for (const property of type.properties.values()) {
    if (
      isStatusCode(context.program, property) ||
      isNeverType(property.type) ||
      sdkType.kind !== "model"
    ) {
      continue;
    }
<<<<<<< HEAD
    const clientProperty = getSdkModelPropertyType(context, property, { operation: operation });
=======
    const clientProperty = diagnostics.pipe(
      getSdkBodyModelPropertyType(context, property, operation)
    );
>>>>>>> 7f989346
    if (sdkType.properties) {
      sdkType.properties.push(clientProperty);
    } else {
      sdkType.properties = [clientProperty];
    }
  }
  return diagnostics.wrap(undefined);
}

function updateModelsMap<TServiceOperation extends SdkServiceOperation>(
  context: SdkContext<TServiceOperation>,
  type: Type,
  sdkType: SdkType,
  operation?: Operation
) {
  if (sdkType.kind !== "model" && sdkType.kind !== "enum") {
    return;
  }

  if (context.modelsMap === undefined) {
    context.modelsMap = new Map<Type, SdkModelType | SdkEnumType>();
  }
  if (context.operationModelsMap === undefined) {
    context.operationModelsMap = new Map<Operation, Map<Type, SdkModelType | SdkEnumType>>();
  }
  const value = context.modelsMap.get(type);
  if (value) {
    sdkType = value;
  } else {
    context.modelsMap.set(type, sdkType);
  }
  if (operation) {
    if (context.operationModelsMap.has(operation)) {
      if (context.operationModelsMap.get(operation)?.has(type)) {
        return;
      }
      context.operationModelsMap.get(operation)?.set(type, sdkType);
    } else {
      context.operationModelsMap.set(operation, new Map([[type, sdkType]]));
    }
    if (sdkType.kind === "model") {
      for (const prop of sdkType.properties) {
        if (prop.type.kind === "model" || prop.type.kind === "enum") {
          updateModelsMap(context, prop.type.__raw as any, prop.type, operation);
        }
        if (prop.type.kind === "array" || prop.type.kind === "dict") {
          updateModelsMap(
            context,
            prop.type.valueType.__raw as any,
            prop.type.valueType,
            operation
          );
        }
        if (prop.type.kind === "union") {
          for (const unionType of prop.type.values) {
            updateModelsMap(context, unionType.__raw as any, unionType, operation);
          }
        }
      }
      if (sdkType.baseModel) {
        updateModelsMap(context, sdkType.baseModel.__raw as any, sdkType.baseModel, operation);
      }
      if (sdkType.discriminatedSubtypes) {
        for (const subtype of Object.values(sdkType.discriminatedSubtypes)) {
          updateModelsMap(context, subtype.__raw as any, subtype, operation);
        }
      }
    }
  }
}

function checkAndGetClientType<TServiceOperation extends SdkServiceOperation>(
  context: SdkContext<TServiceOperation>,
  type: Type,
  operation?: Operation
<<<<<<< HEAD
): SdkType[] {
  const retval: SdkType[] = [];
  if (type.kind === "Model") {
    if (isExclude(context, type)) return []; // eslint-disable-line deprecation/deprecation
    const effectivePayloadType = getEffectivePayloadType(context, type);
    if (context.filterOutCoreModels && isAzureCoreModel(effectivePayloadType)) {
      if (effectivePayloadType.templateMapper && effectivePayloadType.name) {
        effectivePayloadType.templateMapper.args
          .filter((arg) => arg.kind === "Model" && arg.name)
          .forEach((arg) => {
            retval.push(...checkAndGetClientType(context, arg, operation));
          });
        return retval;
      } else {
        return [];
      }
    }
  }
  retval.push(getClientType(context, type, operation));
  return retval; // this will update the models map / simple types map
=======
): [SdkType | undefined, readonly Diagnostic[]] {
  const diagnostics = createDiagnosticCollector();
  if (type.kind === "Model") {
    if (isExclude(context, type)) return diagnostics.wrap(undefined); // eslint-disable-line deprecation/deprecation
    const effectivePayloadType = getEffectivePayloadType(context, type);
    if (context.filterOutCoreModels && isAzureCoreModel(effectivePayloadType))
      return diagnostics.wrap(undefined);
  }
  const clientType = diagnostics.pipe(getClientType(context, type, operation));
  return diagnostics.wrap(clientType);
>>>>>>> 7f989346
}

function updateUsageOfModel<TServiceOperation extends SdkServiceOperation>(
  context: SdkContext<TServiceOperation>,
  usage: UsageFlags,
  type?: SdkType,
  seenModelNames?: Set<SdkType>
): void {
  if (!type || !["model", "enum", "array", "dict", "union"].includes(type.kind)) return undefined;
  if (seenModelNames === undefined) {
    seenModelNames = new Set<SdkType>();
  }
  if (type.kind === "model" && seenModelNames.has(type)) return; // avoid circular references
  if (type.kind === "array" || type.kind === "dict") {
    return updateUsageOfModel(context, usage, type.valueType, seenModelNames);
  }
  if (type.kind === "union") {
    for (const unionType of type.values) {
      updateUsageOfModel(context, usage, unionType, seenModelNames);
    }
    return;
  }
  if (type.kind !== "model" && type.kind !== "enum") return;
  seenModelNames.add(type);

  const usageOverride = getUsageOverride(context, type.__raw as any);
  if (usageOverride) {
    type.usage |= usageOverride | usage;
  } else {
    type.usage |= usage;
  }

  if (type.kind === "enum") return;
  if (type.baseModel && (type.baseModel.usage & usage) === 0) {
    // if it has a base model and the base model doesn't currently have that usage
    type.baseModel.usage |= usage;
  }
  if (type.baseModel) {
    updateUsageOfModel(context, usage, type.baseModel, seenModelNames);
  }
  if (type.discriminatedSubtypes) {
    for (const discriminatedSubtype of Object.values(type.discriminatedSubtypes)) {
      updateUsageOfModel(context, usage, discriminatedSubtype, seenModelNames);
    }
  }
  for (const property of type.properties) {
    updateUsageOfModel(context, usage, property.type, seenModelNames);
  }
}

<<<<<<< HEAD
function updateTypesFromOperation<TServiceOperation extends SdkServiceOperation>(
  context: SdkContext<TServiceOperation>,
  operation: Operation
): void {
  const program = context.program;
  const httpOperation = ignoreDiagnostics(getHttpOperation(program, operation));
  const generateConvenient = shouldGenerateConvenient(context, operation);
  for (const param of operation.parameters.properties.values()) {
    const paramTypes = checkAndGetClientType(context, param.type, operation);
    if (generateConvenient) {
      paramTypes.forEach((paramType) => {
        updateUsageOfModel(context, UsageFlags.Input, paramType);
      });
    }
  }
  for (const param of httpOperation.parameters.parameters) {
    const paramTypes = checkAndGetClientType(context, param.param.type, operation);
    if (generateConvenient) {
      paramTypes.forEach((paramType) => {
        updateUsageOfModel(context, UsageFlags.Input, paramType);
      });
    }
=======
function updateTypesFromOperation(
  context: SdkContext,
  operation: Operation
): [void, readonly Diagnostic[]] {
  const diagnostics = createDiagnosticCollector();
  const program = context.program;
  const httpOperation = diagnostics.pipe(getHttpOperation(program, operation));
  for (const param of httpOperation.parameters.parameters) {
    diagnostics.pipe(checkAndGetClientType(context, param.param.type, operation));
>>>>>>> 7f989346
  }
  if (httpOperation.parameters.body) {
<<<<<<< HEAD
    const bodies = checkAndGetClientType(context, httpOperation.parameters.body.type, operation);
    if (generateConvenient) {
      bodies.forEach((body) => {
        updateUsageOfModel(context, UsageFlags.Input, body);
      });
=======
    const body = diagnostics.pipe(
      checkAndGetClientType(context, httpOperation.parameters.body.type, operation)
    );
    if (
      body &&
      ["model", "enum", "array", "dict", "union"].includes(body.kind) &&
      generateConvenient
    ) {
      updateUsageOfModel(context, body, UsageFlags.Input);
>>>>>>> 7f989346
    }
  }
  for (const response of httpOperation.responses) {
    for (const innerResponse of response.responses) {
      if (innerResponse.body?.type) {
<<<<<<< HEAD
        const responseBodies = checkAndGetClientType(context, innerResponse.body.type, operation);
        if (generateConvenient) {
          responseBodies.forEach((responseBody) => {
            updateUsageOfModel(context, UsageFlags.Output, responseBody);
          });
=======
        const responseBody = diagnostics.pipe(
          checkAndGetClientType(context, innerResponse.body.type, operation)
        );
        if (
          responseBody &&
          ["model", "enum", "array", "dict", "union"].includes(responseBody.kind) &&
          generateConvenient
        ) {
          updateUsageOfModel(context, responseBody, UsageFlags.Output);
>>>>>>> 7f989346
        }
      }
    }
  }
  const lroMetaData = getLroMetadata(program, operation);
  if (lroMetaData) {
<<<<<<< HEAD
    const logicalResults = checkAndGetClientType(context, lroMetaData.logicalResult, operation);
    if (generateConvenient) {
      logicalResults.forEach((logicalResult) => {
        updateUsageOfModel(context, UsageFlags.Output, logicalResult);
      });
=======
    const logicalResult = diagnostics.pipe(
      checkAndGetClientType(context, lroMetaData.logicalResult, operation)
    );
    if (
      logicalResult &&
      ["model", "enum", "array", "dict", "union"].includes(logicalResult.kind) &&
      generateConvenient
    ) {
      updateUsageOfModel(context, logicalResult, UsageFlags.Output);
>>>>>>> 7f989346
    }
  }
  return diagnostics.wrap(undefined);
}

function updateAccessOfModel<TServiceOperation extends SdkServiceOperation>(
  context: SdkContext<TServiceOperation>
): void {
  for (const [type, sdkType] of context.modelsMap?.entries() ?? []) {
    const internal = isInternal(context, type as any); // eslint-disable-line deprecation/deprecation
    if (internal) {
      sdkType.access = "internal";
      continue;
    }

    const accessOverride = getAccessOverride(context, type as any);
    if (accessOverride) {
      sdkType.access = accessOverride;
      continue;
    }

    let referredByInternal = false;
    let referredByPublic = false;
    let referredByUndefined = false;
    for (const [operation, modelMap] of context.operationModelsMap!) {
      const access = getAccessOverride(context, operation);
      if (access === "internal" && modelMap.get(type)) {
        referredByInternal = true;
      } else if (access === "public" && modelMap.get(type)) {
        referredByPublic = true;
        break;
      } else if (access === undefined && modelMap.get(type)) {
        referredByUndefined = true;
      }
    }
    if (referredByPublic) {
      sdkType.access = "public";
    } else if (referredByInternal && !referredByUndefined) {
      sdkType.access = "internal";
    }
  }
}

interface GetAllModelsOptions {
  input?: boolean;
  output?: boolean;
}

<<<<<<< HEAD
function handleServiceOrphanType<TServiceOperation extends SdkServiceOperation>(
  context: SdkContext<TServiceOperation>,
  type: Model | Enum
) {
  // eslint-disable-next-line deprecation/deprecation
  if (type.kind === "Model" && isInclude(context, type)) {
    const sdkModels = checkAndGetClientType(context, type);
    sdkModels.forEach((sdkModel) => {
      updateUsageOfModel(context, UsageFlags.Input | UsageFlags.Output, sdkModel);
    });
  }
  if (getAccessOverride(context, type) !== undefined) {
    const sdkModels = checkAndGetClientType(context, type);
    sdkModels
      .filter((sdkModel) => ["model", "enum", "array", "dict", "union"].includes(sdkModel.kind))
      .forEach((sdkModel) => {
        updateUsageOfModel(context, UsageFlags.None, sdkModel);
      });
=======
function handleServiceOrphanType(context: SdkContext, type: Model | Enum) {
  const diagnostics = createDiagnosticCollector();
  // eslint-disable-next-line deprecation/deprecation
  if (type.kind === "Model" && isInclude(context, type)) {
    const sdkModel = diagnostics.pipe(checkAndGetClientType(context, type));
    if (sdkModel && ["model", "enum", "array", "dict", "union"].includes(sdkModel.kind)) {
      updateUsageOfModel(context, sdkModel, UsageFlags.Input | UsageFlags.Output);
    }
  }
  if (getAccessOverride(context, type) !== undefined) {
    const sdkModel = diagnostics.pipe(checkAndGetClientType(context, type));
    if (sdkModel && ["model", "enum", "array", "dict", "union"].includes(sdkModel.kind)) {
      updateUsageOfModel(context, sdkModel, UsageFlags.None);
    }
>>>>>>> 7f989346
  }
}

export function getAllModels<TServiceOperation extends SdkServiceOperation = SdkHttpOperation>(
  context: SdkContext<TServiceOperation>,
  options: GetAllModelsOptions = {}
): [(SdkModelType | SdkEnumType)[], readonly Diagnostic[]] {
  const diagnostics = createDiagnosticCollector();
  const defaultOptions = {
    input: true,
    output: true,
  };
  options = { ...defaultOptions, ...options };
  if (context.modelsMap === undefined) {
    context.modelsMap = new Map<Type, SdkModelType | SdkEnumType>();
  }
  if (context.unionsMap === undefined) {
    context.unionsMap = new Map<Union, SdkUnionType>();
  }
  if (context.operationModelsMap === undefined) {
    context.operationModelsMap = new Map<Operation, Map<Type, SdkModelType | SdkEnumType>>();
  }
  for (const client of listClients(context)) {
    for (const operation of listOperationsInOperationGroup(context, client)) {
      // operations on a client
      diagnostics.pipe(updateTypesFromOperation(context, operation));
    }
    const ogs = listOperationGroups(context, client);
    while (ogs.length) {
      const operationGroup = ogs.pop();
      for (const operation of listOperationsInOperationGroup(context, operationGroup!)) {
        // operations on operation groups
        diagnostics.pipe(updateTypesFromOperation(context, operation));
      }
      if (operationGroup?.subOperationGroups) {
        ogs.push(...operationGroup.subOperationGroups);
      }
    }
    // orphan models
    for (const model of client.service.models.values()) {
      handleServiceOrphanType(context, model);
    }
    // orphan enums
    for (const enumType of client.service.enums.values()) {
      handleServiceOrphanType(context, enumType);
    }
    // server parameters
    const servers = getServers(context.program, client.service);
    if (servers !== undefined && servers[0].parameters !== undefined) {
      for (const param of servers[0].parameters.values()) {
<<<<<<< HEAD
        const sdkModels = checkAndGetClientType(context, param);
        sdkModels.forEach((sdkModel) => {
          updateUsageOfModel(context, UsageFlags.Input, sdkModel);
        });
=======
        const sdkModel = diagnostics.pipe(checkAndGetClientType(context, param));
        if (sdkModel && ["model", "enum", "array", "dict", "union"].includes(sdkModel.kind)) {
          updateUsageOfModel(context, sdkModel, UsageFlags.Input);
        }
>>>>>>> 7f989346
      }
    }
  }
  // update access
  updateAccessOfModel(context);
  let filter = 0;
  if (options.input) {
    filter += UsageFlags.Input;
  }
  if (options.output) {
    filter += UsageFlags.Output;
  }
  return diagnostics.wrap([...context.modelsMap.values()].filter((t) => (t.usage & filter) > 0));
}<|MERGE_RESOLUTION|>--- conflicted
+++ resolved
@@ -85,7 +85,6 @@
   SdkType,
   SdkUnionType,
 } from "./interfaces.js";
-<<<<<<< HEAD
 import {
   getAvailableApiVersions,
   getDocHelper,
@@ -94,10 +93,7 @@
   isAzureCoreModel,
   updateWithApiVersionInformation,
 } from "./internal-utils.js";
-import { reportDiagnostic } from "./lib.js";
-=======
 import { createDiagnostic } from "./lib.js";
->>>>>>> 7f989346
 import {
   getCrossLanguageDefinitionId,
   getEffectivePayloadType,
@@ -106,13 +102,6 @@
   getPropertyNames,
 } from "./public-utils.js";
 
-<<<<<<< HEAD
-function getEncodeHelper<TServiceOperation extends SdkServiceOperation>(
-  context: SdkContext<TServiceOperation>,
-  type: Type,
-  kind: string
-): string {
-=======
 function getAnyType(context: SdkContext, type: Type): SdkBuiltInType {
   return {
     ...getSdkTypeBaseHelper(context, type, "any"),
@@ -120,8 +109,11 @@
   };
 }
 
-function getEncodeHelper(context: SdkContext, type: Type, kind: string): string {
->>>>>>> 7f989346
+function getEncodeHelper<TServiceOperation extends SdkServiceOperation>(
+  context: SdkContext<TServiceOperation>,
+  type: Type,
+  kind: string
+): string {
   if (type.kind === "ModelProperty" || type.kind === "Scalar") {
     return getEncode(context.program, type)?.encoding || kind;
   }
@@ -180,15 +172,10 @@
 export function addEncodeInfo<TServiceOperation extends SdkServiceOperation>(
   context: SdkContext<TServiceOperation>,
   type: ModelProperty | Scalar,
-<<<<<<< HEAD
   propertyType: SdkType,
   defaultContentType?: string
-): void {
-=======
-  propertyType: SdkType
 ): [void, readonly Diagnostic[]] {
   const diagnostics = createDiagnosticCollector();
->>>>>>> 7f989346
   const encodeData = getEncode(context.program, type);
   if (propertyType.kind === "duration") {
     if (!encodeData) return diagnostics.wrap(undefined);
@@ -350,22 +337,13 @@
   return diagnostics.wrap(undefined);
 }
 
-<<<<<<< HEAD
 export function getSdkTuple<TServiceOperation extends SdkServiceOperation>(
   context: SdkContext<TServiceOperation>,
-  type: Tuple,
-  operation?: Operation
-): SdkTupleType {
-  return {
-=======
-export function getSdkTuple(
-  context: SdkContext,
   type: Tuple,
   operation?: Operation
 ): [SdkTupleType, readonly Diagnostic[]] {
   const diagnostics = createDiagnosticCollector();
   return diagnostics.wrap({
->>>>>>> 7f989346
     ...getSdkTypeBaseHelper(context, type, "tuple"),
     values: type.values.map((x) => diagnostics.pipe(getClientType(context, x, operation))),
   });
@@ -379,14 +357,9 @@
   context: SdkContext<TServiceOperation>,
   type: Union,
   operation?: Operation
-<<<<<<< HEAD
-): SdkType | undefined {
-  const nonNullOptions = getNonNullOptions(type);
-=======
 ): [SdkType, readonly Diagnostic[]] {
   const diagnostics = createDiagnosticCollector();
-  const nonNullOptions = getNonNullOptions(context, type);
->>>>>>> 7f989346
+  const nonNullOptions = getNonNullOptions(type);
   if (nonNullOptions.length === 0) {
     diagnostics.add(createDiagnostic({ code: "union-null", target: type }));
     return diagnostics.wrap(getAnyType(context, type));
@@ -398,14 +371,13 @@
     clientType.nullable = true;
     return diagnostics.wrap(clientType);
   }
-<<<<<<< HEAD
   let sdkType = context.unionsMap?.get(type) as SdkUnionType | undefined;
   if (!sdkType) {
     sdkType = {
       ...getSdkTypeBaseHelper(context, type, "union"),
       name: type.name,
       generatedName: type.name ? undefined : getGeneratedName(context, type),
-      values: nonNullOptions.map((x) => getClientType(context, x, operation)),
+      values: nonNullOptions.map((x) => diagnostics.pipe(getClientType(context, x, operation))),
       nullable: nonNullOptions.length < type.variants.size,
     };
     if (context.unionsMap === undefined) {
@@ -413,16 +385,7 @@
     }
     context.unionsMap.set(type, sdkType);
   }
-  return sdkType;
-=======
-  return diagnostics.wrap({
-    ...getSdkTypeBaseHelper(context, type, "union"),
-    name: type.name,
-    generatedName: type.name ? undefined : getGeneratedName(context, type),
-    values: nonNullOptions.map((x) => diagnostics.pipe(getClientType(context, x, operation))),
-    nullable: nonNullOptions.length < type.variants.size,
-  });
->>>>>>> 7f989346
+  return diagnostics.wrap(sdkType);
 }
 
 export function getSdkConstant<TServiceOperation extends SdkServiceOperation>(
@@ -531,33 +494,12 @@
   return diagnostics.wrap(undefined);
 }
 
-<<<<<<< HEAD
-function getSdkModelWithDiagnostics<TServiceOperation extends SdkServiceOperation>(
-  context: SdkContext<TServiceOperation>,
-  type: Model,
-  operation?: Operation
-): void {
-  // eslint-disable-next-line deprecation/deprecation
-  const sdkType = getSdkModel(context, type, operation);
-  const a = "b";
-}
-
-/**
- * @deprecated You should access the `.models` attribute on an `SdkPackage` instead
- */
 export function getSdkModel<TServiceOperation extends SdkServiceOperation>(
   context: SdkContext<TServiceOperation>,
-  type: Model,
-  operation?: Operation
-): SdkModelType {
-=======
-export function getSdkModel(
-  context: SdkContext,
   type: Model,
   operation?: Operation
 ): [SdkModelType, readonly Diagnostic[]] {
   const diagnostics = createDiagnosticCollector();
->>>>>>> 7f989346
   type = getEffectivePayloadType(context, type);
   let sdkType = context.modelsMap?.get(type) as SdkModelType | undefined;
   const httpOperation = operation
@@ -781,21 +723,13 @@
   }
 }
 
-<<<<<<< HEAD
 export function getClientType<TServiceOperation extends SdkServiceOperation = SdkHttpOperation>(
   context: SdkContext<TServiceOperation>,
-  type: Type,
-  operation?: Operation
-): SdkType {
-=======
-export function getClientType(
-  context: SdkContext,
   type: Type,
   operation?: Operation
 ): [SdkType, readonly Diagnostic[]] {
   const diagnostics = createDiagnosticCollector();
   let retval: SdkType | undefined = undefined;
->>>>>>> 7f989346
   switch (type.kind) {
     case "String":
     case "Number":
@@ -816,11 +750,9 @@
       break;
     case "Scalar":
       if (!context.program.checker.isStdType(type) && type.kind === "Scalar" && type.baseScalar) {
-<<<<<<< HEAD
-        const baseType = getClientType<TServiceOperation>(context, type.baseScalar, operation);
-=======
-        const baseType = diagnostics.pipe(getClientType(context, type.baseScalar, operation));
->>>>>>> 7f989346
+        const baseType = diagnostics.pipe(
+          getClientType<TServiceOperation>(context, type.baseScalar, operation)
+        );
         addEncodeInfo(context, type, baseType);
         addFormatInfo(context, type, baseType);
         retval = getKnownValuesEnum(context, type, operation) ?? baseType;
@@ -852,13 +784,10 @@
       }
       break;
     case "ModelProperty":
-<<<<<<< HEAD
-      const innerType = getClientType<TServiceOperation>(context, type.type, operation);
-      addEncodeInfo(context, type, innerType);
-=======
-      const innerType = diagnostics.pipe(getClientType(context, type.type, operation));
+      const innerType = diagnostics.pipe(
+        getClientType<TServiceOperation>(context, type.type, operation)
+      );
       diagnostics.pipe(addEncodeInfo(context, type, innerType));
->>>>>>> 7f989346
       addFormatInfo(context, type, innerType);
       retval = getKnownValuesEnum(context, type, operation) ?? innerType;
       break;
@@ -988,29 +917,20 @@
 export function getSdkModelPropertyType<TServiceOperation extends SdkServiceOperation>(
   context: SdkContext<TServiceOperation>,
   type: ModelProperty,
-<<<<<<< HEAD
   options: GetSdkModelPropertyTypeOptions = {}
-): SdkModelPropertyType {
-  let propertyType = getClientType<TServiceOperation>(context, type.type, options.operation);
-  addEncodeInfo(context, type, propertyType, options.defaultContentType);
-=======
-  operation?: Operation
-): [SdkModelPropertyTypeBase, readonly Diagnostic[]] {
+): [SdkModelPropertyType, readonly Diagnostic[]] {
   const diagnostics = createDiagnosticCollector();
-  let propertyType = diagnostics.pipe(getClientType(context, type.type, operation));
-  addEncodeInfo(context, type, propertyType);
->>>>>>> 7f989346
+  let propertyType = diagnostics.pipe(
+    getClientType<TServiceOperation>(context, type.type, options.operation)
+  );
+  diagnostics.pipe(addEncodeInfo(context, type, propertyType, options.defaultContentType));
   addFormatInfo(context, type, propertyType);
   const knownValues = getKnownValues(context.program, type);
   if (knownValues) {
     propertyType = getSdkEnum(context, knownValues, options.operation);
   }
   const docWrapper = getDocHelper(context, type);
-<<<<<<< HEAD
   const base = {
-=======
-  return diagnostics.wrap({
->>>>>>> 7f989346
     __raw: type,
     description: docWrapper.description,
     details: docWrapper.details,
@@ -1019,91 +939,74 @@
     nameInClient: getPropertyNames(context, type)[0],
     onClient: false,
     optional: type.optional,
-<<<<<<< HEAD
   };
   const program = context.program;
   const headerQueryOptions = {
     ...base,
     optional: type.optional,
     collectionFormat: getCollectionFormat(context, type),
-}
+  };
   if (options.isMethodParameter) {
-    return {
+    return diagnostics.wrap({
       ...base,
       kind: "method",
       ...updateWithApiVersionInformation(context, type),
       optional: type.optional,
-    };
+    });
   } else if (isPathParam(program, type) || options.isEndpointParam) {
-    return {
+    return diagnostics.wrap({
       ...base,
       kind: "path",
       urlEncode: true,
       serializedName: getPathParamName(program, type),
       ...updateWithApiVersionInformation(context, type),
       optional: false,
-    };
+    });
   } else if (isHeader(program, type)) {
-    return {
+    return diagnostics.wrap({
       ...headerQueryOptions,
       kind: "header",
       serializedName: getHeaderFieldName(program, type),
       ...updateWithApiVersionInformation(context, type),
-    };
+    });
   } else if (isQueryParam(program, type)) {
-    return {
+    return diagnostics.wrap({
       ...headerQueryOptions,
       kind: "query",
       serializedName: getQueryParamName(program, type),
       ...updateWithApiVersionInformation(context, type),
-    };
+    });
   } else if (isBody(program, type)) {
-    return {
+    return diagnostics.wrap({
       ...base,
       kind: "body",
       contentTypes: ["application/json"], // will update when we get to the operation level
       defaultContentType: "application/json", // will update when we get to the operation level
       ...updateWithApiVersionInformation(context, type),
       optional: type.optional,
-    };
+    });
   } else {
     // I'm a body model property
     let operationIsMultipart = false;
-  if (options.operation) {
-    const httpOperation = ignoreDiagnostics(getHttpOperation(context.program, options.operation));
-=======
-  });
-}
-
-function getSdkBodyModelPropertyType(
-  context: SdkContext,
-  type: ModelProperty,
-  operation?: Operation
-): [SdkBodyModelPropertyType, readonly Diagnostic[]] {
-  const diagnostics = createDiagnosticCollector();
-  const base = diagnostics.pipe(getSdkModelPropertyType(context, type, operation));
-  let operationIsMultipart = false;
-  if (operation) {
-    const httpOperation = diagnostics.pipe(getHttpOperation(context.program, operation));
->>>>>>> 7f989346
-    operationIsMultipart = Boolean(
-      httpOperation && httpOperation.parameters.body?.contentTypes.includes("multipart/form-data")
-    );
-  }
-  // Currently we only recognize bytes and list of bytes as potential file inputs
-  const isBytesInput =
-    base.type.kind === "bytes" ||
-    (base.type.kind === "array" && base.type.valueType.kind === "bytes");
-  if (isBytesInput && operationIsMultipart && getEncode(context.program, type)) {
-    diagnostics.add(
-      createDiagnostic({
-        code: "encoding-multipart-bytes",
-        target: type,
-      })
-    );
-  }
-<<<<<<< HEAD
-    return {
+    if (options.operation) {
+      const httpOperation = ignoreDiagnostics(getHttpOperation(context.program, options.operation));
+      operationIsMultipart = Boolean(
+        httpOperation && httpOperation.parameters.body?.contentTypes.includes("multipart/form-data")
+      );
+    }
+    // Currently we only recognize bytes and list of bytes as potential file inputs
+    const isBytesInput =
+      base.type.kind === "bytes" ||
+      (base.type.kind === "array" && base.type.valueType.kind === "bytes");
+    if (isBytesInput && operationIsMultipart && getEncode(context.program, type)) {
+      diagnostics.add(
+        createDiagnostic({
+          code: "encoding-multipart-bytes",
+          target: type,
+        })
+      );
+    }
+    return diagnostics.wrap({
       ...base,
       kind: "property",
       optional: type.optional,
@@ -1112,19 +1015,8 @@
       serializedName: getPropertyNames(context, type)[1],
       isMultipartFileInput: isBytesInput && operationIsMultipart,
       ...updateWithApiVersionInformation(context, type),
-    };
-  }
-=======
-  return diagnostics.wrap({
-    ...base,
-    kind: "property",
-    optional: type.optional,
-    visibility: getSdkVisibility(context, type),
-    discriminator: false,
-    serializedName: getPropertyNames(context, type)[1],
-    isMultipartFileInput: isBytesInput && operationIsMultipart,
-  });
->>>>>>> 7f989346
+    });
+  }
 }
 
 function addPropertiesToModelType<TServiceOperation extends SdkServiceOperation>(
@@ -1142,13 +1034,9 @@
     ) {
       continue;
     }
-<<<<<<< HEAD
-    const clientProperty = getSdkModelPropertyType(context, property, { operation: operation });
-=======
     const clientProperty = diagnostics.pipe(
-      getSdkBodyModelPropertyType(context, property, operation)
+      getSdkModelPropertyType(context, property, { operation: operation })
     );
->>>>>>> 7f989346
     if (sdkType.properties) {
       sdkType.properties.push(clientProperty);
     } else {
@@ -1224,39 +1112,27 @@
   context: SdkContext<TServiceOperation>,
   type: Type,
   operation?: Operation
-<<<<<<< HEAD
-): SdkType[] {
+): [SdkType[], readonly Diagnostic[]] {
+  const diagnostics = createDiagnosticCollector();
   const retval: SdkType[] = [];
   if (type.kind === "Model") {
-    if (isExclude(context, type)) return []; // eslint-disable-line deprecation/deprecation
+    if (isExclude(context, type)) return diagnostics.wrap([]); // eslint-disable-line deprecation/deprecation
     const effectivePayloadType = getEffectivePayloadType(context, type);
     if (context.filterOutCoreModels && isAzureCoreModel(effectivePayloadType)) {
       if (effectivePayloadType.templateMapper && effectivePayloadType.name) {
         effectivePayloadType.templateMapper.args
           .filter((arg) => arg.kind === "Model" && arg.name)
           .forEach((arg) => {
-            retval.push(...checkAndGetClientType(context, arg, operation));
+            retval.push(...diagnostics.pipe(checkAndGetClientType(context, arg, operation)));
           });
-        return retval;
+        return diagnostics.wrap(retval);
       } else {
-        return [];
-      }
-    }
-  }
-  retval.push(getClientType(context, type, operation));
-  return retval; // this will update the models map / simple types map
-=======
-): [SdkType | undefined, readonly Diagnostic[]] {
-  const diagnostics = createDiagnosticCollector();
-  if (type.kind === "Model") {
-    if (isExclude(context, type)) return diagnostics.wrap(undefined); // eslint-disable-line deprecation/deprecation
-    const effectivePayloadType = getEffectivePayloadType(context, type);
-    if (context.filterOutCoreModels && isAzureCoreModel(effectivePayloadType))
-      return diagnostics.wrap(undefined);
-  }
-  const clientType = diagnostics.pipe(getClientType(context, type, operation));
-  return diagnostics.wrap(clientType);
->>>>>>> 7f989346
+        return diagnostics.wrap([]);
+      }
+    }
+  }
+  retval.push(diagnostics.pipe(getClientType(context, type, operation)));
+  return diagnostics.wrap(retval); // this will update the models map / simple types map
 }
 
 function updateUsageOfModel<TServiceOperation extends SdkServiceOperation>(
@@ -1307,104 +1183,65 @@
   }
 }
 
-<<<<<<< HEAD
 function updateTypesFromOperation<TServiceOperation extends SdkServiceOperation>(
   context: SdkContext<TServiceOperation>,
-  operation: Operation
-): void {
-  const program = context.program;
-  const httpOperation = ignoreDiagnostics(getHttpOperation(program, operation));
-  const generateConvenient = shouldGenerateConvenient(context, operation);
-  for (const param of operation.parameters.properties.values()) {
-    const paramTypes = checkAndGetClientType(context, param.type, operation);
-    if (generateConvenient) {
-      paramTypes.forEach((paramType) => {
-        updateUsageOfModel(context, UsageFlags.Input, paramType);
-      });
-    }
-  }
-  for (const param of httpOperation.parameters.parameters) {
-    const paramTypes = checkAndGetClientType(context, param.param.type, operation);
-    if (generateConvenient) {
-      paramTypes.forEach((paramType) => {
-        updateUsageOfModel(context, UsageFlags.Input, paramType);
-      });
-    }
-=======
-function updateTypesFromOperation(
-  context: SdkContext,
   operation: Operation
 ): [void, readonly Diagnostic[]] {
   const diagnostics = createDiagnosticCollector();
   const program = context.program;
   const httpOperation = diagnostics.pipe(getHttpOperation(program, operation));
+  const generateConvenient = shouldGenerateConvenient(context, operation);
+  for (const param of operation.parameters.properties.values()) {
+    const paramTypes = diagnostics.pipe(checkAndGetClientType(context, param.type, operation));
+    if (generateConvenient) {
+      paramTypes.forEach((paramType) => {
+        updateUsageOfModel(context, UsageFlags.Input, paramType);
+      });
+    }
+  }
   for (const param of httpOperation.parameters.parameters) {
-    diagnostics.pipe(checkAndGetClientType(context, param.param.type, operation));
->>>>>>> 7f989346
+    const paramTypes = diagnostics.pipe(
+      checkAndGetClientType(context, param.param.type, operation)
+    );
+    if (generateConvenient) {
+      paramTypes.forEach((paramType) => {
+        updateUsageOfModel(context, UsageFlags.Input, paramType);
+      });
+    }
   }
   if (httpOperation.parameters.body) {
-<<<<<<< HEAD
-    const bodies = checkAndGetClientType(context, httpOperation.parameters.body.type, operation);
+    const bodies = diagnostics.pipe(
+      checkAndGetClientType(context, httpOperation.parameters.body.type, operation)
+    );
     if (generateConvenient) {
       bodies.forEach((body) => {
         updateUsageOfModel(context, UsageFlags.Input, body);
       });
-=======
-    const body = diagnostics.pipe(
-      checkAndGetClientType(context, httpOperation.parameters.body.type, operation)
-    );
-    if (
-      body &&
-      ["model", "enum", "array", "dict", "union"].includes(body.kind) &&
-      generateConvenient
-    ) {
-      updateUsageOfModel(context, body, UsageFlags.Input);
->>>>>>> 7f989346
     }
   }
   for (const response of httpOperation.responses) {
     for (const innerResponse of response.responses) {
       if (innerResponse.body?.type) {
-<<<<<<< HEAD
-        const responseBodies = checkAndGetClientType(context, innerResponse.body.type, operation);
+        const responseBodies = diagnostics.pipe(
+          checkAndGetClientType(context, innerResponse.body.type, operation)
+        );
         if (generateConvenient) {
           responseBodies.forEach((responseBody) => {
             updateUsageOfModel(context, UsageFlags.Output, responseBody);
           });
-=======
-        const responseBody = diagnostics.pipe(
-          checkAndGetClientType(context, innerResponse.body.type, operation)
-        );
-        if (
-          responseBody &&
-          ["model", "enum", "array", "dict", "union"].includes(responseBody.kind) &&
-          generateConvenient
-        ) {
-          updateUsageOfModel(context, responseBody, UsageFlags.Output);
->>>>>>> 7f989346
         }
       }
     }
   }
   const lroMetaData = getLroMetadata(program, operation);
   if (lroMetaData) {
-<<<<<<< HEAD
-    const logicalResults = checkAndGetClientType(context, lroMetaData.logicalResult, operation);
+    const logicalResults = diagnostics.pipe(
+      checkAndGetClientType(context, lroMetaData.logicalResult, operation)
+    );
     if (generateConvenient) {
       logicalResults.forEach((logicalResult) => {
         updateUsageOfModel(context, UsageFlags.Output, logicalResult);
       });
-=======
-    const logicalResult = diagnostics.pipe(
-      checkAndGetClientType(context, lroMetaData.logicalResult, operation)
-    );
-    if (
-      logicalResult &&
-      ["model", "enum", "array", "dict", "union"].includes(logicalResult.kind) &&
-      generateConvenient
-    ) {
-      updateUsageOfModel(context, logicalResult, UsageFlags.Output);
->>>>>>> 7f989346
     }
   }
   return diagnostics.wrap(undefined);
@@ -1453,41 +1290,25 @@
   output?: boolean;
 }
 
-<<<<<<< HEAD
 function handleServiceOrphanType<TServiceOperation extends SdkServiceOperation>(
   context: SdkContext<TServiceOperation>,
   type: Model | Enum
 ) {
+  const diagnostics = createDiagnosticCollector();
   // eslint-disable-next-line deprecation/deprecation
   if (type.kind === "Model" && isInclude(context, type)) {
-    const sdkModels = checkAndGetClientType(context, type);
+    const sdkModels = diagnostics.pipe(checkAndGetClientType(context, type));
     sdkModels.forEach((sdkModel) => {
       updateUsageOfModel(context, UsageFlags.Input | UsageFlags.Output, sdkModel);
     });
   }
   if (getAccessOverride(context, type) !== undefined) {
-    const sdkModels = checkAndGetClientType(context, type);
+    const sdkModels = diagnostics.pipe(checkAndGetClientType(context, type));
     sdkModels
       .filter((sdkModel) => ["model", "enum", "array", "dict", "union"].includes(sdkModel.kind))
       .forEach((sdkModel) => {
         updateUsageOfModel(context, UsageFlags.None, sdkModel);
       });
-=======
-function handleServiceOrphanType(context: SdkContext, type: Model | Enum) {
-  const diagnostics = createDiagnosticCollector();
-  // eslint-disable-next-line deprecation/deprecation
-  if (type.kind === "Model" && isInclude(context, type)) {
-    const sdkModel = diagnostics.pipe(checkAndGetClientType(context, type));
-    if (sdkModel && ["model", "enum", "array", "dict", "union"].includes(sdkModel.kind)) {
-      updateUsageOfModel(context, sdkModel, UsageFlags.Input | UsageFlags.Output);
-    }
-  }
-  if (getAccessOverride(context, type) !== undefined) {
-    const sdkModel = diagnostics.pipe(checkAndGetClientType(context, type));
-    if (sdkModel && ["model", "enum", "array", "dict", "union"].includes(sdkModel.kind)) {
-      updateUsageOfModel(context, sdkModel, UsageFlags.None);
-    }
->>>>>>> 7f989346
   }
 }
 
@@ -1538,17 +1359,10 @@
     const servers = getServers(context.program, client.service);
     if (servers !== undefined && servers[0].parameters !== undefined) {
       for (const param of servers[0].parameters.values()) {
-<<<<<<< HEAD
-        const sdkModels = checkAndGetClientType(context, param);
+        const sdkModels = diagnostics.pipe(checkAndGetClientType(context, param));
         sdkModels.forEach((sdkModel) => {
           updateUsageOfModel(context, UsageFlags.Input, sdkModel);
         });
-=======
-        const sdkModel = diagnostics.pipe(checkAndGetClientType(context, param));
-        if (sdkModel && ["model", "enum", "array", "dict", "union"].includes(sdkModel.kind)) {
-          updateUsageOfModel(context, sdkModel, UsageFlags.Input);
-        }
->>>>>>> 7f989346
       }
     }
   }
