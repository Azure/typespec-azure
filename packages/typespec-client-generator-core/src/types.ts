--- conflicted
+++ resolved
@@ -1454,11 +1454,7 @@
   options = options ?? {};
   options.propagation = options?.propagation ?? true;
   options.ignoreSubTypeStack = options.ignoreSubTypeStack ?? [];
-<<<<<<< HEAD
-  if (!type) return;
-=======
   if (!type) return diagnostics.wrap(undefined);
->>>>>>> e3881736
   if (options?.seenModelNames === undefined) {
     options.seenModelNames = new Set<SdkType>();
   }
@@ -1775,41 +1771,9 @@
   // eslint-disable-next-line deprecation/deprecation
   if (type.kind === "Model" && isInclude(context, type)) {
     const sdkType = diagnostics.pipe(getClientTypeWithDiagnostics(context, type));
-<<<<<<< HEAD
-    updateUsageOfModel(context, UsageFlags.Input | UsageFlags.Output, sdkType);
-  }
-  const sdkType = diagnostics.pipe(getClientTypeWithDiagnostics(context, type));
-  updateUsageOfModel(context, UsageFlags.None, sdkType);
-}
-
-function verifyNoConflictingMultipartModelUsage(
-  context: TCGCContext
-): [void, readonly Diagnostic[]] {
-  const diagnostics = createDiagnosticCollector();
-  for (const [operation, modelMap] of context.operationModelsMap!) {
-    for (const [type, sdkType] of modelMap.entries()) {
-      const isMultipartFormData = (sdkType.usage & UsageFlags.MultipartFormData) > 0;
-      if (
-        sdkType.kind === "model" &&
-        isMultipartFormData !== isMultipartOperation(context, operation)
-      ) {
-        // This means we have a model that is used both for formdata input and for regular body input
-        diagnostics.add(
-          createDiagnostic({
-            code: "conflicting-multipart-model-usage",
-            target: type,
-            format: {
-              modelName: sdkType.name,
-            },
-          })
-        );
-      }
-    }
-=======
     diagnostics.pipe(
       updateUsageOrAccessOfModel(context, UsageFlags.Input | UsageFlags.Output, sdkType)
     );
->>>>>>> e3881736
   }
   const sdkType = diagnostics.pipe(getClientTypeWithDiagnostics(context, type));
   diagnostics.pipe(updateUsageOrAccessOfModel(context, UsageFlags.None, sdkType));
