--- conflicted
+++ resolved
@@ -1332,11 +1332,7 @@
     if (
       isStatusCode(context.program, property) ||
       isNeverOrVoidType(property.type) ||
-<<<<<<< HEAD
-      getVisibility(context.program, property)?.includes("none") ||
-=======
       getVisibility(context.program, property)?.includes("none") || // eslint-disable-line @typescript-eslint/no-deprecated
->>>>>>> cff495c0
       sdkType.kind !== "model"
     ) {
       continue;
