--- conflicted
+++ resolved
@@ -15,6 +15,7 @@
   IntrinsicType,
   Model,
   ModelProperty,
+  Namespace,
   NumericLiteral,
   Operation,
   Scalar,
@@ -71,10 +72,7 @@
   SdkModelType,
   SdkTupleType,
   SdkType,
-  isSdkAzureBuiltInStringKinds,
-  isSdkBuiltInKind,
-  isSdkGenericBuiltInStringKinds,
-  isSdkStringKind,
+  getKnownScalars,
 } from "./interfaces.js";
 import { createDiagnostic } from "./lib.js";
 import {
@@ -120,40 +118,14 @@
   propertyType: SdkType
 ): void {
   const format = getFormat(context.program, type);
-<<<<<<< HEAD
-
-  // verify when we are setting the built in kind types that they are the built in kinds
-  let typeNamespaceFullName: string = "";
-  if (type.kind === "ModelProperty" && type.type.kind === "Scalar" && type.type.namespace) {
-    typeNamespaceFullName = getNamespaceFullName(type.type.namespace);
-  } else if (type.kind === "Scalar" && type.namespace) {
-    typeNamespaceFullName = getNamespaceFullName(type.namespace);
-  }
-  if (format && isSdkStringKind(format)) {
-    if (isSdkAzureBuiltInStringKinds(format) && typeNamespaceFullName === "Azure.Core") {
-      propertyType.kind = format;
-    } else if (isSdkGenericBuiltInStringKinds(format) && typeNamespaceFullName === "TypeSpec") {
-      propertyType.kind = format;
-=======
-  if (format) {
-    switch (format) {
-      case "guid":
-      case "uuid":
-      case "password":
-      case "etag":
-      case "azureLocation":
-      case "armId":
-      case "ipAddress":
-        propertyType.kind = format;
-        break;
-      case "url":
-      case "uri":
-        propertyType.kind = "url";
-        break;
-      default:
-        break;
->>>>>>> 7dd798bd
-    }
+  let namespace: string = "";
+  if (type.kind === "ModelProperty" && type.type.kind === "Scalar") {
+    namespace = type.type.namespace ? getNamespaceFullName(type.type.namespace) : "";
+  } else if (type.kind === "Scalar") {
+    namespace = type.namespace ? getNamespaceFullName(type.namespace) : "";
+  }
+  if (format && context.knownScalars && context.knownScalars[`${namespace}.${type.name}`]) {
+    propertyType.kind = context.knownScalars[`${namespace}.${type.name}`];
   }
 }
 
@@ -205,38 +177,8 @@
  * @returns the corresponding sdk built in kind
  */
 function getScalarKind(scalar: Scalar): SdkBuiltInKinds {
-<<<<<<< HEAD
   if (isSdkBuiltInKind(scalar.name)) {
     return scalar.name;
-=======
-  switch (scalar.name) {
-    case "int8":
-    case "int16":
-    case "int32":
-    case "int64":
-    case "uint8":
-    case "uint16":
-    case "uint32":
-    case "uint64":
-    case "numeric":
-    case "integer":
-    case "safeint":
-    case "decimal128":
-    case "bytes":
-    case "float":
-    case "float32":
-    case "float64":
-    case "boolean":
-    case "string":
-    case "url":
-    case "decimal":
-    case "plainDate":
-    case "plainTime":
-    case "azureLocation":
-      return scalar.name;
-    default:
-      throw Error(`Unknown scalar kind ${scalar.name}`);
->>>>>>> 7dd798bd
   }
   throw Error(`Unknown scalar kind ${scalar.name}`);
 }
@@ -736,9 +678,7 @@
   operation?: Operation
 ): [SdkType, readonly Diagnostic[]] {
   if (!context.knownScalars) {
-    context.knownScalars = {
-      "Azure.Core.azureLocation": "azureLocation",
-    };
+    context.knownScalars = getKnownScalars();
   }
   const diagnostics = createDiagnosticCollector();
   let retval: SdkType | undefined = undefined;
