import {
  UnionEnum,
  getLroMetadata,
  getUnionAsEnum,
  isFixed,
} from "@azure-tools/typespec-azure-core";
import {
  BooleanLiteral,
  BytesKnownEncoding,
  DateTimeKnownEncoding,
  Diagnostic,
  DurationKnownEncoding,
  Enum,
  EnumMember,
  IntrinsicType,
  Model,
  ModelProperty,
  NumericLiteral,
  Operation,
  Scalar,
  StringLiteral,
  Tuple,
  Type,
  Union,
  UsageFlags,
  createDiagnosticCollector,
  getDiscriminator,
  getEncode,
  getFormat,
  getKnownValues,
  getVisibility,
  ignoreDiagnostics,
  isNeverType,
  isNullType,
} from "@typespec/compiler";
import {
  ServiceAuthentication,
  Visibility,
  getAuthentication,
  getHeaderFieldName,
  getHeaderFieldOptions,
  getHttpOperation,
  getPathParamName,
  getQueryParamName,
  getQueryParamOptions,
  getServers,
  isBody,
  isHeader,
  isPathParam,
  isQueryParam,
  isStatusCode,
} from "@typespec/http";
import {
  getAccessOverride,
  getUsageOverride,
  isExclude,
  isInclude,
  isInternal,
  listClients,
  listOperationGroups,
  listOperationsInOperationGroup,
  shouldFlattenProperty,
  shouldGenerateConvenient,
} from "./decorators.js";
import {
  CollectionFormat,
  SdkArrayType,
  SdkBodyModelPropertyType,
  SdkBuiltInKinds,
  SdkBuiltInType,
  SdkClient,
  SdkConstantType,
<<<<<<< HEAD
  SdkContext,
  SdkCredentialParameter,
  SdkCredentialType,
=======
>>>>>>> ff7726fb
  SdkDatetimeType,
  SdkDictionaryType,
  SdkDurationType,
  SdkEnumType,
  SdkEnumValueType,
  SdkHttpOperation,
  SdkModelPropertyType,
  SdkModelType,
  SdkServiceOperation,
  SdkTupleType,
  SdkType,
  SdkUnionType,
} from "./interfaces.js";
import {
  getAvailableApiVersions,
  getDocHelper,
  getSdkTypeBaseHelper,
  intOrFloat,
  isAzureCoreModel,
  isHttpOperation,
  isMultipartOperation,
  updateWithApiVersionInformation,
} from "./internal-utils.js";
import { createDiagnostic } from "./lib.js";
import {
  getCrossLanguageDefinitionId,
  getEffectivePayloadType,
  getGeneratedName,
  getLibraryName,
  getPropertyNames,
<<<<<<< HEAD
=======
  getSdkTypeBaseHelper,
  intOrFloat,
  isAzureCoreModel,
  isErrorOrChildOfError,
>>>>>>> ff7726fb
} from "./public-utils.js";

import { TCGCContext } from "./internal-utils.js";

function getAnyType(context: TCGCContext, type: Type): SdkBuiltInType {
  return {
    ...getSdkTypeBaseHelper(context, type, "any"),
    encode: getEncodeHelper(context, type, "any"),
  };
}

<<<<<<< HEAD
function getEncodeHelper<TServiceOperation extends SdkServiceOperation>(
  context: SdkContext<TServiceOperation>,
  type: Type,
  kind: string
): string {
=======
function getEncodeHelper(context: TCGCContext, type: Type, kind: string): string {
>>>>>>> ff7726fb
  if (type.kind === "ModelProperty" || type.kind === "Scalar") {
    return getEncode(context.program, type)?.encoding || kind;
  }
  return kind;
}

/**
 * Add format info onto an sdk type. Since the format decorator
 * decorates the ModelProperty, we add the format info onto the property's internal
 * type.
 * @param context sdk context
 * @param type the original typespec type. Used to grab the format decorator off of
 * @param propertyType the type of the property, i.e. the internal type that we add the format info onto
 */
<<<<<<< HEAD
export function addFormatInfo<TServiceOperation extends SdkServiceOperation>(
  context: SdkContext<TServiceOperation>,
=======
function addFormatInfo(
  context: TCGCContext,
>>>>>>> ff7726fb
  type: ModelProperty | Scalar,
  propertyType: SdkType
): void {
  const format = getFormat(context.program, type)?.toLocaleLowerCase();
  if (format) {
    switch (format) {
      case "guid":
      case "uuid":
      case "password":
      case "etag":
        propertyType.kind = format;
        break;
      case "url":
      case "uri":
        propertyType.kind = "url";
        break;
      case "armid":
        propertyType.kind = "armId";
        break;
      case "ipaddress":
        propertyType.kind = "ipAddress";
        break;
      case "azurelocation":
        propertyType.kind = "azureLocation";
        break;
      default:
        break;
    }
  }
}

/**
 * Add encoding info onto an sdk type. Since the encoding decorator
 * decorates the ModelProperty, we add the encoding info onto the property's internal
 * type.
 * @param context sdk context
 * @param type the original typespec type. Used to grab the encoding decorator off of
 * @param propertyType the type of the property, i.e. the internal type that we add the encoding info onto
 */
<<<<<<< HEAD
export function addEncodeInfo<TServiceOperation extends SdkServiceOperation>(
  context: SdkContext<TServiceOperation>,
=======
function addEncodeInfo(
  context: TCGCContext,
>>>>>>> ff7726fb
  type: ModelProperty | Scalar,
  propertyType: SdkType,
  defaultContentType?: string
): [void, readonly Diagnostic[]] {
  const diagnostics = createDiagnosticCollector();
  const encodeData = getEncode(context.program, type);
  if (propertyType.kind === "duration") {
    if (!encodeData) return diagnostics.wrap(undefined);
    propertyType.encode = encodeData.encoding as DurationKnownEncoding;
    propertyType.wireType = diagnostics.pipe(
      getClientTypeWithDiagnostics(context, encodeData.type)
    ) as SdkBuiltInType;
  }
  if (propertyType.kind === "utcDateTime" || propertyType.kind === "offsetDateTime") {
    if (encodeData) {
      propertyType.encode = encodeData.encoding as DateTimeKnownEncoding;
      propertyType.wireType = diagnostics.pipe(
        getClientTypeWithDiagnostics(context, encodeData.type)
      ) as SdkBuiltInType;
    } else if (type.kind === "ModelProperty" && isHeader(context.program, type)) {
      propertyType.encode = "rfc7231";
    }
  }
  if (propertyType.kind === "bytes") {
    if (encodeData) {
      propertyType.encode = encodeData.encoding as BytesKnownEncoding;
    } else if (!defaultContentType || defaultContentType === "application/json") {
      propertyType.encode = "base64";
    } else {
      propertyType.encode = "bytes";
    }
  }
  return diagnostics.wrap(undefined);
}

/**
 * Mapping of typespec scalar kinds to the built in kinds exposed in the SDK
 * @param scalar the original typespec scalar
 * @returns the corresponding sdk built in kind
 */
function getScalarKind(scalar: Scalar): SdkBuiltInKinds {
  switch (scalar.name) {
    case "int8":
    case "int16":
    case "int32":
    case "int64":
    case "uint8":
    case "uint16":
    case "uint32":
    case "uint64":
    case "numeric":
    case "integer":
    case "safeint":
    case "decimal128":
    case "bytes":
    case "float":
    case "float32":
    case "float64":
    case "boolean":
    case "string":
    case "url":
    case "decimal":
    case "plainDate":
    case "plainTime":
      return scalar.name;
    default:
      throw Error(`Unknown scalar kind ${scalar.name}`);
  }
}

/**
 * Get the sdk built in type for a given typespec type
 * @param context the sdk context
 * @param type the typespec type
 * @returns the corresponding sdk type
 */
<<<<<<< HEAD
export function getSdkBuiltInType<TServiceOperation extends SdkServiceOperation>(
  context: SdkContext<TServiceOperation>,
=======
export function getSdkBuiltInType(
  context: TCGCContext,
>>>>>>> ff7726fb
  type: Scalar | IntrinsicType | NumericLiteral | StringLiteral | BooleanLiteral
): SdkBuiltInType {
  if (context.program.checker.isStdType(type) || type.kind === "Intrinsic") {
    let kind: SdkBuiltInKinds = "any";
    if (type.kind === "Scalar") {
      kind = getScalarKind(type);
    }
    return {
      ...getSdkTypeBaseHelper(context, type, kind),
      encode: getEncodeHelper(context, type, kind),
    };
  } else if (type.kind === "String" || type.kind === "Boolean" || type.kind === "Number") {
    let kind: SdkBuiltInKinds;

    if (type.kind === "String") {
      kind = "string";
    } else if (type.kind === "Boolean") {
      kind = "boolean";
    } else {
      kind = intOrFloat(type.value);
    }
    return {
      ...getSdkTypeBaseHelper(context, type, kind),
      encode: getEncodeHelper(context, type, kind),
    };
  }
  throw Error(`Unknown kind ${type.kind}`);
}

<<<<<<< HEAD
export function getSdkDatetimeType<TServiceOperation extends SdkServiceOperation>(
  context: SdkContext<TServiceOperation>,
  type: Scalar
): SdkDatetimeType {
  // we don't get encode info until we get to the property / parameter level
  // so we insert the default. Later in properties, we will check
  // for encoding info and override accordingly
  return {
    ...getSdkTypeBaseHelper(context, type, "datetime"),
    encode: "rfc3339",
    wireType: { ...getSdkTypeBaseHelper(context, type, "string"), encode: "string" },
  };
}

export function getSdkDurationType<TServiceOperation extends SdkServiceOperation>(
  context: SdkContext<TServiceOperation>,
  type: Scalar
): SdkDurationType {
=======
export function getSdkDurationType(context: TCGCContext, type: Scalar): SdkDurationType {
>>>>>>> ff7726fb
  // we don't get encode info until we get to the property / parameter level
  // so we insert the default. Later in properties, we will check
  // for encoding info and override accordingly
  return {
    ...getSdkTypeBaseHelper(context, type, "duration"),
    encode: "ISO8601",
    wireType: { ...getSdkTypeBaseHelper(context, type, "string"), encode: "string" },
  };
}

<<<<<<< HEAD
export function getSdkArrayOrDict<TServiceOperation extends SdkServiceOperation>(
  context: SdkContext<TServiceOperation>,
=======
export function getSdkArrayOrDict(
  context: TCGCContext,
>>>>>>> ff7726fb
  type: Model,
  operation?: Operation
): [(SdkDictionaryType | SdkArrayType) | undefined, readonly Diagnostic[]] {
  const diagnostics = createDiagnosticCollector();
  if (type.indexer !== undefined) {
    if (!isNeverType(type.indexer.key)) {
      const valueType = diagnostics.pipe(
        getClientTypeWithDiagnostics(context, type.indexer.value!, operation)
      );
      const name = type.indexer.key.name;
      if (name === "string") {
        // model MyModel is Record<> {} should be model with additional properties
        if (type.sourceModel?.kind === "Model" && type.sourceModel?.name === "Record") {
          return diagnostics.wrap(undefined);
        }
        return diagnostics.wrap({
          ...getSdkTypeBaseHelper(context, type, "dict"),
          keyType: diagnostics.pipe(
            getClientTypeWithDiagnostics(context, type.indexer.key, operation)
          ),
          valueType,
        });
      } else if (name === "integer") {
        return diagnostics.wrap({
          ...getSdkTypeBaseHelper(context, type, "array"),
          valueType,
        });
      }
    }
  }
  return diagnostics.wrap(undefined);
}

<<<<<<< HEAD
export function getSdkTuple<TServiceOperation extends SdkServiceOperation>(
  context: SdkContext<TServiceOperation>,
=======
export function getSdkTuple(
  context: TCGCContext,
>>>>>>> ff7726fb
  type: Tuple,
  operation?: Operation
): [SdkTupleType, readonly Diagnostic[]] {
  const diagnostics = createDiagnosticCollector();
  return diagnostics.wrap({
    ...getSdkTypeBaseHelper(context, type, "tuple"),
    values: type.values.map((x) =>
      diagnostics.pipe(getClientTypeWithDiagnostics(context, x, operation))
    ),
  });
}

<<<<<<< HEAD
function getNonNullOptions(type: Union): Type[] {
  return [...type.variants.values()].map((x) => x.type).filter((t) => !isNullType(t));
}

export function getSdkUnion<TServiceOperation extends SdkServiceOperation>(
  context: SdkContext<TServiceOperation>,
=======
function getNonNullOptions(context: TCGCContext, type: Union): Type[] {
  return [...type.variants.values()].map((x) => x.type).filter((t) => !isNullType(t));
}

export function getSdkUnion(
  context: TCGCContext,
>>>>>>> ff7726fb
  type: Union,
  operation?: Operation
): [SdkType, readonly Diagnostic[]] {
  const diagnostics = createDiagnosticCollector();
  const nonNullOptions = getNonNullOptions(type);
  if (nonNullOptions.length === 0) {
    diagnostics.add(createDiagnostic({ code: "union-null", target: type }));
    return diagnostics.wrap(getAnyType(context, type));
  }

  // change to a simple logic: only convert to normal type if the union is type | null, otherwise, return all the union types
  if (nonNullOptions.length === 1) {
    const clientType = diagnostics.pipe(
      getClientTypeWithDiagnostics(context, nonNullOptions[0], operation)
    );
    clientType.nullable = true;
    return diagnostics.wrap(clientType);
  }
<<<<<<< HEAD
  let sdkType = context.unionsMap?.get(type) as SdkUnionType | undefined;
  if (!sdkType) {
    sdkType = {
      ...getSdkTypeBaseHelper(context, type, "union"),
      name: type.name,
      generatedName: type.name ? undefined : getGeneratedName(context, type),
      values: nonNullOptions.map((x) => diagnostics.pipe(getClientType(context, x, operation))),
      nullable: nonNullOptions.length < type.variants.size,
    };
    if (context.unionsMap === undefined) {
      context.unionsMap = new Map<Union, SdkUnionType>();
    }
    context.unionsMap.set(type, sdkType);
  }
  return diagnostics.wrap(sdkType);
}

export function getSdkConstant<TServiceOperation extends SdkServiceOperation>(
  context: SdkContext<TServiceOperation>,
=======
  return diagnostics.wrap({
    ...getSdkTypeBaseHelper(context, type, "union"),
    name: type.name,
    generatedName: type.name ? undefined : getGeneratedName(context, type),
    values: nonNullOptions.map((x) =>
      diagnostics.pipe(getClientTypeWithDiagnostics(context, x, operation))
    ),
    nullable: nonNullOptions.length < type.variants.size,
  });
}

export function getSdkConstant(
  context: TCGCContext,
>>>>>>> ff7726fb
  type: StringLiteral | NumericLiteral | BooleanLiteral
): SdkConstantType {
  switch (type.kind) {
    case "Number":
    case "String":
    case "Boolean":
      const valueType = getSdkBuiltInType(context, type);
      return {
        ...getSdkTypeBaseHelper(context, type, "constant"),
        value: type.value,
        valueType,
      };
  }
}

<<<<<<< HEAD
function addDiscriminatorToModelType<TServiceOperation extends SdkServiceOperation>(
  context: SdkContext<TServiceOperation>,
=======
function addDiscriminatorToModelType(
  context: TCGCContext,
>>>>>>> ff7726fb
  type: Model,
  model: SdkModelType,
  operation?: Operation
): [undefined, readonly Diagnostic[]] {
  const discriminator = getDiscriminator(context.program, type);
  const diagnostics = createDiagnosticCollector();
  if (discriminator) {
    let discriminatorProperty;
    for (const childModel of type.derivedModels) {
      const childModelSdkType = diagnostics.pipe(getSdkModel(context, childModel, operation));
      updateModelsMap(context, childModel, childModelSdkType, operation);
      for (const property of childModelSdkType.properties) {
        if (property.kind === "property") {
          if (property.serializedName === discriminator?.propertyName) {
            if (property.type.kind !== "constant" && property.type.kind !== "enumvalue") {
              diagnostics.add(
                createDiagnostic({
                  code: "discriminator-not-constant",
                  target: type,
                  format: { discriminator: property.nameInClient },
                })
              );
            } else if (typeof property.type.value !== "string") {
              diagnostics.add(
                createDiagnostic({
                  code: "discriminator-not-string",
                  target: type,
                  format: {
                    discriminator: property.nameInClient,
                    discriminatorValue: String(property.type.value),
                  },
                })
              );
            } else {
              childModelSdkType.discriminatorValue = property.type.value;
              property.discriminator = true;
              if (model.discriminatedSubtypes === undefined) {
                model.discriminatedSubtypes = {};
              }
              model.discriminatedSubtypes[property.type.value] = childModelSdkType;
              discriminatorProperty = property;
            }
          }
        }
      }
    }
    for (let i = 0; i < model.properties.length; i++) {
      const property = model.properties[i];
      if (property.kind === "property" && property.serializedName === discriminator.propertyName) {
        property.discriminator = true;
        return diagnostics.wrap(undefined);
      }
    }
    let discriminatorType: SdkType;
    if (discriminatorProperty) {
      if (discriminatorProperty.type.kind === "constant") {
        discriminatorType = { ...discriminatorProperty.type.valueType };
      } else if (discriminatorProperty.type.kind === "enumvalue") {
        discriminatorType = getSdkEnum(
          context,
          (discriminatorProperty.type.__raw as EnumMember).enum,
          operation
        );
      }
    } else {
      discriminatorType = {
        nullable: false,
        kind: "string",
        encode: "string",
      };
    }
    model.properties.push({
      kind: "property",
      optional: false,
      discriminator: true,
      serializedName: discriminator.propertyName,
      type: discriminatorType!,
      nameInClient: discriminator.propertyName,
      onClient: false,
      apiVersions: getAvailableApiVersions(context, type),
      isApiVersionParam: false,
      isMultipartFileInput: false, // discriminator property cannot be a file
      flatten: false, // discriminator properties can not be flattened
    });
  }
  return diagnostics.wrap(undefined);
}

<<<<<<< HEAD
function isOperationBodyType<TServiceOperation extends SdkServiceOperation>(
  context: SdkContext<TServiceOperation>,
  type: Model,
  operation?: Operation
): boolean {
  if (!isHttpOperation(context, operation)) return false;
  const httpBody = operation
    ? ignoreDiagnostics(getHttpOperation(context.program, operation)).parameters.body
    : undefined;
  return (
    !!httpBody &&
    httpBody.type.kind === "Model" &&
    getEffectivePayloadType(context, httpBody.type) === type
  );
}

export function getSdkModel<TServiceOperation extends SdkServiceOperation>(
  context: SdkContext<TServiceOperation>,
=======
export function getSdkModel(
  context: TCGCContext,
>>>>>>> ff7726fb
  type: Model,
  operation?: Operation
): [SdkModelType, readonly Diagnostic[]] {
  const diagnostics = createDiagnosticCollector();
  type = getEffectivePayloadType(context, type);
  let sdkType = context.modelsMap?.get(type) as SdkModelType | undefined;

  if (sdkType) {
    updateModelsMap(context, type, sdkType, operation);
  } else {
    const docWrapper = getDocHelper(context, type);
    sdkType = {
      ...getSdkTypeBaseHelper(context, type, "model"),
      name: getLibraryName(context, type),
      generatedName: type.name === "" ? getGeneratedName(context, type) : undefined,
      description: docWrapper.description,
      details: docWrapper.details,
      properties: [],
      additionalProperties: undefined, // going to set additional properties in the next few lines when we look at base model
      access: undefined, // dummy value since we need to update models map before we can set this
      usage: UsageFlags.None, // dummy value since we need to update models map before we can set this
      crossLanguageDefinitionId: getCrossLanguageDefinitionId(type),
<<<<<<< HEAD
      apiVersions: getAvailableApiVersions<TServiceOperation>(context, type),
      isFormDataType:
        isMultipartOperation(context, operation) && isOperationBodyType(context, type, operation),
=======
      isFormDataType,
      isError: isErrorOrChildOfError(context, type),
>>>>>>> ff7726fb
    };
    updateModelsMap(context, type, sdkType, operation);

    // model MyModel is Record<> {} should be model with additional properties
    if (type.sourceModel?.kind === "Model" && type.sourceModel?.name === "Record") {
      sdkType.additionalProperties = diagnostics.pipe(
        getClientTypeWithDiagnostics(context, type.sourceModel!.indexer!.value!, operation)
      );
    }
    if (type.baseModel) {
      sdkType.baseModel = context.modelsMap?.get(type.baseModel) as SdkModelType | undefined;
      if (sdkType.baseModel === undefined) {
        const baseModel = diagnostics.pipe(
          getClientTypeWithDiagnostics(context, type.baseModel, operation)
        ) as SdkDictionaryType | SdkModelType;
        if (baseModel.kind === "dict") {
          // model MyModel extends Record<> {} should be model with additional properties
          sdkType.additionalProperties = baseModel.valueType;
        } else {
          sdkType.baseModel = baseModel;
          updateModelsMap(context, type.baseModel, sdkType.baseModel, operation);
        }
      }
    }
    diagnostics.pipe(addPropertiesToModelType(context, type, sdkType, operation));
    diagnostics.pipe(addDiscriminatorToModelType(context, type, sdkType, operation));
  }
  return diagnostics.wrap(sdkType);
}

<<<<<<< HEAD
function getSdkEnumValueType<TServiceOperation extends SdkServiceOperation>(
  context: SdkContext<TServiceOperation>,
=======
function getSdkEnumValueType(
  context: TCGCContext,
>>>>>>> ff7726fb
  type: EnumMember | StringLiteral | NumericLiteral
): SdkBuiltInType {
  let kind: "string" | "int32" | "float32" = "string";
  if (typeof type.value === "number") {
    kind = intOrFloat(type.value);
  }
  return {
    ...getSdkTypeBaseHelper(context, type, kind),
    encode: kind,
  };
}

<<<<<<< HEAD
export function getSdkEnumValue<TServiceOperation extends SdkServiceOperation>(
  context: SdkContext<TServiceOperation>,
=======
export function getSdkEnumValue(
  context: TCGCContext,
>>>>>>> ff7726fb
  enumType: SdkEnumType,
  type: EnumMember
): SdkEnumValueType {
  const docWrapper = getDocHelper(context, type);
  return {
    ...getSdkTypeBaseHelper(context, type, "enumvalue"),
    name: getLibraryName(context, type),
    value: type.value ?? type.name,
    description: docWrapper.description,
    details: docWrapper.details,
    enumType,
    valueType: enumType.valueType,
  };
}

<<<<<<< HEAD
export function getSdkEnum<TServiceOperation extends SdkServiceOperation>(
  context: SdkContext<TServiceOperation>,
  type: Enum,
  operation?: Operation
): SdkEnumType {
=======
export function getSdkEnum(context: TCGCContext, type: Enum, operation?: Operation): SdkEnumType {
>>>>>>> ff7726fb
  let sdkType = context.modelsMap?.get(type) as SdkEnumType | undefined;
  if (!sdkType) {
    const docWrapper = getDocHelper(context, type);
    sdkType = {
      ...getSdkTypeBaseHelper(context, type, "enum"),
      name: getLibraryName(context, type),
      description: docWrapper.description,
      details: docWrapper.details,
      valueType: getSdkEnumValueType(context, type.members.values().next().value),
      values: [],
      isFixed: isFixed(context.program, type),
      isFlags: false,
      usage: UsageFlags.None, // We will add usage as we loop through the operations
      access: undefined, // Dummy value until we update models map
      crossLanguageDefinitionId: getCrossLanguageDefinitionId(type),
      apiVersions: getAvailableApiVersions<TServiceOperation>(context, type),
    };
    for (const member of type.members.values()) {
      sdkType.values.push(getSdkEnumValue(context, sdkType, member));
    }
  }
  updateModelsMap(context, type, sdkType, operation);
  return sdkType;
}

<<<<<<< HEAD
function getSdkUnionEnumValues<TServiceOperation extends SdkServiceOperation>(
  context: SdkContext<TServiceOperation>,
=======
function getSdkUnionEnumValues(
  context: TCGCContext,
>>>>>>> ff7726fb
  type: UnionEnum,
  enumType: SdkEnumType
): SdkEnumValueType[] {
  const values: SdkEnumValueType[] = [];
  for (const [name, member] of type.flattenedMembers.entries()) {
    const docWrapper = getDocHelper(context, member.type);
    values.push({
      kind: "enumvalue",
      name: typeof name === "string" ? name : `${member.value}`,
      description: docWrapper.description,
      details: docWrapper.details,
      value: member.value,
      valueType: enumType.valueType,
      enumType,
      nullable: false,
    });
  }
  return values;
}

<<<<<<< HEAD
function getSdkUnionEnum<TServiceOperation extends SdkServiceOperation>(
  context: SdkContext<TServiceOperation>,
  type: UnionEnum,
  operation?: Operation
) {
=======
function getSdkUnionEnum(context: TCGCContext, type: UnionEnum, operation?: Operation) {
>>>>>>> ff7726fb
  let sdkType = context.modelsMap?.get(type.union) as SdkEnumType | undefined;
  if (!sdkType) {
    const union = type.union as Union & { name: string };
    const docWrapper = getDocHelper(context, union);
    sdkType = {
      ...getSdkTypeBaseHelper(context, type.union, "enum"),
      name: getLibraryName(context, type.union),
      description: docWrapper.description,
      details: docWrapper.details,
      valueType: { ...getSdkTypeBaseHelper(context, type.union, "string"), encode: "string" },
      values: [],
      nullable: false,
      isFixed: !type.open,
      isFlags: false,
      usage: UsageFlags.None, // We will add usage as we loop through the operations
      access: undefined, // Dummy value until we update models map
      crossLanguageDefinitionId: getCrossLanguageDefinitionId(union),
      apiVersions: getAvailableApiVersions<TServiceOperation>(context, type.union),
    };
    sdkType.values = getSdkUnionEnumValues(context, type, sdkType);
  }
  updateModelsMap(context, type.union, sdkType, operation);
  return sdkType;
}

<<<<<<< HEAD
function getKnownValuesEnum<TServiceOperation extends SdkServiceOperation>(
  context: SdkContext<TServiceOperation>,
=======
function getKnownValuesEnum(
  context: TCGCContext,
>>>>>>> ff7726fb
  type: Scalar | ModelProperty,
  operation?: Operation
): SdkEnumType | undefined {
  const knownValues = getKnownValues(context.program, type);
  if (!knownValues) {
    return;
  }
  if (type.kind === "ModelProperty") {
    const sdkType = getSdkEnum(context, knownValues, operation);
    return sdkType;
  } else {
    let sdkType = context.modelsMap?.get(type) as SdkEnumType | undefined;
    if (!sdkType) {
      const docWrapper = getDocHelper(context, type);
      sdkType = {
        ...getSdkTypeBaseHelper(context, type, "enum"),
        name: type.name,
        description: docWrapper.description,
        details: docWrapper.details,
        valueType: getSdkEnumValueType(context, knownValues.members.values().next().value),
        values: [],
        isFixed: false,
        isFlags: false,
        usage: UsageFlags.None, // We will add usage as we loop through the operations
        access: undefined, // Dummy value until we update models map
        crossLanguageDefinitionId: getCrossLanguageDefinitionId(type),
        apiVersions: getAvailableApiVersions<TServiceOperation>(context, type),
      };
      for (const member of knownValues.members.values()) {
        sdkType.values.push(getSdkEnumValue(context, sdkType, member));
      }
    }
    updateModelsMap(context, type, sdkType, operation);
    return sdkType;
  }
}

<<<<<<< HEAD
export function getClientType<TServiceOperation extends SdkServiceOperation = SdkHttpOperation>(
  context: SdkContext<TServiceOperation>,
=======
export function getClientTypeWithDiagnostics(
  context: TCGCContext,
>>>>>>> ff7726fb
  type: Type,
  operation?: Operation
): [SdkType, readonly Diagnostic[]] {
  const diagnostics = createDiagnosticCollector();
  let retval: SdkType | undefined = undefined;
  switch (type.kind) {
    case "String":
    case "Number":
    case "Boolean":
      retval = getSdkConstant(context, type);
      break;
    case "Tuple":
      retval = diagnostics.pipe(getSdkTuple(context, type, operation));
      break;
    case "Model":
      retval = diagnostics.pipe(getSdkArrayOrDict(context, type, operation));
      if (retval === undefined) {
        retval = diagnostics.pipe(getSdkModel(context, type, operation));
      }
      break;
    case "Intrinsic":
      retval = getSdkBuiltInType(context, type);
      break;
    case "Scalar":
      if (!context.program.checker.isStdType(type) && type.kind === "Scalar" && type.baseScalar) {
        const baseType = diagnostics.pipe(
<<<<<<< HEAD
          getClientType<TServiceOperation>(context, type.baseScalar, operation)
=======
          getClientTypeWithDiagnostics(context, type.baseScalar, operation)
>>>>>>> ff7726fb
        );
        addEncodeInfo(context, type, baseType);
        addFormatInfo(context, type, baseType);
        retval = getKnownValuesEnum(context, type, operation) ?? baseType;
        break;
      }
      if (type.name === "utcDateTime" || type.name === "offsetDateTime") {
        retval = {
          ...getSdkTypeBaseHelper(context, type, type.name),
          encode: "rfc3339",
          wireType: { ...getSdkTypeBaseHelper(context, type, "string"), encode: "string" },
        } as SdkDatetimeType;
        break;
      }
      if (type.name === "duration") {
        retval = getSdkDurationType(context, type);
        break;
      }
      const scalarType = getSdkBuiltInType(context, type);
      // just add default encode, normally encode is on extended scalar and model property
      addEncodeInfo(context, type, scalarType);
      retval = scalarType;
      break;
    case "Enum":
      retval = getSdkEnum(context, type, operation);
      break;
    case "Union":
      // start off with just handling nullable type
      const unionAsEnum = diagnostics.pipe(getUnionAsEnum(type));
      if (unionAsEnum && type.name) {
        retval = getSdkUnionEnum(context, unionAsEnum, operation);
      } else {
        retval = diagnostics.pipe(getSdkUnion(context, type, operation));
      }
      break;
    case "ModelProperty":
      const innerType = diagnostics.pipe(
<<<<<<< HEAD
        getClientType<TServiceOperation>(context, type.type, operation)
=======
        getClientTypeWithDiagnostics(context, type.type, operation)
>>>>>>> ff7726fb
      );
      diagnostics.pipe(addEncodeInfo(context, type, innerType));
      addFormatInfo(context, type, innerType);
      retval = getKnownValuesEnum(context, type, operation) ?? innerType;
      break;
    case "UnionVariant":
      retval = diagnostics.pipe(getClientTypeWithDiagnostics(context, type.type, operation));
      break;
    case "EnumMember":
      const enumType = getSdkEnum(context, type.enum, operation);
      retval = getSdkEnumValue(context, enumType, type);
      break;
    default:
      retval = getAnyType(context, type);
      diagnostics.add(
        createDiagnostic({ code: "unsupported-kind", target: type, format: { kind: type.kind } })
      );
  }
  return diagnostics.wrap(retval);
}

export function getClientType(context: TCGCContext, type: Type, operation?: Operation): SdkType {
  return ignoreDiagnostics(getClientTypeWithDiagnostics(context, type, operation));
}

export function isReadOnly(property: SdkBodyModelPropertyType) {
  if (
    property.visibility &&
    property.visibility.includes(Visibility.Read) &&
    property.visibility.length === 1
  ) {
    return true;
  }
  return false;
}

<<<<<<< HEAD
function getSdkVisibility<TServiceOperation extends SdkServiceOperation>(
  context: SdkContext<TServiceOperation>,
  type: ModelProperty
): Visibility[] | undefined {
=======
function getSdkVisibility(context: TCGCContext, type: ModelProperty): Visibility[] | undefined {
>>>>>>> ff7726fb
  const visibility = getVisibility(context.program, type);
  if (visibility) {
    const result: Visibility[] = [];
    if (visibility.includes("read")) {
      result.push(Visibility.Read);
    }
    if (visibility.includes("create")) {
      result.push(Visibility.Create);
    }
    if (visibility.includes("update")) {
      result.push(Visibility.Update);
    }
    if (visibility.includes("delete")) {
      result.push(Visibility.Delete);
    }
    if (visibility.includes("query")) {
      result.push(Visibility.Query);
    }
    return result;
  }
  return undefined;
}

<<<<<<< HEAD
function getCollectionFormat<TServiceOperation extends SdkServiceOperation>(
  context: SdkContext<TServiceOperation>,
  type: ModelProperty
): CollectionFormat | undefined {
  const program = context.program;
  const tspCollectionFormat = (
    isQueryParam(program, type)
      ? getQueryParamOptions(program, type)
      : isHeader(program, type)
        ? getHeaderFieldOptions(program, type)
        : undefined
  )?.format;
  if (tspCollectionFormat === "form" || tspCollectionFormat === "simple") {
    return undefined;
  }
  return tspCollectionFormat;
}

function getSdkCredentialType(
  client: SdkClient,
  authentication: ServiceAuthentication
): SdkCredentialType | SdkUnionType {
  const credentialTypes: SdkCredentialType[] = [];
  for (const option of authentication.options) {
    for (const scheme of option.schemes) {
      credentialTypes.push({
        __raw: client.service,
        kind: "credential",
        scheme: scheme,
        nullable: false,
      });
=======
function getAvailableApiVersions(context: TCGCContext, type: Type): string[] {
  const allVersions = getVersions(context.program, type)[1]?.getVersions() ?? [];
  const addedOnVersions = getAddedOnVersions(context.program, type)?.map((x) => x.value) ?? [];
  const removedOnVersions = getRemovedOnVersions(context.program, type)?.map((x) => x.value) ?? [];
  let added: boolean = addedOnVersions.length ? false : true;
  let addedCounter = 0;
  let removeCounter = 0;
  const retval: string[] = [];
  for (const version of allVersions) {
    if (addedCounter < addedOnVersions.length && version.value === addedOnVersions[addedCounter]) {
      added = true;
      addedCounter++;
    }
    if (
      removeCounter < removedOnVersions.length &&
      version.value === removedOnVersions[removeCounter]
    ) {
      added = false;
      removeCounter++;
>>>>>>> ff7726fb
    }
  }
  if (credentialTypes.length > 1) {
    return {
      __raw: client.service,
      kind: "union",
      values: credentialTypes,
      nullable: false,
    };
  }
  return credentialTypes[0];
}

export function getSdkCredentialParameter<TServiceOperation extends SdkServiceOperation>(
  context: SdkContext<TServiceOperation>,
  client: SdkClient
): SdkCredentialParameter | undefined {
  const auth = getAuthentication(context.program, client.service);
  if (!auth) return undefined;
  return {
    type: getSdkCredentialType(client, auth),
    kind: "credential",
    nameInClient: "credential",
    description: "Credential used to authenticate requests to the service.",
    apiVersions: getAvailableApiVersions<TServiceOperation>(context, client.service),
    onClient: true,
    optional: false,
    isApiVersionParam: false,
  };
}

interface GetSdkModelPropertyTypeOptions {
  isEndpointParam?: boolean;
  operation?: Operation;
  isMethodParameter?: boolean;
  defaultContentType?: string;
}

<<<<<<< HEAD
export function getSdkModelPropertyType<TServiceOperation extends SdkServiceOperation>(
  context: SdkContext<TServiceOperation>,
=======
function getSdkModelPropertyType(
  context: TCGCContext,
>>>>>>> ff7726fb
  type: ModelProperty,
  options: GetSdkModelPropertyTypeOptions = {}
): [SdkModelPropertyType, readonly Diagnostic[]] {
  const diagnostics = createDiagnosticCollector();
<<<<<<< HEAD
  let propertyType = diagnostics.pipe(
    getClientType<TServiceOperation>(context, type.type, options.operation)
  );
  diagnostics.pipe(addEncodeInfo(context, type, propertyType, options.defaultContentType));
=======
  let propertyType = diagnostics.pipe(getClientTypeWithDiagnostics(context, type.type, operation));
  addEncodeInfo(context, type, propertyType);
>>>>>>> ff7726fb
  addFormatInfo(context, type, propertyType);
  const knownValues = getKnownValues(context.program, type);
  if (knownValues) {
    propertyType = getSdkEnum(context, knownValues, options.operation);
  }
  const docWrapper = getDocHelper(context, type);
  const base = {
    __raw: type,
    description: docWrapper.description,
    details: docWrapper.details,
    apiVersions: getAvailableApiVersions(context, type),
    type: propertyType,
    nameInClient: getPropertyNames(context, type)[0],
    onClient: false,
    optional: type.optional,
<<<<<<< HEAD
  };
  const program = context.program;
  const headerQueryOptions = {
=======
  });
}

function getSdkBodyModelPropertyType(
  context: TCGCContext,
  type: ModelProperty,
  operation?: Operation
): [SdkBodyModelPropertyType, readonly Diagnostic[]] {
  const diagnostics = createDiagnosticCollector();
  const base = diagnostics.pipe(getSdkModelPropertyType(context, type, operation));
  let operationIsMultipart = false;
  if (operation) {
    const httpOperation = diagnostics.pipe(getHttpOperation(context.program, operation));
    operationIsMultipart = Boolean(
      httpOperation && httpOperation.parameters.body?.contentTypes.includes("multipart/form-data")
    );
  }
  // Currently we only recognize bytes and list of bytes as potential file inputs
  const isBytesInput =
    base.type.kind === "bytes" ||
    (base.type.kind === "array" && base.type.valueType.kind === "bytes");
  if (isBytesInput && operationIsMultipart && getEncode(context.program, type)) {
    diagnostics.add(
      createDiagnostic({
        code: "encoding-multipart-bytes",
        target: type,
      })
    );
  }
  return diagnostics.wrap({
>>>>>>> ff7726fb
    ...base,
    optional: type.optional,
    collectionFormat: getCollectionFormat(context, type),
  };
  if (options.isMethodParameter) {
    return diagnostics.wrap({
      ...base,
      kind: "method",
      ...updateWithApiVersionInformation(context, type),
      optional: type.optional,
    });
  } else if (isPathParam(program, type) || options.isEndpointParam) {
    return diagnostics.wrap({
      ...base,
      kind: "path",
      urlEncode: true,
      serializedName: getPathParamName(program, type),
      ...updateWithApiVersionInformation(context, type),
      optional: false,
    });
  } else if (isHeader(program, type)) {
    return diagnostics.wrap({
      ...headerQueryOptions,
      kind: "header",
      serializedName: getHeaderFieldName(program, type),
      ...updateWithApiVersionInformation(context, type),
    });
  } else if (isQueryParam(program, type)) {
    return diagnostics.wrap({
      ...headerQueryOptions,
      kind: "query",
      serializedName: getQueryParamName(program, type),
      ...updateWithApiVersionInformation(context, type),
    });
  } else if (isBody(program, type)) {
    return diagnostics.wrap({
      ...base,
      kind: "body",
      contentTypes: ["application/json"], // will update when we get to the operation level
      defaultContentType: "application/json", // will update when we get to the operation level
      ...updateWithApiVersionInformation(context, type),
      optional: type.optional,
    });
  } else {
    // I'm a body model property
    let operationIsMultipart = false;
    if (options.operation) {
      const httpOperation = ignoreDiagnostics(getHttpOperation(context.program, options.operation));
      operationIsMultipart = Boolean(
        httpOperation && httpOperation.parameters.body?.contentTypes.includes("multipart/form-data")
      );
    }
    // Currently we only recognize bytes and list of bytes as potential file inputs
    const isBytesInput =
      base.type.kind === "bytes" ||
      (base.type.kind === "array" && base.type.valueType.kind === "bytes");
    if (isBytesInput && operationIsMultipart && getEncode(context.program, type)) {
      diagnostics.add(
        createDiagnostic({
          code: "encoding-multipart-bytes",
          target: type,
        })
      );
    }
    return diagnostics.wrap({
      ...base,
      kind: "property",
      optional: type.optional,
      visibility: getSdkVisibility(context, type),
      discriminator: false,
      serializedName: getPropertyNames(context, type)[1],
      isMultipartFileInput: isBytesInput && operationIsMultipart,
      flatten: shouldFlattenProperty(context, type),
      ...updateWithApiVersionInformation(context, type),
    });
  }
}

<<<<<<< HEAD
function addPropertiesToModelType<TServiceOperation extends SdkServiceOperation>(
  context: SdkContext<TServiceOperation>,
=======
function addPropertiesToModelType(
  context: TCGCContext,
>>>>>>> ff7726fb
  type: Model,
  sdkType: SdkType,
  operation?: Operation
): [void, readonly Diagnostic[]] {
  const diagnostics = createDiagnosticCollector();
  for (const property of type.properties.values()) {
    if (
      isStatusCode(context.program, property) ||
      isNeverType(property.type) ||
      sdkType.kind !== "model"
    ) {
      continue;
    }
    const clientProperty = diagnostics.pipe(
      getSdkModelPropertyType(context, property, { operation: operation })
    );
    if (sdkType.properties) {
      sdkType.properties.push(clientProperty);
    } else {
      sdkType.properties = [clientProperty];
    }
  }
  return diagnostics.wrap(undefined);
}

<<<<<<< HEAD
function updateModelsMap<TServiceOperation extends SdkServiceOperation>(
  context: SdkContext<TServiceOperation>,
=======
function updateModelsMap(
  context: TCGCContext,
>>>>>>> ff7726fb
  type: Type,
  sdkType: SdkType,
  operation?: Operation
) {
  if (sdkType.kind !== "model" && sdkType.kind !== "enum") {
    return;
  }

  if (context.modelsMap === undefined) {
    context.modelsMap = new Map<Type, SdkModelType | SdkEnumType>();
  }
  if (context.operationModelsMap === undefined) {
    context.operationModelsMap = new Map<Operation, Map<Type, SdkModelType | SdkEnumType>>();
  }
  const value = context.modelsMap.get(type);
  if (value) {
    sdkType = value;
  } else {
    context.modelsMap.set(type, sdkType);
  }
  if (operation) {
    if (context.operationModelsMap.has(operation)) {
      if (context.operationModelsMap.get(operation)?.has(type)) {
        return;
      }
      context.operationModelsMap.get(operation)?.set(type, sdkType);
    } else {
      context.operationModelsMap.set(operation, new Map([[type, sdkType]]));
    }
    // TODO: it seems duplicate calculation, need to optimize later
    if (sdkType.kind === "model") {
      for (const prop of sdkType.properties) {
        if (prop.type.kind === "model" || prop.type.kind === "enum") {
          updateModelsMap(context, prop.type.__raw as any, prop.type, operation);
        }
        if (prop.type.kind === "array" || prop.type.kind === "dict") {
          updateModelsMap(
            context,
            prop.type.valueType.__raw as any,
            prop.type.valueType,
            operation
          );
        }
        if (prop.type.kind === "union") {
          for (const unionType of prop.type.values) {
            updateModelsMap(context, unionType.__raw as any, unionType, operation);
          }
        }
      }
      if (sdkType.baseModel) {
        updateModelsMap(context, sdkType.baseModel.__raw as any, sdkType.baseModel, operation);
      }
      if (sdkType.additionalProperties) {
        updateModelsMap(
          context,
          sdkType.additionalProperties.__raw as any,
          sdkType.additionalProperties,
          operation
        );
      }
      if (sdkType.discriminatedSubtypes) {
        for (const subtype of Object.values(sdkType.discriminatedSubtypes)) {
          updateModelsMap(context, subtype.__raw as any, subtype, operation);
        }
      }
    }
  }
}

<<<<<<< HEAD
function checkAndGetClientType<TServiceOperation extends SdkServiceOperation>(
  context: SdkContext<TServiceOperation>,
=======
function checkAndGetClientType(
  context: TCGCContext,
>>>>>>> ff7726fb
  type: Type,
  operation?: Operation
): [SdkType[], readonly Diagnostic[]] {
  const diagnostics = createDiagnosticCollector();
  const retval: SdkType[] = [];
  if (type.kind === "Model") {
    if (isExclude(context, type)) return diagnostics.wrap([]); // eslint-disable-line deprecation/deprecation
    const effectivePayloadType = getEffectivePayloadType(context, type);
    if (context.filterOutCoreModels && isAzureCoreModel(effectivePayloadType)) {
      if (effectivePayloadType.templateMapper && effectivePayloadType.name) {
        effectivePayloadType.templateMapper.args
          .filter((arg) => arg.kind === "Model" && arg.name)
          .forEach((arg) => {
            retval.push(...diagnostics.pipe(checkAndGetClientType(context, arg, operation)));
          });
        return diagnostics.wrap(retval);
      } else {
        return diagnostics.wrap([]);
      }
    }
  }
<<<<<<< HEAD
  retval.push(diagnostics.pipe(getClientType(context, type, operation)));
  return diagnostics.wrap(retval); // this will update the models map / simple types map
}

function updateUsageOfModel<TServiceOperation extends SdkServiceOperation>(
  context: SdkContext<TServiceOperation>,
=======
  const clientType = diagnostics.pipe(getClientTypeWithDiagnostics(context, type, operation));
  return diagnostics.wrap(clientType);
}

function updateUsageOfModel(
  context: TCGCContext,
  type: SdkType,
>>>>>>> ff7726fb
  usage: UsageFlags,
  type?: SdkType,
  seenModelNames?: Set<SdkType>
): void {
  if (!type || !["model", "enum", "array", "dict", "union"].includes(type.kind)) return undefined;
  if (seenModelNames === undefined) {
    seenModelNames = new Set<SdkType>();
  }
  if (type.kind === "model" && seenModelNames.has(type)) return; // avoid circular references
  if (type.kind === "array" || type.kind === "dict") {
    return updateUsageOfModel(context, usage, type.valueType, seenModelNames);
  }
  if (type.kind === "union") {
    for (const unionType of type.values) {
      updateUsageOfModel(context, usage, unionType, seenModelNames);
    }
    return;
  }
  if (type.kind !== "model" && type.kind !== "enum") return;
  seenModelNames.add(type);

  const usageOverride = getUsageOverride(context, type.__raw as any);
  if (usageOverride) {
    type.usage |= usageOverride | usage;
  } else {
    type.usage |= usage;
  }

  if (type.kind === "enum") return;
  if (type.baseModel && (type.baseModel.usage & usage) === 0) {
    // if it has a base model and the base model doesn't currently have that usage
    type.baseModel.usage |= usage;
  }
  if (type.baseModel) {
    updateUsageOfModel(context, usage, type.baseModel, seenModelNames);
  }
  if (type.discriminatedSubtypes) {
    for (const discriminatedSubtype of Object.values(type.discriminatedSubtypes)) {
      updateUsageOfModel(context, usage, discriminatedSubtype, seenModelNames);
    }
  }
  if (type.additionalProperties) {
    updateUsageOfModel(context, type.additionalProperties, usage, seenModelNames);
  }
  for (const property of type.properties) {
    updateUsageOfModel(context, usage, property.type, seenModelNames);
  }
}

<<<<<<< HEAD
function updateTypesFromOperation<TServiceOperation extends SdkServiceOperation>(
  context: SdkContext<TServiceOperation>,
=======
function updateTypesFromOperation(
  context: TCGCContext,
>>>>>>> ff7726fb
  operation: Operation
): [void, readonly Diagnostic[]] {
  const diagnostics = createDiagnosticCollector();
  const program = context.program;
  const httpOperation = diagnostics.pipe(getHttpOperation(program, operation));
  const generateConvenient = shouldGenerateConvenient(context, operation);
  for (const param of operation.parameters.properties.values()) {
    const paramTypes = diagnostics.pipe(checkAndGetClientType(context, param.type, operation));
    if (generateConvenient) {
      paramTypes.forEach((paramType) => {
        updateUsageOfModel(context, UsageFlags.Input, paramType);
      });
    }
  }
  for (const param of httpOperation.parameters.parameters) {
    const paramTypes = diagnostics.pipe(
      checkAndGetClientType(context, param.param.type, operation)
    );
    if (generateConvenient) {
      paramTypes.forEach((paramType) => {
        updateUsageOfModel(context, UsageFlags.Input, paramType);
      });
    }
  }
  if (httpOperation.parameters.body) {
    const bodies = diagnostics.pipe(
      checkAndGetClientType(context, httpOperation.parameters.body.type, operation)
    );
    if (generateConvenient) {
      bodies.forEach((body) => {
        updateUsageOfModel(context, UsageFlags.Input, body);
      });
    }
  }
  for (const response of httpOperation.responses) {
    for (const innerResponse of response.responses) {
      if (innerResponse.body?.type) {
        const responseBodies = diagnostics.pipe(
          checkAndGetClientType(context, innerResponse.body.type, operation)
        );
        if (generateConvenient) {
          responseBodies.forEach((responseBody) => {
            updateUsageOfModel(context, UsageFlags.Output, responseBody);
          });
        }
      }
    }
  }
  const lroMetaData = getLroMetadata(program, operation);
<<<<<<< HEAD
  if (lroMetaData) {
    const logicalResults = diagnostics.pipe(
      checkAndGetClientType(context, lroMetaData.logicalResult, operation)
    );
    if (generateConvenient) {
      logicalResults.forEach((logicalResult) => {
        updateUsageOfModel(context, UsageFlags.Output, logicalResult);
      });
=======
  if (lroMetaData && generateConvenient) {
    const logicalResult = diagnostics.pipe(
      checkAndGetClientType(context, lroMetaData.logicalResult, operation)
    );
    if (logicalResult) {
      updateUsageOfModel(context, logicalResult, UsageFlags.Output);
>>>>>>> ff7726fb
    }
    const envelopeResult = diagnostics.pipe(
      checkAndGetClientType(context, lroMetaData.envelopeResult, operation)
    );
    // TODO: currently skipping adding of envelopeResult due to arm error
    // https://github.com/Azure/typespec-azure/issues/311
    if (envelopeResult && !context.arm) {
      updateUsageOfModel(context, envelopeResult, UsageFlags.Output);
    }
  }
  return diagnostics.wrap(undefined);
}

<<<<<<< HEAD
function updateAccessOfModel<TServiceOperation extends SdkServiceOperation>(
  context: SdkContext<TServiceOperation>
): void {
=======
function updateAccessOfModel(context: TCGCContext): void {
>>>>>>> ff7726fb
  for (const [type, sdkType] of context.modelsMap?.entries() ?? []) {
    const internal = isInternal(context, type as any); // eslint-disable-line deprecation/deprecation
    if (internal) {
      sdkType.access = "internal";
      continue;
    }

    const accessOverride = getAccessOverride(context, type as any);
    if (accessOverride) {
      sdkType.access = accessOverride;
      continue;
    }

    let referredByInternal = false;
    let referredByPublic = false;
    let referredByUndefined = false;
    for (const [operation, modelMap] of context.operationModelsMap!) {
      const access = getAccessOverride(context, operation);
      if (access === "internal" && modelMap.get(type)) {
        referredByInternal = true;
      } else if (access === "public" && modelMap.get(type)) {
        referredByPublic = true;
        break;
      } else if (access === undefined && modelMap.get(type)) {
        referredByUndefined = true;
      }
    }
    if (referredByPublic) {
      sdkType.access = "public";
    } else if (referredByInternal && !referredByUndefined) {
      sdkType.access = "internal";
    }
  }
}

interface GetAllModelsOptions {
  input?: boolean;
  output?: boolean;
}

<<<<<<< HEAD
function handleServiceOrphanType<TServiceOperation extends SdkServiceOperation>(
  context: SdkContext<TServiceOperation>,
  type: Model | Enum
) {
=======
function handleServiceOrphanType(context: TCGCContext, type: Model | Enum) {
>>>>>>> ff7726fb
  const diagnostics = createDiagnosticCollector();
  // eslint-disable-next-line deprecation/deprecation
  if (type.kind === "Model" && isInclude(context, type)) {
    const sdkModels = diagnostics.pipe(checkAndGetClientType(context, type));
    sdkModels.forEach((sdkModel) => {
      updateUsageOfModel(context, UsageFlags.Input | UsageFlags.Output, sdkModel);
    });
  }
  if (getAccessOverride(context, type) !== undefined) {
    const sdkModels = diagnostics.pipe(checkAndGetClientType(context, type));
    sdkModels
      .filter((sdkModel) => ["model", "enum", "array", "dict", "union"].includes(sdkModel.kind))
      .forEach((sdkModel) => {
        updateUsageOfModel(context, UsageFlags.None, sdkModel);
      });
  }
}

function verifyNoConflictingMultipartModelUsage<TServiceOperation extends SdkServiceOperation>(
  context: SdkContext<TServiceOperation>
): [void, readonly Diagnostic[]] {
  const diagnostics = createDiagnosticCollector();
  for (const [operation, modelMap] of context.operationModelsMap!) {
    for (const [type, sdkType] of modelMap.entries()) {
      if (
        sdkType.kind === "model" &&
        sdkType.isFormDataType !== isMultipartOperation(context, operation)
      ) {
        // This means we have a model that is used both for formdata input and for regular body input
        diagnostics.add(
          createDiagnostic({
            code: "conflicting-multipart-model-usage",
            target: type,
            format: {
              modelName: sdkType.name,
            },
          })
        );
      }
    }
  }
  return diagnostics.wrap(undefined);
}

function modelChecks<TServiceOperation extends SdkServiceOperation>(
  context: SdkContext<TServiceOperation>
): [void, readonly Diagnostic[]] {
  return verifyNoConflictingMultipartModelUsage(context);
}

<<<<<<< HEAD
export function getAllModels<TServiceOperation extends SdkServiceOperation = SdkHttpOperation>(
  context: SdkContext<TServiceOperation>,
=======
export function getAllModelsWithDiagnostics(
  context: TCGCContext,
>>>>>>> ff7726fb
  options: GetAllModelsOptions = {}
): [(SdkModelType | SdkEnumType)[], readonly Diagnostic[]] {
  const diagnostics = createDiagnosticCollector();
  const defaultOptions = {
    input: true,
    output: true,
  };
  options = { ...defaultOptions, ...options };
  if (context.modelsMap === undefined) {
    context.modelsMap = new Map<Type, SdkModelType | SdkEnumType>();
  }
  if (context.unionsMap === undefined) {
    context.unionsMap = new Map<Union, SdkUnionType>();
  }
  if (context.operationModelsMap === undefined) {
    context.operationModelsMap = new Map<Operation, Map<Type, SdkModelType | SdkEnumType>>();
  }
  for (const client of listClients(context)) {
    for (const operation of listOperationsInOperationGroup(context, client)) {
      // operations on a client
      diagnostics.pipe(updateTypesFromOperation(context, operation));
    }
    const ogs = listOperationGroups(context, client);
    while (ogs.length) {
      const operationGroup = ogs.pop();
      for (const operation of listOperationsInOperationGroup(context, operationGroup!)) {
        // operations on operation groups
        diagnostics.pipe(updateTypesFromOperation(context, operation));
      }
      if (operationGroup?.subOperationGroups) {
        ogs.push(...operationGroup.subOperationGroups);
      }
    }
    // orphan models
    for (const model of client.service.models.values()) {
      handleServiceOrphanType(context, model);
    }
    // orphan enums
    for (const enumType of client.service.enums.values()) {
      handleServiceOrphanType(context, enumType);
    }
    // server parameters
    const servers = getServers(context.program, client.service);
    if (servers !== undefined && servers[0].parameters !== undefined) {
      for (const param of servers[0].parameters.values()) {
        const sdkModels = diagnostics.pipe(checkAndGetClientType(context, param));
        sdkModels.forEach((sdkModel) => {
          updateUsageOfModel(context, UsageFlags.Input, sdkModel);
        });
      }
    }
  }
  // update access
  updateAccessOfModel(context);
  let filter = 0;
  if (options.input) {
    filter += UsageFlags.Input;
  }
  if (options.output) {
    filter += UsageFlags.Output;
  }
<<<<<<< HEAD
  diagnostics.pipe(modelChecks(context));
=======

>>>>>>> ff7726fb
  return diagnostics.wrap([...context.modelsMap.values()].filter((t) => (t.usage & filter) > 0));
}

export function getAllModels(
  context: TCGCContext,
  options: GetAllModelsOptions = {}
): (SdkModelType | SdkEnumType)[] {
  // we currently don't return diagnostics even though we keep track of them
  // when we move to the new sdk type ecosystem completely, we'll expose
  // diagnostics as a separate property on the TCGCContext
  return ignoreDiagnostics(getAllModelsWithDiagnostics(context, options));
}<|MERGE_RESOLUTION|>--- conflicted
+++ resolved
@@ -70,21 +70,15 @@
   SdkBuiltInType,
   SdkClient,
   SdkConstantType,
-<<<<<<< HEAD
-  SdkContext,
   SdkCredentialParameter,
   SdkCredentialType,
-=======
->>>>>>> ff7726fb
   SdkDatetimeType,
   SdkDictionaryType,
   SdkDurationType,
   SdkEnumType,
   SdkEnumValueType,
-  SdkHttpOperation,
   SdkModelPropertyType,
   SdkModelType,
-  SdkServiceOperation,
   SdkTupleType,
   SdkType,
   SdkUnionType,
@@ -106,13 +100,7 @@
   getGeneratedName,
   getLibraryName,
   getPropertyNames,
-<<<<<<< HEAD
-=======
-  getSdkTypeBaseHelper,
-  intOrFloat,
-  isAzureCoreModel,
   isErrorOrChildOfError,
->>>>>>> ff7726fb
 } from "./public-utils.js";
 
 import { TCGCContext } from "./internal-utils.js";
@@ -124,15 +112,7 @@
   };
 }
 
-<<<<<<< HEAD
-function getEncodeHelper<TServiceOperation extends SdkServiceOperation>(
-  context: SdkContext<TServiceOperation>,
-  type: Type,
-  kind: string
-): string {
-=======
 function getEncodeHelper(context: TCGCContext, type: Type, kind: string): string {
->>>>>>> ff7726fb
   if (type.kind === "ModelProperty" || type.kind === "Scalar") {
     return getEncode(context.program, type)?.encoding || kind;
   }
@@ -147,13 +127,8 @@
  * @param type the original typespec type. Used to grab the format decorator off of
  * @param propertyType the type of the property, i.e. the internal type that we add the format info onto
  */
-<<<<<<< HEAD
-export function addFormatInfo<TServiceOperation extends SdkServiceOperation>(
-  context: SdkContext<TServiceOperation>,
-=======
-function addFormatInfo(
-  context: TCGCContext,
->>>>>>> ff7726fb
+export function addFormatInfo(
+  context: TCGCContext,
   type: ModelProperty | Scalar,
   propertyType: SdkType
 ): void {
@@ -193,13 +168,8 @@
  * @param type the original typespec type. Used to grab the encoding decorator off of
  * @param propertyType the type of the property, i.e. the internal type that we add the encoding info onto
  */
-<<<<<<< HEAD
-export function addEncodeInfo<TServiceOperation extends SdkServiceOperation>(
-  context: SdkContext<TServiceOperation>,
-=======
-function addEncodeInfo(
-  context: TCGCContext,
->>>>>>> ff7726fb
+export function addEncodeInfo(
+  context: TCGCContext,
   type: ModelProperty | Scalar,
   propertyType: SdkType,
   defaultContentType?: string
@@ -276,13 +246,8 @@
  * @param type the typespec type
  * @returns the corresponding sdk type
  */
-<<<<<<< HEAD
-export function getSdkBuiltInType<TServiceOperation extends SdkServiceOperation>(
-  context: SdkContext<TServiceOperation>,
-=======
 export function getSdkBuiltInType(
   context: TCGCContext,
->>>>>>> ff7726fb
   type: Scalar | IntrinsicType | NumericLiteral | StringLiteral | BooleanLiteral
 ): SdkBuiltInType {
   if (context.program.checker.isStdType(type) || type.kind === "Intrinsic") {
@@ -312,28 +277,7 @@
   throw Error(`Unknown kind ${type.kind}`);
 }
 
-<<<<<<< HEAD
-export function getSdkDatetimeType<TServiceOperation extends SdkServiceOperation>(
-  context: SdkContext<TServiceOperation>,
-  type: Scalar
-): SdkDatetimeType {
-  // we don't get encode info until we get to the property / parameter level
-  // so we insert the default. Later in properties, we will check
-  // for encoding info and override accordingly
-  return {
-    ...getSdkTypeBaseHelper(context, type, "datetime"),
-    encode: "rfc3339",
-    wireType: { ...getSdkTypeBaseHelper(context, type, "string"), encode: "string" },
-  };
-}
-
-export function getSdkDurationType<TServiceOperation extends SdkServiceOperation>(
-  context: SdkContext<TServiceOperation>,
-  type: Scalar
-): SdkDurationType {
-=======
 export function getSdkDurationType(context: TCGCContext, type: Scalar): SdkDurationType {
->>>>>>> ff7726fb
   // we don't get encode info until we get to the property / parameter level
   // so we insert the default. Later in properties, we will check
   // for encoding info and override accordingly
@@ -344,13 +288,8 @@
   };
 }
 
-<<<<<<< HEAD
-export function getSdkArrayOrDict<TServiceOperation extends SdkServiceOperation>(
-  context: SdkContext<TServiceOperation>,
-=======
 export function getSdkArrayOrDict(
   context: TCGCContext,
->>>>>>> ff7726fb
   type: Model,
   operation?: Operation
 ): [(SdkDictionaryType | SdkArrayType) | undefined, readonly Diagnostic[]] {
@@ -384,13 +323,8 @@
   return diagnostics.wrap(undefined);
 }
 
-<<<<<<< HEAD
-export function getSdkTuple<TServiceOperation extends SdkServiceOperation>(
-  context: SdkContext<TServiceOperation>,
-=======
 export function getSdkTuple(
   context: TCGCContext,
->>>>>>> ff7726fb
   type: Tuple,
   operation?: Operation
 ): [SdkTupleType, readonly Diagnostic[]] {
@@ -403,21 +337,12 @@
   });
 }
 
-<<<<<<< HEAD
 function getNonNullOptions(type: Union): Type[] {
   return [...type.variants.values()].map((x) => x.type).filter((t) => !isNullType(t));
 }
 
-export function getSdkUnion<TServiceOperation extends SdkServiceOperation>(
-  context: SdkContext<TServiceOperation>,
-=======
-function getNonNullOptions(context: TCGCContext, type: Union): Type[] {
-  return [...type.variants.values()].map((x) => x.type).filter((t) => !isNullType(t));
-}
-
 export function getSdkUnion(
   context: TCGCContext,
->>>>>>> ff7726fb
   type: Union,
   operation?: Operation
 ): [SdkType, readonly Diagnostic[]] {
@@ -436,14 +361,15 @@
     clientType.nullable = true;
     return diagnostics.wrap(clientType);
   }
-<<<<<<< HEAD
   let sdkType = context.unionsMap?.get(type) as SdkUnionType | undefined;
   if (!sdkType) {
     sdkType = {
       ...getSdkTypeBaseHelper(context, type, "union"),
       name: type.name,
       generatedName: type.name ? undefined : getGeneratedName(context, type),
-      values: nonNullOptions.map((x) => diagnostics.pipe(getClientType(context, x, operation))),
+      values: nonNullOptions.map((x) =>
+        diagnostics.pipe(getClientTypeWithDiagnostics(context, x, operation))
+      ),
       nullable: nonNullOptions.length < type.variants.size,
     };
     if (context.unionsMap === undefined) {
@@ -454,23 +380,8 @@
   return diagnostics.wrap(sdkType);
 }
 
-export function getSdkConstant<TServiceOperation extends SdkServiceOperation>(
-  context: SdkContext<TServiceOperation>,
-=======
-  return diagnostics.wrap({
-    ...getSdkTypeBaseHelper(context, type, "union"),
-    name: type.name,
-    generatedName: type.name ? undefined : getGeneratedName(context, type),
-    values: nonNullOptions.map((x) =>
-      diagnostics.pipe(getClientTypeWithDiagnostics(context, x, operation))
-    ),
-    nullable: nonNullOptions.length < type.variants.size,
-  });
-}
-
 export function getSdkConstant(
   context: TCGCContext,
->>>>>>> ff7726fb
   type: StringLiteral | NumericLiteral | BooleanLiteral
 ): SdkConstantType {
   switch (type.kind) {
@@ -486,13 +397,8 @@
   }
 }
 
-<<<<<<< HEAD
-function addDiscriminatorToModelType<TServiceOperation extends SdkServiceOperation>(
-  context: SdkContext<TServiceOperation>,
-=======
 function addDiscriminatorToModelType(
   context: TCGCContext,
->>>>>>> ff7726fb
   type: Model,
   model: SdkModelType,
   operation?: Operation
@@ -581,12 +487,7 @@
   return diagnostics.wrap(undefined);
 }
 
-<<<<<<< HEAD
-function isOperationBodyType<TServiceOperation extends SdkServiceOperation>(
-  context: SdkContext<TServiceOperation>,
-  type: Model,
-  operation?: Operation
-): boolean {
+function isOperationBodyType(context: TCGCContext, type: Model, operation?: Operation): boolean {
   if (!isHttpOperation(context, operation)) return false;
   const httpBody = operation
     ? ignoreDiagnostics(getHttpOperation(context.program, operation)).parameters.body
@@ -598,12 +499,8 @@
   );
 }
 
-export function getSdkModel<TServiceOperation extends SdkServiceOperation>(
-  context: SdkContext<TServiceOperation>,
-=======
 export function getSdkModel(
   context: TCGCContext,
->>>>>>> ff7726fb
   type: Model,
   operation?: Operation
 ): [SdkModelType, readonly Diagnostic[]] {
@@ -626,14 +523,10 @@
       access: undefined, // dummy value since we need to update models map before we can set this
       usage: UsageFlags.None, // dummy value since we need to update models map before we can set this
       crossLanguageDefinitionId: getCrossLanguageDefinitionId(type),
-<<<<<<< HEAD
-      apiVersions: getAvailableApiVersions<TServiceOperation>(context, type),
+      apiVersions: getAvailableApiVersions(context, type),
       isFormDataType:
         isMultipartOperation(context, operation) && isOperationBodyType(context, type, operation),
-=======
-      isFormDataType,
       isError: isErrorOrChildOfError(context, type),
->>>>>>> ff7726fb
     };
     updateModelsMap(context, type, sdkType, operation);
 
@@ -664,13 +557,8 @@
   return diagnostics.wrap(sdkType);
 }
 
-<<<<<<< HEAD
-function getSdkEnumValueType<TServiceOperation extends SdkServiceOperation>(
-  context: SdkContext<TServiceOperation>,
-=======
 function getSdkEnumValueType(
   context: TCGCContext,
->>>>>>> ff7726fb
   type: EnumMember | StringLiteral | NumericLiteral
 ): SdkBuiltInType {
   let kind: "string" | "int32" | "float32" = "string";
@@ -683,13 +571,8 @@
   };
 }
 
-<<<<<<< HEAD
-export function getSdkEnumValue<TServiceOperation extends SdkServiceOperation>(
-  context: SdkContext<TServiceOperation>,
-=======
 export function getSdkEnumValue(
   context: TCGCContext,
->>>>>>> ff7726fb
   enumType: SdkEnumType,
   type: EnumMember
 ): SdkEnumValueType {
@@ -705,15 +588,7 @@
   };
 }
 
-<<<<<<< HEAD
-export function getSdkEnum<TServiceOperation extends SdkServiceOperation>(
-  context: SdkContext<TServiceOperation>,
-  type: Enum,
-  operation?: Operation
-): SdkEnumType {
-=======
 export function getSdkEnum(context: TCGCContext, type: Enum, operation?: Operation): SdkEnumType {
->>>>>>> ff7726fb
   let sdkType = context.modelsMap?.get(type) as SdkEnumType | undefined;
   if (!sdkType) {
     const docWrapper = getDocHelper(context, type);
@@ -729,7 +604,7 @@
       usage: UsageFlags.None, // We will add usage as we loop through the operations
       access: undefined, // Dummy value until we update models map
       crossLanguageDefinitionId: getCrossLanguageDefinitionId(type),
-      apiVersions: getAvailableApiVersions<TServiceOperation>(context, type),
+      apiVersions: getAvailableApiVersions(context, type),
     };
     for (const member of type.members.values()) {
       sdkType.values.push(getSdkEnumValue(context, sdkType, member));
@@ -739,13 +614,8 @@
   return sdkType;
 }
 
-<<<<<<< HEAD
-function getSdkUnionEnumValues<TServiceOperation extends SdkServiceOperation>(
-  context: SdkContext<TServiceOperation>,
-=======
 function getSdkUnionEnumValues(
   context: TCGCContext,
->>>>>>> ff7726fb
   type: UnionEnum,
   enumType: SdkEnumType
 ): SdkEnumValueType[] {
@@ -766,15 +636,7 @@
   return values;
 }
 
-<<<<<<< HEAD
-function getSdkUnionEnum<TServiceOperation extends SdkServiceOperation>(
-  context: SdkContext<TServiceOperation>,
-  type: UnionEnum,
-  operation?: Operation
-) {
-=======
 function getSdkUnionEnum(context: TCGCContext, type: UnionEnum, operation?: Operation) {
->>>>>>> ff7726fb
   let sdkType = context.modelsMap?.get(type.union) as SdkEnumType | undefined;
   if (!sdkType) {
     const union = type.union as Union & { name: string };
@@ -792,7 +654,7 @@
       usage: UsageFlags.None, // We will add usage as we loop through the operations
       access: undefined, // Dummy value until we update models map
       crossLanguageDefinitionId: getCrossLanguageDefinitionId(union),
-      apiVersions: getAvailableApiVersions<TServiceOperation>(context, type.union),
+      apiVersions: getAvailableApiVersions(context, type.union),
     };
     sdkType.values = getSdkUnionEnumValues(context, type, sdkType);
   }
@@ -800,13 +662,8 @@
   return sdkType;
 }
 
-<<<<<<< HEAD
-function getKnownValuesEnum<TServiceOperation extends SdkServiceOperation>(
-  context: SdkContext<TServiceOperation>,
-=======
 function getKnownValuesEnum(
   context: TCGCContext,
->>>>>>> ff7726fb
   type: Scalar | ModelProperty,
   operation?: Operation
 ): SdkEnumType | undefined {
@@ -833,7 +690,7 @@
         usage: UsageFlags.None, // We will add usage as we loop through the operations
         access: undefined, // Dummy value until we update models map
         crossLanguageDefinitionId: getCrossLanguageDefinitionId(type),
-        apiVersions: getAvailableApiVersions<TServiceOperation>(context, type),
+        apiVersions: getAvailableApiVersions(context, type),
       };
       for (const member of knownValues.members.values()) {
         sdkType.values.push(getSdkEnumValue(context, sdkType, member));
@@ -844,13 +701,8 @@
   }
 }
 
-<<<<<<< HEAD
-export function getClientType<TServiceOperation extends SdkServiceOperation = SdkHttpOperation>(
-  context: SdkContext<TServiceOperation>,
-=======
 export function getClientTypeWithDiagnostics(
   context: TCGCContext,
->>>>>>> ff7726fb
   type: Type,
   operation?: Operation
 ): [SdkType, readonly Diagnostic[]] {
@@ -877,11 +729,7 @@
     case "Scalar":
       if (!context.program.checker.isStdType(type) && type.kind === "Scalar" && type.baseScalar) {
         const baseType = diagnostics.pipe(
-<<<<<<< HEAD
-          getClientType<TServiceOperation>(context, type.baseScalar, operation)
-=======
           getClientTypeWithDiagnostics(context, type.baseScalar, operation)
->>>>>>> ff7726fb
         );
         addEncodeInfo(context, type, baseType);
         addFormatInfo(context, type, baseType);
@@ -919,11 +767,7 @@
       break;
     case "ModelProperty":
       const innerType = diagnostics.pipe(
-<<<<<<< HEAD
-        getClientType<TServiceOperation>(context, type.type, operation)
-=======
         getClientTypeWithDiagnostics(context, type.type, operation)
->>>>>>> ff7726fb
       );
       diagnostics.pipe(addEncodeInfo(context, type, innerType));
       addFormatInfo(context, type, innerType);
@@ -960,14 +804,7 @@
   return false;
 }
 
-<<<<<<< HEAD
-function getSdkVisibility<TServiceOperation extends SdkServiceOperation>(
-  context: SdkContext<TServiceOperation>,
-  type: ModelProperty
-): Visibility[] | undefined {
-=======
 function getSdkVisibility(context: TCGCContext, type: ModelProperty): Visibility[] | undefined {
->>>>>>> ff7726fb
   const visibility = getVisibility(context.program, type);
   if (visibility) {
     const result: Visibility[] = [];
@@ -991,9 +828,8 @@
   return undefined;
 }
 
-<<<<<<< HEAD
-function getCollectionFormat<TServiceOperation extends SdkServiceOperation>(
-  context: SdkContext<TServiceOperation>,
+function getCollectionFormat(
+  context: TCGCContext,
   type: ModelProperty
 ): CollectionFormat | undefined {
   const program = context.program;
@@ -1023,27 +859,6 @@
         scheme: scheme,
         nullable: false,
       });
-=======
-function getAvailableApiVersions(context: TCGCContext, type: Type): string[] {
-  const allVersions = getVersions(context.program, type)[1]?.getVersions() ?? [];
-  const addedOnVersions = getAddedOnVersions(context.program, type)?.map((x) => x.value) ?? [];
-  const removedOnVersions = getRemovedOnVersions(context.program, type)?.map((x) => x.value) ?? [];
-  let added: boolean = addedOnVersions.length ? false : true;
-  let addedCounter = 0;
-  let removeCounter = 0;
-  const retval: string[] = [];
-  for (const version of allVersions) {
-    if (addedCounter < addedOnVersions.length && version.value === addedOnVersions[addedCounter]) {
-      added = true;
-      addedCounter++;
-    }
-    if (
-      removeCounter < removedOnVersions.length &&
-      version.value === removedOnVersions[removeCounter]
-    ) {
-      added = false;
-      removeCounter++;
->>>>>>> ff7726fb
     }
   }
   if (credentialTypes.length > 1) {
@@ -1057,8 +872,8 @@
   return credentialTypes[0];
 }
 
-export function getSdkCredentialParameter<TServiceOperation extends SdkServiceOperation>(
-  context: SdkContext<TServiceOperation>,
+export function getSdkCredentialParameter(
+  context: TCGCContext,
   client: SdkClient
 ): SdkCredentialParameter | undefined {
   const auth = getAuthentication(context.program, client.service);
@@ -1068,7 +883,7 @@
     kind: "credential",
     nameInClient: "credential",
     description: "Credential used to authenticate requests to the service.",
-    apiVersions: getAvailableApiVersions<TServiceOperation>(context, client.service),
+    apiVersions: getAvailableApiVersions(context, client.service),
     onClient: true,
     optional: false,
     isApiVersionParam: false,
@@ -1082,26 +897,16 @@
   defaultContentType?: string;
 }
 
-<<<<<<< HEAD
-export function getSdkModelPropertyType<TServiceOperation extends SdkServiceOperation>(
-  context: SdkContext<TServiceOperation>,
-=======
-function getSdkModelPropertyType(
-  context: TCGCContext,
->>>>>>> ff7726fb
+export function getSdkModelPropertyType(
+  context: TCGCContext,
   type: ModelProperty,
   options: GetSdkModelPropertyTypeOptions = {}
 ): [SdkModelPropertyType, readonly Diagnostic[]] {
   const diagnostics = createDiagnosticCollector();
-<<<<<<< HEAD
   let propertyType = diagnostics.pipe(
-    getClientType<TServiceOperation>(context, type.type, options.operation)
+    getClientTypeWithDiagnostics(context, type.type, options.operation)
   );
   diagnostics.pipe(addEncodeInfo(context, type, propertyType, options.defaultContentType));
-=======
-  let propertyType = diagnostics.pipe(getClientTypeWithDiagnostics(context, type.type, operation));
-  addEncodeInfo(context, type, propertyType);
->>>>>>> ff7726fb
   addFormatInfo(context, type, propertyType);
   const knownValues = getKnownValues(context.program, type);
   if (knownValues) {
@@ -1117,42 +922,9 @@
     nameInClient: getPropertyNames(context, type)[0],
     onClient: false,
     optional: type.optional,
-<<<<<<< HEAD
   };
   const program = context.program;
   const headerQueryOptions = {
-=======
-  });
-}
-
-function getSdkBodyModelPropertyType(
-  context: TCGCContext,
-  type: ModelProperty,
-  operation?: Operation
-): [SdkBodyModelPropertyType, readonly Diagnostic[]] {
-  const diagnostics = createDiagnosticCollector();
-  const base = diagnostics.pipe(getSdkModelPropertyType(context, type, operation));
-  let operationIsMultipart = false;
-  if (operation) {
-    const httpOperation = diagnostics.pipe(getHttpOperation(context.program, operation));
-    operationIsMultipart = Boolean(
-      httpOperation && httpOperation.parameters.body?.contentTypes.includes("multipart/form-data")
-    );
-  }
-  // Currently we only recognize bytes and list of bytes as potential file inputs
-  const isBytesInput =
-    base.type.kind === "bytes" ||
-    (base.type.kind === "array" && base.type.valueType.kind === "bytes");
-  if (isBytesInput && operationIsMultipart && getEncode(context.program, type)) {
-    diagnostics.add(
-      createDiagnostic({
-        code: "encoding-multipart-bytes",
-        target: type,
-      })
-    );
-  }
-  return diagnostics.wrap({
->>>>>>> ff7726fb
     ...base,
     optional: type.optional,
     collectionFormat: getCollectionFormat(context, type),
@@ -1231,13 +1003,8 @@
   }
 }
 
-<<<<<<< HEAD
-function addPropertiesToModelType<TServiceOperation extends SdkServiceOperation>(
-  context: SdkContext<TServiceOperation>,
-=======
 function addPropertiesToModelType(
   context: TCGCContext,
->>>>>>> ff7726fb
   type: Model,
   sdkType: SdkType,
   operation?: Operation
@@ -1263,13 +1030,8 @@
   return diagnostics.wrap(undefined);
 }
 
-<<<<<<< HEAD
-function updateModelsMap<TServiceOperation extends SdkServiceOperation>(
-  context: SdkContext<TServiceOperation>,
-=======
 function updateModelsMap(
   context: TCGCContext,
->>>>>>> ff7726fb
   type: Type,
   sdkType: SdkType,
   operation?: Operation
@@ -1339,13 +1101,8 @@
   }
 }
 
-<<<<<<< HEAD
-function checkAndGetClientType<TServiceOperation extends SdkServiceOperation>(
-  context: SdkContext<TServiceOperation>,
-=======
 function checkAndGetClientType(
   context: TCGCContext,
->>>>>>> ff7726fb
   type: Type,
   operation?: Operation
 ): [SdkType[], readonly Diagnostic[]] {
@@ -1367,22 +1124,12 @@
       }
     }
   }
-<<<<<<< HEAD
-  retval.push(diagnostics.pipe(getClientType(context, type, operation)));
-  return diagnostics.wrap(retval); // this will update the models map / simple types map
-}
-
-function updateUsageOfModel<TServiceOperation extends SdkServiceOperation>(
-  context: SdkContext<TServiceOperation>,
-=======
   const clientType = diagnostics.pipe(getClientTypeWithDiagnostics(context, type, operation));
-  return diagnostics.wrap(clientType);
+  return diagnostics.wrap([clientType]);
 }
 
 function updateUsageOfModel(
   context: TCGCContext,
-  type: SdkType,
->>>>>>> ff7726fb
   usage: UsageFlags,
   type?: SdkType,
   seenModelNames?: Set<SdkType>
@@ -1425,20 +1172,15 @@
     }
   }
   if (type.additionalProperties) {
-    updateUsageOfModel(context, type.additionalProperties, usage, seenModelNames);
+    updateUsageOfModel(context, usage, type.additionalProperties, seenModelNames);
   }
   for (const property of type.properties) {
     updateUsageOfModel(context, usage, property.type, seenModelNames);
   }
 }
 
-<<<<<<< HEAD
-function updateTypesFromOperation<TServiceOperation extends SdkServiceOperation>(
-  context: SdkContext<TServiceOperation>,
-=======
 function updateTypesFromOperation(
   context: TCGCContext,
->>>>>>> ff7726fb
   operation: Operation
 ): [void, readonly Diagnostic[]] {
   const diagnostics = createDiagnosticCollector();
@@ -1488,43 +1230,29 @@
     }
   }
   const lroMetaData = getLroMetadata(program, operation);
-<<<<<<< HEAD
-  if (lroMetaData) {
+  if (lroMetaData && generateConvenient) {
     const logicalResults = diagnostics.pipe(
       checkAndGetClientType(context, lroMetaData.logicalResult, operation)
     );
-    if (generateConvenient) {
-      logicalResults.forEach((logicalResult) => {
-        updateUsageOfModel(context, UsageFlags.Output, logicalResult);
+    logicalResults.forEach((logicalResult) => {
+      updateUsageOfModel(context, UsageFlags.Output, logicalResult);
+    });
+
+    if (!context.arm) {
+      // TODO: currently skipping adding of envelopeResult due to arm error
+      // https://github.com/Azure/typespec-azure/issues/311
+      const envelopeResults = diagnostics.pipe(
+        checkAndGetClientType(context, lroMetaData.envelopeResult, operation)
+      );
+      envelopeResults.forEach((envelopeResult) => {
+        updateUsageOfModel(context, UsageFlags.Output, envelopeResult);
       });
-=======
-  if (lroMetaData && generateConvenient) {
-    const logicalResult = diagnostics.pipe(
-      checkAndGetClientType(context, lroMetaData.logicalResult, operation)
-    );
-    if (logicalResult) {
-      updateUsageOfModel(context, logicalResult, UsageFlags.Output);
->>>>>>> ff7726fb
-    }
-    const envelopeResult = diagnostics.pipe(
-      checkAndGetClientType(context, lroMetaData.envelopeResult, operation)
-    );
-    // TODO: currently skipping adding of envelopeResult due to arm error
-    // https://github.com/Azure/typespec-azure/issues/311
-    if (envelopeResult && !context.arm) {
-      updateUsageOfModel(context, envelopeResult, UsageFlags.Output);
     }
   }
   return diagnostics.wrap(undefined);
 }
 
-<<<<<<< HEAD
-function updateAccessOfModel<TServiceOperation extends SdkServiceOperation>(
-  context: SdkContext<TServiceOperation>
-): void {
-=======
 function updateAccessOfModel(context: TCGCContext): void {
->>>>>>> ff7726fb
   for (const [type, sdkType] of context.modelsMap?.entries() ?? []) {
     const internal = isInternal(context, type as any); // eslint-disable-line deprecation/deprecation
     if (internal) {
@@ -1565,14 +1293,7 @@
   output?: boolean;
 }
 
-<<<<<<< HEAD
-function handleServiceOrphanType<TServiceOperation extends SdkServiceOperation>(
-  context: SdkContext<TServiceOperation>,
-  type: Model | Enum
-) {
-=======
 function handleServiceOrphanType(context: TCGCContext, type: Model | Enum) {
->>>>>>> ff7726fb
   const diagnostics = createDiagnosticCollector();
   // eslint-disable-next-line deprecation/deprecation
   if (type.kind === "Model" && isInclude(context, type)) {
@@ -1591,8 +1312,8 @@
   }
 }
 
-function verifyNoConflictingMultipartModelUsage<TServiceOperation extends SdkServiceOperation>(
-  context: SdkContext<TServiceOperation>
+function verifyNoConflictingMultipartModelUsage(
+  context: TCGCContext
 ): [void, readonly Diagnostic[]] {
   const diagnostics = createDiagnosticCollector();
   for (const [operation, modelMap] of context.operationModelsMap!) {
@@ -1617,19 +1338,12 @@
   return diagnostics.wrap(undefined);
 }
 
-function modelChecks<TServiceOperation extends SdkServiceOperation>(
-  context: SdkContext<TServiceOperation>
-): [void, readonly Diagnostic[]] {
+function modelChecks(context: TCGCContext): [void, readonly Diagnostic[]] {
   return verifyNoConflictingMultipartModelUsage(context);
 }
 
-<<<<<<< HEAD
-export function getAllModels<TServiceOperation extends SdkServiceOperation = SdkHttpOperation>(
-  context: SdkContext<TServiceOperation>,
-=======
 export function getAllModelsWithDiagnostics(
   context: TCGCContext,
->>>>>>> ff7726fb
   options: GetAllModelsOptions = {}
 ): [(SdkModelType | SdkEnumType)[], readonly Diagnostic[]] {
   const diagnostics = createDiagnosticCollector();
@@ -1691,11 +1405,7 @@
   if (options.output) {
     filter += UsageFlags.Output;
   }
-<<<<<<< HEAD
   diagnostics.pipe(modelChecks(context));
-=======
-
->>>>>>> ff7726fb
   return diagnostics.wrap([...context.modelsMap.values()].filter((t) => (t.usage & filter) > 0));
 }
 
