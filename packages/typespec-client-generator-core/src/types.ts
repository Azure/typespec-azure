import { UnionEnum, getLroMetadata, getUnionAsEnum } from "@azure-tools/typespec-azure-core";
import {
  BooleanLiteral,
  BytesKnownEncoding,
  DateTimeKnownEncoding,
  Diagnostic,
  DurationKnownEncoding,
  EncodeData,
  Enum,
  EnumMember,
  IntrinsicScalarName,
  IntrinsicType,
  Model,
  ModelProperty,
  NumericLiteral,
  Operation,
  Scalar,
  StringLiteral,
  Tuple,
  Type,
  Union,
  createDiagnosticCollector,
  getDiscriminator,
  getDoc,
  getEncode,
  getKnownValues,
  getSummary,
  getVisibility,
  ignoreDiagnostics,
  isErrorModel,
  isNeverType,
} from "@typespec/compiler";
import {
  Authentication,
  HttpOperationPart,
  Visibility,
  getAuthentication,
  getHttpPart,
  getServers,
  isHeader,
  isOrExtendsHttpFile,
  isStatusCode,
} from "@typespec/http";
import {
  getAccessOverride,
  getOverriddenClientMethod,
  getUsageOverride,
  listClients,
  listOperationGroups,
  listOperationsInOperationGroup,
  shouldFlattenProperty,
  shouldGenerateConvenient,
} from "./decorators.js";
import {
  AccessFlags,
  SdkArrayType,
  SdkBodyModelPropertyType,
  SdkBuiltInKinds,
  SdkBuiltInType,
  SdkClient,
  SdkConstantType,
  SdkCredentialParameter,
  SdkCredentialType,
  SdkDateTimeType,
  SdkDictionaryType,
  SdkDurationType,
  SdkEnumType,
  SdkEnumValueType,
  SdkInitializationType,
  SdkModelPropertyType,
  SdkModelPropertyTypeBase,
  SdkModelType,
  SdkOperationGroup,
  SdkTupleType,
  SdkType,
  SdkUnionType,
  TCGCContext,
  UsageFlags,
  getKnownScalars,
  isSdkIntKind,
} from "./interfaces.js";
import {
  createGeneratedName,
  filterApiVersionsInEnum,
  getAvailableApiVersions,
  getHttpBodySpreadModel,
  getHttpOperationResponseHeaders,
  getLocationOfOperation,
  getNonNullOptions,
  getNullOption,
  getSdkTypeBaseHelper,
  getTypeDecorators,
  intOrFloat,
  isAzureCoreModel,
  isHttpBodySpread,
  isJsonContentType,
  isMultipartOperation,
  isNeverOrVoidType,
  isOnClient,
  isXmlContentType,
  twoParamsEquivalent,
  updateWithApiVersionInformation,
} from "./internal-utils.js";
import { createDiagnostic } from "./lib.js";
import {
  getCrossLanguageDefinitionId,
  getEffectivePayloadType,
  getGeneratedName,
  getHttpOperationWithCache,
  getLibraryName,
  getPropertyNames,
} from "./public-utils.js";

import { getVersions } from "@typespec/versioning";
import { getSdkHttpParameter, isSdkHttpParameter } from "./http.js";

export function getTypeSpecBuiltInType(
  context: TCGCContext,
  kind: IntrinsicScalarName,
): SdkBuiltInType {
  const global = context.program.getGlobalNamespaceType();
  const typeSpecNamespace = global.namespaces!.get("TypeSpec");
  const type = typeSpecNamespace!.scalars.get(kind)!;

  return getSdkBuiltInType(context, type) as SdkBuiltInType;
}

function getUnknownType(context: TCGCContext, type: Type): [SdkBuiltInType, readonly Diagnostic[]] {
  const diagnostics = createDiagnosticCollector();
  const unknownType: SdkBuiltInType = {
    ...diagnostics.pipe(getSdkTypeBaseHelper(context, type, "unknown")),
    name: getLibraryName(context, type),
    encode: getEncodeHelper(context, type),
    crossLanguageDefinitionId: "",
  };
  return diagnostics.wrap(unknownType);
}

function getEncodeHelper(context: TCGCContext, type: Type): string | undefined {
  if (type.kind === "ModelProperty" || type.kind === "Scalar") {
    return getEncode(context.program, type)?.encoding;
  }
  return undefined;
}

/**
 * Add encoding info onto an sdk type. Since the encoding decorator
 * decorates the ModelProperty, we add the encoding info onto the property's internal
 * type.
 * @param context sdk context
 * @param type the original typespec type. Used to grab the encoding decorator off of
 * @param propertyType the type of the property, i.e. the internal type that we add the encoding info onto
 */
export function addEncodeInfo(
  context: TCGCContext,
  type: ModelProperty | Scalar,
  propertyType: SdkType,
  defaultContentType?: string,
): [void, readonly Diagnostic[]] {
  const diagnostics = createDiagnosticCollector();
  const innerType = propertyType.kind === "nullable" ? propertyType.type : propertyType;
  const encodeData = getEncode(context.program, type);
  if (innerType.kind === "duration") {
    if (!encodeData) return diagnostics.wrap(undefined);
    innerType.encode = encodeData.encoding as DurationKnownEncoding;
    innerType.wireType = diagnostics.pipe(
      getClientTypeWithDiagnostics(context, encodeData.type),
    ) as SdkBuiltInType;
  }
  if (innerType.kind === "utcDateTime" || innerType.kind === "offsetDateTime") {
    if (encodeData) {
      innerType.encode = encodeData.encoding as DateTimeKnownEncoding;
      innerType.wireType = diagnostics.pipe(
        getClientTypeWithDiagnostics(context, encodeData.type),
      ) as SdkBuiltInType;
    } else if (type.kind === "ModelProperty" && isHeader(context.program, type)) {
      innerType.encode = "rfc7231";
    }
  }
  if (innerType.kind === "bytes") {
    if (encodeData) {
      innerType.encode = encodeData.encoding as BytesKnownEncoding;
    } else if (!defaultContentType || defaultContentType === "application/json") {
      innerType.encode = "base64";
    } else {
      innerType.encode = "bytes";
    }
  }
  if (isSdkIntKind(innerType.kind)) {
    // only integer type is allowed to be encoded as string
    if (encodeData && "encode" in innerType) {
      if (encodeData?.encoding) {
        innerType.encode = encodeData.encoding;
      }
      if (encodeData?.type) {
        // if we specify the encoding type in the decorator, we set the `.encode` string
        // to the kind of the encoding type
        innerType.encode = getSdkBuiltInType(context, encodeData.type).kind;
      }
    }
  }
  return diagnostics.wrap(undefined);
}

/**
 * Mapping of typespec scalar kinds to the built in kinds exposed in the SDK
 * @param context the TCGC context
 * @param scalar the original typespec scalar
 * @returns the corresponding sdk built in kind
 */
function getScalarKind(context: TCGCContext, scalar: Scalar): IntrinsicScalarName | "unknown" {
  if (context.program.checker.isStdType(scalar)) {
    return scalar.name;
  }

  // for those scalar defined as `scalar newThing;`,
  // the best we could do here is return as a `any` type with a name and namespace and let the generator figure what this is
  if (scalar.baseScalar === undefined) {
    return "unknown";
  }

  return getScalarKind(context, scalar.baseScalar);
}

/**
 * This function converts a Scalar into SdkBuiltInType.
 * @param context
 * @param type
 * @param kind
 * @returns
 */
function getSdkBuiltInTypeWithDiagnostics(
  context: TCGCContext,
  type: Scalar,
  kind: SdkBuiltInKinds,
): [SdkBuiltInType, readonly Diagnostic[]] {
  const diagnostics = createDiagnosticCollector();
  const stdType = {
    ...diagnostics.pipe(getSdkTypeBaseHelper(context, type, kind)),
    name: getLibraryName(context, type),
<<<<<<< HEAD
    encode: getEncodeHelper(context, type, kind),
=======
    encode: getEncodeHelper(context, type),
    description: docWrapper.description,
    details: docWrapper.details,
>>>>>>> 744b3270
    doc: getDoc(context.program, type),
    summary: getSummary(context.program, type),
    baseType:
      type.baseScalar && !context.program.checker.isStdType(type) // we only calculate the base type when this type has a base type and this type is not a std type because for std types there is no point of calculating its base type.
        ? diagnostics.pipe(getSdkBuiltInTypeWithDiagnostics(context, type.baseScalar, kind))
        : undefined,
    crossLanguageDefinitionId: getCrossLanguageDefinitionId(context, type),
  };
  addEncodeInfo(context, type, stdType);
  return diagnostics.wrap(stdType);
}

/**
 * This function calculates the encode and wireType for a datetime or duration type.
 * We always first try to get the `@encode` decorator on this type and returns it if any.
 * If we did not get anything from the encode, we try to get the baseType's encode and wireType.
 * @param context
 * @param encodeData
 * @param baseType
 * @returns
 */
function getEncodeInfoForDateTimeOrDuration(
  context: TCGCContext,
  encodeData: EncodeData | undefined,
  baseType: SdkDateTimeType | SdkDurationType | undefined,
): [string | undefined, SdkBuiltInType | undefined] {
  const encode = encodeData?.encoding;
  const wireType = encodeData?.type
    ? (getClientType(context, encodeData.type) as SdkBuiltInType)
    : undefined;

  // if we get something from the encode
  if (encode || wireType) {
    return [encode, wireType];
  }

  // if we did not get anything from the encode, try the baseType
  return [baseType?.encode, baseType?.wireType];
}

/**
 * This function converts a Scalar into SdkDateTimeType.
 * @param context
 * @param type
 * @param kind
 * @returns
 */
function getSdkDateTimeType(
  context: TCGCContext,
  type: Scalar,
  kind: "utcDateTime" | "offsetDateTime",
): [SdkDateTimeType, readonly Diagnostic[]] {
  const diagnostics = createDiagnosticCollector();
  const baseType =
    type.baseScalar && !context.program.checker.isStdType(type) // we only calculate the base type when this type has a base type and this type is not a std type because for std types there is no point of calculating its base type.
      ? diagnostics.pipe(getSdkDateTimeType(context, type.baseScalar, kind))
      : undefined;
  const [encode, wireType] = getEncodeInfoForDateTimeOrDuration(
    context,
    getEncode(context.program, type),
    baseType,
  );
  return diagnostics.wrap({
    ...diagnostics.pipe(getSdkTypeBaseHelper(context, type, kind)),
    name: getLibraryName(context, type),
    encode: (encode ?? "rfc3339") as DateTimeKnownEncoding,
    wireType: wireType ?? getTypeSpecBuiltInType(context, "string"),
    baseType: baseType,
    doc: getDoc(context.program, type),
    summary: getSummary(context.program, type),
    crossLanguageDefinitionId: getCrossLanguageDefinitionId(context, type),
  });
}

function getSdkDateTimeOrDurationOrBuiltInType(
  context: TCGCContext,
  type: Scalar,
): [SdkDateTimeType | SdkDurationType | SdkBuiltInType, readonly Diagnostic[]] {
  // follow the extends hierarchy to determine the final kind of this type
  const kind = getScalarKind(context, type);

  if (kind === "utcDateTime" || kind === "offsetDateTime") {
    return getSdkDateTimeType(context, type, kind);
  }
  if (kind === "duration") {
    return getSdkDurationTypeWithDiagnostics(context, type, kind);
  }
  // handle the std types of typespec
  return getSdkBuiltInTypeWithDiagnostics(context, type, kind);
}

function getSdkTypeForLiteral(
  context: TCGCContext,
  type: NumericLiteral | StringLiteral | BooleanLiteral,
): SdkBuiltInType {
  let kind: SdkBuiltInKinds;

  if (type.kind === "String") {
    kind = "string";
  } else if (type.kind === "Boolean") {
    kind = "boolean";
  } else {
    kind = intOrFloat(type.value);
  }
  return getTypeSpecBuiltInType(context, kind);
}

function getSdkTypeForIntrinsic(context: TCGCContext, type: IntrinsicType): SdkBuiltInType {
  const kind = "unknown";
  const diagnostics = createDiagnosticCollector();
  return {
    ...diagnostics.pipe(getSdkTypeBaseHelper(context, type, kind)),
    name: getLibraryName(context, type),
    crossLanguageDefinitionId: "",
    encode: kind,
  };
}

export function getSdkBuiltInType(
  context: TCGCContext,
  type: Scalar | IntrinsicType | NumericLiteral | StringLiteral | BooleanLiteral,
): SdkDateTimeType | SdkDurationType | SdkBuiltInType {
  switch (type.kind) {
    case "Scalar":
      return ignoreDiagnostics(getSdkDateTimeOrDurationOrBuiltInType(context, type));
    case "Intrinsic":
      return getSdkTypeForIntrinsic(context, type);
    case "String":
    case "Number":
    case "Boolean":
      return getSdkTypeForLiteral(context, type);
  }
}

export function getSdkDurationType(context: TCGCContext, type: Scalar): SdkDurationType {
  return ignoreDiagnostics(getSdkDurationTypeWithDiagnostics(context, type, "duration"));
}

/**
 * This function converts a Scalar into SdkDurationType.
 * @param context
 * @param type
 * @param kind
 * @returns
 */
function getSdkDurationTypeWithDiagnostics(
  context: TCGCContext,
  type: Scalar,
  kind: "duration",
): [SdkDurationType, readonly Diagnostic[]] {
  const diagnostics = createDiagnosticCollector();
  const baseType =
    type.baseScalar && !context.program.checker.isStdType(type) // we only calculate the base type when this type has a base type and this type is not a std type because for std types there is no point of calculating its base type.
      ? diagnostics.pipe(getSdkDurationTypeWithDiagnostics(context, type.baseScalar, kind))
      : undefined;
  const [encode, wireType] = getEncodeInfoForDateTimeOrDuration(
    context,
    getEncode(context.program, type),
    baseType,
  );
  return diagnostics.wrap({
    ...diagnostics.pipe(getSdkTypeBaseHelper(context, type, kind)),
    name: getLibraryName(context, type),
    encode: (encode ?? "ISO8601") as DurationKnownEncoding,
    wireType: wireType ?? getTypeSpecBuiltInType(context, "string"),
    baseType: baseType,
    doc: getDoc(context.program, type),
    summary: getSummary(context.program, type),
    crossLanguageDefinitionId: getCrossLanguageDefinitionId(context, type),
  });
}

export function getSdkArrayOrDict(
  context: TCGCContext,
  type: Model,
  operation?: Operation,
): (SdkDictionaryType | SdkArrayType) | undefined {
  return ignoreDiagnostics(getSdkArrayOrDictWithDiagnostics(context, type, operation));
}

export function getSdkArrayOrDictWithDiagnostics(
  context: TCGCContext,
  type: Model,
  operation?: Operation,
): [(SdkDictionaryType | SdkArrayType) | undefined, readonly Diagnostic[]] {
  const diagnostics = createDiagnosticCollector();
  // if model with both indexer and properties or name should be a model with additional properties
  if (type.indexer !== undefined && type.properties.size === 0) {
    if (!isNeverType(type.indexer.key)) {
      const valueType = diagnostics.pipe(
        getClientTypeWithDiagnostics(context, type.indexer.value!, operation),
      );
      const name = type.indexer.key.name;
      if (name === "string" && type.name === "Record") {
        // model MyModel is Record<> {} should be model with additional properties
        if (type.sourceModel?.kind === "Model" && type.sourceModel?.name === "Record") {
          return diagnostics.wrap(undefined);
        }
        // other cases are dict
        return diagnostics.wrap({
          ...diagnostics.pipe(getSdkTypeBaseHelper(context, type, "dict")),
          keyType: diagnostics.pipe(
            getClientTypeWithDiagnostics(context, type.indexer.key, operation),
          ),
          valueType: valueType,
        });
      } else if (name === "integer") {
        // only array's index key name is integer
        return diagnostics.wrap({
          ...diagnostics.pipe(getSdkTypeBaseHelper(context, type, "array")),
          name: getLibraryName(context, type),
          valueType: valueType,
          crossLanguageDefinitionId: getCrossLanguageDefinitionId(context, type, operation),
        });
      }
    }
  }
  return diagnostics.wrap(undefined);
}

export function getSdkTuple(
  context: TCGCContext,
  type: Tuple,
  operation?: Operation,
): SdkTupleType {
  return ignoreDiagnostics(getSdkTupleWithDiagnostics(context, type, operation));
}

export function getSdkTupleWithDiagnostics(
  context: TCGCContext,
  type: Tuple,
  operation?: Operation,
): [SdkTupleType, readonly Diagnostic[]] {
  const diagnostics = createDiagnosticCollector();
  return diagnostics.wrap({
    ...diagnostics.pipe(getSdkTypeBaseHelper(context, type, "tuple")),
    valueTypes: type.values.map((x) =>
      diagnostics.pipe(getClientTypeWithDiagnostics(context, x, operation)),
    ),
  });
}

export function getSdkUnion(context: TCGCContext, type: Union, operation?: Operation): SdkType {
  return ignoreDiagnostics(getSdkUnionWithDiagnostics(context, type, operation));
}

export function getSdkUnionWithDiagnostics(
  context: TCGCContext,
  type: Union,
  operation?: Operation,
): [SdkType, readonly Diagnostic[]] {
  const diagnostics = createDiagnosticCollector();
  const nonNullOptions = getNonNullOptions(type);
  const nullOption = getNullOption(type);
  let retval: SdkType | undefined = undefined;

  if (nonNullOptions.length === 0) {
    diagnostics.add(createDiagnostic({ code: "union-null", target: type }));
    return diagnostics.wrap(diagnostics.pipe(getUnknownType(context, type)));
  }

  // if a union is `type | null`, then we will return a nullable wrapper type of the type
  if (nonNullOptions.length === 1 && nullOption !== undefined) {
    retval = diagnostics.pipe(getClientTypeWithDiagnostics(context, nonNullOptions[0], operation));
  } else if (
    // judge if the union can be converted to enum
    // if language does not need flatten union as enum
    // filter the case that union is composed of union or enum
    context.flattenUnionAsEnum ||
    ![...type.variants.values()].some((variant) => {
      return variant.type.kind === "Union" || variant.type.kind === "Enum";
    })
  ) {
    const unionAsEnum = diagnostics.pipe(getUnionAsEnum(type));
    if (unionAsEnum) {
      retval = diagnostics.pipe(getSdkUnionEnumWithDiagnostics(context, unionAsEnum, operation));
    }
  }

  // other cases
  if (retval === undefined) {
    retval = {
      ...diagnostics.pipe(getSdkTypeBaseHelper(context, type, "union")),
      name: getLibraryName(context, type) || getGeneratedName(context, type, operation),
      isGeneratedName: !type.name,
      variantTypes: nonNullOptions.map((x) =>
        diagnostics.pipe(getClientTypeWithDiagnostics(context, x, operation)),
      ),
      crossLanguageDefinitionId: getCrossLanguageDefinitionId(context, type, operation),
    };
  }

  if (nullOption !== undefined) {
    retval = {
      ...diagnostics.pipe(getSdkTypeBaseHelper(context, type, "nullable")),
      type: retval,
    };
  }

  return diagnostics.wrap(retval);
}

function getSdkConstantWithDiagnostics(
  context: TCGCContext,
  type: StringLiteral | NumericLiteral | BooleanLiteral,
  operation?: Operation,
): [SdkConstantType, readonly Diagnostic[]] {
  const diagnostics = createDiagnosticCollector();
  switch (type.kind) {
    case "Number":
    case "String":
    case "Boolean":
      const valueType = getSdkTypeForLiteral(context, type);
      return diagnostics.wrap({
        ...diagnostics.pipe(getSdkTypeBaseHelper(context, type, "constant")),
        value: type.value,
        valueType,
        name: getGeneratedName(context, type, operation),
        isGeneratedName: true,
      });
  }
}

export function getSdkConstant(
  context: TCGCContext,
  type: StringLiteral | NumericLiteral | BooleanLiteral,
  operation?: Operation,
): SdkConstantType {
  return ignoreDiagnostics(getSdkConstantWithDiagnostics(context, type, operation));
}

function addDiscriminatorToModelType(
  context: TCGCContext,
  type: Model,
  model: SdkModelType,
): [undefined, readonly Diagnostic[]] {
  const discriminator = getDiscriminator(context.program, type);
  const diagnostics = createDiagnosticCollector();
  if (discriminator) {
    let discriminatorType: SdkType | undefined = undefined;
    for (let i = 0; i < model.properties.length; i++) {
      const property = model.properties[i];
      if (property.kind === "property" && property.__raw?.name === discriminator.propertyName) {
        discriminatorType = property.type;
      }
    }

    let discriminatorProperty;
    for (const childModel of type.derivedModels) {
      const childModelSdkType = diagnostics.pipe(getSdkModelWithDiagnostics(context, childModel));
      for (const property of childModelSdkType.properties) {
        if (property.kind === "property") {
          if (property.__raw?.name === discriminator?.propertyName) {
            if (property.type.kind !== "constant" && property.type.kind !== "enumvalue") {
              diagnostics.add(
                createDiagnostic({
                  code: "discriminator-not-constant",
                  target: type,
                  format: { discriminator: property.name },
                }),
              );
            } else if (typeof property.type.value !== "string") {
              diagnostics.add(
                createDiagnostic({
                  code: "discriminator-not-string",
                  target: type,
                  format: {
                    discriminator: property.name,
                    discriminatorValue: String(property.type.value),
                  },
                }),
              );
            } else {
              // map string value type to enum value type
              if (property.type.kind === "constant" && discriminatorType?.kind === "enum") {
                for (const value of discriminatorType.values) {
                  if (value.value === property.type.value) {
                    property.type = value;
                  }
                }
              }
              childModelSdkType.discriminatorValue = property.type.value as string;
              property.discriminator = true;
              if (model.discriminatedSubtypes === undefined) {
                model.discriminatedSubtypes = {};
              }
              model.discriminatedSubtypes[property.type.value as string] = childModelSdkType;
              discriminatorProperty = property;
            }
          }
        }
      }
    }
    for (let i = 0; i < model.properties.length; i++) {
      const property = model.properties[i];
      if (property.kind === "property" && property.__raw?.name === discriminator.propertyName) {
        property.discriminator = true;
        model.discriminatorProperty = property;
        return diagnostics.wrap(undefined);
      }
    }

    if (discriminatorProperty) {
      if (discriminatorProperty.type.kind === "constant") {
        discriminatorType = { ...discriminatorProperty.type.valueType };
      } else if (discriminatorProperty.type.kind === "enumvalue") {
        discriminatorType = discriminatorProperty.type.enumType;
      }
    } else {
      discriminatorType = getTypeSpecBuiltInType(context, "string");
    }
    const name = discriminatorProperty ? discriminatorProperty.name : discriminator.propertyName;
    model.properties.splice(0, 0, {
      kind: "property",
      doc: `Discriminator property for ${model.name}.`,
      optional: false,
      discriminator: true,
      serializedName: discriminatorProperty
        ? discriminatorProperty.serializedName
        : discriminator.propertyName,
      type: discriminatorType!,
      name,
      isGeneratedName: false,
      onClient: false,
      apiVersions: discriminatorProperty
        ? getAvailableApiVersions(context, discriminatorProperty.__raw!, type)
        : getAvailableApiVersions(context, type, type),
      isApiVersionParam: false,
      isMultipartFileInput: false, // discriminator property cannot be a file
      flatten: false, // discriminator properties can not be flattened
      crossLanguageDefinitionId: `${model.crossLanguageDefinitionId}.${name}`,
      decorators: [],
    });
    model.discriminatorProperty = model.properties[0];
  }
  return diagnostics.wrap(undefined);
}

export function getSdkModel(
  context: TCGCContext,
  type: Model,
  operation?: Operation,
): SdkModelType {
  return ignoreDiagnostics(getSdkModelWithDiagnostics(context, type, operation));
}

export function getInitializationType(
  context: TCGCContext,
  type: Model,
  operation?: Operation,
): SdkInitializationType {
  const model = ignoreDiagnostics(getSdkModelWithDiagnostics(context, type, operation));
  for (const property of model.properties) {
    property.kind = "method";
  }
  return model as SdkInitializationType;
}

export function getSdkModelWithDiagnostics(
  context: TCGCContext,
  type: Model,
  operation?: Operation,
): [SdkModelType, readonly Diagnostic[]] {
  const diagnostics = createDiagnosticCollector();
  let sdkType = context.modelsMap?.get(type) as SdkModelType | undefined;

  if (sdkType) {
    updateModelsMap(context, type, sdkType);
  } else {
    const name = getLibraryName(context, type) || getGeneratedName(context, type, operation);
    const usage = isErrorModel(context.program, type) ? UsageFlags.Error : UsageFlags.None; // initial usage we can tell just by looking at the model
    sdkType = {
      ...diagnostics.pipe(getSdkTypeBaseHelper(context, type, "model")),
      name: name,
      isGeneratedName: !type.name,
      doc: getDoc(context.program, type),
      summary: getSummary(context.program, type),
      properties: [],
      additionalProperties: undefined, // going to set additional properties in the next few lines when we look at base model
      access: "public",
      usage,
      crossLanguageDefinitionId: getCrossLanguageDefinitionId(context, type, operation),
      apiVersions: getAvailableApiVersions(context, type, type.namespace),
    };
    updateModelsMap(context, type, sdkType);

    // model MyModel is Record<> {} should be model with additional properties
    if (type.sourceModel?.kind === "Model" && type.sourceModel?.name === "Record") {
      sdkType.additionalProperties = diagnostics.pipe(
        getClientTypeWithDiagnostics(context, type.sourceModel!.indexer!.value!, operation),
      );
    }
    // model MyModel { ...Record<>} should be model with additional properties
    if (type.indexer) {
      sdkType.additionalProperties = diagnostics.pipe(
        getClientTypeWithDiagnostics(context, type.indexer.value, operation),
      );
    }
    // propreties should be generated first since base model'sdiscriminator handling is depend on derived model's properties
    diagnostics.pipe(addPropertiesToModelType(context, type, sdkType, operation));
    if (type.baseModel) {
      sdkType.baseModel = context.modelsMap?.get(type.baseModel) as SdkModelType | undefined;
      if (sdkType.baseModel === undefined) {
        const baseModel = diagnostics.pipe(
          getClientTypeWithDiagnostics(context, type.baseModel, operation),
        ) as SdkDictionaryType | SdkModelType;
        if (baseModel.kind === "dict") {
          // model MyModel extends Record<> {} should be model with additional properties
          sdkType.additionalProperties = baseModel.valueType;
        } else {
          sdkType.baseModel = baseModel;
        }
      }
    }
    diagnostics.pipe(addDiscriminatorToModelType(context, type, sdkType));

    updateModelsMap(context, type, sdkType);
  }
  return diagnostics.wrap(sdkType);
}

function getSdkEnumValueType(
  context: TCGCContext,
  values: (string | number | undefined)[],
): [SdkBuiltInType, readonly Diagnostic[]] {
  const diagnostics = createDiagnosticCollector();
  let kind: "string" | "int32" | "float32" = "string";
  for (const value of values) {
    if (typeof value === "number") {
      kind = intOrFloat(value);
      if (kind === "float32") {
        break;
      }
    } else if (typeof value === "string") {
      kind = "string";
      break;
    }
  }

  return diagnostics.wrap(getTypeSpecBuiltInType(context, kind!));
}

function getUnionAsEnumValueType(
  context: TCGCContext,
  union: Union,
): [SdkBuiltInType | undefined, readonly Diagnostic[]] {
  const diagnostics = createDiagnosticCollector();
  const nonNullOptions = getNonNullOptions(union);
  for (const option of nonNullOptions) {
    if (option.kind === "Union") {
      const ret = diagnostics.pipe(getUnionAsEnumValueType(context, option));
      if (ret) return diagnostics.wrap(ret);
    } else if (option.kind === "Scalar") {
      const ret = diagnostics.pipe(getClientTypeWithDiagnostics(context, option)) as SdkBuiltInType;
      return diagnostics.wrap(ret);
    }
  }

  return diagnostics.wrap(undefined);
}

export function getSdkEnumValue(
  context: TCGCContext,
  enumType: SdkEnumType,
  type: EnumMember,
): SdkEnumValueType {
  return ignoreDiagnostics(getSdkEnumValueWithDiagnostics(context, enumType, type));
}

function getSdkEnumValueWithDiagnostics(
  context: TCGCContext,
  enumType: SdkEnumType,
  type: EnumMember,
): [SdkEnumValueType, readonly Diagnostic[]] {
  const diagnostics = createDiagnosticCollector();
  return diagnostics.wrap({
    ...diagnostics.pipe(getSdkTypeBaseHelper(context, type, "enumvalue")),
    name: getLibraryName(context, type),
    value: type.value ?? type.name,
    doc: getDoc(context.program, type),
    summary: getSummary(context.program, type),
    enumType,
    valueType: enumType.valueType,
  });
}

export function getSdkEnum(context: TCGCContext, type: Enum, operation?: Operation): SdkEnumType {
  return ignoreDiagnostics(getSdkEnumWithDiagnostics(context, type, operation));
}

function getSdkEnumWithDiagnostics(
  context: TCGCContext,
  type: Enum,
  operation?: Operation,
): [SdkEnumType, readonly Diagnostic[]] {
  const diagnostics = createDiagnosticCollector();
  let sdkType = context.modelsMap?.get(type) as SdkEnumType | undefined;
  if (!sdkType) {
    sdkType = {
      ...diagnostics.pipe(getSdkTypeBaseHelper(context, type, "enum")),
      name: getLibraryName(context, type),
      isGeneratedName: false,
      doc: getDoc(context.program, type),
      summary: getSummary(context.program, type),
      valueType: diagnostics.pipe(
        getSdkEnumValueType(
          context,
          [...type.members.values()].map((v) => v.value),
        ),
      ),
      values: [],
      isFixed: true, // enums are always fixed after we switch to use union to represent extensible enum
      isFlags: false,
      usage: UsageFlags.None, // We will add usage as we loop through the operations
      access: "public", // Dummy value until we update models map
      crossLanguageDefinitionId: getCrossLanguageDefinitionId(context, type, operation),
      apiVersions: getAvailableApiVersions(context, type, type.namespace),
      isUnionAsEnum: false,
    };
    for (const member of type.members.values()) {
      sdkType.values.push(
        diagnostics.pipe(getSdkEnumValueWithDiagnostics(context, sdkType, member)),
      );
    }
  }
  updateModelsMap(context, type, sdkType);
  return diagnostics.wrap(sdkType);
}

function getSdkUnionEnumValues(
  context: TCGCContext,
  type: UnionEnum,
  enumType: SdkEnumType,
): [SdkEnumValueType[], readonly Diagnostic[]] {
  const diagnostics = createDiagnosticCollector();
  const values: SdkEnumValueType[] = [];
  for (const member of type.flattenedMembers.values()) {
    const name = getLibraryName(context, member.type);
    values.push({
      ...diagnostics.pipe(getSdkTypeBaseHelper(context, member.type, "enumvalue")),
      name: name ? name : `${member.value}`,
      doc: getDoc(context.program, member.type),
      summary: getSummary(context.program, member.type),
      value: member.value,
      valueType: enumType.valueType,
      enumType,
    });
  }
  return diagnostics.wrap(values);
}

export function getSdkUnionEnum(context: TCGCContext, type: UnionEnum, operation?: Operation) {
  return ignoreDiagnostics(getSdkUnionEnumWithDiagnostics(context, type, operation));
}

export function getSdkUnionEnumWithDiagnostics(
  context: TCGCContext,
  type: UnionEnum,
  operation?: Operation,
): [SdkEnumType, readonly Diagnostic[]] {
  const diagnostics = createDiagnosticCollector();
  const union = type.union;
  let sdkType = context.modelsMap?.get(union) as SdkEnumType | undefined;
  if (!sdkType) {
    const name = getLibraryName(context, type.union) || getGeneratedName(context, union, operation);
    sdkType = {
      ...diagnostics.pipe(getSdkTypeBaseHelper(context, type.union, "enum")),
      name,
      isGeneratedName: !type.union.name,
      doc: getDoc(context.program, union),
      summary: getSummary(context.program, union),
      valueType:
        diagnostics.pipe(getUnionAsEnumValueType(context, type.union)) ??
        diagnostics.pipe(
          getSdkEnumValueType(
            context,
            [...type.flattenedMembers.values()].map((v) => v.value),
          ),
        ),
      values: [],
      isFixed: !type.open,
      isFlags: false,
      usage: UsageFlags.None, // We will add usage as we loop through the operations
      access: "public", // Dummy value until we update models map
      crossLanguageDefinitionId: getCrossLanguageDefinitionId(context, union, operation),
      apiVersions: getAvailableApiVersions(context, type.union, type.union.namespace),
      isUnionAsEnum: true,
    };
    sdkType.values = diagnostics.pipe(getSdkUnionEnumValues(context, type, sdkType));
  }
  updateModelsMap(context, type.union, sdkType);
  return diagnostics.wrap(sdkType);
}

function getKnownValuesEnum(
  context: TCGCContext,
  type: Scalar | ModelProperty,
  operation?: Operation,
): [SdkEnumType | undefined, readonly Diagnostic[]] {
  const diagnostics = createDiagnosticCollector();
  const knownValues = getKnownValues(context.program, type);
  if (!knownValues) {
    return diagnostics.wrap(undefined);
  }
  if (type.kind === "ModelProperty") {
    const sdkType = diagnostics.pipe(getSdkEnumWithDiagnostics(context, knownValues, operation));
    return diagnostics.wrap(sdkType);
  } else {
    let sdkType = context.modelsMap?.get(type) as SdkEnumType | undefined;
    if (!sdkType) {
      sdkType = {
        ...diagnostics.pipe(getSdkTypeBaseHelper(context, type, "enum")),
        name: getLibraryName(context, type),
        isGeneratedName: false,
        doc: getDoc(context.program, type),
        summary: getSummary(context.program, type),
        valueType: diagnostics.pipe(
          getSdkEnumValueType(
            context,
            [...knownValues.members.values()].map((v) => v.value),
          ),
        ),
        values: [],
        isFixed: false,
        isFlags: false,
        usage: UsageFlags.None, // We will add usage as we loop through the operations
        access: "public", // Dummy value until we update models map
        crossLanguageDefinitionId: getCrossLanguageDefinitionId(context, type, operation),
        apiVersions: getAvailableApiVersions(context, type, type.namespace),
        isUnionAsEnum: false,
      };
      for (const member of knownValues.members.values()) {
        sdkType.values.push(
          diagnostics.pipe(getSdkEnumValueWithDiagnostics(context, sdkType, member)),
        );
      }
    }
    updateModelsMap(context, type, sdkType);
    return diagnostics.wrap(sdkType);
  }
}

export function getClientTypeWithDiagnostics(
  context: TCGCContext,
  type: Type,
  operation?: Operation,
): [SdkType, readonly Diagnostic[]] {
  if (!context.knownScalars) {
    context.knownScalars = getKnownScalars();
  }
  const diagnostics = createDiagnosticCollector();
  let retval: SdkType | undefined = undefined;
  switch (type.kind) {
    case "String":
    case "Number":
    case "Boolean":
      retval = diagnostics.pipe(getSdkConstantWithDiagnostics(context, type));
      break;
    case "Tuple":
      retval = diagnostics.pipe(getSdkTupleWithDiagnostics(context, type, operation));
      break;
    case "Model":
      retval = diagnostics.pipe(getSdkArrayOrDictWithDiagnostics(context, type, operation));
      if (retval === undefined) {
        const httpPart = getHttpPart(context.program, type);
        if (httpPart === undefined) {
          retval = diagnostics.pipe(getSdkModelWithDiagnostics(context, type, operation));
        } else {
          retval = diagnostics.pipe(
            getClientTypeWithDiagnostics(context, httpPart.type, operation),
          );
        }
      }
      break;
    case "Intrinsic":
      retval = getSdkTypeForIntrinsic(context, type);
      break;
    case "Scalar":
      retval = diagnostics.pipe(getKnownValuesEnum(context, type, operation));
      if (retval) {
        break;
      }
      retval = diagnostics.pipe(getSdkDateTimeOrDurationOrBuiltInType(context, type));
      break;
    case "Enum":
      retval = diagnostics.pipe(getSdkEnumWithDiagnostics(context, type, operation));
      break;
    case "Union":
      retval = diagnostics.pipe(getSdkUnionWithDiagnostics(context, type, operation));
      break;
    case "ModelProperty":
      const innerType = diagnostics.pipe(
        getClientTypeWithDiagnostics(context, type.type, operation),
      );
      diagnostics.pipe(addEncodeInfo(context, type, innerType));
      retval = diagnostics.pipe(getKnownValuesEnum(context, type, operation)) ?? innerType;
      break;
    case "UnionVariant":
      const unionType = diagnostics.pipe(
        getClientTypeWithDiagnostics(context, type.union, operation),
      );
      if (unionType.kind === "enum") {
        retval = unionType.values.find((x) => x.name === getLibraryName(context, type))!;
      } else {
        retval = diagnostics.pipe(getClientTypeWithDiagnostics(context, type.type, operation));
      }
      break;
    case "EnumMember":
      const enumType = diagnostics.pipe(getSdkEnumWithDiagnostics(context, type.enum, operation));
      retval = diagnostics.pipe(getSdkEnumValueWithDiagnostics(context, enumType, type));
      break;
    default:
      retval = diagnostics.pipe(getUnknownType(context, type));
      diagnostics.add(
        createDiagnostic({ code: "unsupported-kind", target: type, format: { kind: type.kind } }),
      );
  }
  return diagnostics.wrap(retval);
}

export function getClientType(context: TCGCContext, type: Type, operation?: Operation): SdkType {
  return ignoreDiagnostics(getClientTypeWithDiagnostics(context, type, operation));
}

export function isReadOnly(property: SdkBodyModelPropertyType) {
  if (
    property.visibility &&
    property.visibility.includes(Visibility.Read) &&
    property.visibility.length === 1
  ) {
    return true;
  }
  return false;
}

function getSdkVisibility(context: TCGCContext, type: ModelProperty): Visibility[] | undefined {
  const visibility = getVisibility(context.program, type);
  if (visibility) {
    const result: Visibility[] = [];
    if (visibility.includes("read")) {
      result.push(Visibility.Read);
    }
    if (visibility.includes("create")) {
      result.push(Visibility.Create);
    }
    if (visibility.includes("update")) {
      result.push(Visibility.Update);
    }
    if (visibility.includes("delete")) {
      result.push(Visibility.Delete);
    }
    if (visibility.includes("query")) {
      result.push(Visibility.Query);
    }
    return result;
  }
  return undefined;
}

function getSdkCredentialType(
  context: TCGCContext,
  client: SdkClient | SdkOperationGroup,
  authentication: Authentication,
): SdkCredentialType | SdkUnionType<SdkCredentialType> {
  const credentialTypes: SdkCredentialType[] = [];
  for (const option of authentication.options) {
    for (const scheme of option.schemes) {
      credentialTypes.push({
        __raw: client.service,
        kind: "credential",
        scheme: scheme,
        decorators: [],
      });
    }
  }
  if (credentialTypes.length > 1) {
    return {
      __raw: client.service,
      kind: "union",
      variantTypes: credentialTypes,
      name: createGeneratedName(context, client.service, "CredentialUnion"),
      isGeneratedName: true,
      crossLanguageDefinitionId: getCrossLanguageDefinitionId(context, client.service),
      decorators: [],
    } as SdkUnionType<SdkCredentialType>;
  }
  return credentialTypes[0];
}

export function getSdkCredentialParameter(
  context: TCGCContext,
  client: SdkClient | SdkOperationGroup,
): SdkCredentialParameter | undefined {
  const auth = getAuthentication(context.program, client.service);
  if (!auth) return undefined;
  const name = "credential";
  return {
    type: getSdkCredentialType(context, client, auth),
    kind: "credential",
    name,
    isGeneratedName: true,
    doc: "Credential used to authenticate requests to the service.",
    apiVersions: getAvailableApiVersions(context, client.service, client.type),
    onClient: true,
    optional: false,
    isApiVersionParam: false,
    crossLanguageDefinitionId: `${getCrossLanguageDefinitionId(context, client.service)}.credential`,
    decorators: [],
  };
}

export function getSdkModelPropertyTypeBase(
  context: TCGCContext,
  type: ModelProperty,
  operation?: Operation,
): [SdkModelPropertyTypeBase, readonly Diagnostic[]] {
  const diagnostics = createDiagnosticCollector();
  // get api version info so we can cache info about its api versions before we get to property type level
  const apiVersions = getAvailableApiVersions(context, type, operation || type.model);
  let propertyType = diagnostics.pipe(getClientTypeWithDiagnostics(context, type.type, operation));
  diagnostics.pipe(addEncodeInfo(context, type, propertyType));
  const knownValues = getKnownValues(context.program, type);
  if (knownValues) {
    propertyType = diagnostics.pipe(getSdkEnumWithDiagnostics(context, knownValues, operation));
  }
  const name = getPropertyNames(context, type)[0];
  const onClient = isOnClient(context, type, operation);
  return diagnostics.wrap({
    __raw: type,
    doc: getDoc(context.program, type),
    summary: getSummary(context.program, type),
    apiVersions,
    type: propertyType,
    name,
    isGeneratedName: false,
    optional: type.optional,
    ...updateWithApiVersionInformation(
      context,
      type,
      operation ? getLocationOfOperation(operation) : undefined,
    ),
    onClient,
    crossLanguageDefinitionId: getCrossLanguageDefinitionId(context, type, operation),
    decorators: diagnostics.pipe(getTypeDecorators(context, type)),
  });
}

function isFilePart(context: TCGCContext, type: SdkType): boolean {
  if (type.kind === "array") {
    // HttpFile<T>[]
    return isFilePart(context, type.valueType);
  } else if (type.kind === "bytes") {
    // Http<bytes>
    return true;
  } else if (type.kind === "model") {
    if (type.__raw && isOrExtendsHttpFile(context.program, type.__raw)) {
      // Http<File>
      return true;
    }
    // HttpPart<{@body body: bytes}> or HttpPart<{@body body: File}>
    const body = type.properties.find((x) => x.kind === "body");
    if (body) {
      return isFilePart(context, body.type);
    }
  }
  return false;
}

function getHttpOperationParts(context: TCGCContext, operation: Operation): HttpOperationPart[] {
  const body = getHttpOperationWithCache(context, operation).parameters.body;
  if (body?.bodyKind === "multipart") {
    return body.parts;
  }
  return [];
}

function hasHttpPart(context: TCGCContext, type: Type): boolean {
  if (type.kind === "Model") {
    if (type.indexer) {
      // HttpPart<T>[]
      return (
        type.indexer.key.name === "integer" &&
        getHttpPart(context.program, type.indexer.value) !== undefined
      );
    } else {
      // HttpPart<T>
      return getHttpPart(context.program, type) !== undefined;
    }
  }
  return false;
}

function getHttpOperationPart(
  context: TCGCContext,
  type: ModelProperty,
  operation: Operation,
): HttpOperationPart | undefined {
  if (hasHttpPart(context, type.type)) {
    const httpOperationParts = getHttpOperationParts(context, operation);
    if (
      type.model &&
      httpOperationParts.length > 0 &&
      httpOperationParts.length === type.model.properties.size
    ) {
      const index = Array.from(type.model.properties.values()).findIndex((p) => p === type);
      if (index !== -1) {
        return httpOperationParts[index];
      }
    }
  }
  return undefined;
}

function updateMultiPartInfo(
  context: TCGCContext,
  type: ModelProperty,
  base: SdkBodyModelPropertyType,
  operation: Operation,
): [void, readonly Diagnostic[]] {
  const httpOperationPart = getHttpOperationPart(context, type, operation);
  const diagnostics = createDiagnosticCollector();
  if (httpOperationPart) {
    // body decorated with @multipartBody
    base.multipartOptions = {
      isFilePart: isFilePart(context, base.type),
      isMulti: httpOperationPart.multi,
      filename: httpOperationPart.filename
        ? diagnostics.pipe(getSdkModelPropertyType(context, httpOperationPart.filename, operation))
        : undefined,
      contentType: httpOperationPart.body.contentTypeProperty
        ? diagnostics.pipe(
            getSdkModelPropertyType(context, httpOperationPart.body.contentTypeProperty, operation),
          )
        : undefined,
      defaultContentTypes: httpOperationPart.body.contentTypes,
    };
    // after https://github.com/microsoft/typespec/issues/3779 fixed, could use httpOperationPart.name directly
    const httpPart = getHttpPart(context.program, type.type);
    if (httpPart?.options?.name) {
      base.serializedName = httpPart?.options?.name;
    }
  } else {
    // common body
    const httpOperation = getHttpOperationWithCache(context, operation);
    const operationIsMultipart = Boolean(
      httpOperation && httpOperation.parameters.body?.contentTypes.includes("multipart/form-data"),
    );
    if (operationIsMultipart) {
      const isBytesInput =
        base.type.kind === "bytes" ||
        (base.type.kind === "array" && base.type.valueType.kind === "bytes");
      // Currently we only recognize bytes and list of bytes as potential file inputs
      if (isBytesInput && getEncode(context.program, type)) {
        diagnostics.add(
          createDiagnostic({
            code: "encoding-multipart-bytes",
            target: type,
          }),
        );
      }
      base.multipartOptions = {
        isFilePart: isBytesInput,
        isMulti: base.type.kind === "array",
        defaultContentTypes: [],
      };
    }
  }
  if (base.multipartOptions !== undefined) {
    base.isMultipartFileInput = base.multipartOptions.isFilePart;
  }

  return diagnostics.wrap(undefined);
}

export function getSdkModelPropertyType(
  context: TCGCContext,
  type: ModelProperty,
  operation?: Operation,
): [SdkModelPropertyType, readonly Diagnostic[]] {
  const diagnostics = createDiagnosticCollector();

  const clientParams = operation
    ? context.__clientToParameters.get(getLocationOfOperation(operation))
    : undefined;
  const correspondingClientParams = clientParams?.find((x) =>
    twoParamsEquivalent(context, x.__raw, type),
  );
  if (correspondingClientParams) return diagnostics.wrap(correspondingClientParams);
  const base = diagnostics.pipe(getSdkModelPropertyTypeBase(context, type, operation));

  if (isSdkHttpParameter(context, type)) return getSdkHttpParameter(context, type, operation!);
  const result: SdkBodyModelPropertyType = {
    ...base,
    kind: "property",
    optional: type.optional,
    visibility: getSdkVisibility(context, type),
    discriminator: false,
    serializedName: getPropertyNames(context, type)[1],
    isMultipartFileInput: false,
    flatten: shouldFlattenProperty(context, type),
  };
  if (operation && type.model) {
    const httpOperation = getHttpOperationWithCache(context, operation);
    const httpBody = httpOperation.parameters.body;
    if (httpBody) {
      const httpBodyType = isHttpBodySpread(httpBody)
        ? getHttpBodySpreadModel(context, httpBody.type as Model)
        : httpBody.type;
      if (type.model === httpBodyType) {
        // only try to add multipartOptions for property of body
        diagnostics.pipe(updateMultiPartInfo(context, type, result, operation));
      }
    }
  }
  return diagnostics.wrap(result);
}

function addPropertiesToModelType(
  context: TCGCContext,
  type: Model,
  sdkType: SdkType,
  operation?: Operation,
): [void, readonly Diagnostic[]] {
  const diagnostics = createDiagnosticCollector();
  for (const property of type.properties.values()) {
    if (
      isStatusCode(context.program, property) ||
      isNeverOrVoidType(property.type) ||
      sdkType.kind !== "model"
    ) {
      continue;
    }
    const clientProperty = diagnostics.pipe(getSdkModelPropertyType(context, property, operation));
    if (sdkType.properties) {
      sdkType.properties.push(clientProperty);
    } else {
      sdkType.properties = [clientProperty];
    }
  }
  return diagnostics.wrap(undefined);
}

function updateModelsMap(context: TCGCContext, type: Type, sdkType: SdkType) {
  if (sdkType.kind !== "model" && sdkType.kind !== "enum") {
    return;
  }

  if (context.modelsMap === undefined) {
    context.modelsMap = new Map<Type, SdkModelType | SdkEnumType>();
  }
  const value = context.modelsMap.get(type);
  if (value) {
    sdkType = value;
  } else {
    context.modelsMap.set(type, sdkType);
  }
}

interface ModelUsageOptions {
  seenModelNames?: Set<SdkType>;
  propagation?: boolean;
  skipFirst?: boolean;
  // this is used to prevent propagation usage from subtype to base type's other subtypes
  ignoreSubTypeStack?: boolean[];
  isOverride?: boolean;
}

function updateUsageOrAccessOfModel(
  context: TCGCContext,
  value: UsageFlags | AccessFlags,
  type?: SdkType,
  options?: ModelUsageOptions,
): [void, readonly Diagnostic[]] {
  const diagnostics = createDiagnosticCollector();
  options = options ?? {};
  options.propagation = options?.propagation ?? true;
  options.ignoreSubTypeStack = options.ignoreSubTypeStack ?? [];
  if (!type) return diagnostics.wrap(undefined);
  if (options?.seenModelNames === undefined) {
    options.seenModelNames = new Set<SdkType>();
  }
  if (type.kind === "model" && options.seenModelNames.has(type)) return diagnostics.wrap(undefined); // avoid circular references
  if (type.kind === "array" || type.kind === "dict") {
    diagnostics.pipe(updateUsageOrAccessOfModel(context, value, type.valueType, options));
    return diagnostics.wrap(undefined);
  }
  if (type.kind === "union") {
    for (const unionType of type.variantTypes) {
      diagnostics.pipe(updateUsageOrAccessOfModel(context, value, unionType, options));
    }
    return diagnostics.wrap(undefined);
  }
  if (type.kind === "enumvalue") {
    diagnostics.pipe(updateUsageOrAccessOfModel(context, value, type.enumType, options));
    return diagnostics.wrap(undefined);
  }
  if (type.kind === "nullable") {
    diagnostics.pipe(updateUsageOrAccessOfModel(context, value, type.type, options));
    return diagnostics.wrap(undefined);
  }
  if (type.kind !== "model" && type.kind !== "enum") return diagnostics.wrap(undefined);
  options.seenModelNames.add(type);

  if (!options.skipFirst) {
    if (typeof value === "number") {
      // usage set
      if (options.isOverride) {
        // when a type has usage, it could not be override to narrow usage
        if (
          ((type.usage & UsageFlags.Input) > 0 && (value & UsageFlags.Input) === 0) ||
          ((type.usage & UsageFlags.Output) > 0 && (value & UsageFlags.Output) === 0)
        ) {
          diagnostics.add(
            createDiagnostic({
              code: "conflict-usage-override",
              target: type.__raw!,
            }),
          );
          return diagnostics.wrap(undefined);
        }
      }
      type.usage |= value;
    } else {
      // access set
      if (options.isOverride) {
        // when a type has access set to public, it could not be override to internal
        if (value === "internal" && type.access === "public" && type.__accessSet) {
          diagnostics.add(
            createDiagnostic({
              code: "conflict-access-override",
              target: type.__raw!,
            }),
          );
        } else {
          type.access = value;
        }
      } else {
        if (!type.__accessSet || type.access !== "public") {
          type.access = value;
        }
      }
      type.__accessSet = true;
    }
  } else {
    options.skipFirst = false;
  }

  if (type.kind === "enum") return diagnostics.wrap(undefined);
  if (!options.propagation) return diagnostics.wrap(undefined);
  if (type.baseModel) {
    options.ignoreSubTypeStack.push(true);
    diagnostics.pipe(updateUsageOrAccessOfModel(context, value, type.baseModel, options));
    options.ignoreSubTypeStack.pop();
  }
  if (
    type.discriminatedSubtypes &&
    (options.ignoreSubTypeStack.length === 0 || !options.ignoreSubTypeStack.at(-1))
  ) {
    for (const discriminatedSubtype of Object.values(type.discriminatedSubtypes)) {
      options.ignoreSubTypeStack.push(false);
      diagnostics.pipe(updateUsageOrAccessOfModel(context, value, discriminatedSubtype, options));
      options.ignoreSubTypeStack.pop();
    }
  }
  if (type.additionalProperties) {
    options.ignoreSubTypeStack.push(false);
    diagnostics.pipe(
      updateUsageOrAccessOfModel(context, value, type.additionalProperties, options),
    );
    options.ignoreSubTypeStack.pop();
  }
  for (const property of type.properties) {
    options.ignoreSubTypeStack.push(false);
    if (property.kind === "property" && isReadOnly(property) && value === UsageFlags.Input) {
      continue;
    }
    diagnostics.pipe(updateUsageOrAccessOfModel(context, value, property.type, options));
    options.ignoreSubTypeStack.pop();
  }
  return diagnostics.wrap(undefined);
}

function updateTypesFromOperation(
  context: TCGCContext,
  operation: Operation,
): [void, readonly Diagnostic[]] {
  const diagnostics = createDiagnosticCollector();
  const program = context.program;
  const httpOperation = getHttpOperationWithCache(context, operation);
  const generateConvenient = shouldGenerateConvenient(context, operation);
  const overriddenClientMethod = getOverriddenClientMethod(context, operation);
  for (const param of (overriddenClientMethod ?? operation).parameters.properties.values()) {
    if (isNeverOrVoidType(param.type)) continue;
    // if it is a body model, skip
    if (httpOperation.parameters.body?.property === param) continue;
    const sdkType = diagnostics.pipe(getClientTypeWithDiagnostics(context, param.type, operation));
    if (generateConvenient) {
      diagnostics.pipe(updateUsageOrAccessOfModel(context, UsageFlags.Input, sdkType));
    }
    const access = getAccessOverride(context, operation) ?? "public";
    diagnostics.pipe(updateUsageOrAccessOfModel(context, access, sdkType));
  }
  for (const param of httpOperation.parameters.parameters) {
    if (isNeverOrVoidType(param.param.type)) continue;
    const sdkType = diagnostics.pipe(
      getClientTypeWithDiagnostics(context, param.param.type, operation),
    );
    if (generateConvenient) {
      diagnostics.pipe(updateUsageOrAccessOfModel(context, UsageFlags.Input, sdkType));
    }
    const access = getAccessOverride(context, operation) ?? "public";
    diagnostics.pipe(updateUsageOrAccessOfModel(context, access, sdkType));
  }
  const httpBody = httpOperation.parameters.body;
  if (httpBody && !isNeverOrVoidType(httpBody.type)) {
    const spread = isHttpBodySpread(httpBody);
    let sdkType: SdkType;
    if (spread) {
      sdkType = diagnostics.pipe(
        getClientTypeWithDiagnostics(
          context,
          getHttpBodySpreadModel(context, httpBody.type as Model),
          operation,
        ),
      );
    } else {
      sdkType = diagnostics.pipe(getClientTypeWithDiagnostics(context, httpBody.type, operation));
    }

    const multipartOperation = isMultipartOperation(context, operation);
    // this part should be put before setting current body's usage because it is based on the previous usage
    if (
      sdkType.kind === "model" &&
      ((!multipartOperation && (sdkType.usage & UsageFlags.MultipartFormData) > 0) ||
        (multipartOperation &&
          (sdkType.usage & UsageFlags.Input) > 0 &&
          (sdkType.usage & UsageFlags.Input & UsageFlags.MultipartFormData) === 0))
    ) {
      // This means we have a model that is used both for formdata input and for regular body input
      diagnostics.add(
        createDiagnostic({
          code: "conflicting-multipart-model-usage",
          target: httpBody.type,
          format: {
            modelName: sdkType.name,
          },
        }),
      );
    }

    if (generateConvenient) {
      if (spread) {
        updateUsageOrAccessOfModel(context, UsageFlags.Spread, sdkType, { propagation: false });
        updateUsageOrAccessOfModel(context, UsageFlags.Input, sdkType, { skipFirst: true });
      } else {
        updateUsageOrAccessOfModel(context, UsageFlags.Input, sdkType);
      }
      if (httpBody.contentTypes.some((x) => isJsonContentType(x))) {
        diagnostics.pipe(updateUsageOrAccessOfModel(context, UsageFlags.Json, sdkType));
      }
      if (httpBody.contentTypes.some((x) => isXmlContentType(x))) {
        diagnostics.pipe(updateUsageOrAccessOfModel(context, UsageFlags.Xml, sdkType));
      }
      if (httpBody.contentTypes.includes("application/merge-patch+json")) {
        // will also have Json type
        diagnostics.pipe(updateUsageOrAccessOfModel(context, UsageFlags.JsonMergePatch, sdkType));
      }
    }
    if (multipartOperation) {
      diagnostics.pipe(
        updateUsageOrAccessOfModel(context, UsageFlags.MultipartFormData, sdkType, {
          propagation: false,
        }),
      );
    }
    const access = getAccessOverride(context, operation) ?? "public";
    diagnostics.pipe(updateUsageOrAccessOfModel(context, access, sdkType));
  }
  for (const response of httpOperation.responses) {
    for (const innerResponse of response.responses) {
      if (innerResponse.body?.type && !isNeverOrVoidType(innerResponse.body.type)) {
        const body =
          innerResponse.body.type.kind === "Model"
            ? getEffectivePayloadType(context, innerResponse.body.type)
            : innerResponse.body.type;
        const sdkType = diagnostics.pipe(getClientTypeWithDiagnostics(context, body, operation));
        if (generateConvenient) {
          diagnostics.pipe(updateUsageOrAccessOfModel(context, UsageFlags.Output, sdkType));
        }
        if (innerResponse.body.contentTypes.some((x) => isJsonContentType(x))) {
          diagnostics.pipe(updateUsageOrAccessOfModel(context, UsageFlags.Json, sdkType));
        }
        const access = getAccessOverride(context, operation) ?? "public";
        diagnostics.pipe(updateUsageOrAccessOfModel(context, access, sdkType));
      }
      const headers = getHttpOperationResponseHeaders(innerResponse);
      if (headers) {
        for (const header of Object.values(headers)) {
          if (isNeverOrVoidType(header.type)) continue;
          const sdkType = diagnostics.pipe(
            getClientTypeWithDiagnostics(context, header.type, operation),
          );
          if (generateConvenient) {
            diagnostics.pipe(updateUsageOrAccessOfModel(context, UsageFlags.Output, sdkType));
          }
          const access = getAccessOverride(context, operation) ?? "public";
          diagnostics.pipe(updateUsageOrAccessOfModel(context, access, sdkType));
        }
      }
    }
  }
  const lroMetaData = getLroMetadata(program, operation);
  if (lroMetaData && generateConvenient) {
    if (lroMetaData.finalResult !== undefined && lroMetaData.finalResult !== "void") {
      const sdkType = diagnostics.pipe(
        getClientTypeWithDiagnostics(context, lroMetaData.finalResult, operation),
      );
      diagnostics.pipe(updateUsageOrAccessOfModel(context, UsageFlags.Output, sdkType));
      const access = getAccessOverride(context, operation) ?? "public";
      diagnostics.pipe(updateUsageOrAccessOfModel(context, access, sdkType));

      if (!context.arm) {
        // TODO: currently skipping adding of envelopeResult due to arm error
        // https://github.com/Azure/typespec-azure/issues/311
        const sdkType = diagnostics.pipe(
          getClientTypeWithDiagnostics(context, lroMetaData.envelopeResult, operation),
        );
        diagnostics.pipe(updateUsageOrAccessOfModel(context, UsageFlags.Output, sdkType));
        const access = getAccessOverride(context, operation) ?? "public";
        diagnostics.pipe(updateUsageOrAccessOfModel(context, access, sdkType));
      }
    }
  }
  return diagnostics.wrap(undefined);
}

function updateAccessOverrideOfModel(context: TCGCContext): [void, readonly Diagnostic[]] {
  const diagnostics = createDiagnosticCollector();
  // set access for all orphan model without override
  for (const sdkType of context.modelsMap?.values() ?? []) {
    const accessOverride = getAccessOverride(context, sdkType.__raw as any);
    if (!sdkType.__accessSet && accessOverride === undefined) {
      diagnostics.pipe(updateUsageOrAccessOfModel(context, "public", sdkType));
    }
  }
  for (const sdkType of context.modelsMap?.values() ?? []) {
    const accessOverride = getAccessOverride(context, sdkType.__raw as any);
    if (accessOverride) {
      diagnostics.pipe(
        updateUsageOrAccessOfModel(context, accessOverride, sdkType, { isOverride: true }),
      );
    }
  }
  return diagnostics.wrap(undefined);
}

function updateUsageOverrideOfModel(context: TCGCContext): [void, readonly Diagnostic[]] {
  const diagnostics = createDiagnosticCollector();
  for (const sdkType of context.modelsMap?.values() ?? []) {
    const usageOverride = getUsageOverride(context, sdkType.__raw as any);
    if (usageOverride) {
      diagnostics.pipe(
        updateUsageOrAccessOfModel(context, usageOverride, sdkType, { isOverride: true }),
      );
    }
  }
  return diagnostics.wrap(undefined);
}

function updateSpreadModelUsageAndAccess(context: TCGCContext): void {
  for (const [_, sdkType] of context.modelsMap?.entries() ?? []) {
    if (
      (sdkType.usage & UsageFlags.Spread) > 0 &&
      (sdkType.usage & (UsageFlags.Input | UsageFlags.Output)) === 0
    ) {
      // if a type has spread usage, but not used in any other operation, then set it to be internal
      sdkType.access = "internal";
    }
  }
}

interface GetAllModelsOptions {
  input?: boolean;
  output?: boolean;
}

function handleServiceOrphanType(
  context: TCGCContext,
  type: Model | Enum | Union,
): [void, readonly Diagnostic[]] {
  const diagnostics = createDiagnosticCollector();
  const sdkType = diagnostics.pipe(getClientTypeWithDiagnostics(context, type));
  diagnostics.pipe(updateUsageOrAccessOfModel(context, UsageFlags.None, sdkType));
  return diagnostics.wrap(undefined);
}

function filterOutModels(context: TCGCContext, filter: number): (SdkModelType | SdkEnumType)[] {
  const result = new Set<SdkModelType | SdkEnumType>();
  for (const [type, sdkType] of context.modelsMap?.entries() ?? []) {
    // filter models/enums/union of Core
    if (
      context.filterOutCoreModels &&
      ["Enum", "Model", "Union"].includes(type.kind) &&
      isAzureCoreModel(type)
    ) {
      continue;
    }
    // filter models with unexpected usage
    if ((sdkType.usage & filter) === 0) {
      continue;
    }
    result.add(sdkType);
  }
  return [...result];
}

export function getAllModelsWithDiagnostics(
  context: TCGCContext,
  options: GetAllModelsOptions = {},
): [(SdkModelType | SdkEnumType)[], readonly Diagnostic[]] {
  const diagnostics = createDiagnosticCollector();
  const defaultOptions = {
    input: true,
    output: true,
  };
  options = { ...defaultOptions, ...options };
  if (context.modelsMap === undefined) {
    context.modelsMap = new Map<Type, SdkModelType | SdkEnumType>();
  }
  if (context.unionsMap === undefined) {
    context.unionsMap = new Map<Union, SdkUnionType>();
  }
  for (const client of listClients(context)) {
    for (const operation of listOperationsInOperationGroup(context, client)) {
      // operations on a client
      diagnostics.pipe(updateTypesFromOperation(context, operation));
    }
    const ogs = listOperationGroups(context, client);
    while (ogs.length) {
      const operationGroup = ogs.pop();
      for (const operation of listOperationsInOperationGroup(context, operationGroup!)) {
        // operations on operation groups
        diagnostics.pipe(updateTypesFromOperation(context, operation));
      }
      if (operationGroup?.subOperationGroups) {
        ogs.push(...operationGroup.subOperationGroups);
      }
    }
    // server parameters
    const servers = getServers(context.program, client.service);
    if (servers !== undefined && servers[0].parameters !== undefined) {
      for (const param of servers[0].parameters.values()) {
        const sdkType = diagnostics.pipe(getClientTypeWithDiagnostics(context, param));
        diagnostics.pipe(updateUsageOrAccessOfModel(context, UsageFlags.Input, sdkType));
      }
    }
    // versioned enums
    const [_, versionMap] = getVersions(context.program, client.service);
    if (versionMap && versionMap.getVersions()[0]) {
      // create sdk enum for versions enum
      const sdkVersionsEnum = diagnostics.pipe(
        getSdkEnumWithDiagnostics(context, versionMap.getVersions()[0].enumMember.enum),
      );
      filterApiVersionsInEnum(context, client, sdkVersionsEnum);
      diagnostics.pipe(
        updateUsageOrAccessOfModel(context, UsageFlags.ApiVersionEnum, sdkVersionsEnum),
      );
    }
  }
  // update for orphan models/enums/unions
  for (const client of listClients(context)) {
    const namespaces = [client.service];
    while (namespaces.length) {
      const namespace = namespaces.pop()!;
      // orphan models
      for (const model of namespace.models.values()) {
        diagnostics.pipe(handleServiceOrphanType(context, model));
      }
      // orphan enums
      for (const enumType of namespace.enums.values()) {
        diagnostics.pipe(handleServiceOrphanType(context, enumType));
      }
      // orphan unions
      for (const unionType of namespace.unions.values()) {
        diagnostics.pipe(handleServiceOrphanType(context, unionType));
      }
      namespaces.push(...namespace.namespaces.values());
    }
  }
  // update access
  diagnostics.pipe(updateAccessOverrideOfModel(context));
  // update usage
  diagnostics.pipe(updateUsageOverrideOfModel(context));
  // update spread model
  updateSpreadModelUsageAndAccess(context);
  let filter = 0;
  if (options.input && options.output) {
    filter = Number.MAX_SAFE_INTEGER;
  } else if (options.input) {
    filter += UsageFlags.Input;
  } else if (options.output) {
    filter += UsageFlags.Output;
  }
  return diagnostics.wrap(filterOutModels(context, filter));
}

export function getAllModels(
  context: TCGCContext,
  options: GetAllModelsOptions = {},
): (SdkModelType | SdkEnumType)[] {
  // we currently don't return diagnostics even though we keep track of them
  // when we move to the new sdk type ecosystem completely, we'll expose
  // diagnostics as a separate property on the TCGCContext
  return ignoreDiagnostics(getAllModelsWithDiagnostics(context, options));
}<|MERGE_RESOLUTION|>--- conflicted
+++ resolved
@@ -238,13 +238,7 @@
   const stdType = {
     ...diagnostics.pipe(getSdkTypeBaseHelper(context, type, kind)),
     name: getLibraryName(context, type),
-<<<<<<< HEAD
-    encode: getEncodeHelper(context, type, kind),
-=======
     encode: getEncodeHelper(context, type),
-    description: docWrapper.description,
-    details: docWrapper.details,
->>>>>>> 744b3270
     doc: getDoc(context.program, type),
     summary: getSummary(context.program, type),
     baseType:
