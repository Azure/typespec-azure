--- conflicted
+++ resolved
@@ -141,33 +141,7 @@
   if (type.kind === "ModelProperty" || type.kind === "Scalar") {
     return getEncode(context.program, type)?.encoding;
   }
-<<<<<<< HEAD
   return undefined;
-=======
-  return kind;
-}
-
-/**
- * Add format info onto an sdk type. Since the format decorator
- * decorates the ModelProperty, we add the format info onto the property's internal
- * type.
- * @param context sdk context
- * @param type the original typespec type. Used to grab the format decorator off of
- * @param propertyType the type of the property, i.e. the internal type that we add the format info onto
- */
-export function addFormatInfo(
-  context: TCGCContext,
-  type: ModelProperty | Scalar,
-  propertyType: SdkType,
-): void {
-  const innerType = propertyType.kind === "nullable" ? propertyType.type : propertyType;
-  let format = getFormat(context.program, type) ?? "";
-
-  // special case: we treat format: uri the same as format: url
-  if (format === "uri") format = "url";
-
-  if (isSdkBuiltInKind(format)) innerType.kind = format;
->>>>>>> 2b288d0e
 }
 
 /**
@@ -511,13 +485,8 @@
   const diagnostics = createDiagnosticCollector();
   return diagnostics.wrap({
     ...diagnostics.pipe(getSdkTypeBaseHelper(context, type, "tuple")),
-<<<<<<< HEAD
     valueTypes: type.values.map((x) =>
-      diagnostics.pipe(getClientTypeWithDiagnostics(context, x, operation))
-=======
-    values: type.values.map((x) =>
       diagnostics.pipe(getClientTypeWithDiagnostics(context, x, operation)),
->>>>>>> 2b288d0e
     ),
   });
 }
@@ -565,13 +534,8 @@
       ...diagnostics.pipe(getSdkTypeBaseHelper(context, type, "union")),
       name: getLibraryName(context, type) || getGeneratedName(context, type, operation),
       isGeneratedName: !type.name,
-<<<<<<< HEAD
       variantTypes: nonNullOptions.map((x) =>
-        diagnostics.pipe(getClientTypeWithDiagnostics(context, x, operation))
-=======
-      values: nonNullOptions.map((x) =>
         diagnostics.pipe(getClientTypeWithDiagnostics(context, x, operation)),
->>>>>>> 2b288d0e
       ),
       crossLanguageDefinitionId: getCrossLanguageDefinitionId(context, type, operation),
     };
