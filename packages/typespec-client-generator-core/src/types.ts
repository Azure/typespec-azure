import { UnionEnum, getLroMetadata, getUnionAsEnum } from "@azure-tools/typespec-azure-core";
import {
  BooleanLiteral,
  BytesKnownEncoding,
  DateTimeKnownEncoding,
  Diagnostic,
  DurationKnownEncoding,
  Enum,
  EnumMember,
  IntrinsicType,
  Model,
  ModelProperty,
  Namespace,
  NumericLiteral,
  Operation,
  Scalar,
  StringLiteral,
  Tuple,
  Type,
  Union,
  UnionVariant,
  createDiagnosticCollector,
  getDiscriminator,
  getEncode,
  getFormat,
  getKnownValues,
  getNamespaceFullName,
  getVisibility,
  ignoreDiagnostics,
  isErrorModel,
  isNeverType,
} from "@typespec/compiler";
import {
  Authentication,
  Visibility,
  getAuthentication,
  getServers,
  isHeader,
  isStatusCode,
} from "@typespec/http";
import {
  getAccessOverride,
  getUsageOverride,
  isExclude,
  isInclude,
  isInternal,
  listClients,
  listOperationGroups,
  listOperationsInOperationGroup,
  shouldFlattenProperty,
  shouldGenerateConvenient,
} from "./decorators.js";
import {
  SdkArrayType,
  SdkBodyModelPropertyType,
  SdkBuiltInKinds,
  SdkBuiltInType,
  SdkClient,
  SdkConstantType,
  SdkCredentialParameter,
  SdkCredentialType,
  SdkDateTimeType,
  SdkDictionaryType,
  SdkDurationType,
  SdkEnumType,
  SdkEnumValueType,
  SdkModelPropertyType,
  SdkModelPropertyTypeBase,
  SdkModelType,
  SdkOperationGroup,
  SdkTupleType,
  SdkType,
  SdkUnionType,
  UsageFlags,
  getKnownScalars,
  isSdkBuiltInKind,
} from "./interfaces.js";
import {
  createGeneratedName,
  getAnyType,
  getAvailableApiVersions,
  getDocHelper,
  getLocationOfOperation,
  getNonNullOptions,
  getNullOption,
  getSdkTypeBaseHelper,
  getTypeDecorators,
  intOrFloat,
  isAzureCoreModel,
  isMultipartFormData,
  isMultipartOperation,
  isNeverOrVoidType,
  updateWithApiVersionInformation,
} from "./internal-utils.js";
import { createDiagnostic } from "./lib.js";
import {
  getCrossLanguageDefinitionId,
  getEffectivePayloadType,
  getGeneratedName,
  getHttpOperationWithCache,
  getLibraryName,
  getPropertyNames,
} from "./public-utils.js";

import { getVersions } from "@typespec/versioning";
import { UnionEnumVariant } from "../../typespec-azure-core/dist/src/helpers/union-enums.js";
import { getSdkHttpParameter, isSdkHttpParameter } from "./http.js";
import { TCGCContext } from "./internal-utils.js";

function getEncodeHelper(context: TCGCContext, type: Type, kind: string): string {
  if (type.kind === "ModelProperty" || type.kind === "Scalar") {
    return getEncode(context.program, type)?.encoding || kind;
  }
  return kind;
}

function getNamespaceHelper(ns: Namespace | undefined): string | undefined {
  if (ns) {
    return getNamespaceFullName(ns);
  }
  return undefined;
}

/**
 * Add format info onto an sdk type. Since the format decorator
 * decorates the ModelProperty, we add the format info onto the property's internal
 * type.
 * @param context sdk context
 * @param type the original typespec type. Used to grab the format decorator off of
 * @param propertyType the type of the property, i.e. the internal type that we add the format info onto
 */
export function addFormatInfo(
  context: TCGCContext,
  type: ModelProperty | Scalar,
  propertyType: SdkType
): void {
  const innerType = propertyType.kind === "nullable" ? propertyType.type : propertyType;
  const format = getFormat(context.program, type) ?? "";
  if (isSdkBuiltInKind(format)) innerType.kind = format;
}

/**
 * Add encoding info onto an sdk type. Since the encoding decorator
 * decorates the ModelProperty, we add the encoding info onto the property's internal
 * type.
 * @param context sdk context
 * @param type the original typespec type. Used to grab the encoding decorator off of
 * @param propertyType the type of the property, i.e. the internal type that we add the encoding info onto
 */
export function addEncodeInfo(
  context: TCGCContext,
  type: ModelProperty | Scalar,
  propertyType: SdkType,
  defaultContentType?: string
): [void, readonly Diagnostic[]] {
  const diagnostics = createDiagnosticCollector();
  const innerType = propertyType.kind === "nullable" ? propertyType.type : propertyType;
  const encodeData = getEncode(context.program, type);
  if (innerType.kind === "duration") {
    if (!encodeData) return diagnostics.wrap(undefined);
    innerType.encode = encodeData.encoding as DurationKnownEncoding;
    innerType.wireType = diagnostics.pipe(
      getClientTypeWithDiagnostics(context, encodeData.type)
    ) as SdkBuiltInType;
  }
  if (innerType.kind === "utcDateTime" || innerType.kind === "offsetDateTime") {
    if (encodeData) {
      innerType.encode = encodeData.encoding as DateTimeKnownEncoding;
      innerType.wireType = diagnostics.pipe(
        getClientTypeWithDiagnostics(context, encodeData.type)
      ) as SdkBuiltInType;
    } else if (type.kind === "ModelProperty" && isHeader(context.program, type)) {
      innerType.encode = "rfc7231";
    }
  }
  if (innerType.kind === "bytes") {
    if (encodeData) {
      innerType.encode = encodeData.encoding as BytesKnownEncoding;
    } else if (!defaultContentType || defaultContentType === "application/json") {
      innerType.encode = "base64";
    } else {
      innerType.encode = "bytes";
    }
  }
  return diagnostics.wrap(undefined);
}

/**
 * Mapping of typespec scalar kinds to the built in kinds exposed in the SDK
 * @param scalar the original typespec scalar
 * @returns the corresponding sdk built in kind
 */
function getScalarKind(scalar: Scalar): SdkBuiltInKinds {
  if (isSdkBuiltInKind(scalar.name)) {
    return scalar.name;
  }
  throw Error(`Unknown scalar kind ${scalar.name}`);
}

/**
 * Get the sdk built in type for a given typespec type
 * @param context the sdk context
 * @param type the typespec type
 * @returns the corresponding sdk type
 */
function getSdkBuiltInTypeWithDiagnostics(
  context: TCGCContext,
  type: Scalar | IntrinsicType | NumericLiteral | StringLiteral | BooleanLiteral
): [SdkBuiltInType, readonly Diagnostic[]] {
  const diagnostics = createDiagnosticCollector();
  if (context.program.checker.isStdType(type) || type.kind === "Intrinsic") {
    let kind: SdkBuiltInKinds = "any";
    if (type.kind === "Scalar") {
      if (isSdkBuiltInKind(type.name)) {
        kind = getScalarKind(type);
      }
    }
    const docWrapper = getDocHelper(context, type);
    return diagnostics.wrap({
      ...diagnostics.pipe(getSdkTypeBaseHelper(context, type, kind)),
      encode: getEncodeHelper(context, type, kind),
      description: docWrapper.description,
      details: docWrapper.details,
    });
  } else if (type.kind === "String" || type.kind === "Boolean" || type.kind === "Number") {
    let kind: SdkBuiltInKinds;

    if (type.kind === "String") {
      kind = "string";
    } else if (type.kind === "Boolean") {
      kind = "boolean";
    } else {
      kind = intOrFloat(type.value);
    }
    return diagnostics.wrap({
      ...diagnostics.pipe(getSdkTypeBaseHelper(context, type, kind)),
      encode: getEncodeHelper(context, type, kind),
    });
  }
  diagnostics.add(
    createDiagnostic({ code: "unsupported-kind", target: type, format: { kind: type.kind } })
  );
  return diagnostics.wrap(diagnostics.pipe(getAnyType(context, type)));
}

export function getSdkBuiltInType(
  context: TCGCContext,
  type: Scalar | IntrinsicType | NumericLiteral | StringLiteral | BooleanLiteral
): SdkBuiltInType {
  return ignoreDiagnostics(getSdkBuiltInTypeWithDiagnostics(context, type));
}

export function getSdkDurationType(context: TCGCContext, type: Scalar): SdkDurationType {
  return ignoreDiagnostics(getSdkDurationTypeWithDiagnostics(context, type));
}

function getSdkDurationTypeWithDiagnostics(
  context: TCGCContext,
  type: Scalar
): [SdkDurationType, readonly Diagnostic[]] {
  const diagnostics = createDiagnosticCollector();
  // we don't get encode info until we get to the property / parameter level
  // so we insert the default. Later in properties, we will check
  // for encoding info and override accordingly
  return diagnostics.wrap({
    ...diagnostics.pipe(getSdkTypeBaseHelper(context, type, "duration")),
    encode: "ISO8601",
    wireType: {
      ...diagnostics.pipe(getSdkTypeBaseHelper(context, type, "string")),
      encode: "string",
    },
  });
}

export function getSdkArrayOrDict(
  context: TCGCContext,
  type: Model,
  operation?: Operation
): (SdkDictionaryType | SdkArrayType) | undefined {
  return ignoreDiagnostics(getSdkArrayOrDictWithDiagnostics(context, type, operation));
}

export function getSdkArrayOrDictWithDiagnostics(
  context: TCGCContext,
  type: Model,
  operation?: Operation
): [(SdkDictionaryType | SdkArrayType) | undefined, readonly Diagnostic[]] {
  const diagnostics = createDiagnosticCollector();
  // if model with both indexer and properties or name should be a model with additional properties
  if (type.indexer !== undefined && type.properties.size === 0) {
    if (!isNeverType(type.indexer.key)) {
      const valueType = diagnostics.pipe(
        getClientTypeWithDiagnostics(context, type.indexer.value!, operation)
      );
      const name = type.indexer.key.name;
      if (name === "string" && type.name === "Record") {
        // model MyModel is Record<> {} should be model with additional properties
        if (type.sourceModel?.kind === "Model" && type.sourceModel?.name === "Record") {
          return diagnostics.wrap(undefined);
        }
        // other cases are dict
        return diagnostics.wrap({
          ...diagnostics.pipe(getSdkTypeBaseHelper(context, type, "dict")),
          keyType: diagnostics.pipe(
            getClientTypeWithDiagnostics(context, type.indexer.key, operation)
          ),
          valueType: valueType,
        });
      } else if (name === "integer") {
        // only array's index key name is integer
        return diagnostics.wrap({
          ...diagnostics.pipe(getSdkTypeBaseHelper(context, type, "array")),
          name: getLibraryName(context, type),
          tspNamespace: getNamespaceHelper(type.namespace),
          valueType: valueType,
        });
      }
    }
  }
  return diagnostics.wrap(undefined);
}

export function getSdkTuple(
  context: TCGCContext,
  type: Tuple,
  operation?: Operation
): SdkTupleType {
  return ignoreDiagnostics(getSdkTupleWithDiagnostics(context, type, operation));
}

export function getSdkTupleWithDiagnostics(
  context: TCGCContext,
  type: Tuple,
  operation?: Operation
): [SdkTupleType, readonly Diagnostic[]] {
  const diagnostics = createDiagnosticCollector();
  return diagnostics.wrap({
    ...diagnostics.pipe(getSdkTypeBaseHelper(context, type, "tuple")),
    values: type.values.map((x) =>
      diagnostics.pipe(getClientTypeWithDiagnostics(context, x, operation))
    ),
  });
}

export function getSdkUnion(context: TCGCContext, type: Union, operation?: Operation): SdkType {
  return ignoreDiagnostics(getSdkUnionWithDiagnostics(context, type, operation));
}

export function getSdkUnionWithDiagnostics(
  context: TCGCContext,
  type: Union,
  operation?: Operation
): [SdkType, readonly Diagnostic[]] {
  const diagnostics = createDiagnosticCollector();
  const nonNullOptions = getNonNullOptions(type);
  const nullOption = getNullOption(type);
  let retval: SdkType | undefined = undefined;

  if (nonNullOptions.length === 0) {
    diagnostics.add(createDiagnostic({ code: "union-null", target: type }));
    return diagnostics.wrap(diagnostics.pipe(getAnyType(context, type)));
  }

  if (nonNullOptions.length === 1) {
    retval = diagnostics.pipe(getClientTypeWithDiagnostics(context, nonNullOptions[0], operation));
  } else if (
    // judge if the union can be converted to enum
    // if language does not need flatten union as enum
    // filter the case that union is composed of union or enum
    context.flattenUnionAsEnum ||
    ![...type.variants.values()].some((variant) => {
      return variant.type.kind === "Union" || variant.type.kind === "Enum";
    })
  ) {
    const unionAsEnum = diagnostics.pipe(getUnionAsEnum(type));
    if (unionAsEnum) {
      retval = diagnostics.pipe(getSdkUnionEnumWithDiagnostics(context, unionAsEnum, operation));
    }
  }

  // other cases
  if (retval === undefined) {
    retval = {
      ...diagnostics.pipe(getSdkTypeBaseHelper(context, type, "union")),
      name: getLibraryName(context, type) || getGeneratedName(context, type),
      tspNamespace: getNamespaceHelper(type.namespace),
      isGeneratedName: !type.name,
      values: nonNullOptions.map((x) =>
        diagnostics.pipe(getClientTypeWithDiagnostics(context, x, operation))
      ),
    };
  }

  if (nullOption !== undefined) {
    retval = {
      ...diagnostics.pipe(getSdkTypeBaseHelper(context, type, "nullable")),
      type: retval,
    };
  }

  return diagnostics.wrap(retval);
}

function getSdkConstantWithDiagnostics(
  context: TCGCContext,
  type: StringLiteral | NumericLiteral | BooleanLiteral,
  operation?: Operation
): [SdkConstantType, readonly Diagnostic[]] {
  const diagnostics = createDiagnosticCollector();
  switch (type.kind) {
    case "Number":
    case "String":
    case "Boolean":
      const valueType = diagnostics.pipe(getSdkBuiltInTypeWithDiagnostics(context, type));
      return diagnostics.wrap({
        ...diagnostics.pipe(getSdkTypeBaseHelper(context, type, "constant")),
        value: type.value,
        valueType,
        name: getGeneratedName(context, type, operation),
        isGeneratedName: true,
      });
  }
}

export function getSdkConstant(
  context: TCGCContext,
  type: StringLiteral | NumericLiteral | BooleanLiteral,
  operation?: Operation
): SdkConstantType {
  return ignoreDiagnostics(getSdkConstantWithDiagnostics(context, type, operation));
}

function addDiscriminatorToModelType(
  context: TCGCContext,
  type: Model,
  model: SdkModelType
): [undefined, readonly Diagnostic[]] {
  const discriminator = getDiscriminator(context.program, type);
  const diagnostics = createDiagnosticCollector();
  if (discriminator) {
    let discriminatorType: SdkType | undefined = undefined;
    for (let i = 0; i < model.properties.length; i++) {
      const property = model.properties[i];
      if (property.kind === "property" && property.__raw?.name === discriminator.propertyName) {
        discriminatorType = property.type;
      }
    }

    let discriminatorProperty;
    for (const childModel of type.derivedModels) {
      const childModelSdkType = diagnostics.pipe(getSdkModelWithDiagnostics(context, childModel));
      for (const property of childModelSdkType.properties) {
        if (property.kind === "property") {
          if (property.__raw?.name === discriminator?.propertyName) {
            if (property.type.kind !== "constant" && property.type.kind !== "enumvalue") {
              diagnostics.add(
                createDiagnostic({
                  code: "discriminator-not-constant",
                  target: type,
                  format: { discriminator: property.name },
                })
              );
            } else if (typeof property.type.value !== "string") {
              diagnostics.add(
                createDiagnostic({
                  code: "discriminator-not-string",
                  target: type,
                  format: {
                    discriminator: property.name,
                    discriminatorValue: String(property.type.value),
                  },
                })
              );
            } else {
              // map string value type to enum value type
              if (property.type.kind === "constant" && discriminatorType?.kind === "enum") {
                for (const value of discriminatorType.values) {
                  if (value.value === property.type.value) {
                    property.type = value;
                  }
                }
              }
              childModelSdkType.discriminatorValue = property.type.value as string;
              property.discriminator = true;
              if (model.discriminatedSubtypes === undefined) {
                model.discriminatedSubtypes = {};
              }
              model.discriminatedSubtypes[property.type.value as string] = childModelSdkType;
              discriminatorProperty = property;
            }
          }
        }
      }
    }
    for (let i = 0; i < model.properties.length; i++) {
      const property = model.properties[i];
      if (property.kind === "property" && property.__raw?.name === discriminator.propertyName) {
        property.discriminator = true;
        model.discriminatorProperty = property;
        return diagnostics.wrap(undefined);
      }
    }

    if (discriminatorProperty) {
      if (discriminatorProperty.type.kind === "constant") {
        discriminatorType = { ...discriminatorProperty.type.valueType };
      } else if (discriminatorProperty.type.kind === "enumvalue") {
        discriminatorType = discriminatorProperty.type.enumType;
      }
    } else {
      discriminatorType = {
        kind: "string",
        encode: "string",
        decorators: {},
      };
    }
    const name = discriminatorProperty ? discriminatorProperty.name : discriminator.propertyName;
    model.properties.splice(0, 0, {
      kind: "property",
      description: `Discriminator property for ${model.name}.`,
      optional: false,
      discriminator: true,
      serializedName: discriminatorProperty
        ? discriminatorProperty.serializedName
        : discriminator.propertyName,
      type: discriminatorType!,
      name,
      isGeneratedName: false,
      onClient: false,
      apiVersions: discriminatorProperty
        ? getAvailableApiVersions(context, discriminatorProperty.__raw!, type)
        : getAvailableApiVersions(context, type, type),
      isApiVersionParam: false,
      isMultipartFileInput: false, // discriminator property cannot be a file
      flatten: false, // discriminator properties can not be flattened
      crossLanguageDefinitionId: `${model.crossLanguageDefinitionId}.${name}`,
      decorators: {},
    });
    model.discriminatorProperty = model.properties[0];
  }
  return diagnostics.wrap(undefined);
}

export function getSdkModel(
  context: TCGCContext,
  type: Model,
  operation?: Operation
): SdkModelType {
  return ignoreDiagnostics(getSdkModelWithDiagnostics(context, type, operation));
}

export function getSdkModelWithDiagnostics(
  context: TCGCContext,
  type: Model,
  operation?: Operation
): [SdkModelType, readonly Diagnostic[]] {
  const diagnostics = createDiagnosticCollector();
  type = getEffectivePayloadType(context, type);
  let sdkType = context.modelsMap?.get(type) as SdkModelType | undefined;

  if (sdkType) {
    updateModelsMap(context, type, sdkType, operation);
  } else {
    const docWrapper = getDocHelper(context, type);
    const generatedName = getGeneratedName(context, type);
    const name = getLibraryName(context, type) || generatedName;
    sdkType = {
      ...diagnostics.pipe(getSdkTypeBaseHelper(context, type, "model")),
      name: name,
      tspNamespace: getNamespaceHelper(type.namespace),
      isGeneratedName: !type.name,
      description: docWrapper.description,
      details: docWrapper.details,
      properties: [],
      additionalProperties: undefined, // going to set additional properties in the next few lines when we look at base model
      access: "public",
      usage: UsageFlags.None, // dummy value since we need to update models map before we can set this
      crossLanguageDefinitionId: getCrossLanguageDefinitionId(context, type),
      apiVersions: getAvailableApiVersions(context, type, type.namespace),
      isFormDataType: isMultipartFormData(context, type, operation),
      isError: isErrorModel(context.program, type),
    };
    updateModelsMap(context, type, sdkType);

    // model MyModel is Record<> {} should be model with additional properties
    if (type.sourceModel?.kind === "Model" && type.sourceModel?.name === "Record") {
      sdkType.additionalProperties = diagnostics.pipe(
        getClientTypeWithDiagnostics(context, type.sourceModel!.indexer!.value!, operation)
      );
    }
    // model MyModel { ...Record<>} should be model with additional properties
    if (type.indexer) {
      sdkType.additionalProperties = diagnostics.pipe(
        getClientTypeWithDiagnostics(context, type.indexer.value, operation)
      );
    }
    // propreties should be generated first since base model'sdiscriminator handling is depend on derived model's properties
    diagnostics.pipe(addPropertiesToModelType(context, type, sdkType, operation));
    if (type.baseModel) {
      sdkType.baseModel = context.modelsMap?.get(type.baseModel) as SdkModelType | undefined;
      if (sdkType.baseModel === undefined) {
        const baseModel = diagnostics.pipe(
          getClientTypeWithDiagnostics(context, type.baseModel, operation)
        ) as SdkDictionaryType | SdkModelType;
        if (baseModel.kind === "dict") {
          // model MyModel extends Record<> {} should be model with additional properties
          sdkType.additionalProperties = baseModel.valueType;
        } else {
          sdkType.baseModel = baseModel;
        }
      }
    }
    diagnostics.pipe(addDiscriminatorToModelType(context, type, sdkType));

    updateModelsMap(context, type, sdkType, operation);
  }
  return diagnostics.wrap(sdkType);
}

function getSdkEnumValueType(
  context: TCGCContext,
  values:
    | IterableIterator<EnumMember>
    | IterableIterator<UnionEnumVariant<string>>
    | IterableIterator<UnionEnumVariant<number>>
): [SdkBuiltInType, readonly Diagnostic[]] {
  const diagnostics = createDiagnosticCollector();
  let kind: "string" | "int32" | "float32" = "string";
  let type: EnumMember | UnionVariant;
  for (const value of values) {
    if ((value as EnumMember).kind) {
      type = value as EnumMember;
    } else {
      type = (value as UnionEnumVariant<string> | UnionEnumVariant<number>).type;
    }

    if (typeof value.value === "number") {
      kind = intOrFloat(value.value);
      if (kind === "float32") {
        break;
      }
    } else if (typeof value.value === "string") {
      kind = "string";
      break;
    }
  }

  return diagnostics.wrap({
    ...diagnostics.pipe(getSdkTypeBaseHelper(context, type!, kind!)),
    encode: kind!,
  });
}

function getUnionAsEnumValueType(
  context: TCGCContext,
  union: Union
): [SdkBuiltInType | undefined, readonly Diagnostic[]] {
  const diagnostics = createDiagnosticCollector();
  const nonNullOptions = getNonNullOptions(union);
  for (const option of nonNullOptions) {
    if (option.kind === "Union") {
      const ret = diagnostics.pipe(getUnionAsEnumValueType(context, option));
      if (ret) return diagnostics.wrap(ret);
    } else if (option.kind === "Scalar") {
      const ret = diagnostics.pipe(getClientTypeWithDiagnostics(context, option)) as SdkBuiltInType;
      return diagnostics.wrap(ret);
    }
  }

  return diagnostics.wrap(undefined);
}

export function getSdkEnumValue(
  context: TCGCContext,
  enumType: SdkEnumType,
  type: EnumMember
): SdkEnumValueType {
  return ignoreDiagnostics(getSdkEnumValueWithDiagnostics(context, enumType, type));
}

function getSdkEnumValueWithDiagnostics(
  context: TCGCContext,
  enumType: SdkEnumType,
  type: EnumMember
): [SdkEnumValueType, readonly Diagnostic[]] {
  const diagnostics = createDiagnosticCollector();
  const docWrapper = getDocHelper(context, type);
  return diagnostics.wrap({
    ...diagnostics.pipe(getSdkTypeBaseHelper(context, type, "enumvalue")),
    name: getLibraryName(context, type),
    value: type.value ?? type.name,
    description: docWrapper.description,
    details: docWrapper.details,
    enumType,
    valueType: enumType.valueType,
  });
}

export function getSdkEnum(context: TCGCContext, type: Enum, operation?: Operation): SdkEnumType {
  return ignoreDiagnostics(getSdkEnumWithDiagnostics(context, type, operation));
}

function getSdkEnumWithDiagnostics(
  context: TCGCContext,
  type: Enum,
  operation?: Operation
): [SdkEnumType, readonly Diagnostic[]] {
  const diagnostics = createDiagnosticCollector();
  let sdkType = context.modelsMap?.get(type) as SdkEnumType | undefined;
  if (!sdkType) {
    const docWrapper = getDocHelper(context, type);
    sdkType = {
      ...diagnostics.pipe(getSdkTypeBaseHelper(context, type, "enum")),
      name: getLibraryName(context, type),
      tspNamespace: getNamespaceHelper(type.namespace),
      isGeneratedName: false,
      description: docWrapper.description,
      details: docWrapper.details,
      valueType: diagnostics.pipe(getSdkEnumValueType(context, type.members.values())),
      values: [],
      isFixed: true, // enums are always fixed after we switch to use union to represent extensible enum
      isFlags: false,
      usage: UsageFlags.None, // We will add usage as we loop through the operations
      access: "public", // Dummy value until we update models map
      crossLanguageDefinitionId: getCrossLanguageDefinitionId(context, type),
      apiVersions: getAvailableApiVersions(context, type, type.namespace),
      isUnionAsEnum: false,
    };
    for (const member of type.members.values()) {
      sdkType.values.push(
        diagnostics.pipe(getSdkEnumValueWithDiagnostics(context, sdkType, member))
      );
    }
  }
  updateModelsMap(context, type, sdkType, operation);
  return diagnostics.wrap(sdkType);
}

function getSdkUnionEnumValues(
  context: TCGCContext,
  type: UnionEnum,
  enumType: SdkEnumType
): [SdkEnumValueType[], readonly Diagnostic[]] {
  const diagnostics = createDiagnosticCollector();
  const values: SdkEnumValueType[] = [];
  for (const member of type.flattenedMembers.values()) {
    const docWrapper = getDocHelper(context, member.type);
    const name = getLibraryName(context, member.type);
    values.push({
      ...diagnostics.pipe(getSdkTypeBaseHelper(context, member.type, "enumvalue")),
      name: name ? name : `${member.value}`,
      tspNamespace: enumType.tspNamespace,
      description: docWrapper.description,
      details: docWrapper.details,
      value: member.value,
      valueType: enumType.valueType,
      enumType,
    });
  }
  return diagnostics.wrap(values);
}

export function getSdkUnionEnum(context: TCGCContext, type: UnionEnum, operation?: Operation) {
  return ignoreDiagnostics(getSdkUnionEnumWithDiagnostics(context, type, operation));
}

function getSdkUnionEnumWithDiagnostics(
  context: TCGCContext,
  type: UnionEnum,
  operation?: Operation
): [SdkEnumType, readonly Diagnostic[]] {
  const diagnostics = createDiagnosticCollector();
  const union = type.union;
  let sdkType = context.modelsMap?.get(union) as SdkEnumType | undefined;
  if (!sdkType) {
    const docWrapper = getDocHelper(context, union);
    const generatedName = getGeneratedName(context, union);
    const name = getLibraryName(context, type.union) || generatedName;
    sdkType = {
      ...diagnostics.pipe(getSdkTypeBaseHelper(context, type.union, "enum")),
      name,
      tspNamespace: getNamespaceHelper(type.union.namespace),
      isGeneratedName: !type.union.name,
      description: docWrapper.description,
      details: docWrapper.details,
      valueType:
        diagnostics.pipe(getUnionAsEnumValueType(context, type.union)) ??
        diagnostics.pipe(getSdkEnumValueType(context, type.flattenedMembers.values())),
      values: [],
      isFixed: !type.open,
      isFlags: false,
      usage: UsageFlags.None, // We will add usage as we loop through the operations
      access: "public", // Dummy value until we update models map
      crossLanguageDefinitionId: getCrossLanguageDefinitionId(context, union),
      apiVersions: getAvailableApiVersions(context, type.union, type.union.namespace),
      isUnionAsEnum: true,
    };
    sdkType.values = diagnostics.pipe(getSdkUnionEnumValues(context, type, sdkType));
  }
  updateModelsMap(context, type.union, sdkType, operation);
  return diagnostics.wrap(sdkType);
}

function getKnownValuesEnum(
  context: TCGCContext,
  type: Scalar | ModelProperty,
  operation?: Operation
): [SdkEnumType | undefined, readonly Diagnostic[]] {
  const diagnostics = createDiagnosticCollector();
  const knownValues = getKnownValues(context.program, type);
  if (!knownValues) {
    return diagnostics.wrap(undefined);
  }
  if (type.kind === "ModelProperty") {
    const sdkType = diagnostics.pipe(getSdkEnumWithDiagnostics(context, knownValues, operation));
    return diagnostics.wrap(sdkType);
  } else {
    let sdkType = context.modelsMap?.get(type) as SdkEnumType | undefined;
    if (!sdkType) {
      const docWrapper = getDocHelper(context, type);
      sdkType = {
        ...diagnostics.pipe(getSdkTypeBaseHelper(context, type, "enum")),
        name: getLibraryName(context, type),
        isGeneratedName: false,
        description: docWrapper.description,
        details: docWrapper.details,
        valueType: diagnostics.pipe(getSdkEnumValueType(context, knownValues.members.values())),
        values: [],
        isFixed: false,
        isFlags: false,
        usage: UsageFlags.None, // We will add usage as we loop through the operations
        access: "public", // Dummy value until we update models map
        crossLanguageDefinitionId: getCrossLanguageDefinitionId(context, type),
        apiVersions: getAvailableApiVersions(context, type, type.namespace),
        isUnionAsEnum: false,
      };
      for (const member of knownValues.members.values()) {
        sdkType.values.push(
          diagnostics.pipe(getSdkEnumValueWithDiagnostics(context, sdkType, member))
        );
      }
    }
    updateModelsMap(context, type, sdkType, operation);
    return diagnostics.wrap(sdkType);
  }
}

export function getClientTypeWithDiagnostics(
  context: TCGCContext,
  type: Type,
  operation?: Operation
): [SdkType, readonly Diagnostic[]] {
  if (!context.knownScalars) {
    context.knownScalars = getKnownScalars();
  }
  const diagnostics = createDiagnosticCollector();
  let retval: SdkType | undefined = undefined;
  switch (type.kind) {
    case "String":
    case "Number":
    case "Boolean":
      retval = diagnostics.pipe(getSdkConstantWithDiagnostics(context, type));
      break;
    case "Tuple":
      retval = diagnostics.pipe(getSdkTupleWithDiagnostics(context, type, operation));
      break;
    case "Model":
      retval = diagnostics.pipe(getSdkArrayOrDictWithDiagnostics(context, type, operation));
      if (retval === undefined) {
        retval = diagnostics.pipe(getSdkModelWithDiagnostics(context, type, operation));
      }
      break;
    case "Intrinsic":
      retval = diagnostics.pipe(getSdkBuiltInTypeWithDiagnostics(context, type));
      break;
    case "Scalar":
      if (!context.program.checker.isStdType(type) && type.kind === "Scalar" && type.baseScalar) {
        const baseType = diagnostics.pipe(
          getClientTypeWithDiagnostics(context, type.baseScalar, operation)
        );
        addEncodeInfo(context, type, baseType);
        addFormatInfo(context, type, baseType);
        retval = diagnostics.pipe(getKnownValuesEnum(context, type, operation)) ?? baseType;
        const namespace = type.namespace ? getNamespaceFullName(type.namespace) : "";
        retval.kind = context.knownScalars[`${namespace}.${type.name}`] ?? retval.kind;
        const docWrapper = getDocHelper(context, type);
        retval.description = docWrapper.description;
        retval.details = docWrapper.details;
        break;
      }
      if (type.name === "utcDateTime" || type.name === "offsetDateTime") {
        retval = {
          ...diagnostics.pipe(getSdkTypeBaseHelper(context, type, type.name)),
          encode: "rfc3339",
<<<<<<< HEAD
          wireType: {
            ...diagnostics.pipe(getSdkTypeBaseHelper(context, type, "string")),
            encode: "string",
          },
        } as SdkDatetimeType;
=======
          wireType: { ...getSdkTypeBaseHelper(context, type, "string"), encode: "string" },
        } as SdkDateTimeType;
>>>>>>> ed1017c9
        break;
      }
      if (type.name === "duration") {
        retval = diagnostics.pipe(getSdkDurationTypeWithDiagnostics(context, type));
        break;
      }
      const scalarType = diagnostics.pipe(getSdkBuiltInTypeWithDiagnostics(context, type));
      // just add default encode, normally encode is on extended scalar and model property
      addEncodeInfo(context, type, scalarType);
      retval = scalarType;
      break;
    case "Enum":
      retval = diagnostics.pipe(getSdkEnumWithDiagnostics(context, type, operation));
      break;
    case "Union":
      retval = diagnostics.pipe(getSdkUnionWithDiagnostics(context, type, operation));
      break;
    case "ModelProperty":
      const innerType = diagnostics.pipe(
        getClientTypeWithDiagnostics(context, type.type, operation)
      );
      diagnostics.pipe(addEncodeInfo(context, type, innerType));
      addFormatInfo(context, type, innerType);
      retval = diagnostics.pipe(getKnownValuesEnum(context, type, operation)) ?? innerType;
      break;
    case "UnionVariant":
      const unionType = diagnostics.pipe(
        getClientTypeWithDiagnostics(context, type.union, operation)
      );
      if (unionType.kind === "enum") {
        retval = unionType.values.find((x) => x.name === getLibraryName(context, type))!;
      } else {
        retval = diagnostics.pipe(getClientTypeWithDiagnostics(context, type.type, operation));
      }
      break;
    case "EnumMember":
      const enumType = diagnostics.pipe(getSdkEnumWithDiagnostics(context, type.enum, operation));
      retval = diagnostics.pipe(getSdkEnumValueWithDiagnostics(context, enumType, type));
      break;
    default:
      retval = diagnostics.pipe(getAnyType(context, type));
      diagnostics.add(
        createDiagnostic({ code: "unsupported-kind", target: type, format: { kind: type.kind } })
      );
  }
  return diagnostics.wrap(retval);
}

export function getClientType(context: TCGCContext, type: Type, operation?: Operation): SdkType {
  return ignoreDiagnostics(getClientTypeWithDiagnostics(context, type, operation));
}

export function isReadOnly(property: SdkBodyModelPropertyType) {
  if (
    property.visibility &&
    property.visibility.includes(Visibility.Read) &&
    property.visibility.length === 1
  ) {
    return true;
  }
  return false;
}

function getSdkVisibility(context: TCGCContext, type: ModelProperty): Visibility[] | undefined {
  const visibility = getVisibility(context.program, type);
  if (visibility) {
    const result: Visibility[] = [];
    if (visibility.includes("read")) {
      result.push(Visibility.Read);
    }
    if (visibility.includes("create")) {
      result.push(Visibility.Create);
    }
    if (visibility.includes("update")) {
      result.push(Visibility.Update);
    }
    if (visibility.includes("delete")) {
      result.push(Visibility.Delete);
    }
    if (visibility.includes("query")) {
      result.push(Visibility.Query);
    }
    return result;
  }
  return undefined;
}

function getSdkCredentialType(
  context: TCGCContext,
  client: SdkClient | SdkOperationGroup,
  authentication: Authentication
): SdkCredentialType | SdkUnionType {
  const credentialTypes: SdkCredentialType[] = [];
  for (const option of authentication.options) {
    for (const scheme of option.schemes) {
      credentialTypes.push({
        __raw: client.service,
        kind: "credential",
        scheme: scheme,
        decorators: {},
      });
    }
  }
  if (credentialTypes.length > 1) {
    return {
      __raw: client.service,
      kind: "union",
      values: credentialTypes,
      name: createGeneratedName(context, client.service, "CredentialUnion"),
      isGeneratedName: true,
      decorators: {},
    };
  }
  return credentialTypes[0];
}

export function getSdkCredentialParameter(
  context: TCGCContext,
  client: SdkClient | SdkOperationGroup
): SdkCredentialParameter | undefined {
  const auth = getAuthentication(context.program, client.service);
  if (!auth) return undefined;
  const name = "credential";
  return {
    type: getSdkCredentialType(context, client, auth),
    kind: "credential",
    name,
    isGeneratedName: true,
    description: "Credential used to authenticate requests to the service.",
    apiVersions: getAvailableApiVersions(context, client.service, client.type),
    onClient: true,
    optional: false,
    isApiVersionParam: false,
    crossLanguageDefinitionId: `${getCrossLanguageDefinitionId(context, client.service)}.credential`,
    decorators: {},
  };
}

export function getSdkModelPropertyTypeBase(
  context: TCGCContext,
  type: ModelProperty,
  operation?: Operation
): [SdkModelPropertyTypeBase, readonly Diagnostic[]] {
  const diagnostics = createDiagnosticCollector();
  // get api version info so we can cache info about its api versions before we get to property type level
  const apiVersions = getAvailableApiVersions(context, type, operation || type.model);
  let propertyType = diagnostics.pipe(getClientTypeWithDiagnostics(context, type.type, operation));
  diagnostics.pipe(addEncodeInfo(context, type, propertyType));
  addFormatInfo(context, type, propertyType);
  const knownValues = getKnownValues(context.program, type);
  if (knownValues) {
    propertyType = diagnostics.pipe(getSdkEnumWithDiagnostics(context, knownValues, operation));
  }
  const docWrapper = getDocHelper(context, type);
  const name = getPropertyNames(context, type)[0];
  return diagnostics.wrap({
    __raw: type,
    description: docWrapper.description,
    details: docWrapper.details,
    apiVersions,
    type: propertyType,
    name,
    isGeneratedName: false,
    optional: type.optional,
    ...updateWithApiVersionInformation(
      context,
      type,
      operation ? getLocationOfOperation(operation) : undefined
    ),
    crossLanguageDefinitionId: getCrossLanguageDefinitionId(context, type),
    decorators: diagnostics.pipe(getTypeDecorators(context, type)),
  });
}

export function getSdkModelPropertyType(
  context: TCGCContext,
  type: ModelProperty,
  operation?: Operation
): [SdkModelPropertyType, readonly Diagnostic[]] {
  const diagnostics = createDiagnosticCollector();
  const base = diagnostics.pipe(getSdkModelPropertyTypeBase(context, type, operation));

  if (isSdkHttpParameter(context, type)) return getSdkHttpParameter(context, type, operation!);
  // I'm a body model property
  let operationIsMultipart = false;
  if (operation) {
    const httpOperation = getHttpOperationWithCache(context, operation);
    operationIsMultipart = Boolean(
      httpOperation && httpOperation.parameters.body?.contentTypes.includes("multipart/form-data")
    );
  }
  // Currently we only recognize bytes and list of bytes as potential file inputs
  const isBytesInput =
    base.type.kind === "bytes" ||
    (base.type.kind === "array" && base.type.valueType.kind === "bytes");
  if (isBytesInput && operationIsMultipart && getEncode(context.program, type)) {
    diagnostics.add(
      createDiagnostic({
        code: "encoding-multipart-bytes",
        target: type,
      })
    );
  }
  return diagnostics.wrap({
    ...base,
    kind: "property",
    optional: type.optional,
    visibility: getSdkVisibility(context, type),
    discriminator: false,
    serializedName: getPropertyNames(context, type)[1],
    isMultipartFileInput: isBytesInput && operationIsMultipart,
    flatten: shouldFlattenProperty(context, type),
  });
}

function addPropertiesToModelType(
  context: TCGCContext,
  type: Model,
  sdkType: SdkType,
  operation?: Operation
): [void, readonly Diagnostic[]] {
  const diagnostics = createDiagnosticCollector();
  for (const property of type.properties.values()) {
    if (
      isStatusCode(context.program, property) ||
      isNeverOrVoidType(property.type) ||
      sdkType.kind !== "model"
    ) {
      continue;
    }
    const clientProperty = diagnostics.pipe(getSdkModelPropertyType(context, property, operation));
    if (sdkType.properties) {
      sdkType.properties.push(clientProperty);
    } else {
      sdkType.properties = [clientProperty];
    }
  }
  return diagnostics.wrap(undefined);
}

function updateModelsMap(
  context: TCGCContext,
  type: Type,
  sdkType: SdkType,
  operation?: Operation
) {
  if (sdkType.kind !== "model" && sdkType.kind !== "enum") {
    return;
  }

  if (context.modelsMap === undefined) {
    context.modelsMap = new Map<Type, SdkModelType | SdkEnumType>();
  }
  if (context.operationModelsMap === undefined) {
    context.operationModelsMap = new Map<Operation, Map<Type, SdkModelType | SdkEnumType>>();
  }
  const value = context.modelsMap.get(type);
  if (value) {
    sdkType = value;
  } else {
    context.modelsMap.set(type, sdkType);
  }
  if (operation) {
    if (context.operationModelsMap.has(operation)) {
      if (context.operationModelsMap.get(operation)?.has(type)) {
        return;
      }
      context.operationModelsMap.get(operation)?.set(type, sdkType);
    } else {
      context.operationModelsMap.set(operation, new Map([[type, sdkType]]));
    }
    // TODO: it seems duplicate calculation, need to optimize later
    if (sdkType.kind === "model") {
      for (const prop of sdkType.properties) {
        if (prop.type.kind === "model" || prop.type.kind === "enum") {
          updateModelsMap(context, prop.type.__raw as any, prop.type, operation);
        }
        if (prop.type.kind === "array" || prop.type.kind === "dict") {
          updateModelsMap(
            context,
            prop.type.valueType.__raw as any,
            prop.type.valueType,
            operation
          );
        }
        if (prop.type.kind === "union") {
          for (const unionType of prop.type.values) {
            updateModelsMap(context, unionType.__raw as any, unionType, operation);
          }
        }
      }
      if (sdkType.baseModel) {
        updateModelsMap(context, sdkType.baseModel.__raw as any, sdkType.baseModel, operation);
      }
      if (sdkType.additionalProperties) {
        updateModelsMap(
          context,
          sdkType.additionalProperties.__raw as any,
          sdkType.additionalProperties,
          operation
        );
      }
      if (sdkType.discriminatedSubtypes) {
        for (const subtype of Object.values(sdkType.discriminatedSubtypes)) {
          updateModelsMap(context, subtype.__raw as any, subtype, operation);
        }
      }
    }
  }
}

interface ModelUsageOptions {
  seenModelNames?: Set<SdkType>;
  propagation?: boolean;
  // this is used to prevent propagation usage from subtype to base type's other subtypes
  ignoreSubTypeStack?: boolean[];
}

function updateUsageOfModel(
  context: TCGCContext,
  usage: UsageFlags,
  type?: SdkType,
  options?: ModelUsageOptions
): void {
  options = options ?? {};
  options.propagation = options?.propagation ?? true;
  options.ignoreSubTypeStack = options.ignoreSubTypeStack ?? [];
  // if (!type || !["model", "enum", "array", "dict", "union", "enumvalue"].includes(type.kind))
  //   return;
  if (!type) return;
  if (options?.seenModelNames === undefined) {
    options.seenModelNames = new Set<SdkType>();
  }
  if (type.kind === "model" && options.seenModelNames.has(type)) return; // avoid circular references
  if (type.kind === "array" || type.kind === "dict") {
    return updateUsageOfModel(context, usage, type.valueType, options);
  }
  if (type.kind === "union") {
    for (const unionType of type.values) {
      updateUsageOfModel(context, usage, unionType, options);
    }
    return;
  }
  if (type.kind === "enumvalue") {
    updateUsageOfModel(context, usage, type.enumType, options);
    return;
  }
  if (type.kind === "nullable") {
    updateUsageOfModel(context, usage, type.type, options);
    return;
  }
  if (type.kind !== "model" && type.kind !== "enum") return;
  options.seenModelNames.add(type);

  const usageOverride = getUsageOverride(context, type.__raw as any);
  if (usageOverride) {
    type.usage |= usageOverride | usage;
  } else {
    type.usage |= usage;
  }

  if (type.kind === "enum") return;
  if (!options.propagation) return;
  if (type.baseModel) {
    options.ignoreSubTypeStack.push(true);
    updateUsageOfModel(context, usage, type.baseModel, options);
    options.ignoreSubTypeStack.pop();
  }
  if (
    type.discriminatedSubtypes &&
    (options.ignoreSubTypeStack.length === 0 || !options.ignoreSubTypeStack.at(-1))
  ) {
    for (const discriminatedSubtype of Object.values(type.discriminatedSubtypes)) {
      options.ignoreSubTypeStack.push(false);
      updateUsageOfModel(context, usage, discriminatedSubtype, options);
      options.ignoreSubTypeStack.pop();
    }
  }
  if (type.additionalProperties) {
    options.ignoreSubTypeStack.push(false);
    updateUsageOfModel(context, usage, type.additionalProperties, options);
    options.ignoreSubTypeStack.pop();
  }
  for (const property of type.properties) {
    options.ignoreSubTypeStack.push(false);
    if (property.kind === "property" && isReadOnly(property) && usage === UsageFlags.Input) {
      continue;
    }
    updateUsageOfModel(context, usage, property.type, options);
    options.ignoreSubTypeStack.pop();
  }
}

function updateTypesFromOperation(
  context: TCGCContext,
  operation: Operation
): [void, readonly Diagnostic[]] {
  const diagnostics = createDiagnosticCollector();
  const program = context.program;
  const httpOperation = getHttpOperationWithCache(context, operation);
  const generateConvenient = shouldGenerateConvenient(context, operation);
  for (const param of operation.parameters.properties.values()) {
    if (isNeverOrVoidType(param.type)) continue;
    const sdkType = diagnostics.pipe(getClientTypeWithDiagnostics(context, param.type, operation));
    if (generateConvenient) {
      updateUsageOfModel(context, UsageFlags.Input, sdkType);
    }
  }
  for (const param of httpOperation.parameters.parameters) {
    if (isNeverOrVoidType(param.param.type)) continue;
    const sdkType = diagnostics.pipe(
      getClientTypeWithDiagnostics(context, param.param.type, operation)
    );
    if (generateConvenient) {
      updateUsageOfModel(context, UsageFlags.Input, sdkType);
    }
  }
  const httpBody = httpOperation.parameters.body;
  if (httpBody && !isNeverOrVoidType(httpBody.type)) {
    const sdkType = diagnostics.pipe(
      getClientTypeWithDiagnostics(context, httpBody.type, operation)
    );
    if (generateConvenient) {
      // spread body model should be none usage
      if (sdkType.kind !== "model" || !sdkType.isGeneratedName) {
        updateUsageOfModel(context, UsageFlags.Input, sdkType);
      }
      if (httpBody.contentTypes.includes("application/merge-patch+json")) {
        updateUsageOfModel(context, UsageFlags.JsonMergePatch, sdkType);
      }
    }
    if (isMultipartFormData(context, httpBody.type, operation)) {
      updateUsageOfModel(context, UsageFlags.MultipartFormData, sdkType, {
        propagation: false,
      });
    }
  }
  for (const response of httpOperation.responses) {
    for (const innerResponse of response.responses) {
      if (innerResponse.body?.type && !isNeverOrVoidType(innerResponse.body.type)) {
        const sdkType = diagnostics.pipe(
          getClientTypeWithDiagnostics(context, innerResponse.body.type, operation)
        );
        if (generateConvenient) {
          updateUsageOfModel(context, UsageFlags.Output, sdkType);
        }
      }
      if (innerResponse.headers) {
        for (const header of Object.values(innerResponse.headers)) {
          if (isNeverOrVoidType(header.type)) continue;
          const sdkType = diagnostics.pipe(
            getClientTypeWithDiagnostics(context, header.type, operation)
          );
          if (generateConvenient) {
            updateUsageOfModel(context, UsageFlags.Output, sdkType);
          }
        }
      }
    }
  }
  const lroMetaData = getLroMetadata(program, operation);
  if (lroMetaData && generateConvenient) {
    if (lroMetaData.finalResult !== undefined && lroMetaData.finalResult !== "void") {
      const sdkType = diagnostics.pipe(
        getClientTypeWithDiagnostics(context, lroMetaData.finalResult, operation)
      );
      updateUsageOfModel(context, UsageFlags.Output, sdkType);

      if (!context.arm) {
        // TODO: currently skipping adding of envelopeResult due to arm error
        // https://github.com/Azure/typespec-azure/issues/311
        const sdkType = diagnostics.pipe(
          getClientTypeWithDiagnostics(context, lroMetaData.envelopeResult, operation)
        );
        updateUsageOfModel(context, UsageFlags.Output, sdkType);
      }
    }
  }
  return diagnostics.wrap(undefined);
}

function updateAccessOfModel(context: TCGCContext): void {
  for (const [type, sdkType] of context.modelsMap?.entries() ?? []) {
    const internal = isInternal(context, type as any); // eslint-disable-line deprecation/deprecation
    if (internal) {
      sdkType.access = "internal";
      continue;
    }

    const accessOverride = getAccessOverride(context, sdkType.__raw as any);
    if (accessOverride) {
      sdkType.access = accessOverride;
      continue;
    }

    let referredByInternal = false;
    let referredByPublic = false;
    let referredByUndefined = false;
    for (const [operation, modelMap] of context.operationModelsMap!) {
      const access = getAccessOverride(context, operation);
      if (access === "internal" && modelMap.get(type)) {
        referredByInternal = true;
      } else if (access === "public" && modelMap.get(type)) {
        referredByPublic = true;
        break;
      } else if (access === undefined && modelMap.get(type)) {
        referredByUndefined = true;
      }
    }
    if (referredByPublic) {
      sdkType.access = "public";
    } else if (referredByInternal && !referredByUndefined) {
      sdkType.access = "internal";
    }
  }
}

interface GetAllModelsOptions {
  input?: boolean;
  output?: boolean;
}

function handleServiceOrphanType(context: TCGCContext, type: Model | Enum | Union) {
  const diagnostics = createDiagnosticCollector();
  // eslint-disable-next-line deprecation/deprecation
  if (type.kind === "Model" && isInclude(context, type)) {
    const sdkType = diagnostics.pipe(getClientTypeWithDiagnostics(context, type));
    updateUsageOfModel(context, UsageFlags.Input | UsageFlags.Output, sdkType);
  }
  if (getAccessOverride(context, type) !== undefined) {
    const sdkType = diagnostics.pipe(getClientTypeWithDiagnostics(context, type));
    updateUsageOfModel(context, UsageFlags.None, sdkType);
  }
}

function verifyNoConflictingMultipartModelUsage(
  context: TCGCContext
): [void, readonly Diagnostic[]] {
  const diagnostics = createDiagnosticCollector();
  for (const [operation, modelMap] of context.operationModelsMap!) {
    for (const [type, sdkType] of modelMap.entries()) {
      const isMultipartFormData = (sdkType.usage & UsageFlags.MultipartFormData) > 0;
      if (
        sdkType.kind === "model" &&
        isMultipartFormData !== isMultipartOperation(context, operation)
      ) {
        // This means we have a model that is used both for formdata input and for regular body input
        diagnostics.add(
          createDiagnostic({
            code: "conflicting-multipart-model-usage",
            target: type,
            format: {
              modelName: sdkType.name,
            },
          })
        );
      }
    }
  }
  return diagnostics.wrap(undefined);
}

function modelChecks(context: TCGCContext): [void, readonly Diagnostic[]] {
  return verifyNoConflictingMultipartModelUsage(context);
}

function filterOutModels(context: TCGCContext) {
  for (const [type, sdkType] of context.modelsMap?.entries() ?? []) {
    if (type.kind === "Model") {
      if (isExclude(context, type)) sdkType.usage = UsageFlags.None; // eslint-disable-line deprecation/deprecation
    }
    if (type.kind === "Enum" || type.kind === "Model" || type.kind === "Union") {
      if (context.filterOutCoreModels && isAzureCoreModel(type)) {
        sdkType.usage = UsageFlags.None;
      }
    }
  }
}

export function getAllModelsWithDiagnostics(
  context: TCGCContext,
  options: GetAllModelsOptions = {}
): [(SdkModelType | SdkEnumType)[], readonly Diagnostic[]] {
  const diagnostics = createDiagnosticCollector();
  const defaultOptions = {
    input: true,
    output: true,
  };
  options = { ...defaultOptions, ...options };
  if (context.modelsMap === undefined) {
    context.modelsMap = new Map<Type, SdkModelType | SdkEnumType>();
  }
  if (context.unionsMap === undefined) {
    context.unionsMap = new Map<Union, SdkUnionType>();
  }
  if (context.operationModelsMap === undefined) {
    context.operationModelsMap = new Map<Operation, Map<Type, SdkModelType | SdkEnumType>>();
  }
  for (const client of listClients(context)) {
    for (const operation of listOperationsInOperationGroup(context, client)) {
      // operations on a client
      diagnostics.pipe(updateTypesFromOperation(context, operation));
    }
    const ogs = listOperationGroups(context, client);
    while (ogs.length) {
      const operationGroup = ogs.pop();
      for (const operation of listOperationsInOperationGroup(context, operationGroup!)) {
        // operations on operation groups
        diagnostics.pipe(updateTypesFromOperation(context, operation));
      }
      if (operationGroup?.subOperationGroups) {
        ogs.push(...operationGroup.subOperationGroups);
      }
    }
    // orphan models
    for (const model of client.service.models.values()) {
      handleServiceOrphanType(context, model);
    }
    // orphan enums
    for (const enumType of client.service.enums.values()) {
      handleServiceOrphanType(context, enumType);
    }
    // orphan unions
    for (const unionType of client.service.unions.values()) {
      handleServiceOrphanType(context, unionType);
    }
    // server parameters
    const servers = getServers(context.program, client.service);
    if (servers !== undefined && servers[0].parameters !== undefined) {
      for (const param of servers[0].parameters.values()) {
        const sdkType = diagnostics.pipe(getClientTypeWithDiagnostics(context, param));
        updateUsageOfModel(context, UsageFlags.Input, sdkType);
      }
    }
    // versioned enums
    const [_, versionMap] = getVersions(context.program, client.service);
    if (versionMap && versionMap.getVersions()[0]) {
      // create sdk enum for versions enum
      const sdkVersionsEnum = diagnostics.pipe(
        getSdkEnumWithDiagnostics(context, versionMap.getVersions()[0].enumMember.enum)
      );
      if (
        context.apiVersion !== undefined &&
        context.apiVersion !== "latest" &&
        context.apiVersion !== "all"
      ) {
        const index = sdkVersionsEnum.values.findIndex((v) => v.value === context.apiVersion);
        if (index >= 0) {
          sdkVersionsEnum.values = sdkVersionsEnum.values.slice(0, index + 1);
        }
      }
      updateUsageOfModel(context, UsageFlags.ApiVersionEnum, sdkVersionsEnum);
    }
  }
  // update access
  updateAccessOfModel(context);
  // filter out models
  filterOutModels(context);
  let filter = 0;
  if (options.input && options.output) {
    filter = Number.MAX_SAFE_INTEGER;
  } else if (options.input) {
    filter += UsageFlags.Input;
  } else if (options.output) {
    filter += UsageFlags.Output;
  }
  diagnostics.pipe(modelChecks(context));
  return diagnostics.wrap(
    [...new Set(context.modelsMap.values())].filter((t) => (t.usage & filter) > 0)
  );
}

export function getAllModels(
  context: TCGCContext,
  options: GetAllModelsOptions = {}
): (SdkModelType | SdkEnumType)[] {
  // we currently don't return diagnostics even though we keep track of them
  // when we move to the new sdk type ecosystem completely, we'll expose
  // diagnostics as a separate property on the TCGCContext
  return ignoreDiagnostics(getAllModelsWithDiagnostics(context, options));
}<|MERGE_RESOLUTION|>--- conflicted
+++ resolved
@@ -892,16 +892,11 @@
         retval = {
           ...diagnostics.pipe(getSdkTypeBaseHelper(context, type, type.name)),
           encode: "rfc3339",
-<<<<<<< HEAD
           wireType: {
             ...diagnostics.pipe(getSdkTypeBaseHelper(context, type, "string")),
             encode: "string",
           },
-        } as SdkDatetimeType;
-=======
-          wireType: { ...getSdkTypeBaseHelper(context, type, "string"), encode: "string" },
         } as SdkDateTimeType;
->>>>>>> ed1017c9
         break;
       }
       if (type.name === "duration") {
