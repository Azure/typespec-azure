--- conflicted
+++ resolved
@@ -1,15 +1,3 @@
-<<<<<<< HEAD
-import { Program } from "@typespec/compiler";
-import { getAllModelsWithDiagnostics } from "./types.js";
-import { createTCGCContext } from "./decorators.js";
-
-export function $onValidate(program: Program) {
-  // Pass along any diagnostics that might be returned from the HTTP library
-  const tcgcContext = createTCGCContext(program, "@azure-tools/typespec-client-generator-core");
-  const [_, diagnostics] = getAllModelsWithDiagnostics(tcgcContext);
-  if (diagnostics.length > 0) {
-    program.reportDiagnostics(diagnostics);
-=======
 import {
   AugmentDecoratorStatementNode,
   DecoratorExpressionNode,
@@ -28,12 +16,13 @@
   UnionVariant,
 } from "@typespec/compiler";
 import { DuplicateTracker } from "@typespec/compiler/utils";
-import { getClientNameOverride } from "./decorators.js";
-import { AllScopes, clientNameKey, createTCGCContext, TCGCContext } from "./internal-utils.js";
+import { getClientNameOverride, createTCGCContext } from "./decorators.js";
+import { AllScopes, clientNameKey } from "./internal-utils.js";
 import { reportDiagnostic } from "./lib.js";
+import { TCGCContext } from "./interfaces.js";
 
 export function $onValidate(program: Program) {
-  const tcgcContext = createTCGCContext(program);
+  const tcgcContext = createTCGCContext(program, "@azure-tools/typespec-client-generator-core");
   const languageScopes = getDefinedLanguageScopes(program);
   for (const scope of languageScopes) {
     validateClientNamesPerNamespace(tcgcContext, scope, program.getGlobalNamespaceType());
@@ -166,6 +155,5 @@
         });
       }
     }
->>>>>>> 68cf00b3
   }
 }