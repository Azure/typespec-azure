--- conflicted
+++ resolved
@@ -116,11 +116,7 @@
   context: TCGCContext,
   httpOperation: HttpOperation,
   methodParameters: SdkMethodParameter[],
-<<<<<<< HEAD
-  responseBody?: SdkHttpResponse | SdkHttpErrorResponse
-=======
-  responseBody?: SdkHttpResponse,
->>>>>>> 6faaac8d
+  responseBody?: SdkHttpResponse | SdkHttpErrorResponse,
 ): [SdkHttpParameters, readonly Diagnostic[]] {
   const diagnostics = createDiagnosticCollector();
   const retval: SdkHttpParameters = {
@@ -262,11 +258,7 @@
 function createContentTypeOrAcceptHeader(
   context: TCGCContext,
   httpOperation: HttpOperation,
-<<<<<<< HEAD
-  bodyObject: SdkBodyParameter | SdkHttpResponse | SdkHttpErrorResponse
-=======
-  bodyObject: SdkBodyParameter | SdkHttpResponse,
->>>>>>> 6faaac8d
+  bodyObject: SdkBodyParameter | SdkHttpResponse | SdkHttpErrorResponse,
 ): Omit<SdkMethodParameter, "kind"> {
   const name = bodyObject.kind === "body" ? "contentType" : "accept";
   let type: SdkType = getTypeSpecBuiltInType(context, "string");
@@ -419,21 +411,13 @@
 ): [
   {
     responses: SdkHttpResponse[];
-<<<<<<< HEAD
     exceptions: SdkHttpErrorResponse[];
-=======
-    exceptions: SdkHttpResponse[];
->>>>>>> 6faaac8d
   },
   readonly Diagnostic[],
 ] {
   const diagnostics = createDiagnosticCollector();
   const responses: SdkHttpResponse[] = [];
-<<<<<<< HEAD
   const exceptions: SdkHttpErrorResponse[] = [];
-=======
-  const exceptions: SdkHttpResponse[] = [];
->>>>>>> 6faaac8d
   for (const response of httpOperation.responses) {
     const headers: SdkServiceResponseHeader[] = [];
     let body: Type | undefined;
@@ -496,7 +480,6 @@
       ),
       description: response.description,
     };
-<<<<<<< HEAD
     if (response.statusCodes === "*" || (body && isErrorModel(context.program, body))) {
       exceptions.push({
         ...sdkResponse,
@@ -509,12 +492,6 @@
         kind: "http",
         statusCodes: response.statusCodes,
       });
-=======
-    if (sdkResponse.statusCodes === "*" || (body && isErrorModel(context.program, body))) {
-      exceptions.push(sdkResponse);
-    } else {
-      responses.push(sdkResponse);
->>>>>>> 6faaac8d
     }
   }
   return diagnostics.wrap({ responses, exceptions });
