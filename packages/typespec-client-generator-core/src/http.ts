import {
  Diagnostic,
  ModelProperty,
  Type,
  createDiagnosticCollector,
  ignoreDiagnostics,
  isErrorModel,
} from "@typespec/compiler";
import {
  HttpOperation,
  HttpStatusCodeRange,
  getHeaderFieldName,
  getHeaderFieldOptions,
  getPathParamName,
  getQueryParamName,
  getQueryParamOptions,
  isBody,
  isContentTypeHeader,
  isHeader,
  isPathParam,
  isQueryParam,
} from "@typespec/http";
import { camelCase } from "change-case";
import {
  CollectionFormat,
  SdkBodyParameter,
  SdkHeaderParameter,
  SdkHttpOperation,
  SdkHttpParameter,
  SdkHttpResponse,
  SdkMethodParameter,
  SdkModelPropertyType,
  SdkParameter,
  SdkPathParameter,
  SdkQueryParameter,
  SdkServiceResponseHeader,
  SdkType,
} from "./interfaces.js";
import {
  TCGCContext,
  getAvailableApiVersions,
  getDocHelper,
  isAcceptHeader,
  isNullable,
} from "./internal-utils.js";
import {
  addEncodeInfo,
  addFormatInfo,
  getClientTypeWithDiagnostics,
  getSdkModelPropertyTypeBase,
} from "./types.js";

export function getSdkHttpOperation(
  context: TCGCContext,
  httpOperation: HttpOperation,
  methodParameters: SdkMethodParameter[]
): [SdkHttpOperation, readonly Diagnostic[]] {
  const diagnostics = createDiagnosticCollector();
  const { responses, exceptions } = diagnostics.pipe(
    getSdkHttpResponseAndExceptions(context, httpOperation)
  );
  const responsesWithBodies = [...responses.values()]
    .concat([...exceptions.values()])
    .filter((r) => r.type);
  const parameters = diagnostics.pipe(
    getSdkHttpParameters(context, httpOperation, methodParameters, responsesWithBodies[0])
  );
  return diagnostics.wrap({
    __raw: httpOperation,
    kind: "http",
    path: httpOperation.path,
    verb: httpOperation.verb,
    ...parameters,
    responses,
    exceptions,
  });
}

export function isSdkHttpParameter(context: TCGCContext, type: ModelProperty): boolean {
  const program = context.program;
  return (
    isPathParam(program, type) ||
    isQueryParam(program, type) ||
    isHeader(program, type) ||
    isBody(program, type)
  );
}

interface SdkHttpParameters {
  parameters: (SdkPathParameter | SdkQueryParameter | SdkHeaderParameter)[];
  bodyParam?: SdkBodyParameter;
}

function getSdkHttpParameters(
  context: TCGCContext,
  httpOperation: HttpOperation,
  methodParameters: SdkMethodParameter[],
  responseBody?: SdkHttpResponse
): [SdkHttpParameters, readonly Diagnostic[]] {
  const diagnostics = createDiagnosticCollector();
  const retval: SdkHttpParameters = {
    parameters: [],
    bodyParam: undefined,
  };
  retval.parameters = httpOperation.parameters.parameters
    .map((x) => diagnostics.pipe(getSdkHttpParameter(context, x.param, x.type)))
    .filter(
      (x): x is SdkHeaderParameter | SdkQueryParameter | SdkPathParameter =>
        x.kind === "header" || x.kind === "query" || x.kind === "path"
    );
  const headerParams = retval.parameters.filter(
    (x): x is SdkHeaderParameter => x.kind === "header"
  );
  // add operation info onto body param
  const tspBody = httpOperation.parameters.body;
  // we add correspondingMethodParams after we create the type, since we need the info on the type
  const correspondingMethodParams: SdkModelPropertyType[] = [];
  if (tspBody) {
    // if there's a param on the body, we can just rely on getSdkHttpParameter
    if (tspBody.parameter) {
      const getParamResponse = diagnostics.pipe(
        getSdkHttpParameter(context, tspBody.parameter, "body")
      );
      if (getParamResponse.kind !== "body") throw new Error("blah");
      retval.bodyParam = getParamResponse;
    } else {
      const type = diagnostics.pipe(
        getClientTypeWithDiagnostics(context, tspBody.type, httpOperation.operation)
      );
      const name = camelCase((type as { name: string }).name ?? "body");
      retval.bodyParam = {
        kind: "body",
<<<<<<< HEAD
        name,
        nameInClient: name,
=======
        name: "body",
        nameInClient: "body",
        isGeneratedName: true,
>>>>>>> b9a6c8ff
        description: getDocHelper(context, tspBody.type).description,
        details: getDocHelper(context, tspBody.type).details,
        onClient: false,
        contentTypes: [],
        defaultContentType: "application/json", // actual content type info is added later
        isApiVersionParam: false,
        apiVersions: getAvailableApiVersions(context, tspBody.type),
        type,
        optional: false,
        nullable: isNullable(tspBody.type),
        correspondingMethodParams,
      };
    }
    addContentTypeInfoToBodyParam(context, httpOperation, retval.bodyParam);
    retval.bodyParam.correspondingMethodParams = getCorrespondingMethodParams(
      context,
      methodParameters,
      retval.bodyParam
    );
  }
  if (
    retval.bodyParam &&
    !headerParams.some((h) => h.__raw && isContentTypeHeader(context.program, h.__raw))
  ) {
    // if we have a body param and no content type header, we add one
    const contentTypeBase = {
      ...createContentTypeOrAcceptHeader(retval.bodyParam),
      description: `Body parameter's content type. Known values are ${retval.bodyParam.contentTypes}`,
    };
    if (!methodParameters.some((m) => m.__raw && isContentTypeHeader(context.program, m.__raw))) {
      methodParameters.push({
        ...contentTypeBase,
        kind: "method",
      });
    }
    retval.parameters.push({
      ...contentTypeBase,
      kind: "header",
      serializedName: "Content-Type",
      correspondingMethodParams,
    });
  }
  if (responseBody && !headerParams.some((h) => isAcceptHeader(h))) {
    // If our operation returns a body, we add an accept header if none exist
    const acceptBase = {
      ...createContentTypeOrAcceptHeader(responseBody),
    };
    if (!methodParameters.some((m) => m.name === "accept")) {
      methodParameters.push({
        ...acceptBase,
        kind: "method",
      });
    }
    retval.parameters.push({
      ...acceptBase,
      kind: "header",
      serializedName: "Accept",
      correspondingMethodParams,
    });
  }
  for (const param of retval.parameters) {
    param.correspondingMethodParams = getCorrespondingMethodParams(
      context,
      methodParameters,
      param
    );
  }
  return diagnostics.wrap(retval);
}

function createContentTypeOrAcceptHeader(
  bodyObject: SdkBodyParameter | SdkHttpResponse
): Omit<SdkMethodParameter, "kind"> {
  const name = bodyObject.kind === "body" ? "contentType" : "accept";
  let type: SdkType = {
    kind: "string",
    encode: "string",
    nullable: false,
  };
  // for contentType, we treat it as a constant IFF there's one value and it's application/json.
  // this is to prevent a breaking change when a service adds more content types in the future.
  // e.g. the service accepting image/png then later image/jpeg should _not_ be a breaking change.
  //
  // for accept, we treat it as a constant IFF there's a single value. adding more content types
  // for this case is considered a breaking change for SDKs so we want to surface it as such.
  // e.g. the service returns image/png then later provides the option to return image/jpeg.
  if (
    bodyObject.contentTypes &&
    bodyObject.contentTypes.length === 1 &&
    (/json/.test(bodyObject.contentTypes[0]) || name === "accept")
  ) {
    // in this case, we just want a content type of application/json
    type = {
      nullable: false,
      kind: "constant",
      value: bodyObject.contentTypes[0],
      valueType: type,
    };
  }
  // No need for clientDefaultValue because it's a constant, it only has one value
  return {
    type,
    nameInClient: name,
    name,
    isGeneratedName: true,
    apiVersions: bodyObject.apiVersions,
    isApiVersionParam: false,
    onClient: false,
    optional: false,
    nullable: false,
  };
}

function addContentTypeInfoToBodyParam(
  context: TCGCContext,
  httpOperation: HttpOperation,
  bodyParam: SdkBodyParameter
): readonly Diagnostic[] {
  const diagnostics = createDiagnosticCollector();
  const tspBody = httpOperation.parameters.body;
  if (!tspBody) return diagnostics.diagnostics;
  let contentTypes = tspBody.contentTypes;
  if (contentTypes.length === 0) {
    contentTypes = ["application/json"];
  }
  const defaultContentType = contentTypes.includes("application/json")
    ? "application/json"
    : contentTypes[0];
  bodyParam.contentTypes = contentTypes;
  bodyParam.defaultContentType = defaultContentType;
  diagnostics.pipe(addEncodeInfo(context, bodyParam.__raw!, bodyParam.type, defaultContentType));
  return diagnostics.diagnostics;
}

export function getSdkHttpParameter(
  context: TCGCContext,
  type: ModelProperty,
  location?: "path" | "query" | "header" | "body"
): [SdkHttpParameter, readonly Diagnostic[]] {
  const diagnostics = createDiagnosticCollector();
  const base = diagnostics.pipe(getSdkModelPropertyTypeBase(context, type));
  const program = context.program;
  const correspondingMethodParams: SdkParameter[] = []; // we set it later in the operation
  if (isPathParam(context.program, type) || location === "path") {
    // we don't url encode if the type can be assigned to url
    const urlEncode = !ignoreDiagnostics(
      program.checker.isTypeAssignableTo(
        type.type.projectionBase ?? type.type,
        program.checker.getStdType("url"),
        type.type
      )
    );
    return diagnostics.wrap({
      ...base,
      kind: "path",
      urlEncode,
      serializedName: getPathParamName(program, type) ?? base.name,
      correspondingMethodParams,
      optional: false,
    });
  }
  if (isBody(context.program, type) || location === "body") {
    return diagnostics.wrap({
      ...base,
      kind: "body",
      contentTypes: ["application/json"], // will update when we get to the operation level
      defaultContentType: "application/json", // will update when we get to the operation level
      optional: type.optional,
      correspondingMethodParams,
    });
  }
  const headerQueryBase = {
    ...base,
    optional: type.optional,
    collectionFormat: getCollectionFormat(context, type),
    correspondingMethodParams,
  };
  if (isQueryParam(context.program, type) || location === "query") {
    return diagnostics.wrap({
      ...headerQueryBase,
      kind: "query",
      serializedName: getQueryParamName(program, type) ?? base.name,
    });
  }
  if (!(isHeader(context.program, type) || location === "header")) throw new Error(`${type.name}`);
  return diagnostics.wrap({
    ...headerQueryBase,
    kind: "header",
    serializedName: getHeaderFieldName(program, type) ?? base.name,
  });
}

function getSdkHttpResponseAndExceptions(
  context: TCGCContext,
  httpOperation: HttpOperation
): [
  {
    responses: Map<HttpStatusCodeRange | number, SdkHttpResponse>;
    exceptions: Map<HttpStatusCodeRange | number | "*", SdkHttpResponse>;
  },
  readonly Diagnostic[],
] {
  const diagnostics = createDiagnosticCollector();
  const responses: Map<HttpStatusCodeRange | number, SdkHttpResponse> = new Map();
  const exceptions: Map<HttpStatusCodeRange | number | "*", SdkHttpResponse> = new Map();
  for (const response of httpOperation.responses) {
    const headers: SdkServiceResponseHeader[] = [];
    let body: Type | undefined;
    let contentTypes: string[] = [];

    for (const innerResponse of response.responses) {
      for (const header of Object.values(innerResponse.headers || [])) {
        const clientType = diagnostics.pipe(getClientTypeWithDiagnostics(context, header.type));
        const defaultContentType = innerResponse.body?.contentTypes.includes("application/json")
          ? "application/json"
          : innerResponse.body?.contentTypes[0];
        addEncodeInfo(context, header, clientType, defaultContentType);
        addFormatInfo(context, header, clientType);
        headers.push({
          __raw: header,
          description: getDocHelper(context, header).description,
          details: getDocHelper(context, header).details,
          serializedName: getHeaderFieldName(context.program, header),
          type: clientType,
          nullable: isNullable(header.type),
        });
      }
      if (innerResponse.body) {
        if (body && body !== innerResponse.body.type) {
          throw new Error("blah");
        }
        contentTypes = contentTypes.concat(innerResponse.body.contentTypes);
        body = innerResponse.body.type;
      }
    }

    const sdkResponse: SdkHttpResponse = {
      __raw: response,
      kind: "http",
      type: body ? diagnostics.pipe(getClientTypeWithDiagnostics(context, body)) : undefined,
      headers,
      contentTypes,
      defaultContentType: contentTypes.includes("application/json")
        ? "application/json"
        : contentTypes[0],
      apiVersions: getAvailableApiVersions(context, httpOperation.operation),
      nullable: body ? isNullable(body) : true,
    };
    if (response.statusCodes === "*" || (body && isErrorModel(context.program, body))) {
      exceptions.set(response.statusCodes, sdkResponse);
    } else {
      responses.set(response.statusCodes, sdkResponse);
    }
  }
  return diagnostics.wrap({ responses, exceptions });
}

export function getCorrespondingMethodParams(
  context: TCGCContext,
  methodParameters: SdkParameter[],
  serviceParam: SdkHttpParameter
): SdkModelPropertyType[] {
  if (serviceParam.isApiVersionParam) {
    if (!context.__api_version_parameter) {
      const apiVersionParam = methodParameters.find((x) => x.name.includes("apiVersion"));
      if (!apiVersionParam) {
        throw new Error("Can't find corresponding api version parameter");
      }
      if (apiVersionParam.type.kind === "model") throw new Error(apiVersionParam.type.name);
      throw new Error(apiVersionParam.type.kind);
    }
    return [context.__api_version_parameter];
  }
  const correspondingMethodParameter = methodParameters.find((x) => x.name === serviceParam.name);
  if (correspondingMethodParameter) {
    return [correspondingMethodParameter];
  }

  const serviceParamType = serviceParam.type;
  if (serviceParam.kind === "body" && serviceParamType.kind === "model") {
    const serviceParamPropertyNames = Array.from(serviceParamType.properties.values())
      .filter((x) => x.kind === "property")
      .map((x) => x.name);
    // Here we have a spread method parameter
    let correspondingProperties: SdkModelPropertyType[] = methodParameters.filter((x) =>
      serviceParamPropertyNames.includes(x.name)
    );
    for (const methodParam of methodParameters) {
      const methodParamIterable =
        methodParam.type.kind === "model" ? methodParam.type.properties : [methodParam];
      correspondingProperties = correspondingProperties.concat(
        methodParamIterable.filter(
          (x) =>
            serviceParamPropertyNames.includes(x.name) &&
            !correspondingProperties.find((e) => e.name === x.name)
        )
      );
    }
    if (correspondingProperties.length === serviceParamType.properties.length)
      return correspondingProperties;
    throw new Error(
      `Can't find corresponding parameter for ${serviceParam.name} out of ${methodParameters.map((m) => m.name).join(", ")}`
    );
  }
  for (const methodParam of methodParameters) {
    if (methodParam.type.kind === "model") {
      for (const prop of methodParam.type.properties) {
        if (prop.name === serviceParam.name) {
          return [prop];
        }
      }
    }
  }
  throw new Error("Can't find corresponding parameter");
}

function getCollectionFormat(
  context: TCGCContext,
  type: ModelProperty
): CollectionFormat | undefined {
  const program = context.program;
  const tspCollectionFormat = (
    isQueryParam(program, type)
      ? getQueryParamOptions(program, type)
      : isHeader(program, type)
        ? getHeaderFieldOptions(program, type)
        : undefined
  )?.format;
  if (tspCollectionFormat === "form" || tspCollectionFormat === "simple") {
    return undefined;
  }
  return tspCollectionFormat;
}<|MERGE_RESOLUTION|>--- conflicted
+++ resolved
@@ -130,14 +130,9 @@
       const name = camelCase((type as { name: string }).name ?? "body");
       retval.bodyParam = {
         kind: "body",
-<<<<<<< HEAD
         name,
         nameInClient: name,
-=======
-        name: "body",
-        nameInClient: "body",
         isGeneratedName: true,
->>>>>>> b9a6c8ff
         description: getDocHelper(context, tspBody.type).description,
         details: getDocHelper(context, tspBody.type).details,
         onClient: false,
