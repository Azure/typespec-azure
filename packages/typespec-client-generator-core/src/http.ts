--- conflicted
+++ resolved
@@ -517,30 +517,6 @@
   if (serviceParam.isApiVersionParam) {
     const existingApiVersion = clientParams?.find((x) => isApiVersion(context, x));
     if (!existingApiVersion) {
-<<<<<<< HEAD
-      const apiVersionParam = methodParameters.find((x) => x.name.includes("apiVersion"));
-      if (!apiVersionParam) {
-        diagnostics.add(
-          createDiagnostic({
-            code: "no-corresponding-method-param",
-            target: serviceParam.__raw!,
-            format: {
-              paramName: "apiVersion",
-              methodName: operation.name,
-            },
-          })
-        );
-        return diagnostics.wrap([]);
-      }
-      const apiVersionParamUpdated: SdkParameter = {
-        ...apiVersionParam,
-        name: "apiVersion",
-        isGeneratedName: apiVersionParam.name !== "apiVersion",
-        optional: false,
-        clientDefaultValue: context.__clientToApiVersionClientDefaultValue.get(operationLocation),
-      };
-      clientParams.push(apiVersionParamUpdated); // TODO:
-=======
       diagnostics.add(
         createDiagnostic({
           code: "no-corresponding-method-param",
@@ -552,30 +528,12 @@
         })
       );
       return diagnostics.wrap([]);
->>>>>>> 5806ab00
     }
     return diagnostics.wrap(clientParams.filter((x) => isApiVersion(context, x)));
   }
   if (isSubscriptionId(context, serviceParam)) {
-<<<<<<< HEAD
-    if (!clientParams.find((x) => isSubscriptionId(context, x))) {
-      const subscriptionIdParam = methodParameters.find((x) => isSubscriptionId(context, x));
-      if (!subscriptionIdParam) {
-        diagnostics.add(
-          createDiagnostic({
-            code: "no-corresponding-method-param",
-            target: serviceParam.__raw!,
-            format: {
-              paramName: "subscriptionId",
-              methodName: operation.name,
-            },
-          })
-        );
-        return diagnostics.wrap([]);
-      }
-      clientParams.push(subscriptionIdParam);
-=======
-    if (!context.__subscriptionIdParameter) {
+    const subId = clientParams.find((x) => isSubscriptionId(context, x));
+    if (!subId) {
       diagnostics.add(
         createDiagnostic({
           code: "no-corresponding-method-param",
@@ -587,9 +545,8 @@
         })
       );
       return diagnostics.wrap([]);
->>>>>>> 5806ab00
-    }
-    return diagnostics.wrap(clientParams.filter((x) => isSubscriptionId(context, x)));
+    }
+    return diagnostics.wrap(subId ? [subId] : []);
   }
 
   // to see if the service parameter is a method parameter or a property of a method parameter
