import {
  DecoratorContext,
  DecoratorFunction,
  EmitContext,
  Enum,
  EnumMember,
  Interface,
  Model,
  ModelProperty,
  Namespace,
  Node,
  Operation,
  Program,
  SyntaxKind,
  Type,
  Union,
  UsageFlags,
  getNamespaceFullName,
  getProjectedName,
  isService,
  isTemplateDeclaration,
  isTemplateDeclarationOrInstance,
  listServices,
  validateDecoratorUniqueOnNode,
} from "@typespec/compiler";
import { isHeader } from "@typespec/http";
import {
  AccessFlags,
  LanguageScopes,
  SdkClient,
  SdkContext,
  SdkEmitterOptions,
  SdkHttpOperation,
  SdkOperationGroup,
  SdkServiceOperation,
} from "./interfaces.js";
import { parseEmitterName } from "./internal-utils.js";
import { createStateSymbol, reportDiagnostic } from "./lib.js";
import { getSdkPackage } from "./package.js";
import { getAllModels, getSdkEnum, getSdkModel } from "./types.js";

export const namespace = "Azure.ClientGenerator.Core";
const AllScopes = Symbol.for("@azure-core/typespec-client-generator-core/all-scopes");

<<<<<<< HEAD
function getScopedDecoratorData<TServiceOperation extends SdkServiceOperation = SdkHttpOperation>(
  context: SdkContext<TServiceOperation>,
  key: symbol,
  target: Type
): any {
  const retval = context.program.stateMap(key).get(target);
=======
function getScopedDecoratorData(context: SdkContext, key: symbol, target: Type): any {
  const retval: Record<string | symbol, any> = context.program.stateMap(key).get(target);
>>>>>>> d41600db
  if (retval === undefined) return retval;
  if (Object.keys(retval).includes(context.emitterName)) return retval[context.emitterName];
  return retval[AllScopes]; // in this case it applies to all languages
}

function listScopedDecoratorData<TServiceOperation extends SdkServiceOperation = SdkHttpOperation>(
  context: SdkContext<TServiceOperation>,
  key: symbol
): any[] {
  const retval = [...context.program.stateMap(key).values()];
  return retval
    .filter((targetEntry) => {
      return targetEntry[context.emitterName] || targetEntry[AllScopes];
    })
    .flatMap((targetEntry) => targetEntry[context.emitterName] ?? targetEntry[AllScopes]);
}

function setScopedDecoratorData(
  context: DecoratorContext,
  decorator: DecoratorFunction,
  key: symbol,
  target: Type,
  value: unknown,
  scope?: LanguageScopes,
  transitivity: boolean = false
): boolean {
  const targetEntry = context.program.stateMap(key).get(target);
  // If target doesn't exist in decorator map, create a new entry
  if (!targetEntry) {
    // value is going to be a list of tuples, each tuple is a value and a list of scopes
    context.program.stateMap(key).set(target, { [scope ?? AllScopes]: value });
    return true;
  }

  // If target exists, but there's a specified scope and it doesn't exist in the target entry, add mapping of scope and value to target entry
  const scopes = Reflect.ownKeys(targetEntry);
  if (!scopes.includes(AllScopes) && scope && !scopes.includes(scope)) {
    targetEntry[scope] = value;
    return true;
  }
  if (!transitivity) {
    validateDecoratorUniqueOnNode(context, target, decorator);
    return false;
  }
  if (!Reflect.ownKeys(targetEntry).includes(AllScopes) && !scope) {
    context.program.stateMap(key).set(target, { AllScopes: value });
  }
  return false;
}

const clientKey = createStateSymbol("client");

function isArm(service: Namespace): boolean {
  return service.decorators.some(
    (decorator) => decorator.decorator.name === "$armProviderNamespace"
  );
}

export function $client(
  context: DecoratorContext,
  target: Namespace | Interface,
  options?: Model,
  scope?: LanguageScopes
) {
  if ((context.decoratorTarget as Node).kind === SyntaxKind.AugmentDecoratorStatement) {
    reportDiagnostic(context.program, {
      code: "wrong-client-decorator",
      target: context.decoratorTarget,
    });
    return;
  }
  const explicitName = options?.properties.get("name")?.type;
  const name: string = explicitName?.kind === "String" ? explicitName.value : target.name;
  const explicitService = options?.properties.get("service")?.type;
  const service =
    explicitService?.kind === "Namespace"
      ? explicitService
      : findClientService(context.program, target) ?? (target as any);
  if (!name.endsWith("Client")) {
    reportDiagnostic(context.program, {
      code: "client-name",
      format: { name },
      target: context.decoratorTarget,
    });
  }

  if (!isService(context.program, service)) {
    reportDiagnostic(context.program, {
      code: "client-service",
      format: { name },
      target: context.decoratorTarget,
    });
  }

  const client: SdkClient = {
    kind: "SdkClient",
    name,
    service,
    type: target,
    arm: isArm(service),
    crossLanguageDefinitionId: `${getNamespaceFullName(service)}.${name}`,
  };
  setScopedDecoratorData(context, $client, clientKey, target, client, scope);
}

function findClientService(
  program: Program,
  client: Namespace | Interface
): Namespace | Interface | undefined {
  let current: Namespace | undefined = client as any;
  while (current) {
    if (isService(program, current)) {
      return current;
    }
    current = current.namespace;
  }
  return undefined;
}

/**
 * Return the client object for the given namespace or interface, or undefined if the given namespace or interface is not a client.
 *
 * @param context SdkContext
 * @param type Type to check
 * @returns Client or undefined
 */
export function getClient<TServiceOperation extends SdkServiceOperation = SdkHttpOperation>(
  context: SdkContext<TServiceOperation>,
  type: Namespace | Interface
): SdkClient | undefined {
  if (hasExplicitClientOrOperationGroup(context)) {
    return getScopedDecoratorData(context, clientKey, type);
  }

  // if there is no explicit client or operation group,
  // we need to find whether current namespace is an implicit client (namespace with @service decorator)
  if (type.kind === "Namespace") {
    for (const client of listClients(context)) {
      if (client.type === type) {
        return client;
      }
    }
  }

  return undefined;
}

function hasExplicitClientOrOperationGroup<
  TServiceOperation extends SdkServiceOperation = SdkHttpOperation,
>(context: SdkContext<TServiceOperation>): boolean {
  return (
    listScopedDecoratorData(context, clientKey).length > 0 ||
    listScopedDecoratorData(context, operationGroupKey).length > 0
  );
}

/**
 * List all the clients.
 *
 * @param context SdkContext
 * @returns Array of clients
 */
<<<<<<< HEAD
export function listClients<TServiceOperation extends SdkServiceOperation = SdkHttpOperation>(
  context: SdkContext<TServiceOperation>
): SdkClient[] {
  const explicitClients = [...listScopedDecoratorData(context, clientKey)].map(
    (value) => value.value
  );
=======
export function listClients(context: SdkContext): SdkClient[] {
  const explicitClients = [...listScopedDecoratorData(context, clientKey)];
>>>>>>> d41600db
  if (explicitClients.length > 0) {
    return explicitClients;
  }

  // if there is no explicit client, we will treat namespaces with service decorator as clients
  const services = listServices(context.program);

  return services.map((service) => {
    let originalName = service.type.name;
    const clientNameOverride = getClientNameOverride(context, service.type);
    if (clientNameOverride) {
      originalName = clientNameOverride;
    } else {
      originalName = getProjectedName(context.program, service.type, "client") ?? service.type.name;
    }
    const clientName = originalName.endsWith("Client") ? originalName : `${originalName}Client`;
    context.arm = isArm(service.type);
    return {
      kind: "SdkClient",
      name: clientName,
      service: service.type,
      type: service.type,
      arm: isArm(service.type),
      crossLanguageDefinitionId: `${getNamespaceFullName(service.type)}.${clientName}`,
    };
  });
}

const operationGroupKey = createStateSymbol("operationGroup");
export function $operationGroup(
  context: DecoratorContext,
  target: Namespace | Interface,
  scope?: LanguageScopes
) {
  if ((context.decoratorTarget as Node).kind === SyntaxKind.AugmentDecoratorStatement) {
    reportDiagnostic(context.program, {
      code: "wrong-client-decorator",
      target: context.decoratorTarget,
    });
    return;
  }

  setScopedDecoratorData(
    context,
    $operationGroup,
    operationGroupKey,
    target,
    {
      kind: "SdkOperationGroup",
      type: target,
    },
    scope
  );
}

/**
 * Check a namespace or interface is an operation group.
 * @param context SdkContext
 * @param type Type to check
 * @returns boolean
 */
export function isOperationGroup<TServiceOperation extends SdkServiceOperation = SdkHttpOperation>(
  context: SdkContext<TServiceOperation>,
  type: Namespace | Interface
): boolean {
  if (hasExplicitClientOrOperationGroup(context)) {
    return getScopedDecoratorData(context, operationGroupKey, type) !== undefined;
  }
  // if there is no explicit client, we will treat non-client namespaces and all interfaces as operation group
  if (type.kind === "Interface" && !isTemplateDeclaration(type)) {
    return true;
  }
  if (type.kind === "Namespace" && !type.decorators.some((t) => t.decorator.name === "$service")) {
    return true;
  }
  return false;
}
/**
 * Check an operation is in an operation group.
 * @param context SdkContext
 * @param type Type to check
 * @returns boolean
 */
export function isInOperationGroup<
  TServiceOperation extends SdkServiceOperation = SdkHttpOperation,
>(context: SdkContext<TServiceOperation>, type: Namespace | Interface | Operation): boolean {
  switch (type.kind) {
    case "Operation":
      return type.interface
        ? isInOperationGroup(context, type.interface)
        : type.namespace
          ? isInOperationGroup(context, type.namespace)
          : false;
    case "Interface":
    case "Namespace":
      return (
        isOperationGroup(context, type) ||
        (type.namespace ? isInOperationGroup(context, type.namespace) : false)
      );
  }
}

function buildOperationGroupPath<TServiceOperation extends SdkServiceOperation = SdkHttpOperation>(
  context: SdkContext<TServiceOperation>,
  type: Namespace | Interface
): string {
  const path = [];
  while (true) {
    const client = getClient(context, type);
    if (client) {
      path.push(client.name);
      break;
    }
    if (isOperationGroup(context, type)) {
      path.push(type.name);
    }
    if (type.namespace) {
      type = type.namespace;
    } else {
      break;
    }
  }
  return path.reverse().join(".");
}
/**
 * Return the operation group object for the given namespace or interface or undefined is not an operation group.
 * @param context SdkContext
 * @param type Type to check
 * @returns Operation group or undefined.
 */
export function getOperationGroup<TServiceOperation extends SdkServiceOperation = SdkHttpOperation>(
  context: SdkContext<TServiceOperation>,
  type: Namespace | Interface
): SdkOperationGroup | undefined {
  let operationGroup: SdkOperationGroup | undefined;

  if (hasExplicitClientOrOperationGroup(context)) {
    operationGroup = getScopedDecoratorData(context, operationGroupKey, type);
    if (operationGroup) {
      operationGroup.groupPath = buildOperationGroupPath(context, type);
    }
  } else {
    // if there is no explicit client, we will treat non-client namespaces and all interfaces as operation group
    if (type.kind === "Interface" && !isTemplateDeclaration(type)) {
      operationGroup = {
        kind: "SdkOperationGroup",
        type,
        groupPath: buildOperationGroupPath(context, type),
      };
    }
    if (
      type.kind === "Namespace" &&
      !type.decorators.some((t) => t.decorator.name === "$service")
    ) {
      operationGroup = {
        kind: "SdkOperationGroup",
        type,
        groupPath: buildOperationGroupPath(context, type),
      };
    }
  }

  // build hierarchy of operation group
  if (operationGroup && type.kind === "Namespace") {
    const subOperationGroups: SdkOperationGroup[] = [];
    type.namespaces.forEach((ns) => {
      const subOperationGroup = getOperationGroup(context, ns);
      if (subOperationGroup) {
        subOperationGroups.push(subOperationGroup);
      }
    });
    type.interfaces.forEach((i) => {
      const subOperationGroup = getOperationGroup(context, i);
      if (subOperationGroup) {
        subOperationGroups.push(subOperationGroup);
      }
    });
    if (subOperationGroups.length > 0) {
      operationGroup.subOperationGroups = subOperationGroups;
    }
  }

  return operationGroup;
}

/**
 * List all the operation groups inside a client or an operation group. If ignoreHierarchy is true, the result will include all nested operation groups.
 *
 * @param context SdkContext
 * @param group Client or operation group to list operation groups
 * @param ignoreHierarchy Whether to get all nested operation groups
 * @returns
 */
export function listOperationGroups<
  TServiceOperation extends SdkServiceOperation = SdkHttpOperation,
>(
  context: SdkContext<TServiceOperation>,
  group: SdkClient | SdkOperationGroup,
  ignoreHierarchy = false
): SdkOperationGroup[] {
  const groups: SdkOperationGroup[] = [];

  if (group.type.kind === "Interface") {
    return groups;
  }

  for (const subItem of group.type.namespaces.values()) {
    track(getOperationGroup(context, subItem)!);
  }
  for (const subItem of group.type.interfaces.values()) {
    track(getOperationGroup(context, subItem)!);
  }

  function track(item: SdkOperationGroup | undefined) {
    if (!item) {
      return;
    }
    groups.push(item);
    if (ignoreHierarchy) {
      for (const subItem of item.subOperationGroups ?? []) {
        track(subItem);
      }
    }
  }

  return groups;
}

/**
 * List operations inside a client or an operation group. If ignoreHierarchy is true, the result will include all nested operations.
 * @param program SdkContext
 * @param group Client or operation group to list operations
 * @param ignoreHierarchy Whether to get all nested operations
 * @returns
 */
export function listOperationsInOperationGroup<
  TServiceOperation extends SdkServiceOperation = SdkHttpOperation,
>(
  context: SdkContext<TServiceOperation>,
  group: SdkOperationGroup | SdkClient,
  ignoreHierarchy = false
): Operation[] {
  const operations: Operation[] = [];

  function addOperations(current: Namespace | Interface) {
    if (
      current !== group.type &&
      !ignoreHierarchy &&
      (getClient(context, current) || isOperationGroup(context, current))
    ) {
      return;
    }
    if (current.kind === "Interface" && isTemplateDeclaration(current)) {
      // Skip template interface operations
      return;
    }

    for (const op of current.operations.values()) {
      // Skip templated operations
      if (!isTemplateDeclarationOrInstance(op)) {
        operations.push(op);
      }
    }

    if (current.kind === "Namespace") {
      for (const subItem of current.namespaces.values()) {
        addOperations(subItem);
      }
      for (const subItem of current.interfaces.values()) {
        addOperations(subItem);
      }
    }
  }

  addOperations(group.type);
  return operations;
}

export function createSdkContext<
  TServiceOperation extends SdkServiceOperation = SdkHttpOperation,
  TOptions extends Record<string, any> = SdkEmitterOptions,
>(context: EmitContext<TOptions>, emitterName?: string): SdkContext<TServiceOperation, TOptions> {
  const protocolOptions = true; // context.program.getLibraryOptions("generate-protocol-methods");
  const convenienceOptions = true; // context.program.getLibraryOptions("generate-convenience-methods");
  const generateProtocolMethods = context.options["generate-protocol-methods"] ?? protocolOptions;
  const generateConvenienceMethods =
    context.options["generate-convenience-methods"] ?? convenienceOptions;
  const sdkContext: SdkContext<TServiceOperation, TOptions> = {
    program: context.program,
    emitContext: context,
    sdkPackage: undefined!,
    emitterName: parseEmitterName(emitterName ?? context.program.emitters[0]?.metadata?.name), // eslint-disable-line deprecation/deprecation
    generateProtocolMethods: generateProtocolMethods,
    generateConvenienceMethods: generateConvenienceMethods,
    filterOutCoreModels: context.options["filter-out-core-models"] ?? true,
    packageName: context.options["package-name"],
  };
  sdkContext.sdkPackage = getSdkPackage(sdkContext);
  return sdkContext;
}

const protocolAPIKey = createStateSymbol("protocolAPI");

export function $protocolAPI(
  context: DecoratorContext,
  entity: Operation,
  value: boolean,
  scope?: LanguageScopes
) {
  setScopedDecoratorData(context, $protocolAPI, protocolAPIKey, entity, value, scope);
}

const convenientAPIKey = createStateSymbol("convenientAPI");

export function $convenientAPI(
  context: DecoratorContext,
  entity: Operation,
  value: boolean,
  scope?: LanguageScopes
) {
  setScopedDecoratorData(context, $convenientAPI, convenientAPIKey, entity, value, scope);
}

export function shouldGenerateProtocol<
  TServiceOperation extends SdkServiceOperation = SdkHttpOperation,
>(context: SdkContext<TServiceOperation>, entity: Operation): boolean {
  const value = getScopedDecoratorData(context, protocolAPIKey, entity);
  return value ?? context.generateProtocolMethods;
}

export function shouldGenerateConvenient<
  TServiceOperation extends SdkServiceOperation = SdkHttpOperation,
>(context: SdkContext<TServiceOperation>, entity: Operation): boolean {
  const value = getScopedDecoratorData(context, convenientAPIKey, entity);
  return value ?? context.generateConvenienceMethods;
}

const excludeKey = createStateSymbol("exclude");

/**
 * @deprecated Use `usage` and `access` decorator instead.
 */
export function $exclude(context: DecoratorContext, entity: Model, scope?: LanguageScopes) {
  setScopedDecoratorData(context, $exclude, excludeKey, entity, true, scope); // eslint-disable-line deprecation/deprecation
}

const includeKey = createStateSymbol("include");

/**
 * @deprecated Use `usage` and `access` decorator instead.
 */
export function $include(context: DecoratorContext, entity: Model, scope?: LanguageScopes) {
  modelTransitiveSet(context, $include, includeKey, entity, true, scope); // eslint-disable-line deprecation/deprecation
}

/**
 * @deprecated This function is unused and will be removed in a future release.
 */
export function isExclude<TServiceOperation extends SdkServiceOperation = SdkHttpOperation>(
  context: SdkContext<TServiceOperation>,
  entity: Model
): boolean {
  return getScopedDecoratorData(context, excludeKey, entity) ?? false;
}

/**
 * @deprecated This function is unused and will be removed in a future release.
 */
export function isInclude<TServiceOperation extends SdkServiceOperation = SdkHttpOperation>(
  context: SdkContext<TServiceOperation>,
  entity: Model
): boolean {
  return getScopedDecoratorData(context, includeKey, entity) ?? false;
}

function modelTransitiveSet(
  context: DecoratorContext,
  decorator: DecoratorFunction,
  key: symbol,
  entity: Model,
  value: unknown,
  scope?: LanguageScopes,
  transitivity: boolean = false
) {
  if (!setScopedDecoratorData(context, decorator, key, entity, value, scope, transitivity)) {
    return;
  }

  if (entity.baseModel) {
    modelTransitiveSet(context, decorator, key, entity.baseModel, value, scope, true);
  }

  entity.properties.forEach((p) => {
    if (p.kind === "ModelProperty" && p.type.kind === "Model") {
      modelTransitiveSet(context, decorator, key, p.type, value, scope, true);
    }
  });
}

const clientFormatKey = createStateSymbol("clientFormat");
const allowedClientFormatToTargetTypeMap: Record<ClientFormat, string[]> = {
  unixtime: ["int32", "int64"],
  iso8601: ["utcDateTime", "offsetDateTime", "duration"],
  rfc1123: ["utcDateTime", "offsetDateTime"],
  seconds: ["duration"],
};

export type ClientFormat = "unixtime" | "iso8601" | "rfc1123" | "seconds";

/**
 * @deprecated Use `encode` decorator in `@typespec/core` instead.
 */
export function $clientFormat(
  context: DecoratorContext,
  target: ModelProperty,
  format: ClientFormat,
  scope?: LanguageScopes
) {
  const expectedTargetTypes = allowedClientFormatToTargetTypeMap[format];
  if (
    context.program.checker.isStdType(target.type) &&
    expectedTargetTypes.includes(target.type.name)
  ) {
    setScopedDecoratorData(context, $clientFormat, clientFormatKey, target, format, scope); // eslint-disable-line deprecation/deprecation
  } else {
    reportDiagnostic(context.program, {
      code: "incorrect-client-format",
      format: { format, expectedTargetTypes: expectedTargetTypes.join('", "') },
      target: context.decoratorTarget,
    });
  }
}

/**
 * Gets additional information on how to serialize / deserialize TYPESPEC standard types depending
 * on whether additional serialization information is provided or needed
 *
 * @param context the Sdk Context
 * @param entity the entity whose client format we are going to get
 * @returns the format in which to serialize the typespec type or undefined
 * @deprecated This function is unused and will be removed in a future release.
 */
export function getClientFormat<TServiceOperation extends SdkServiceOperation = SdkHttpOperation>(
  context: SdkContext<TServiceOperation>,
  entity: ModelProperty
): ClientFormat | undefined {
  let retval: ClientFormat | undefined = getScopedDecoratorData(context, clientFormatKey, entity);
  if (retval === undefined && context.program.checker.isStdType(entity.type)) {
    if (entity.type.name === "utcDateTime" || entity.type.name === "offsetDateTime") {
      // if it's a date-time we have the following defaults
      retval = isHeader(context.program, entity) ? "rfc1123" : "iso8601";
      context.program.stateMap(clientFormatKey).set(entity, retval);
    } else if (entity.type.name === "duration") {
      retval = "iso8601";
    }
  }

  return retval;
}
const internalKey = createStateSymbol("internal");

/**
 * Whether a operation is internal and should not be exposed
 * to end customers
 *
 * @param context DecoratorContext
 * @param target Operation to mark as internal
 * @param scope Names of the projection (e.g. "python", "csharp", "java", "javascript")
 * @deprecated Use `access` decorator instead.
 */
export function $internal(context: DecoratorContext, target: Operation, scope?: LanguageScopes) {
  setScopedDecoratorData(context, $internal, internalKey, target, true, scope); // eslint-disable-line deprecation/deprecation
}

/**
 * Whether a model / operation is internal or not. If it's internal, emitters
 * should not expose them to users
 *
 * @param context SdkContext
 * @param entity model / operation that we want to check is internal or not
 * @returns whether the entity is internal
 * @deprecated This function is unused and will be removed in a future release.
 */
export function isInternal<TServiceOperation extends SdkServiceOperation = SdkHttpOperation>(
  context: SdkContext<TServiceOperation>,
  entity: Model | Operation | Enum | Union
): boolean {
  const found = getScopedDecoratorData(context, internalKey, entity) ?? false;
  if (entity.kind === "Operation" || found) {
    return found;
  }
  if (!context.operationModelsMap) {
    getAllModels(context); // this will populate operationModelsMap
  }
  const operationModels = context.operationModelsMap!;
  let referredByInternal = false;
  for (const [operation, modelMap] of operationModels) {
    // eslint-disable-next-line deprecation/deprecation
    if (isInternal(context, operation) && modelMap.get(entity)) {
      referredByInternal = true;
      // eslint-disable-next-line deprecation/deprecation
    } else if (!isInternal(context, operation) && modelMap.get(entity)) {
      return false;
    }
  }
  return referredByInternal;
}

const usageKey = createStateSymbol("usage");

export function $usage(
  context: DecoratorContext,
  entity: Model | Enum,
  value: EnumMember | Union,
  scope?: LanguageScopes
) {
  const isValidValue = (value: number): boolean => value === 2 || value === 4;

  if (value.kind === "EnumMember") {
    if (typeof value.value === "number" && isValidValue(value.value)) {
      setScopedDecoratorData(context, $usage, usageKey, entity, value.value, scope);
      return;
    }
  } else {
    let usage = 0;
    for (const variant of value.variants.values()) {
      if (variant.type.kind === "EnumMember" && typeof variant.type.value === "number") {
        if (isValidValue(variant.type.value)) {
          usage |= variant.type.value;
        }
      } else {
        break;
      }
    }

    if (usage !== 0) {
      setScopedDecoratorData(context, $usage, usageKey, entity, usage, scope);
      return;
    }
  }

  reportDiagnostic(context.program, {
    code: "invalid-usage",
    format: {},
    target: entity,
  });
}

export function getUsageOverride<TServiceOperation extends SdkServiceOperation = SdkHttpOperation>(
  context: SdkContext<TServiceOperation>,
  entity: Model | Enum
): UsageFlags | undefined {
  return getScopedDecoratorData(context, usageKey, entity);
}

export function getUsage<TServiceOperation extends SdkServiceOperation = SdkHttpOperation>(
  context: SdkContext<TServiceOperation>,
  entity: Model | Enum
): UsageFlags {
  if (!context.modelsMap) {
    getAllModels(context); // this will populate modelsMap
  }
  return entity.kind === "Model"
    ? getSdkModel(context, entity).usage
    : getSdkEnum(context, entity).usage;
}

const accessKey = createStateSymbol("access");

export function $access(
  context: DecoratorContext,
  entity: Model | Enum | Operation,
  value: EnumMember,
  scope?: LanguageScopes
) {
  if (typeof value.value !== "string" || (value.value !== "public" && value.value !== "internal")) {
    reportDiagnostic(context.program, {
      code: "access",
      format: {},
      target: entity,
    });
  }
  setScopedDecoratorData(context, $access, accessKey, entity, value.value, scope);
}

export function getAccessOverride<TServiceOperation extends SdkServiceOperation = SdkHttpOperation>(
  context: SdkContext<TServiceOperation>,
  entity: Model | Enum | Operation
): AccessFlags | undefined {
  return getScopedDecoratorData(context, accessKey, entity);
}

export function getAccess<TServiceOperation extends SdkServiceOperation = SdkHttpOperation>(
  context: SdkContext<TServiceOperation>,
  entity: Model | Enum | Operation
): AccessFlags | undefined {
  const override = getScopedDecoratorData(context, accessKey, entity);
  if (override || entity.kind === "Operation") {
    return override;
  }

  if (!context.operationModelsMap) {
    getAllModels(context); // this will populate operationModelsMap
  }

  return entity.kind === "Model"
    ? getSdkModel(context, entity).access
    : getSdkEnum(context, entity).access;
}

const flattenPropertyKey = createStateSymbol("flattenPropertyKey");
/**
 * Whether a model property should be flattened.
 *
 * @param context DecoratorContext
 * @param target ModelProperty to mark as flattened
 * @param scope Names of the projection (e.g. "python", "csharp", "java", "javascript")
 * @deprecated This decorator is not recommended to use.
 */
export function $flattenProperty(
  context: DecoratorContext,
  target: ModelProperty,
  scope?: LanguageScopes
) {
  setScopedDecoratorData(context, $flattenProperty, flattenPropertyKey, target, true, scope); // eslint-disable-line deprecation/deprecation
}

/**
 * Whether a model property should be flattened or not.
 *
 * @param context SdkContext
 * @param target ModelProperty that we want to check whether it should be flattened or not
 * @returns whether the model property should be flattened or not
 */
export function shouldFlattenProperty(context: SdkContext, target: ModelProperty): boolean {
  return getScopedDecoratorData(context, flattenPropertyKey, target) ?? false;
}

const clientNameKey = createStateSymbol("clientName");

export function $clientName(
  context: DecoratorContext,
  entity: Type,
  value: string,
  scope?: LanguageScopes
) {
  setScopedDecoratorData(context, $clientName, clientNameKey, entity, value, scope);
}

export function getClientNameOverride(context: SdkContext, entity: Type): string | undefined {
  return getScopedDecoratorData(context, clientNameKey, entity);
}<|MERGE_RESOLUTION|>--- conflicted
+++ resolved
@@ -42,17 +42,12 @@
 export const namespace = "Azure.ClientGenerator.Core";
 const AllScopes = Symbol.for("@azure-core/typespec-client-generator-core/all-scopes");
 
-<<<<<<< HEAD
 function getScopedDecoratorData<TServiceOperation extends SdkServiceOperation = SdkHttpOperation>(
   context: SdkContext<TServiceOperation>,
   key: symbol,
   target: Type
 ): any {
-  const retval = context.program.stateMap(key).get(target);
-=======
-function getScopedDecoratorData(context: SdkContext, key: symbol, target: Type): any {
   const retval: Record<string | symbol, any> = context.program.stateMap(key).get(target);
->>>>>>> d41600db
   if (retval === undefined) return retval;
   if (Object.keys(retval).includes(context.emitterName)) return retval[context.emitterName];
   return retval[AllScopes]; // in this case it applies to all languages
@@ -215,17 +210,10 @@
  * @param context SdkContext
  * @returns Array of clients
  */
-<<<<<<< HEAD
 export function listClients<TServiceOperation extends SdkServiceOperation = SdkHttpOperation>(
   context: SdkContext<TServiceOperation>
 ): SdkClient[] {
-  const explicitClients = [...listScopedDecoratorData(context, clientKey)].map(
-    (value) => value.value
-  );
-=======
-export function listClients(context: SdkContext): SdkClient[] {
   const explicitClients = [...listScopedDecoratorData(context, clientKey)];
->>>>>>> d41600db
   if (explicitClients.length > 0) {
     return explicitClients;
   }
