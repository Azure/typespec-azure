import {
  AugmentDecoratorStatementNode,
  DecoratorContext,
  DecoratorExpressionNode,
  DecoratorFunction,
  EmitContext,
  Enum,
  EnumMember,
  Interface,
  Model,
  ModelProperty,
  Namespace,
  Node,
  Operation,
  Program,
  RekeyableMap,
  SyntaxKind,
  Type,
  Union,
  createDiagnosticCollector,
  getDiscriminator,
  getNamespaceFullName,
  getProjectedName,
  ignoreDiagnostics,
  isService,
  isTemplateDeclaration,
  isTemplateDeclarationOrInstance,
  listServices,
  projectProgram,
  setTypeSpecNamespace,
  validateDecoratorUniqueOnNode,
} from "@typespec/compiler";
import { isHeader } from "@typespec/http";
import { buildVersionProjections, getVersions } from "@typespec/versioning";
import {
  AccessDecorator,
  ClientDecorator,
  ClientFormatDecorator,
  ClientNameDecorator,
  ConvenientAPIDecorator,
  ExcludeDecorator,
  FlattenPropertyDecorator,
  IncludeDecorator,
  InternalDecorator,
  OperationGroupDecorator,
  ProtocolAPIDecorator,
  UsageDecorator,
} from "../generated-defs/Azure.ClientGenerator.Core.js";
import { defaultDecoratorsAllowList } from "./configs.js";
import { handleClientExamples } from "./example.js";
import {
  AccessFlags,
  LanguageScopes,
  SdkClient,
  SdkContext,
  SdkEmitterOptions,
  SdkHttpOperation,
  SdkOperationGroup,
  SdkServiceOperation,
  TCGCContext,
  UsageFlags,
} from "./interfaces.js";
import {
  AllScopes,
  clientNameKey,
  getValidApiVersion,
  parseEmitterName,
} from "./internal-utils.js";
import { createStateSymbol, reportDiagnostic } from "./lib.js";
import { getSdkPackage } from "./package.js";
import { getLibraryName } from "./public-utils.js";
import { getSdkEnum, getSdkModel, getSdkUnion } from "./types.js";

export const namespace = "Azure.ClientGenerator.Core";

function getScopedDecoratorData(
  context: TCGCContext,
  key: symbol,
  target: Type,
  languageScope?: string | typeof AllScopes
): any {
  const retval: Record<string | symbol, any> = context.program.stateMap(key).get(target);
  if (retval === undefined) return retval;
  if (languageScope === AllScopes) {
    return retval[languageScope];
  }
  if (languageScope === undefined || typeof languageScope === "string") {
    const scope = languageScope ?? context.emitterName;
    if (Object.keys(retval).includes(scope)) return retval[scope];
  }
  return retval[AllScopes]; // in this case it applies to all languages
}

function listScopedDecoratorData(context: TCGCContext, key: symbol): any[] {
  const retval = [...context.program.stateMap(key).values()];
  return retval
    .filter((targetEntry) => {
      return targetEntry[context.emitterName] || targetEntry[AllScopes];
    })
    .flatMap((targetEntry) => targetEntry[context.emitterName] ?? targetEntry[AllScopes]);
}

function setScopedDecoratorData(
  context: DecoratorContext,
  decorator: DecoratorFunction,
  key: symbol,
  target: Type,
  value: unknown,
  scope?: LanguageScopes,
  transitivity: boolean = false
): boolean {
  const targetEntry = context.program.stateMap(key).get(target);
  const splitScopes = scope?.split(",").map((s) => s.trim()) || [AllScopes];

  // If target doesn't exist in decorator map, create a new entry
  if (!targetEntry) {
    const newObject = Object.fromEntries(splitScopes.map((scope) => [scope, value]));
    context.program.stateMap(key).set(target, newObject);
    return true;
  }

  // If target exists, but there's a specified scope and it doesn't exist in the target entry, add mapping of scope and value to target entry
  const scopes = Reflect.ownKeys(targetEntry);
  if (!scopes.includes(AllScopes) && scope && !splitScopes.some((s) => scopes.includes(s))) {
    const newObject = Object.fromEntries(splitScopes.map((scope) => [scope, value]));
    context.program.stateMap(key).set(target, { ...targetEntry, ...newObject });
    return true;
  }
  // we only want to allow multiple decorators if they each specify a different scope
  if (!transitivity) {
    validateDecoratorUniqueOnNode(context, target, decorator);
    return false;
  }
  // for transitivity situation, we could allow scope extension
  if (!scopes.includes(AllScopes) && !scope) {
    const newObject = Object.fromEntries(splitScopes.map((scope) => [scope, value]));
    context.program.stateMap(key).set(target, { ...targetEntry, ...newObject });
  }
  return false;
}

const clientKey = createStateSymbol("client");

function isArm(service: Namespace): boolean {
  return service.decorators.some(
    (decorator) => decorator.decorator.name === "$armProviderNamespace"
  );
}

export const $client: ClientDecorator = (
  context: DecoratorContext,
  target: Namespace | Interface,
  options?: Model,
  scope?: LanguageScopes
) => {
  if ((context.decoratorTarget as Node).kind === SyntaxKind.AugmentDecoratorStatement) {
    reportDiagnostic(context.program, {
      code: "wrong-client-decorator",
      target: context.decoratorTarget,
    });
    return;
  }
  const explicitName = options?.properties.get("name")?.type;
  const name: string = explicitName?.kind === "String" ? explicitName.value : target.name;
  const explicitService = options?.properties.get("service")?.type;
  const service =
    explicitService?.kind === "Namespace"
      ? explicitService
      : (findClientService(context.program, target) ?? (target as any));
  if (!name.endsWith("Client")) {
    reportDiagnostic(context.program, {
      code: "client-name",
      format: { name },
      target: context.decoratorTarget,
    });
  }

  if (!isService(context.program, service)) {
    reportDiagnostic(context.program, {
      code: "client-service",
      format: { name },
      target: context.decoratorTarget,
    });
  }

  const client: SdkClient = {
    kind: "SdkClient",
    name,
    service,
    type: target,
    arm: isArm(service),
    crossLanguageDefinitionId: `${getNamespaceFullName(service)}.${name}`,
  };
  setScopedDecoratorData(context, $client, clientKey, target, client, scope);
};

function findClientService(
  program: Program,
  client: Namespace | Interface
): Namespace | Interface | undefined {
  let current: Namespace | undefined = client as any;
  while (current) {
    if (isService(program, current)) {
      // we don't check scoped clients here, because we want to find the service for the client
      return current;
    }
    const client = program.stateMap(clientKey).get(current);
    if (client && client[AllScopes]) {
      return client[AllScopes].service;
    }
    current = current.namespace;
  }
  return undefined;
}

/**
 * Return the client object for the given namespace or interface, or undefined if the given namespace or interface is not a client.
 *
 * @param context TCGCContext
 * @param type Type to check
 * @returns Client or undefined
 */
export function getClient(
  context: TCGCContext,
  type: Namespace | Interface
): SdkClient | undefined {
  for (const client of listClients(context)) {
    if (client.type === type) {
      return client;
    }
  }
  return undefined;
}

function hasExplicitClientOrOperationGroup(context: TCGCContext): boolean {
  return (
    listScopedDecoratorData(context, clientKey).length > 0 ||
    listScopedDecoratorData(context, operationGroupKey).length > 0
  );
}

function serviceVersioningProjection(context: TCGCContext, client: SdkClient) {
  if (!context.__service_projection) {
    context.__service_projection = new Map();
  }

  let projectedService;
  let projectedProgram;

  if (context.__service_projection.has(client.service)) {
    [projectedService, projectedProgram] = context.__service_projection.get(client.service)!;
  } else {
    const allApiVersions = getVersions(context.program, client.service)[1]
      ?.getVersions()
      .map((x) => x.value);
    if (!allApiVersions) return;
    const apiVersion = getValidApiVersion(context, allApiVersions);
    if (apiVersion === undefined) return;
    const versionProjections = buildVersionProjections(context.program, client.service).filter(
      (v) => apiVersion === v.version
    );
    if (versionProjections.length !== 1)
      throw new Error("Version projects should only contain one element");
    const projectedVersion = versionProjections[0];
    if (projectedVersion.projections.length > 0) {
      projectedProgram = context.program = projectProgram(
        context.originalProgram,
        projectedVersion.projections
      );
    }
    projectedService = projectedProgram
      ? (projectedProgram.projector.projectedTypes.get(client.service) as Namespace)
      : client.service;
    context.__service_projection.set(client.service, [projectedService, projectedProgram]);
  }

  if (client.service !== client.type) {
    client.type = projectedProgram
      ? (projectedProgram.projector.projectedTypes.get(client.type) as Interface)
      : client.type;
  } else {
    client.type = projectedService;
  }
  client.service = projectedService;
}

function getClientsWithVersioning(context: TCGCContext, clients: SdkClient[]): SdkClient[] {
  if (context.apiVersion !== "all") {
    const projectedClients = [];
    for (const client of clients) {
      const projectedClient = { ...client };
      serviceVersioningProjection(context, projectedClient);
      // filter client not existed in the current version
      if ((projectedClient.type as Type).kind !== "Intrinsic") {
        projectedClients.push(projectedClient);
      }
    }
    return projectedClients;
  }
  return clients;
}

/**
 * List all the clients.
 *
 * @param context TCGCContext
 * @returns Array of clients
 */
export function listClients(context: TCGCContext): SdkClient[] {
  if (context.__rawClients) return context.__rawClients;

  const explicitClients = [...listScopedDecoratorData(context, clientKey)];
  if (explicitClients.length > 0) {
    context.__rawClients = getClientsWithVersioning(context, explicitClients);
    if (context.__rawClients.some((client) => isArm(client.service))) {
      context.arm = true;
    }
    return context.__rawClients;
  }

  // if there is no explicit client, we will treat namespaces with service decorator as clients
  const services = listServices(context.program);

  const clients = services.map((service) => {
    let originalName = service.type.name;
    const clientNameOverride = getClientNameOverride(context, service.type);
    if (clientNameOverride) {
      originalName = clientNameOverride;
    } else {
      originalName = getProjectedName(context.program, service.type, "client") ?? service.type.name;
    }
    const clientName = originalName.endsWith("Client") ? originalName : `${originalName}Client`;
    context.arm = isArm(service.type);
    return {
      kind: "SdkClient",
      name: clientName,
      service: service.type,
      type: service.type,
      arm: isArm(service.type),
      crossLanguageDefinitionId: getNamespaceFullName(service.type),
    } as SdkClient;
  });

  context.__rawClients = getClientsWithVersioning(context, clients);
  return context.__rawClients;
}

const operationGroupKey = createStateSymbol("operationGroup");

export const $operationGroup: OperationGroupDecorator = (
  context: DecoratorContext,
  target: Namespace | Interface,
  scope?: LanguageScopes
) => {
  if ((context.decoratorTarget as Node).kind === SyntaxKind.AugmentDecoratorStatement) {
    reportDiagnostic(context.program, {
      code: "wrong-client-decorator",
      target: context.decoratorTarget,
    });
    return;
  }
  const service = findClientService(context.program, target) ?? (target as any);
  if (!isService(context.program, service)) {
    reportDiagnostic(context.program, {
      code: "client-service",
      format: { name: target.name },
      target: context.decoratorTarget,
    });
  }

  setScopedDecoratorData(
    context,
    $operationGroup,
    operationGroupKey,
    target,
    {
      kind: "SdkOperationGroup",
      type: target,
      service,
    },
    scope
  );
};

/**
 * Check a namespace or interface is an operation group.
 * @param context TCGCContext
 * @param type Type to check
 * @returns boolean
 */
export function isOperationGroup(context: TCGCContext, type: Namespace | Interface): boolean {
  if (hasExplicitClientOrOperationGroup(context)) {
    return getScopedDecoratorData(context, operationGroupKey, type) !== undefined;
  }
  // if there is no explicit client, we will treat non-client namespaces and all interfaces as operation group
  if (type.kind === "Interface" && !isTemplateDeclaration(type)) {
    return true;
  }
  if (type.kind === "Namespace" && !type.decorators.some((t) => t.decorator.name === "$service")) {
    return true;
  }
  return false;
}
/**
 * Check an operation is in an operation group.
 * @param context TCGCContext
 * @param type Type to check
 * @returns boolean
 */
export function isInOperationGroup(
  context: TCGCContext,
  type: Namespace | Interface | Operation
): boolean {
  switch (type.kind) {
    case "Operation":
      return type.interface
        ? isInOperationGroup(context, type.interface)
        : type.namespace
          ? isInOperationGroup(context, type.namespace)
          : false;
    case "Interface":
    case "Namespace":
      return (
        isOperationGroup(context, type) ||
        (type.namespace ? isInOperationGroup(context, type.namespace) : false)
      );
  }
}

function buildOperationGroupPath(context: TCGCContext, type: Namespace | Interface): string {
  const path = [];
  while (true) {
    const client = getClient(context, type);
    if (client) {
      path.push(client.name);
      break;
    }
    if (isOperationGroup(context, type)) {
      path.push(getLibraryName(context, type));
    }
    if (type.namespace) {
      type = type.namespace;
    } else {
      break;
    }
  }
  return path.reverse().join(".");
}

/**
 * Return the operation group object for the given namespace or interface or undefined is not an operation group.
 * @param context TCGCContext
 * @param type Type to check
 * @returns Operation group or undefined.
 */
export function getOperationGroup(
  context: TCGCContext,
  type: Namespace | Interface
): SdkOperationGroup | undefined {
  let operationGroup: SdkOperationGroup | undefined;
  const service = findClientService(context.program, type) ?? (type as any);
  if (!isService(context.program, service)) {
    reportDiagnostic(context.program, {
      code: "client-service",
      format: { name: type.name },
      target: type,
    });
  }
  if (hasExplicitClientOrOperationGroup(context)) {
    operationGroup = getScopedDecoratorData(context, operationGroupKey, type);
    if (operationGroup) {
      operationGroup.groupPath = buildOperationGroupPath(context, type);
    }
  } else {
    // if there is no explicit client, we will treat non-client namespaces and all interfaces as operation group
    if (type.kind === "Interface" && !isTemplateDeclaration(type)) {
      operationGroup = {
        kind: "SdkOperationGroup",
        type,
        groupPath: buildOperationGroupPath(context, type),
        service,
      };
    }
    if (
      type.kind === "Namespace" &&
      !type.decorators.some((t) => t.decorator.name === "$service")
    ) {
      operationGroup = {
        kind: "SdkOperationGroup",
        type,
        groupPath: buildOperationGroupPath(context, type),
        service,
      };
    }
  }

  // build hierarchy of operation group
  if (operationGroup && type.kind === "Namespace") {
    const subOperationGroups: SdkOperationGroup[] = [];
    type.namespaces.forEach((ns) => {
      const subOperationGroup = getOperationGroup(context, ns);
      if (subOperationGroup) {
        subOperationGroups.push(subOperationGroup);
      }
    });
    type.interfaces.forEach((i) => {
      const subOperationGroup = getOperationGroup(context, i);
      if (subOperationGroup) {
        subOperationGroups.push(subOperationGroup);
      }
    });
    if (subOperationGroups.length > 0) {
      operationGroup.subOperationGroups = subOperationGroups;
    }
  }

  return operationGroup;
}

/**
 * List all the operation groups inside a client or an operation group. If ignoreHierarchy is true, the result will include all nested operation groups.
 *
 * @param context TCGCContext
 * @param group Client or operation group to list operation groups
 * @param ignoreHierarchy Whether to get all nested operation groups
 * @returns
 */
export function listOperationGroups(
  context: TCGCContext,
  group: SdkClient | SdkOperationGroup,
  ignoreHierarchy = false
): SdkOperationGroup[] {
  const groups: SdkOperationGroup[] = [];

  if (group.type.kind === "Interface") {
    return groups;
  }

  for (const subItem of group.type.namespaces.values()) {
    track(getOperationGroup(context, subItem)!);
  }
  for (const subItem of group.type.interfaces.values()) {
    track(getOperationGroup(context, subItem)!);
  }

  function track(item: SdkOperationGroup | undefined) {
    if (!item) {
      return;
    }
    groups.push(item);
    if (ignoreHierarchy) {
      for (const subItem of item.subOperationGroups ?? []) {
        track(subItem);
      }
    }
  }

  return groups;
}

/**
 * List operations inside a client or an operation group. If ignoreHierarchy is true, the result will include all nested operations.
 * @param program TCGCContext
 * @param group Client or operation group to list operations
 * @param ignoreHierarchy Whether to get all nested operations
 * @returns
 */
export function listOperationsInOperationGroup(
  context: TCGCContext,
  group: SdkOperationGroup | SdkClient,
  ignoreHierarchy = false
): Operation[] {
  const operations: Operation[] = [];

  function addOperations(current: Namespace | Interface) {
    if (
      current !== group.type &&
      !ignoreHierarchy &&
      (getClient(context, current) || isOperationGroup(context, current))
    ) {
      return;
    }
    if (current.kind === "Interface" && isTemplateDeclaration(current)) {
      // Skip template interface operations
      return;
    }

    for (const op of current.operations.values()) {
      // Skip templated operations
      if (!isTemplateDeclarationOrInstance(op)) {
        operations.push(getOverriddenClientMethod(context, op) ?? op);
      }
    }

    if (current.kind === "Namespace") {
      for (const subItem of current.namespaces.values()) {
        addOperations(subItem);
      }
      for (const subItem of current.interfaces.values()) {
        addOperations(subItem);
      }
    }
  }

  addOperations(group.type);
  return operations;
}

export function createTCGCContext(program: Program, emitterName: string): TCGCContext {
  const diagnostics = createDiagnosticCollector();
  return {
    program,
    emitterName: diagnostics.pipe(parseEmitterName(program, emitterName)),
    diagnostics: diagnostics.diagnostics,
    originalProgram: program,
    __namespaceToApiVersionParameter: new Map(),
    __tspTypeToApiVersions: new Map(),
    __namespaceToApiVersionClientDefaultValue: new Map(),
    previewStringRegex: /-preview$/,
  };
}

interface VersioningStrategy {
  readonly strategy?: "ignore";
  readonly previewStringRegex?: RegExp; // regex to match preview versions
}

export interface CreateSdkContextOptions {
  readonly versioning?: VersioningStrategy;
  additionalDecorators?: string[];
}

export async function createSdkContext<
  TOptions extends Record<string, any> = SdkEmitterOptions,
  TServiceOperation extends SdkServiceOperation = SdkHttpOperation,
>(
  context: EmitContext<TOptions>,
  emitterName?: string,
  options?: CreateSdkContextOptions
): Promise<SdkContext<TOptions, TServiceOperation>> {
  const diagnostics = createDiagnosticCollector();
  const protocolOptions = true; // context.program.getLibraryOptions("generate-protocol-methods");
  const convenienceOptions = true; // context.program.getLibraryOptions("generate-convenience-methods");
  const generateProtocolMethods = context.options["generate-protocol-methods"] ?? protocolOptions;
  const generateConvenienceMethods =
    context.options["generate-convenience-methods"] ?? convenienceOptions;
  const tcgcContext = createTCGCContext(
    context.program,
    (emitterName ?? context.program.emitters[0]?.metadata?.name)!
  );
  const sdkContext: SdkContext<TOptions, TServiceOperation> = {
    ...tcgcContext,
    emitContext: context,
    sdkPackage: undefined!,
    generateProtocolMethods: generateProtocolMethods,
    generateConvenienceMethods: generateConvenienceMethods,
    filterOutCoreModels: context.options["filter-out-core-models"] ?? true,
    packageName: context.options["package-name"],
    flattenUnionAsEnum: context.options["flatten-union-as-enum"] ?? true,
    apiVersion: options?.versioning?.strategy === "ignore" ? "all" : context.options["api-version"],
    examplesDirectory: context.options["examples-directory"],
    decoratorsAllowList: [...defaultDecoratorsAllowList, ...(options?.additionalDecorators ?? [])],
    previewStringRegex: options?.versioning?.previewStringRegex || tcgcContext.previewStringRegex,
  };
  sdkContext.sdkPackage = diagnostics.pipe(getSdkPackage(sdkContext));
  for (const client of sdkContext.sdkPackage.clients) {
    diagnostics.pipe(await handleClientExamples(sdkContext, client));
  }
  sdkContext.diagnostics = sdkContext.diagnostics.concat(diagnostics.diagnostics);
  return sdkContext;
}

const protocolAPIKey = createStateSymbol("protocolAPI");

export const $protocolAPI: ProtocolAPIDecorator = (
  context: DecoratorContext,
  entity: Operation,
  value?: boolean,
  scope?: LanguageScopes
) => {
  setScopedDecoratorData(context, $protocolAPI, protocolAPIKey, entity, value, scope);
};

const convenientAPIKey = createStateSymbol("convenientAPI");

export const $convenientAPI: ConvenientAPIDecorator = (
  context: DecoratorContext,
  entity: Operation,
  value?: boolean,
  scope?: LanguageScopes
) => {
  setScopedDecoratorData(context, $convenientAPI, convenientAPIKey, entity, value, scope);
};

export function shouldGenerateProtocol(context: TCGCContext, entity: Operation): boolean {
  const value = getScopedDecoratorData(context, protocolAPIKey, entity);
  return value ?? Boolean(context.generateProtocolMethods);
}

export function shouldGenerateConvenient(context: TCGCContext, entity: Operation): boolean {
  const value = getScopedDecoratorData(context, convenientAPIKey, entity);
  return value ?? Boolean(context.generateConvenienceMethods);
}

const excludeKey = createStateSymbol("exclude");

/**
 * @deprecated Use `usage` and `access` decorator instead.
 */
export const $exclude: ExcludeDecorator = (
  context: DecoratorContext,
  entity: Model,
  scope?: LanguageScopes
) => {
  setScopedDecoratorData(context, $exclude, excludeKey, entity, true, scope); // eslint-disable-line deprecation/deprecation
};

const includeKey = createStateSymbol("include");

/**
 * @deprecated Use `usage` and `access` decorator instead.
 */
export const $include: IncludeDecorator = (
  context: DecoratorContext,
  entity: Model,
  scope?: LanguageScopes
) => {
  modelTransitiveSet(context, $include, includeKey, entity, true, scope); // eslint-disable-line deprecation/deprecation
};

/**
 * @deprecated This function is unused and will be removed in a future release.
 */
export function isExclude(context: TCGCContext, entity: Model): boolean {
  return getScopedDecoratorData(context, excludeKey, entity) ?? false;
}

/**
 * @deprecated This function is unused and will be removed in a future release.
 */
export function isInclude(context: TCGCContext, entity: Model): boolean {
  return getScopedDecoratorData(context, includeKey, entity) ?? false;
}

function modelTransitiveSet(
  context: DecoratorContext,
  decorator: DecoratorFunction,
  key: symbol,
  entity: Model,
  value: unknown,
  scope?: LanguageScopes,
  transitivity: boolean = false
) {
  if (!setScopedDecoratorData(context, decorator, key, entity, value, scope, transitivity)) {
    return;
  }

  if (entity.baseModel) {
    modelTransitiveSet(context, decorator, key, entity.baseModel, value, scope, true);
  }

  entity.properties.forEach((p) => {
    if (p.kind === "ModelProperty" && p.type.kind === "Model") {
      modelTransitiveSet(context, decorator, key, p.type, value, scope, true);
    }
  });
}

const clientFormatKey = createStateSymbol("clientFormat");

const allowedClientFormatToTargetTypeMap: Record<ClientFormat, string[]> = {
  unixtime: ["int32", "int64"],
  iso8601: ["utcDateTime", "offsetDateTime", "duration"],
  rfc1123: ["utcDateTime", "offsetDateTime"],
  seconds: ["duration"],
};

export type ClientFormat = "unixtime" | "iso8601" | "rfc1123" | "seconds";

/**
 * @deprecated Use `encode` decorator in `@typespec/core` instead.
 */
export const $clientFormat: ClientFormatDecorator = (
  context: DecoratorContext,
  target: ModelProperty,
  format: ClientFormat,
  scope?: LanguageScopes
) => {
  const expectedTargetTypes = allowedClientFormatToTargetTypeMap[format];
  if (
    context.program.checker.isStdType(target.type) &&
    expectedTargetTypes.includes(target.type.name)
  ) {
    setScopedDecoratorData(context, $clientFormat, clientFormatKey, target, format, scope); // eslint-disable-line deprecation/deprecation
  } else {
    reportDiagnostic(context.program, {
      code: "incorrect-client-format",
      format: { format, expectedTargetTypes: expectedTargetTypes.join('", "') },
      target: context.decoratorTarget,
    });
  }
};

/**
 * Gets additional information on how to serialize / deserialize TYPESPEC standard types depending
 * on whether additional serialization information is provided or needed
 *
 * @param context the Sdk Context
 * @param entity the entity whose client format we are going to get
 * @returns the format in which to serialize the typespec type or undefined
 * @deprecated This function is unused and will be removed in a future release.
 */
export function getClientFormat(
  context: TCGCContext,
  entity: ModelProperty
): ClientFormat | undefined {
  let retval: ClientFormat | undefined = getScopedDecoratorData(context, clientFormatKey, entity);
  if (retval === undefined && context.program.checker.isStdType(entity.type)) {
    if (entity.type.name === "utcDateTime" || entity.type.name === "offsetDateTime") {
      // if it's a date-time we have the following defaults
      retval = isHeader(context.program, entity) ? "rfc1123" : "iso8601";
      context.program.stateMap(clientFormatKey).set(entity, retval);
    } else if (entity.type.name === "duration") {
      retval = "iso8601";
    }
  }

  return retval;
}
const internalKey = createStateSymbol("internal");

/**
 * Whether a operation is internal and should not be exposed
 * to end customers
 *
 * @param context DecoratorContext
 * @param target Operation to mark as internal
 * @param scope Names of the projection (e.g. "python", "csharp", "java", "javascript")
 * @deprecated Use `access` decorator instead.
 *
 * @internal
 */
export const $internal: InternalDecorator = (
  context: DecoratorContext,
  target: Operation,
  scope?: LanguageScopes
) => {
  setScopedDecoratorData(context, $internal, internalKey, target, true, scope); // eslint-disable-line deprecation/deprecation
};

/**
 * Whether a model / operation is internal or not. If it's internal, emitters
 * should not expose them to users
 *
 * @param context TCGCContext
 * @param entity model / operation that we want to check is internal or not
 * @returns whether the entity is internal
 * @deprecated This function is unused and will be removed in a future release.
 */
export function isInternal(
  context: TCGCContext,
  entity: Model | Operation | Enum | Union
): boolean {
  const found = getScopedDecoratorData(context, internalKey, entity) ?? false;
  if (entity.kind === "Operation" || found) {
    return found;
  }
  const operationModels = context.operationModelsMap!;
  let referredByInternal = false;
  for (const [operation, modelMap] of operationModels) {
    // eslint-disable-next-line deprecation/deprecation
    if (isInternal(context, operation) && modelMap.get(entity)) {
      referredByInternal = true;
      // eslint-disable-next-line deprecation/deprecation
    } else if (!isInternal(context, operation) && modelMap.get(entity)) {
      return false;
    }
  }
  return referredByInternal;
}

const usageKey = createStateSymbol("usage");

export const $usage: UsageDecorator = (
  context: DecoratorContext,
  entity: Model | Enum | Union,
  value: EnumMember | Union,
  scope?: LanguageScopes
) => {
  const isValidValue = (value: number): boolean => value === 2 || value === 4;

  if (value.kind === "EnumMember") {
    if (typeof value.value === "number" && isValidValue(value.value)) {
      setScopedDecoratorData(context, $usage, usageKey, entity, value.value, scope);
      return;
    }
  } else {
    let usage = 0;
    for (const variant of value.variants.values()) {
      if (variant.type.kind === "EnumMember" && typeof variant.type.value === "number") {
        if (isValidValue(variant.type.value)) {
          usage |= variant.type.value;
        }
      } else {
        break;
      }
    }

    if (usage !== 0) {
      setScopedDecoratorData(context, $usage, usageKey, entity, usage, scope);
      return;
    }
  }

  reportDiagnostic(context.program, {
    code: "invalid-usage",
    format: {},
    target: entity,
  });
};

export function getUsageOverride(
  context: TCGCContext,
  entity: Model | Enum | Union
): UsageFlags | undefined {
  return getScopedDecoratorData(context, usageKey, entity);
}

export function getUsage(context: TCGCContext, entity: Model | Enum): UsageFlags {
  return entity.kind === "Model"
    ? getSdkModel(context, entity).usage
    : getSdkEnum(context, entity).usage;
}

const accessKey = createStateSymbol("access");

export const $access: AccessDecorator = (
  context: DecoratorContext,
  entity: Model | Enum | Operation | Union,
  value: EnumMember,
  scope?: LanguageScopes
) => {
  if (typeof value.value !== "string" || (value.value !== "public" && value.value !== "internal")) {
    reportDiagnostic(context.program, {
      code: "access",
      format: {},
      target: entity,
    });
  }
  setScopedDecoratorData(context, $access, accessKey, entity, value.value, scope);
};

export function getAccessOverride(
  context: TCGCContext,
  entity: Model | Enum | Operation | Union
): AccessFlags | undefined {
  return getScopedDecoratorData(context, accessKey, entity);
}

export function getAccess(
  context: TCGCContext,
  entity: Model | Enum | Operation | Union
): AccessFlags {
  const override = getScopedDecoratorData(context, accessKey, entity);
  if (override || entity.kind === "Operation") {
    return override || "public";
  }

  switch (entity.kind) {
    case "Model":
      return getSdkModel(context, entity).access;
    case "Enum":
      return getSdkEnum(context, entity).access;
    case "Union":
      const type = getSdkUnion(context, entity);
      if (type.kind === "enum" || type.kind === "model") {
        return type.access;
      }
      return "public";
  }
}

const flattenPropertyKey = createStateSymbol("flattenPropertyKey");
/**
 * Whether a model property should be flattened.
 *
 * @param context DecoratorContext
 * @param target ModelProperty to mark as flattened
 * @param scope Names of the projection (e.g. "python", "csharp", "java", "javascript")
 * @deprecated This decorator is not recommended to use.
 */
export const $flattenProperty: FlattenPropertyDecorator = (
  context: DecoratorContext,
  target: ModelProperty,
  scope?: LanguageScopes
) => {
  if (getDiscriminator(context.program, target.type)) {
    reportDiagnostic(context.program, {
      code: "flatten-polymorphism",
      format: {},
      target: target,
    });
  }
  setScopedDecoratorData(context, $flattenProperty, flattenPropertyKey, target, true, scope); // eslint-disable-line deprecation/deprecation
};

/**
 * Whether a model property should be flattened or not.
 *
 * @param context TCGCContext
 * @param target ModelProperty that we want to check whether it should be flattened or not
 * @returns whether the model property should be flattened or not
 */
export function shouldFlattenProperty(context: TCGCContext, target: ModelProperty): boolean {
  return getScopedDecoratorData(context, flattenPropertyKey, target) ?? false;
}

export const $clientName: ClientNameDecorator = (
  context: DecoratorContext,
  entity: Type,
  value: string,
  scope?: LanguageScopes
) => {
  // workaround for current lack of functionality in compiler
  // https://github.com/microsoft/typespec/issues/2717
  if (entity.kind === "Model" || entity.kind === "Operation") {
    if ((context.decoratorTarget as Node).kind === SyntaxKind.AugmentDecoratorStatement) {
      if (
        ignoreDiagnostics(
          context.program.checker.resolveTypeReference(
            (context.decoratorTarget as AugmentDecoratorStatementNode).targetType
          )
        )?.node !== entity.node
      ) {
        return;
      }
    }
    if ((context.decoratorTarget as Node).kind === SyntaxKind.DecoratorExpression) {
      if ((context.decoratorTarget as DecoratorExpressionNode).parent !== entity.node) {
        return;
      }
    }
  }
  if (value.trim() === "") {
    reportDiagnostic(context.program, {
      code: "empty-client-name",
      format: {},
      target: entity,
    });
  }
  setScopedDecoratorData(context, $clientName, clientNameKey, entity, value, scope);
};

export function getClientNameOverride(
  context: TCGCContext,
  entity: Type,
  languageScope?: string | typeof AllScopes
): string | undefined {
  return getScopedDecoratorData(context, clientNameKey, entity, languageScope);
}

<<<<<<< HEAD
export const $hasJsonConverter: DecoratorFunction = (
  context: DecoratorContext,
  entity: Model
) => {};

setTypeSpecNamespace("CSharp", $hasJsonConverter);
=======
const overrideKey = createStateSymbol("override");

// Recursive function to collect parameter names
function collectParams(
  properties: RekeyableMap<string, ModelProperty>,
  params: ModelProperty[] = []
): ModelProperty[] {
  properties.forEach((value, key) => {
    // If the property is of type 'model', recurse into its properties
    if (params.filter((x) => compareModelProperties(x, value)).length === 0) {
      if (value.type.kind === "Model") {
        collectParams(value.type.properties, params);
      } else {
        params.push(value);
      }
    }
  });

  return params;
}

function compareModelProperties(modelPropA: ModelProperty, modelPropB: ModelProperty): boolean {
  // can't rely fully on equals because the `.model` property may be different
  return (
    modelPropA.name === modelPropB.name &&
    modelPropA.type === modelPropB.type &&
    modelPropA.node === modelPropB.node
  );
}

export function $override(
  context: DecoratorContext,
  original: Operation,
  override: Operation,
  scope?: LanguageScopes
) {
  // Extract and sort parameter names
  const originalParams = collectParams(original.parameters.properties).sort((a, b) =>
    a.name.localeCompare(b.name)
  );
  const overrideParams = collectParams(override.parameters.properties).sort((a, b) =>
    a.name.localeCompare(b.name)
  );

  // Check if the sorted parameter names arrays are equal
  const parametersMatch =
    originalParams.length === overrideParams.length &&
    originalParams.every((value, index) => compareModelProperties(value, overrideParams[index]));

  if (!parametersMatch) {
    reportDiagnostic(context.program, {
      code: "override-method-parameters-mismatch",
      target: context.decoratorTarget,
      format: {
        methodName: original.name,
        originalParameters: originalParams.map((x) => x.name).join(`", "`),
        overrideParameters: overrideParams.map((x) => x.name).join(`", "`),
      },
    });
  }
  setScopedDecoratorData(context, $override, overrideKey, original, override, scope); // eslint-disable-line deprecation/deprecation
}

/**
 * Gets additional information on how to serialize / deserialize TYPESPEC standard types depending
 * on whether additional serialization information is provided or needed
 *
 * @param context the Sdk Context
 * @param entity the entity whose client format we are going to get
 * @returns the format in which to serialize the typespec type or undefined
 */
export function getOverriddenClientMethod(
  context: TCGCContext,
  entity: Operation
): Operation | undefined {
  return getScopedDecoratorData(context, overrideKey, entity);
}
>>>>>>> 367549dd
<|MERGE_RESOLUTION|>--- conflicted
+++ resolved
@@ -1059,14 +1059,6 @@
   return getScopedDecoratorData(context, clientNameKey, entity, languageScope);
 }
 
-<<<<<<< HEAD
-export const $hasJsonConverter: DecoratorFunction = (
-  context: DecoratorContext,
-  entity: Model
-) => {};
-
-setTypeSpecNamespace("CSharp", $hasJsonConverter);
-=======
 const overrideKey = createStateSymbol("override");
 
 // Recursive function to collect parameter names
@@ -1144,4 +1136,10 @@
 ): Operation | undefined {
   return getScopedDecoratorData(context, overrideKey, entity);
 }
->>>>>>> 367549dd
+
+export const $hasJsonConverter: DecoratorFunction = (
+  context: DecoratorContext,
+  entity: Model
+) => {};
+
+setTypeSpecNamespace("CSharp", $hasJsonConverter);