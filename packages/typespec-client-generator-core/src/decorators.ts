--- conflicted
+++ resolved
@@ -316,11 +316,7 @@
     if (clientNameOverride) {
       originalName = clientNameOverride;
     } else {
-<<<<<<< HEAD
       originalName = service.name;
-=======
-      originalName = service.type.name;
->>>>>>> 5634afc3
     }
     const clientName = originalName.endsWith("Client") ? originalName : `${originalName}Client`;
     context.arm = isArm(service);
