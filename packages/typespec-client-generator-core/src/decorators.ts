import {
  AugmentDecoratorStatementNode,
  DecoratorContext,
  DecoratorExpressionNode,
  DecoratorFunction,
  Enum,
  EnumMember,
  Interface,
  Model,
  ModelProperty,
  Namespace,
  Node,
  Operation,
  Program,
  RekeyableMap,
  SyntaxKind,
  Type,
  Union,
  getDiscriminator,
  getNamespaceFullName,
  getProjectedName,
  ignoreDiagnostics,
  isService,
  isTemplateDeclaration,
  isTemplateDeclarationOrInstance,
  listServices,
  projectProgram,
} from "@typespec/compiler";
import { buildVersionProjections, getVersions } from "@typespec/versioning";
import {
  AccessDecorator,
  ClientDecorator,
  ClientInitializationDecorator,
  ClientNameDecorator,
  ClientNamespaceDecorator,
  ConvenientAPIDecorator,
  FlattenPropertyDecorator,
  OperationGroupDecorator,
  ParamAliasDecorator,
  ProtocolAPIDecorator,
  UsageDecorator,
} from "../generated-defs/Azure.ClientGenerator.Core.js";
import {
  AccessFlags,
  LanguageScopes,
  SdkClient,
  SdkInitializationType,
  SdkMethodParameter,
  SdkModelPropertyType,
  SdkOperationGroup,
  TCGCContext,
  UsageFlags,
} from "./interfaces.js";
import {
  AllScopes,
  clientNameKey,
  clientNamespaceKey,
  getValidApiVersion,
  isAzureCoreTspModel,
  negationScopesKey,
} from "./internal-utils.js";
import { createStateSymbol, reportDiagnostic } from "./lib.js";
import { getLibraryName } from "./public-utils.js";
import { getSdkEnum, getSdkModel, getSdkUnion } from "./types.js";

export const namespace = "Azure.ClientGenerator.Core";

function getScopedDecoratorData(
  context: TCGCContext,
  key: symbol,
  target: Type,
  languageScope?: string | typeof AllScopes,
): any {
  const retval: Record<string | symbol, any> = context.program.stateMap(key).get(target);
  if (retval === undefined) return retval;
  if (languageScope === AllScopes) {
    return retval[languageScope];
  }
  if (languageScope === undefined || typeof languageScope === "string") {
    const scope = languageScope ?? context.emitterName;
    if (Object.keys(retval).includes(scope)) return retval[scope];

    // if the scope is negated, we should return undefined
    // if the scope is not negated, we should return the value for AllScopes
    const negationScopes = retval[negationScopesKey];
    if (negationScopes !== undefined && negationScopes.includes(scope)) {
      return undefined;
    }
  }
  return retval[AllScopes]; // in this case it applies to all languages
}

function listScopedDecoratorData(context: TCGCContext, key: symbol): any[] {
  const retval = [...context.program.stateMap(key).values()];
  return retval
    .filter((targetEntry) => {
      return targetEntry[context.emitterName] || targetEntry[AllScopes];
    })
    .flatMap((targetEntry) => targetEntry[context.emitterName] ?? targetEntry[AllScopes]);
}

function setScopedDecoratorData(
  context: DecoratorContext,
  decorator: DecoratorFunction,
  key: symbol,
  target: Type,
  value: unknown,
  scope?: LanguageScopes,
) {
  // if no scope specified, then set with the new value
  if (!scope) {
    context.program.stateMap(key).set(target, Object.fromEntries([[AllScopes, value]]));
    return;
  }

  const targetEntry = context.program.stateMap(key).get(target);
  const [negationScopes, scopes] = parseScopes(context, scope);
  if (negationScopes !== undefined && negationScopes.length > 0) {
    // override the previous value for negation scopes
    const newObject: Record<string | symbol, any> =
      scopes !== undefined && scopes.length > 0
        ? Object.fromEntries([AllScopes, ...scopes].map((scope) => [scope, value]))
        : Object.fromEntries([[AllScopes, value]]);
    newObject[negationScopesKey] = negationScopes;
    context.program.stateMap(key).set(target, newObject);

    // if a scope exists in the target entry and it overlaps with the negation scope, it means negation scope doesn't override it
    if (targetEntry !== undefined) {
      const existingScopes = Object.getOwnPropertyNames(targetEntry);
      const intersections = existingScopes.filter((x) => negationScopes.includes(x));
      if (intersections !== undefined && intersections.length > 0) {
        for (const scopeToKeep of intersections) {
          newObject[scopeToKeep] = targetEntry[scopeToKeep];
        }
      }
    }
  } else if (scopes !== undefined && scopes.length > 0) {
    // for normal scopes, add them incrementally
    const newObject = Object.fromEntries(scopes.map((scope) => [scope, value]));
    context.program
      .stateMap(key)
      .set(target, !targetEntry ? newObject : { ...targetEntry, ...newObject });
  }
}

function parseScopes(context: DecoratorContext, scope?: LanguageScopes): [string[]?, string[]?] {
  if (scope === undefined) {
    return [undefined, undefined];
  }

  // handle !(scope1, scope2,...) syntax
  const negationScopeRegex = new RegExp(/!\((.*?)\)/);
  const negationScopeMatch = scope.match(negationScopeRegex);
  if (negationScopeMatch) {
    return [negationScopeMatch[1].split(",").map((s) => s.trim()), undefined];
  }

  // handle !scope1, !scope2, scope3, ... syntax
  const splitScopes = scope.split(",").map((s) => s.trim());
  const negationScopes: string[] = [];
  const scopes: string[] = [];
  for (const s of splitScopes) {
    if (s.startsWith("!")) {
      negationScopes.push(s.slice(1));
    } else {
      scopes.push(s);
    }
  }
  return [negationScopes, scopes];
}

const clientKey = createStateSymbol("client");

function isArm(service: Namespace): boolean {
  return service.decorators.some(
    (decorator) => decorator.decorator.name === "$armProviderNamespace",
  );
}

export const $client: ClientDecorator = (
  context: DecoratorContext,
  target: Namespace | Interface,
  options?: Model,
  scope?: LanguageScopes,
) => {
  if ((context.decoratorTarget as Node).kind === SyntaxKind.AugmentDecoratorStatement) {
    reportDiagnostic(context.program, {
      code: "wrong-client-decorator",
      target: context.decoratorTarget,
    });
    return;
  }
  const explicitName = options?.properties.get("name")?.type;
  const name: string = explicitName?.kind === "String" ? explicitName.value : target.name;
  const explicitService = options?.properties.get("service")?.type;
  const service =
    explicitService?.kind === "Namespace"
      ? explicitService
      : (findClientService(context.program, target) ?? (target as any));
  if (!name.endsWith("Client")) {
    reportDiagnostic(context.program, {
      code: "client-name",
      format: { name },
      target: context.decoratorTarget,
    });
  }

  if (!isService(context.program, service)) {
    reportDiagnostic(context.program, {
      code: "client-service",
      format: { name },
      target: context.decoratorTarget,
    });
  }

  const client: SdkClient = {
    kind: "SdkClient",
    name,
    service,
    type: target,
    crossLanguageDefinitionId: `${getNamespaceFullName(service)}.${name}`,
  };
  setScopedDecoratorData(context, $client, clientKey, target, client, scope);
};

function findClientService(
  program: Program,
  client: Namespace | Interface,
): Namespace | Interface | undefined {
  let current: Namespace | undefined = client as any;
  while (current) {
    if (isService(program, current)) {
      return current;
    }
    current = current.namespace;
  }
  return undefined;
}

function findOperationGroupService(
  program: Program,
  client: Namespace | Interface,
  scope: LanguageScopes,
): Namespace | Interface | undefined {
  let current: Namespace | undefined = client as any;
  while (current) {
    if (isService(program, current)) {
      // we don't check scoped clients here, because we want to find the service for the client
      return current;
    }
    const client = program.stateMap(clientKey).get(current);
    if (client && (client[scope] || client[AllScopes])) {
      return (client[scope] ?? client[AllScopes]).service;
    }
    current = current.namespace;
  }
  return undefined;
}

/**
 * Return the client object for the given namespace or interface, or undefined if the given namespace or interface is not a client.
 *
 * @param context TCGCContext
 * @param type Type to check
 * @returns Client or undefined
 */
export function getClient(
  context: TCGCContext,
  type: Namespace | Interface,
): SdkClient | undefined {
  for (const client of listClients(context)) {
    if (client.type === type) {
      return client;
    }
  }
  return undefined;
}

function hasExplicitClientOrOperationGroup(context: TCGCContext): boolean {
  return (
    listScopedDecoratorData(context, clientKey).length > 0 ||
    listScopedDecoratorData(context, operationGroupKey).length > 0
  );
}

function serviceVersioningProjection(context: TCGCContext, client: SdkClient) {
  if (!context.__service_projection) {
    context.__service_projection = new Map();
  }

  let projectedService;
  let projectedProgram;

  if (context.__service_projection.has(client.service)) {
    [projectedService, projectedProgram] = context.__service_projection.get(client.service)!;
  } else {
    const allApiVersions = getVersions(context.program, client.service)[1]
      ?.getVersions()
      .map((x) => x.value);
    if (!allApiVersions) return;
    const apiVersion = getValidApiVersion(context, allApiVersions);
    if (apiVersion === undefined) return;
    const versionProjections = buildVersionProjections(context.program, client.service).filter(
      (v) => apiVersion === v.version,
    );
    if (versionProjections.length !== 1)
      throw new Error("Version projects should only contain one element");
    const projectedVersion = versionProjections[0];
    if (projectedVersion.projections.length > 0) {
      projectedProgram = context.program = projectProgram(
        context.originalProgram,
        projectedVersion.projections,
      );
    }
    projectedService = projectedProgram
      ? (projectedProgram.projector.projectedTypes.get(client.service) as Namespace)
      : client.service;
    context.__service_projection.set(client.service, [projectedService, projectedProgram]);
  }

  if (client.service !== client.type) {
    client.type = projectedProgram
      ? (projectedProgram.projector.projectedTypes.get(client.type) as Interface)
      : client.type;
  } else {
    client.type = projectedService;
  }
  client.service = projectedService;
}

function getClientsWithVersioning(context: TCGCContext, clients: SdkClient[]): SdkClient[] {
  if (context.apiVersion !== "all") {
    const projectedClients = [];
    for (const client of clients) {
      const projectedClient = { ...client };
      serviceVersioningProjection(context, projectedClient);
      // filter client not existed in the current version
      if ((projectedClient.type as Type).kind !== "Intrinsic") {
        projectedClients.push(projectedClient);
      }
    }
    return projectedClients;
  }
  return clients;
}

/**
 * List all the clients.
 *
 * @param context TCGCContext
 * @returns Array of clients
 */
export function listClients(context: TCGCContext): SdkClient[] {
  if (context.__rawClients) return context.__rawClients;

  const explicitClients = [...listScopedDecoratorData(context, clientKey)];
  if (explicitClients.length > 0) {
    context.__rawClients = getClientsWithVersioning(context, explicitClients);
    if (context.__rawClients.some((client) => isArm(client.service))) {
      context.arm = true;
    }
    return context.__rawClients;
  }

  // if there is no explicit client, we will treat namespaces with service decorator as clients
  const services = listServices(context.program);

  const clients: SdkClient[] = services.map((service) => {
    let originalName = service.type.name;
    const clientNameOverride = getClientNameOverride(context, service.type);
    if (clientNameOverride) {
      originalName = clientNameOverride;
    } else {
      originalName = getProjectedName(context.program, service.type, "client") ?? service.type.name;
    }
    const clientName = originalName.endsWith("Client") ? originalName : `${originalName}Client`;
    context.arm = isArm(service.type);
    return {
      kind: "SdkClient",
      name: clientName,
      service: service.type,
      type: service.type,
      crossLanguageDefinitionId: getNamespaceFullName(service.type),
    };
  });

  context.__rawClients = getClientsWithVersioning(context, clients);
  return context.__rawClients;
}

const operationGroupKey = createStateSymbol("operationGroup");

export const $operationGroup: OperationGroupDecorator = (
  context: DecoratorContext,
  target: Namespace | Interface,
  scope?: LanguageScopes,
) => {
  if ((context.decoratorTarget as Node).kind === SyntaxKind.AugmentDecoratorStatement) {
    reportDiagnostic(context.program, {
      code: "wrong-client-decorator",
      target: context.decoratorTarget,
    });
    return;
  }

  setScopedDecoratorData(
    context,
    $operationGroup,
    operationGroupKey,
    target,
    {
      kind: "SdkOperationGroup",
      type: target,
    },
    scope,
  );
};

/**
 * Check a namespace or interface is an operation group.
 * @param context TCGCContext
 * @param type Type to check
 * @returns boolean
 */
export function isOperationGroup(context: TCGCContext, type: Namespace | Interface): boolean {
  if (hasExplicitClientOrOperationGroup(context)) {
    return getScopedDecoratorData(context, operationGroupKey, type) !== undefined;
  }
  // if there is no explicit client, we will treat non-client namespaces and all interfaces as operation group
  if (type.kind === "Interface" && !isTemplateDeclaration(type)) {
    return true;
  }
  if (type.kind === "Namespace" && !type.decorators.some((t) => t.decorator.name === "$service")) {
    return true;
  }
  return false;
}
/**
 * Check an operation is in an operation group.
 * @param context TCGCContext
 * @param type Type to check
 * @returns boolean
 */
export function isInOperationGroup(
  context: TCGCContext,
  type: Namespace | Interface | Operation,
): boolean {
  switch (type.kind) {
    case "Operation":
      return type.interface
        ? isInOperationGroup(context, type.interface)
        : type.namespace
          ? isInOperationGroup(context, type.namespace)
          : false;
    case "Interface":
    case "Namespace":
      return (
        isOperationGroup(context, type) ||
        (type.namespace ? isInOperationGroup(context, type.namespace) : false)
      );
  }
}

function buildOperationGroupPath(context: TCGCContext, type: Namespace | Interface): string {
  const path = [];
  while (true) {
    const client = getClient(context, type);
    if (client) {
      path.push(client.name);
      break;
    }
    if (isOperationGroup(context, type)) {
      path.push(getLibraryName(context, type));
    }
    if (type.namespace) {
      type = type.namespace;
    } else {
      break;
    }
  }
  return path.reverse().join(".");
}

/**
 * Return the operation group object for the given namespace or interface or undefined is not an operation group.
 * @param context TCGCContext
 * @param type Type to check
 * @returns Operation group or undefined.
 */
export function getOperationGroup(
  context: TCGCContext,
  type: Namespace | Interface,
): SdkOperationGroup | undefined {
  let operationGroup: SdkOperationGroup | undefined;
  const service =
    findOperationGroupService(context.program, type, context.emitterName) ?? (type as any);
  if (!isService(context.program, service)) {
    reportDiagnostic(context.program, {
      code: "client-service",
      format: { name: type.name },
      target: type,
    });
  }
  if (hasExplicitClientOrOperationGroup(context)) {
    operationGroup = getScopedDecoratorData(context, operationGroupKey, type);
    if (operationGroup) {
      operationGroup.groupPath = buildOperationGroupPath(context, type);
      operationGroup.service = service;
    }
  } else {
    // if there is no explicit client, we will treat non-client namespaces and all interfaces as operation group
    if (type.kind === "Interface" && !isTemplateDeclaration(type)) {
      operationGroup = {
        kind: "SdkOperationGroup",
        type,
        groupPath: buildOperationGroupPath(context, type),
        service,
      };
    }
    if (
      type.kind === "Namespace" &&
      !type.decorators.some((t) => t.decorator.name === "$service")
    ) {
      operationGroup = {
        kind: "SdkOperationGroup",
        type,
        groupPath: buildOperationGroupPath(context, type),
        service,
      };
    }
  }

  // build hierarchy of operation group
  if (operationGroup && type.kind === "Namespace") {
    const subOperationGroups: SdkOperationGroup[] = [];
    type.namespaces.forEach((ns) => {
      const subOperationGroup = getOperationGroup(context, ns);
      if (subOperationGroup) {
        subOperationGroups.push(subOperationGroup);
      }
    });
    type.interfaces.forEach((i) => {
      const subOperationGroup = getOperationGroup(context, i);
      if (subOperationGroup) {
        subOperationGroups.push(subOperationGroup);
      }
    });
    if (subOperationGroups.length > 0) {
      operationGroup.subOperationGroups = subOperationGroups;
    }
  }

  return operationGroup;
}

/**
 * List all the operation groups inside a client or an operation group. If ignoreHierarchy is true, the result will include all nested operation groups.
 *
 * @param context TCGCContext
 * @param group Client or operation group to list operation groups
 * @param ignoreHierarchy Whether to get all nested operation groups
 * @returns
 */
export function listOperationGroups(
  context: TCGCContext,
  group: SdkClient | SdkOperationGroup,
  ignoreHierarchy = false,
): SdkOperationGroup[] {
  const groups: SdkOperationGroup[] = [];

  if (group.type.kind === "Interface") {
    return groups;
  }

  for (const subItem of group.type.namespaces.values()) {
    track(getOperationGroup(context, subItem)!);
  }
  for (const subItem of group.type.interfaces.values()) {
    track(getOperationGroup(context, subItem)!);
  }

  function track(item: SdkOperationGroup | undefined) {
    if (!item) {
      return;
    }
    groups.push(item);
    if (ignoreHierarchy) {
      for (const subItem of item.subOperationGroups ?? []) {
        track(subItem);
      }
    }
  }

  return groups;
}

/**
 * List operations inside a client or an operation group. If ignoreHierarchy is true, the result will include all nested operations.
 * @param program TCGCContext
 * @param group Client or operation group to list operations
 * @param ignoreHierarchy Whether to get all nested operations
 * @returns
 */
export function listOperationsInOperationGroup(
  context: TCGCContext,
  group: SdkOperationGroup | SdkClient,
  ignoreHierarchy = false,
): Operation[] {
  const operations: Operation[] = [];

  function addOperations(current: Namespace | Interface) {
    if (
      current !== group.type &&
      !ignoreHierarchy &&
      (getClient(context, current) || isOperationGroup(context, current))
    ) {
      return;
    }
    if (current.kind === "Interface" && isTemplateDeclaration(current)) {
      // Skip template interface operations
      return;
    }

    for (const op of current.operations.values()) {
      // Skip templated operations and omit operations
      if (
        !isTemplateDeclarationOrInstance(op) &&
        !context.program.stateMap(omitOperation).get(op)
      ) {
        operations.push(op);
      }
    }

    if (current.kind === "Namespace") {
      for (const subItem of current.namespaces.values()) {
        addOperations(subItem);
      }
      for (const subItem of current.interfaces.values()) {
        addOperations(subItem);
      }
    }
  }

  addOperations(group.type);
  return operations;
}

<<<<<<< HEAD
export function createTCGCContext(program: Program, emitterName: string): TCGCContext {
  const diagnostics = createDiagnosticCollector();
  return {
    program,
    emitterName: diagnostics.pipe(parseEmitterName(program, emitterName)),
    diagnostics: diagnostics.diagnostics,
    originalProgram: program,
    __clientToParameters: new Map(),
    __tspTypeToApiVersions: new Map(),
    __clientToApiVersionClientDefaultValue: new Map(),
    previewStringRegex: /-preview$/,
    disableUsageAccessPropagationToBase: false,
    __pagedResultSet: new Set(),
  };
}

interface VersioningStrategy {
  readonly strategy?: "ignore";
  readonly previewStringRegex?: RegExp; // regex to match preview versions
}

export interface CreateSdkContextOptions {
  readonly versioning?: VersioningStrategy;
  additionalDecorators?: string[];
  disableUsageAccessPropagationToBase?: boolean; // this flag is for some languages that has no need to generate base model, but generate model with composition
}

export async function createSdkContext<
  TOptions extends Record<string, any> = SdkEmitterOptions,
  TServiceOperation extends SdkServiceOperation = SdkHttpOperation,
>(
  context: EmitContext<TOptions>,
  emitterName?: string,
  options?: CreateSdkContextOptions,
): Promise<SdkContext<TOptions, TServiceOperation>> {
  const diagnostics = createDiagnosticCollector();
  const protocolOptions = true; // context.program.getLibraryOptions("generate-protocol-methods");
  const convenienceOptions = true; // context.program.getLibraryOptions("generate-convenience-methods");
  const generateProtocolMethods = context.options["generate-protocol-methods"] ?? protocolOptions;
  const generateConvenienceMethods =
    context.options["generate-convenience-methods"] ?? convenienceOptions;
  const tcgcContext = createTCGCContext(
    context.program,
    (emitterName ?? context.program.emitters[0]?.metadata?.name)!,
  );
  const sdkContext: SdkContext<TOptions, TServiceOperation> = {
    ...tcgcContext,
    emitContext: context,
    sdkPackage: undefined!,
    generateProtocolMethods: generateProtocolMethods,
    generateConvenienceMethods: generateConvenienceMethods,
    packageName: context.options["package-name"],
    flattenUnionAsEnum: context.options["flatten-union-as-enum"] ?? true,
    apiVersion: options?.versioning?.strategy === "ignore" ? "all" : context.options["api-version"],
    examplesDir: context.options["examples-dir"] ?? context.options["examples-directory"],
    decoratorsAllowList: [...defaultDecoratorsAllowList, ...(options?.additionalDecorators ?? [])],
    previewStringRegex: options?.versioning?.previewStringRegex || tcgcContext.previewStringRegex,
    disableUsageAccessPropagationToBase: options?.disableUsageAccessPropagationToBase ?? false,
  };
  sdkContext.sdkPackage = diagnostics.pipe(getSdkPackage(sdkContext));
  for (const client of sdkContext.sdkPackage.clients) {
    diagnostics.pipe(await handleClientExamples(sdkContext, client));
  }
  sdkContext.diagnostics = sdkContext.diagnostics.concat(diagnostics.diagnostics);
  return sdkContext;
}

=======
>>>>>>> cff495c0
const protocolAPIKey = createStateSymbol("protocolAPI");

export const $protocolAPI: ProtocolAPIDecorator = (
  context: DecoratorContext,
  entity: Operation,
  value?: boolean,
  scope?: LanguageScopes,
) => {
  setScopedDecoratorData(context, $protocolAPI, protocolAPIKey, entity, value, scope);
};

const convenientAPIKey = createStateSymbol("convenientAPI");

export const $convenientAPI: ConvenientAPIDecorator = (
  context: DecoratorContext,
  entity: Operation,
  value?: boolean,
  scope?: LanguageScopes,
) => {
  setScopedDecoratorData(context, $convenientAPI, convenientAPIKey, entity, value, scope);
};

export function shouldGenerateProtocol(context: TCGCContext, entity: Operation): boolean {
  const value = getScopedDecoratorData(context, protocolAPIKey, entity);
  return value ?? Boolean(context.generateProtocolMethods);
}

export function shouldGenerateConvenient(context: TCGCContext, entity: Operation): boolean {
  const value = getScopedDecoratorData(context, convenientAPIKey, entity);
  return value ?? Boolean(context.generateConvenienceMethods);
}

const usageKey = createStateSymbol("usage");

export const $usage: UsageDecorator = (
  context: DecoratorContext,
  entity: Model | Enum | Union | Namespace,
  value: EnumMember | Union,
  scope?: LanguageScopes,
) => {
  const isValidValue = (value: number): boolean => value === 2 || value === 4;

  if (value.kind === "EnumMember") {
    if (typeof value.value === "number" && isValidValue(value.value)) {
      setScopedDecoratorData(context, $usage, usageKey, entity, value.value, scope);
      return;
    }
  } else {
    let usage = 0;
    for (const variant of value.variants.values()) {
      if (variant.type.kind === "EnumMember" && typeof variant.type.value === "number") {
        if (isValidValue(variant.type.value)) {
          usage |= variant.type.value;
        }
      } else {
        break;
      }
    }

    if (usage !== 0) {
      setScopedDecoratorData(context, $usage, usageKey, entity, usage, scope);
      return;
    }
  }

  reportDiagnostic(context.program, {
    code: "invalid-usage",
    format: {},
    target: entity,
  });
};

export function getUsageOverride(
  context: TCGCContext,
  entity: Model | Enum | Union,
): number | undefined {
  const usageFlags = getScopedDecoratorData(context, usageKey, entity);
  if (usageFlags || entity.namespace === undefined) return usageFlags;
  return getScopedDecoratorData(context, usageKey, entity.namespace);
}

export function getUsage(context: TCGCContext, entity: Model | Enum | Union): UsageFlags {
  switch (entity.kind) {
    case "Union":
      const type = getSdkUnion(context, entity);
      if (type.kind === "enum" || type.kind === "union" || type.kind === "nullable") {
        return type.usage;
      }
      return UsageFlags.None;
    case "Model":
      return getSdkModel(context, entity).usage;
    case "Enum":
      return getSdkEnum(context, entity).usage;
  }
}

const accessKey = createStateSymbol("access");

export const $access: AccessDecorator = (
  context: DecoratorContext,
  entity: Model | Enum | Operation | Union | Namespace,
  value: EnumMember,
  scope?: LanguageScopes,
) => {
  if (typeof value.value !== "string" || (value.value !== "public" && value.value !== "internal")) {
    reportDiagnostic(context.program, {
      code: "access",
      format: {},
      target: entity,
    });
  }
  setScopedDecoratorData(context, $access, accessKey, entity, value.value, scope);
};

export function getAccessOverride(
  context: TCGCContext,
  entity: Model | Enum | Operation | Union | Namespace,
): AccessFlags | undefined {
  const accessOverride = getScopedDecoratorData(context, accessKey, entity);

  if (!accessOverride && entity.namespace) {
    return getAccessOverride(context, entity.namespace);
  }

  return accessOverride;
}

export function getAccess(context: TCGCContext, entity: Model | Enum | Operation | Union) {
  const override = getAccessOverride(context, entity);
  if (override || entity.kind === "Operation") {
    return override || "public";
  }

  switch (entity.kind) {
    case "Model":
      return getSdkModel(context, entity).access;
    case "Enum":
      return getSdkEnum(context, entity).access;
    case "Union": {
      const type = getSdkUnion(context, entity);
      if (type.kind === "enum" || type.kind === "union" || type.kind === "nullable") {
        return type.access;
      }
      return "public";
    }
  }
}

const flattenPropertyKey = createStateSymbol("flattenPropertyKey");
/**
 * Whether a model property should be flattened.
 *
 * @param context DecoratorContext
 * @param target ModelProperty to mark as flattened
 * @param scope Names of the projection (e.g. "python", "csharp", "java", "javascript")
 * @deprecated This decorator is not recommended to use.
 */
export const $flattenProperty: FlattenPropertyDecorator = (
  context: DecoratorContext,
  target: ModelProperty,
  scope?: LanguageScopes,
) => {
  if (getDiscriminator(context.program, target.type)) {
    reportDiagnostic(context.program, {
      code: "flatten-polymorphism",
      format: {},
      target: target,
    });
  }
  setScopedDecoratorData(context, $flattenProperty, flattenPropertyKey, target, true, scope); // eslint-disable-line @typescript-eslint/no-deprecated
};

/**
 * Whether a model property should be flattened or not.
 *
 * @param context TCGCContext
 * @param target ModelProperty that we want to check whether it should be flattened or not
 * @returns whether the model property should be flattened or not
 */
export function shouldFlattenProperty(context: TCGCContext, target: ModelProperty): boolean {
  return getScopedDecoratorData(context, flattenPropertyKey, target) ?? false;
}

export const $clientName: ClientNameDecorator = (
  context: DecoratorContext,
  entity: Type,
  value: string,
  scope?: LanguageScopes,
) => {
  // workaround for current lack of functionality in compiler
  // https://github.com/microsoft/typespec/issues/2717
  if (entity.kind === "Model" || entity.kind === "Operation") {
    if ((context.decoratorTarget as Node).kind === SyntaxKind.AugmentDecoratorStatement) {
      if (
        ignoreDiagnostics(
          context.program.checker.resolveTypeReference(
            (context.decoratorTarget as AugmentDecoratorStatementNode).targetType,
          ),
        )?.node !== entity.node
      ) {
        return;
      }
    }
    if ((context.decoratorTarget as Node).kind === SyntaxKind.DecoratorExpression) {
      if ((context.decoratorTarget as DecoratorExpressionNode).parent !== entity.node) {
        return;
      }
    }
  }
  if (value.trim() === "") {
    reportDiagnostic(context.program, {
      code: "empty-client-name",
      format: {},
      target: entity,
    });
  }
  setScopedDecoratorData(context, $clientName, clientNameKey, entity, value, scope);
};

export function getClientNameOverride(
  context: TCGCContext,
  entity: Type,
  languageScope?: string | typeof AllScopes,
): string | undefined {
  return getScopedDecoratorData(context, clientNameKey, entity, languageScope);
}

const overrideKey = createStateSymbol("override");
const omitOperation = createStateSymbol("omitOperation");

// Recursive function to collect parameter names
function collectParams(
  properties: RekeyableMap<string, ModelProperty>,
  params: ModelProperty[] = [],
): ModelProperty[] {
  properties.forEach((value, key) => {
    // If the property is of type 'model', recurse into its properties
    if (params.filter((x) => compareModelProperties(x, value)).length === 0) {
      if (value.type.kind === "Model") {
        collectParams(value.type.properties, params);
      } else {
        let sourceProp = value;
        while (sourceProp.sourceProperty) {
          sourceProp = sourceProp.sourceProperty;
        }
        if (sourceProp.model && !isAzureCoreTspModel(sourceProp.model)) {
          params.push(value);
        } else if (!sourceProp.model) {
          params.push(value);
        } else {
          // eslint-disable-next-line no-console
          console.log(
            `We are not counting "${sourceProp.name}" as part of a method parameter because it's been added by Azure.Core templates`,
          );
        }
      }
    }
  });

  return params;
}

function compareModelProperties(modelPropA: ModelProperty, modelPropB: ModelProperty): boolean {
  // can't rely fully on equals because the `.model` property may be different
  return (
    modelPropA.name === modelPropB.name &&
    modelPropA.type === modelPropB.type &&
    modelPropA.node === modelPropB.node
  );
}

export const $override = (
  context: DecoratorContext,
  original: Operation,
  override: Operation,
  scope?: LanguageScopes,
) => {
  // omit all override operation
  context.program.stateMap(omitOperation).set(override, true);

  // Extract and sort parameter names
  const originalParams = collectParams(original.parameters.properties).sort((a, b) =>
    a.name.localeCompare(b.name),
  );
  const overrideParams = collectParams(override.parameters.properties).sort((a, b) =>
    a.name.localeCompare(b.name),
  );

  // Check if the sorted parameter names arrays are equal
  const parametersMatch =
    originalParams.length === overrideParams.length &&
    originalParams.every((value, index) => compareModelProperties(value, overrideParams[index]));

  if (!parametersMatch) {
    reportDiagnostic(context.program, {
      code: "override-method-parameters-mismatch",
      target: context.decoratorTarget,
      format: {
        methodName: original.name,
        originalParameters: originalParams.map((x) => x.name).join(`", "`),
        overrideParameters: overrideParams.map((x) => x.name).join(`", "`),
      },
    });
  }
  setScopedDecoratorData(context, $override, overrideKey, original, override, scope);
};

/**
 * Gets additional information on how to serialize / deserialize TYPESPEC standard types depending
 * on whether additional serialization information is provided or needed
 *
 * @param context the Sdk Context
 * @param entity the entity whose client format we are going to get
 * @returns the format in which to serialize the typespec type or undefined
 */
export function getOverriddenClientMethod(
  context: TCGCContext,
  entity: Operation,
): Operation | undefined {
  return getScopedDecoratorData(context, overrideKey, entity);
}

export const $useSystemTextJsonConverter: DecoratorFunction = (
  context: DecoratorContext,
  entity: Model,
  scope?: LanguageScopes,
) => {};

const clientInitializationKey = createStateSymbol("clientInitialization");

export const $clientInitialization: ClientInitializationDecorator = (
  context: DecoratorContext,
  target: Namespace | Interface,
  options: Model,
  scope?: LanguageScopes,
) => {
  setScopedDecoratorData(
    context,
    $clientInitialization,
    clientInitializationKey,
    target,
    options,
    scope,
  );
};

export function getClientInitialization(
  context: TCGCContext,
  entity: Namespace | Interface,
): SdkInitializationType | undefined {
  const model = getScopedDecoratorData(context, clientInitializationKey, entity);
  if (!model) return model;
  const sdkModel = getSdkModel(context, model);
  const initializationProps = sdkModel.properties.map(
    (property: SdkModelPropertyType): SdkMethodParameter => {
      property.onClient = true;
      property.kind = "method";
      return property as SdkMethodParameter;
    },
  );
  return {
    ...sdkModel,
    properties: initializationProps,
  };
}

const paramAliasKey = createStateSymbol("paramAlias");

export const paramAliasDecorator: ParamAliasDecorator = (
  context: DecoratorContext,
  original: ModelProperty,
  paramAlias: string,
  scope?: LanguageScopes,
) => {
  setScopedDecoratorData(context, paramAliasDecorator, paramAliasKey, original, paramAlias, scope);
};

export function getParamAlias(context: TCGCContext, original: ModelProperty): string | undefined {
  return getScopedDecoratorData(context, paramAliasKey, original);
}

export const $clientNamespace: ClientNamespaceDecorator = (
  context: DecoratorContext,
  entity: Namespace | Interface | Model | Enum | Union,
  value: string,
  scope?: LanguageScopes,
) => {
  if (value.trim() === "") {
    reportDiagnostic(context.program, {
      code: "empty-client-namespace",
      format: {},
      target: entity,
    });
  }
  setScopedDecoratorData(context, $clientNamespace, clientNamespaceKey, entity, value, scope);
};

export function getClientNamespace(
  context: TCGCContext,
  entity: Namespace | Interface | Model | Enum | Union,
): string {
  const override = getScopedDecoratorData(context, clientNamespaceKey, entity);
  if (override) return override;
  if (!entity.namespace) {
    return "";
  }
  if (entity.kind === "Namespace") {
    return getNamespaceFullNameWithOverride(context, entity);
  }
  return getNamespaceFullNameWithOverride(context, entity.namespace);
}

function getNamespaceFullNameWithOverride(context: TCGCContext, namespace: Namespace): string {
  const segments = [];
  let current: Namespace | undefined = namespace;
  while (current && current.name !== "") {
    const override = getScopedDecoratorData(context, clientNamespaceKey, current);
    if (override) {
      segments.unshift(override);
      break;
    }
    segments.unshift(current.name);
    current = current.namespace;
  }
  return segments.join(".");
}<|MERGE_RESOLUTION|>--- conflicted
+++ resolved
@@ -645,76 +645,6 @@
   return operations;
 }
 
-<<<<<<< HEAD
-export function createTCGCContext(program: Program, emitterName: string): TCGCContext {
-  const diagnostics = createDiagnosticCollector();
-  return {
-    program,
-    emitterName: diagnostics.pipe(parseEmitterName(program, emitterName)),
-    diagnostics: diagnostics.diagnostics,
-    originalProgram: program,
-    __clientToParameters: new Map(),
-    __tspTypeToApiVersions: new Map(),
-    __clientToApiVersionClientDefaultValue: new Map(),
-    previewStringRegex: /-preview$/,
-    disableUsageAccessPropagationToBase: false,
-    __pagedResultSet: new Set(),
-  };
-}
-
-interface VersioningStrategy {
-  readonly strategy?: "ignore";
-  readonly previewStringRegex?: RegExp; // regex to match preview versions
-}
-
-export interface CreateSdkContextOptions {
-  readonly versioning?: VersioningStrategy;
-  additionalDecorators?: string[];
-  disableUsageAccessPropagationToBase?: boolean; // this flag is for some languages that has no need to generate base model, but generate model with composition
-}
-
-export async function createSdkContext<
-  TOptions extends Record<string, any> = SdkEmitterOptions,
-  TServiceOperation extends SdkServiceOperation = SdkHttpOperation,
->(
-  context: EmitContext<TOptions>,
-  emitterName?: string,
-  options?: CreateSdkContextOptions,
-): Promise<SdkContext<TOptions, TServiceOperation>> {
-  const diagnostics = createDiagnosticCollector();
-  const protocolOptions = true; // context.program.getLibraryOptions("generate-protocol-methods");
-  const convenienceOptions = true; // context.program.getLibraryOptions("generate-convenience-methods");
-  const generateProtocolMethods = context.options["generate-protocol-methods"] ?? protocolOptions;
-  const generateConvenienceMethods =
-    context.options["generate-convenience-methods"] ?? convenienceOptions;
-  const tcgcContext = createTCGCContext(
-    context.program,
-    (emitterName ?? context.program.emitters[0]?.metadata?.name)!,
-  );
-  const sdkContext: SdkContext<TOptions, TServiceOperation> = {
-    ...tcgcContext,
-    emitContext: context,
-    sdkPackage: undefined!,
-    generateProtocolMethods: generateProtocolMethods,
-    generateConvenienceMethods: generateConvenienceMethods,
-    packageName: context.options["package-name"],
-    flattenUnionAsEnum: context.options["flatten-union-as-enum"] ?? true,
-    apiVersion: options?.versioning?.strategy === "ignore" ? "all" : context.options["api-version"],
-    examplesDir: context.options["examples-dir"] ?? context.options["examples-directory"],
-    decoratorsAllowList: [...defaultDecoratorsAllowList, ...(options?.additionalDecorators ?? [])],
-    previewStringRegex: options?.versioning?.previewStringRegex || tcgcContext.previewStringRegex,
-    disableUsageAccessPropagationToBase: options?.disableUsageAccessPropagationToBase ?? false,
-  };
-  sdkContext.sdkPackage = diagnostics.pipe(getSdkPackage(sdkContext));
-  for (const client of sdkContext.sdkPackage.clients) {
-    diagnostics.pipe(await handleClientExamples(sdkContext, client));
-  }
-  sdkContext.diagnostics = sdkContext.diagnostics.concat(diagnostics.diagnostics);
-  return sdkContext;
-}
-
-=======
->>>>>>> cff495c0
 const protocolAPIKey = createStateSymbol("protocolAPI");
 
 export const $protocolAPI: ProtocolAPIDecorator = (
