import {
  AugmentDecoratorStatementNode,
  DecoratorContext,
  DecoratorExpressionNode,
  DecoratorFunction,
  EmitContext,
  Enum,
  EnumMember,
  Interface,
  Model,
  ModelProperty,
  Namespace,
  Node,
  Operation,
  Program,
  RekeyableMap,
  SyntaxKind,
  Type,
  Union,
  createDiagnosticCollector,
  getDiscriminator,
  getNamespaceFullName,
  getProjectedName,
  ignoreDiagnostics,
  isService,
  isTemplateDeclaration,
  isTemplateDeclarationOrInstance,
  listServices,
  projectProgram,
} from "@typespec/compiler";
import { buildVersionProjections, getVersions } from "@typespec/versioning";
import {
  AccessDecorator,
  ClientDecorator,
  ClientInitializationDecorator,
  ClientNameDecorator,
  ConvenientAPIDecorator,
  FlattenPropertyDecorator,
  OperationGroupDecorator,
  ParamAliasDecorator,
  ProtocolAPIDecorator,
  UsageDecorator,
} from "../generated-defs/Azure.ClientGenerator.Core.js";
import { defaultDecoratorsAllowList } from "./configs.js";
import { handleClientExamples } from "./example.js";
import {
  AccessFlags,
  LanguageScopes,
  SdkClient,
  SdkContext,
  SdkEmitterOptions,
  SdkHttpOperation,
  SdkInitializationType,
  SdkMethodParameter,
  SdkModelPropertyType,
  SdkOperationGroup,
  SdkServiceOperation,
  TCGCContext,
  UsageFlags,
} from "./interfaces.js";
import {
  AllScopes,
  clientNameKey,
  getValidApiVersion,
<<<<<<< HEAD
  isAzureCoreModel,
  negationScopesKey,
=======
  isAzureCoreTspModel,
>>>>>>> 0d977092
  parseEmitterName,
} from "./internal-utils.js";
import { createStateSymbol, reportDiagnostic } from "./lib.js";
import { getSdkPackage } from "./package.js";
import { getLibraryName } from "./public-utils.js";
import { getSdkEnum, getSdkModel, getSdkUnion } from "./types.js";

export const namespace = "Azure.ClientGenerator.Core";

function getScopedDecoratorData(
  context: TCGCContext,
  key: symbol,
  target: Type,
  languageScope?: string | typeof AllScopes,
): any {
  const retval: Record<string | symbol, any> = context.program.stateMap(key).get(target);
  if (retval === undefined) return retval;
  if (languageScope === AllScopes) {
    return retval[languageScope];
  }
  if (languageScope === undefined || typeof languageScope === "string") {
    const scope = languageScope ?? context.emitterName;
    if (Object.keys(retval).includes(scope)) return retval[scope];

    // if the scope is negated, we should return undefined
    const negationScopes = retval[negationScopesKey];
    if (negationScopes !== undefined && negationScopes.includes(scope)) {
      return undefined;
    }
    // if the scope is not negated, we should return the value for AllScopes
    else {
      return retval[AllScopes];
    }
  }
  return retval[AllScopes]; // in this case it applies to all languages
}

function listScopedDecoratorData(context: TCGCContext, key: symbol): any[] {
  const retval = [...context.program.stateMap(key).values()];
  return retval
    .filter((targetEntry) => {
      return targetEntry[context.emitterName] || targetEntry[AllScopes];
    })
    .flatMap((targetEntry) => targetEntry[context.emitterName] ?? targetEntry[AllScopes]);
}

function setScopedDecoratorData(
  context: DecoratorContext,
  decorator: DecoratorFunction,
  key: symbol,
  target: Type,
  value: unknown,
  scope?: LanguageScopes,
) {
  // if no scope specified, then set with the new value
  if (!scope) {
    context.program.stateMap(key).set(target, Object.fromEntries([[AllScopes, value]]));
    return;
  }

  const negationScopes = getNegationScopes(scope);
  if (negationScopes !== undefined && negationScopes.length > 0) {
    const newObject = Object.fromEntries([AllScopes].map((scope) => [scope, value]));
    newObject[negationScopesKey] = negationScopes;
    context.program.stateMap(key).set(target, newObject);
    return;
  } else {
    const splitScopes = scope.split(",").map((s) => s.trim());

    // if negation scope is combined with normal scope, report error
    if (splitScopes.length > 1 && splitScopes.some((s) => s.startsWith("!"))) {
      reportDiagnostic(context.program, {
        code: "invalid-negation-scope",
        target: context.decoratorTarget,
      });
      return;
    }

    // if scope specified, create or overwrite with the new value
    const targetEntry = context.program.stateMap(key).get(target);

    // if target doesn't exist in decorator map, create a new entry
    if (!targetEntry) {
      const newObject = Object.fromEntries(splitScopes.map((scope) => [scope, value]));
      context.program.stateMap(key).set(target, newObject);
      return;
    }

    // if target exists, overwrite existed value
    const newObject = Object.fromEntries(splitScopes.map((scope) => [scope, value]));
    context.program.stateMap(key).set(target, { ...targetEntry, ...newObject });
  }
}

function getNegationScopes(scope?: LanguageScopes): string[] | undefined {
  if (scope === undefined) {
    return undefined;
  }

  const negationScopeRegex = new RegExp(/!\((.*?)\)/);
  const negationScopeMatch = scope.match(negationScopeRegex);
  if (negationScopeMatch) {
    return negationScopeMatch[1].split(",").map((s) => s.trim());
  } else if (!scope.includes(",") && scope.startsWith("!")) {
    return [scope.substring(1)];
  }
  return undefined;
}

const clientKey = createStateSymbol("client");

function isArm(service: Namespace): boolean {
  return service.decorators.some(
    (decorator) => decorator.decorator.name === "$armProviderNamespace",
  );
}

export const $client: ClientDecorator = (
  context: DecoratorContext,
  target: Namespace | Interface,
  options?: Model,
  scope?: LanguageScopes,
) => {
  if ((context.decoratorTarget as Node).kind === SyntaxKind.AugmentDecoratorStatement) {
    reportDiagnostic(context.program, {
      code: "wrong-client-decorator",
      target: context.decoratorTarget,
    });
    return;
  }
  const explicitName = options?.properties.get("name")?.type;
  const name: string = explicitName?.kind === "String" ? explicitName.value : target.name;
  const explicitService = options?.properties.get("service")?.type;
  const service =
    explicitService?.kind === "Namespace"
      ? explicitService
      : (findClientService(context.program, target) ?? (target as any));
  if (!name.endsWith("Client")) {
    reportDiagnostic(context.program, {
      code: "client-name",
      format: { name },
      target: context.decoratorTarget,
    });
  }

  if (!isService(context.program, service)) {
    reportDiagnostic(context.program, {
      code: "client-service",
      format: { name },
      target: context.decoratorTarget,
    });
  }

  const client: SdkClient = {
    kind: "SdkClient",
    name,
    service,
    type: target,
    crossLanguageDefinitionId: `${getNamespaceFullName(service)}.${name}`,
  };
  setScopedDecoratorData(context, $client, clientKey, target, client, scope);
};

function findClientService(
  program: Program,
  client: Namespace | Interface,
): Namespace | Interface | undefined {
  let current: Namespace | undefined = client as any;
  while (current) {
    if (isService(program, current)) {
      return current;
    }
    current = current.namespace;
  }
  return undefined;
}

function findOperationGroupService(
  program: Program,
  client: Namespace | Interface,
  scope: LanguageScopes,
): Namespace | Interface | undefined {
  let current: Namespace | undefined = client as any;
  while (current) {
    if (isService(program, current)) {
      // we don't check scoped clients here, because we want to find the service for the client
      return current;
    }
    const client = program.stateMap(clientKey).get(current);
    if (client && (client[scope] || client[AllScopes])) {
      return (client[scope] ?? client[AllScopes]).service;
    }
    current = current.namespace;
  }
  return undefined;
}

/**
 * Return the client object for the given namespace or interface, or undefined if the given namespace or interface is not a client.
 *
 * @param context TCGCContext
 * @param type Type to check
 * @returns Client or undefined
 */
export function getClient(
  context: TCGCContext,
  type: Namespace | Interface,
): SdkClient | undefined {
  for (const client of listClients(context)) {
    if (client.type === type) {
      return client;
    }
  }
  return undefined;
}

function hasExplicitClientOrOperationGroup(context: TCGCContext): boolean {
  return (
    listScopedDecoratorData(context, clientKey).length > 0 ||
    listScopedDecoratorData(context, operationGroupKey).length > 0
  );
}

function serviceVersioningProjection(context: TCGCContext, client: SdkClient) {
  if (!context.__service_projection) {
    context.__service_projection = new Map();
  }

  let projectedService;
  let projectedProgram;

  if (context.__service_projection.has(client.service)) {
    [projectedService, projectedProgram] = context.__service_projection.get(client.service)!;
  } else {
    const allApiVersions = getVersions(context.program, client.service)[1]
      ?.getVersions()
      .map((x) => x.value);
    if (!allApiVersions) return;
    const apiVersion = getValidApiVersion(context, allApiVersions);
    if (apiVersion === undefined) return;
    const versionProjections = buildVersionProjections(context.program, client.service).filter(
      (v) => apiVersion === v.version,
    );
    if (versionProjections.length !== 1)
      throw new Error("Version projects should only contain one element");
    const projectedVersion = versionProjections[0];
    if (projectedVersion.projections.length > 0) {
      projectedProgram = context.program = projectProgram(
        context.originalProgram,
        projectedVersion.projections,
      );
    }
    projectedService = projectedProgram
      ? (projectedProgram.projector.projectedTypes.get(client.service) as Namespace)
      : client.service;
    context.__service_projection.set(client.service, [projectedService, projectedProgram]);
  }

  if (client.service !== client.type) {
    client.type = projectedProgram
      ? (projectedProgram.projector.projectedTypes.get(client.type) as Interface)
      : client.type;
  } else {
    client.type = projectedService;
  }
  client.service = projectedService;
}

function getClientsWithVersioning(context: TCGCContext, clients: SdkClient[]): SdkClient[] {
  if (context.apiVersion !== "all") {
    const projectedClients = [];
    for (const client of clients) {
      const projectedClient = { ...client };
      serviceVersioningProjection(context, projectedClient);
      // filter client not existed in the current version
      if ((projectedClient.type as Type).kind !== "Intrinsic") {
        projectedClients.push(projectedClient);
      }
    }
    return projectedClients;
  }
  return clients;
}

/**
 * List all the clients.
 *
 * @param context TCGCContext
 * @returns Array of clients
 */
export function listClients(context: TCGCContext): SdkClient[] {
  if (context.__rawClients) return context.__rawClients;

  const explicitClients = [...listScopedDecoratorData(context, clientKey)];
  if (explicitClients.length > 0) {
    context.__rawClients = getClientsWithVersioning(context, explicitClients);
    if (context.__rawClients.some((client) => isArm(client.service))) {
      context.arm = true;
    }
    return context.__rawClients;
  }

  // if there is no explicit client, we will treat namespaces with service decorator as clients
  const services = listServices(context.program);

  const clients: SdkClient[] = services.map((service) => {
    let originalName = service.type.name;
    const clientNameOverride = getClientNameOverride(context, service.type);
    if (clientNameOverride) {
      originalName = clientNameOverride;
    } else {
      originalName = getProjectedName(context.program, service.type, "client") ?? service.type.name;
    }
    const clientName = originalName.endsWith("Client") ? originalName : `${originalName}Client`;
    context.arm = isArm(service.type);
    return {
      kind: "SdkClient",
      name: clientName,
      service: service.type,
      type: service.type,
      crossLanguageDefinitionId: getNamespaceFullName(service.type),
    };
  });

  context.__rawClients = getClientsWithVersioning(context, clients);
  return context.__rawClients;
}

const operationGroupKey = createStateSymbol("operationGroup");

export const $operationGroup: OperationGroupDecorator = (
  context: DecoratorContext,
  target: Namespace | Interface,
  scope?: LanguageScopes,
) => {
  if ((context.decoratorTarget as Node).kind === SyntaxKind.AugmentDecoratorStatement) {
    reportDiagnostic(context.program, {
      code: "wrong-client-decorator",
      target: context.decoratorTarget,
    });
    return;
  }

  setScopedDecoratorData(
    context,
    $operationGroup,
    operationGroupKey,
    target,
    {
      kind: "SdkOperationGroup",
      type: target,
    },
    scope,
  );
};

/**
 * Check a namespace or interface is an operation group.
 * @param context TCGCContext
 * @param type Type to check
 * @returns boolean
 */
export function isOperationGroup(context: TCGCContext, type: Namespace | Interface): boolean {
  if (hasExplicitClientOrOperationGroup(context)) {
    return getScopedDecoratorData(context, operationGroupKey, type) !== undefined;
  }
  // if there is no explicit client, we will treat non-client namespaces and all interfaces as operation group
  if (type.kind === "Interface" && !isTemplateDeclaration(type)) {
    return true;
  }
  if (type.kind === "Namespace" && !type.decorators.some((t) => t.decorator.name === "$service")) {
    return true;
  }
  return false;
}
/**
 * Check an operation is in an operation group.
 * @param context TCGCContext
 * @param type Type to check
 * @returns boolean
 */
export function isInOperationGroup(
  context: TCGCContext,
  type: Namespace | Interface | Operation,
): boolean {
  switch (type.kind) {
    case "Operation":
      return type.interface
        ? isInOperationGroup(context, type.interface)
        : type.namespace
          ? isInOperationGroup(context, type.namespace)
          : false;
    case "Interface":
    case "Namespace":
      return (
        isOperationGroup(context, type) ||
        (type.namespace ? isInOperationGroup(context, type.namespace) : false)
      );
  }
}

function buildOperationGroupPath(context: TCGCContext, type: Namespace | Interface): string {
  const path = [];
  while (true) {
    const client = getClient(context, type);
    if (client) {
      path.push(client.name);
      break;
    }
    if (isOperationGroup(context, type)) {
      path.push(getLibraryName(context, type));
    }
    if (type.namespace) {
      type = type.namespace;
    } else {
      break;
    }
  }
  return path.reverse().join(".");
}

/**
 * Return the operation group object for the given namespace or interface or undefined is not an operation group.
 * @param context TCGCContext
 * @param type Type to check
 * @returns Operation group or undefined.
 */
export function getOperationGroup(
  context: TCGCContext,
  type: Namespace | Interface,
): SdkOperationGroup | undefined {
  let operationGroup: SdkOperationGroup | undefined;
  const service =
    findOperationGroupService(context.program, type, context.emitterName) ?? (type as any);
  if (!isService(context.program, service)) {
    reportDiagnostic(context.program, {
      code: "client-service",
      format: { name: type.name },
      target: type,
    });
  }
  if (hasExplicitClientOrOperationGroup(context)) {
    operationGroup = getScopedDecoratorData(context, operationGroupKey, type);
    if (operationGroup) {
      operationGroup.groupPath = buildOperationGroupPath(context, type);
      operationGroup.service = service;
    }
  } else {
    // if there is no explicit client, we will treat non-client namespaces and all interfaces as operation group
    if (type.kind === "Interface" && !isTemplateDeclaration(type)) {
      operationGroup = {
        kind: "SdkOperationGroup",
        type,
        groupPath: buildOperationGroupPath(context, type),
        service,
      };
    }
    if (
      type.kind === "Namespace" &&
      !type.decorators.some((t) => t.decorator.name === "$service")
    ) {
      operationGroup = {
        kind: "SdkOperationGroup",
        type,
        groupPath: buildOperationGroupPath(context, type),
        service,
      };
    }
  }

  // build hierarchy of operation group
  if (operationGroup && type.kind === "Namespace") {
    const subOperationGroups: SdkOperationGroup[] = [];
    type.namespaces.forEach((ns) => {
      const subOperationGroup = getOperationGroup(context, ns);
      if (subOperationGroup) {
        subOperationGroups.push(subOperationGroup);
      }
    });
    type.interfaces.forEach((i) => {
      const subOperationGroup = getOperationGroup(context, i);
      if (subOperationGroup) {
        subOperationGroups.push(subOperationGroup);
      }
    });
    if (subOperationGroups.length > 0) {
      operationGroup.subOperationGroups = subOperationGroups;
    }
  }

  return operationGroup;
}

/**
 * List all the operation groups inside a client or an operation group. If ignoreHierarchy is true, the result will include all nested operation groups.
 *
 * @param context TCGCContext
 * @param group Client or operation group to list operation groups
 * @param ignoreHierarchy Whether to get all nested operation groups
 * @returns
 */
export function listOperationGroups(
  context: TCGCContext,
  group: SdkClient | SdkOperationGroup,
  ignoreHierarchy = false,
): SdkOperationGroup[] {
  const groups: SdkOperationGroup[] = [];

  if (group.type.kind === "Interface") {
    return groups;
  }

  for (const subItem of group.type.namespaces.values()) {
    track(getOperationGroup(context, subItem)!);
  }
  for (const subItem of group.type.interfaces.values()) {
    track(getOperationGroup(context, subItem)!);
  }

  function track(item: SdkOperationGroup | undefined) {
    if (!item) {
      return;
    }
    groups.push(item);
    if (ignoreHierarchy) {
      for (const subItem of item.subOperationGroups ?? []) {
        track(subItem);
      }
    }
  }

  return groups;
}

/**
 * List operations inside a client or an operation group. If ignoreHierarchy is true, the result will include all nested operations.
 * @param program TCGCContext
 * @param group Client or operation group to list operations
 * @param ignoreHierarchy Whether to get all nested operations
 * @returns
 */
export function listOperationsInOperationGroup(
  context: TCGCContext,
  group: SdkOperationGroup | SdkClient,
  ignoreHierarchy = false,
): Operation[] {
  const operations: Operation[] = [];

  function addOperations(current: Namespace | Interface) {
    if (
      current !== group.type &&
      !ignoreHierarchy &&
      (getClient(context, current) || isOperationGroup(context, current))
    ) {
      return;
    }
    if (current.kind === "Interface" && isTemplateDeclaration(current)) {
      // Skip template interface operations
      return;
    }

    for (const op of current.operations.values()) {
      // Skip templated operations
      if (!isTemplateDeclarationOrInstance(op)) {
        operations.push(getOverriddenClientMethod(context, op) ?? op);
      }
    }

    if (current.kind === "Namespace") {
      for (const subItem of current.namespaces.values()) {
        addOperations(subItem);
      }
      for (const subItem of current.interfaces.values()) {
        addOperations(subItem);
      }
    }
  }

  addOperations(group.type);
  return operations;
}

export function createTCGCContext(program: Program, emitterName: string): TCGCContext {
  const diagnostics = createDiagnosticCollector();
  return {
    program,
    emitterName: diagnostics.pipe(parseEmitterName(program, emitterName)),
    diagnostics: diagnostics.diagnostics,
    originalProgram: program,
    __clientToParameters: new Map(),
    __tspTypeToApiVersions: new Map(),
    __clientToApiVersionClientDefaultValue: new Map(),
    previewStringRegex: /-preview$/,
  };
}

interface VersioningStrategy {
  readonly strategy?: "ignore";
  readonly previewStringRegex?: RegExp; // regex to match preview versions
}

export interface CreateSdkContextOptions {
  readonly versioning?: VersioningStrategy;
  additionalDecorators?: string[];
}

export async function createSdkContext<
  TOptions extends Record<string, any> = SdkEmitterOptions,
  TServiceOperation extends SdkServiceOperation = SdkHttpOperation,
>(
  context: EmitContext<TOptions>,
  emitterName?: string,
  options?: CreateSdkContextOptions,
): Promise<SdkContext<TOptions, TServiceOperation>> {
  const diagnostics = createDiagnosticCollector();
  const protocolOptions = true; // context.program.getLibraryOptions("generate-protocol-methods");
  const convenienceOptions = true; // context.program.getLibraryOptions("generate-convenience-methods");
  const generateProtocolMethods = context.options["generate-protocol-methods"] ?? protocolOptions;
  const generateConvenienceMethods =
    context.options["generate-convenience-methods"] ?? convenienceOptions;
  const tcgcContext = createTCGCContext(
    context.program,
    (emitterName ?? context.program.emitters[0]?.metadata?.name)!,
  );
  const sdkContext: SdkContext<TOptions, TServiceOperation> = {
    ...tcgcContext,
    emitContext: context,
    sdkPackage: undefined!,
    generateProtocolMethods: generateProtocolMethods,
    generateConvenienceMethods: generateConvenienceMethods,
    packageName: context.options["package-name"],
    flattenUnionAsEnum: context.options["flatten-union-as-enum"] ?? true,
    apiVersion: options?.versioning?.strategy === "ignore" ? "all" : context.options["api-version"],
    examplesDir: context.options["examples-dir"] ?? context.options["examples-directory"],
    decoratorsAllowList: [...defaultDecoratorsAllowList, ...(options?.additionalDecorators ?? [])],
    previewStringRegex: options?.versioning?.previewStringRegex || tcgcContext.previewStringRegex,
  };
  sdkContext.sdkPackage = diagnostics.pipe(getSdkPackage(sdkContext));
  for (const client of sdkContext.sdkPackage.clients) {
    diagnostics.pipe(await handleClientExamples(sdkContext, client));
  }
  sdkContext.diagnostics = sdkContext.diagnostics.concat(diagnostics.diagnostics);
  return sdkContext;
}

const protocolAPIKey = createStateSymbol("protocolAPI");

export const $protocolAPI: ProtocolAPIDecorator = (
  context: DecoratorContext,
  entity: Operation,
  value?: boolean,
  scope?: LanguageScopes,
) => {
  setScopedDecoratorData(context, $protocolAPI, protocolAPIKey, entity, value, scope);
};

const convenientAPIKey = createStateSymbol("convenientAPI");

export const $convenientAPI: ConvenientAPIDecorator = (
  context: DecoratorContext,
  entity: Operation,
  value?: boolean,
  scope?: LanguageScopes,
) => {
  setScopedDecoratorData(context, $convenientAPI, convenientAPIKey, entity, value, scope);
};

export function shouldGenerateProtocol(context: TCGCContext, entity: Operation): boolean {
  const value = getScopedDecoratorData(context, protocolAPIKey, entity);
  return value ?? Boolean(context.generateProtocolMethods);
}

export function shouldGenerateConvenient(context: TCGCContext, entity: Operation): boolean {
  const value = getScopedDecoratorData(context, convenientAPIKey, entity);
  return value ?? Boolean(context.generateConvenienceMethods);
}

const usageKey = createStateSymbol("usage");

export const $usage: UsageDecorator = (
  context: DecoratorContext,
  entity: Model | Enum | Union | Namespace,
  value: EnumMember | Union,
  scope?: LanguageScopes,
) => {
  const isValidValue = (value: number): boolean => value === 2 || value === 4;

  if (value.kind === "EnumMember") {
    if (typeof value.value === "number" && isValidValue(value.value)) {
      setScopedDecoratorData(context, $usage, usageKey, entity, value.value, scope);
      return;
    }
  } else {
    let usage = 0;
    for (const variant of value.variants.values()) {
      if (variant.type.kind === "EnumMember" && typeof variant.type.value === "number") {
        if (isValidValue(variant.type.value)) {
          usage |= variant.type.value;
        }
      } else {
        break;
      }
    }

    if (usage !== 0) {
      setScopedDecoratorData(context, $usage, usageKey, entity, usage, scope);
      return;
    }
  }

  reportDiagnostic(context.program, {
    code: "invalid-usage",
    format: {},
    target: entity,
  });
};

export function getUsageOverride(
  context: TCGCContext,
  entity: Model | Enum | Union,
): number | undefined {
  const usageFlags = getScopedDecoratorData(context, usageKey, entity);
  if (usageFlags || entity.namespace === undefined) return usageFlags;
  return getScopedDecoratorData(context, usageKey, entity.namespace);
}

export function getUsage(context: TCGCContext, entity: Model | Enum | Union): UsageFlags {
  switch (entity.kind) {
    case "Union":
      const type = getSdkUnion(context, entity);
      if (type.kind === "enum" || type.kind === "union" || type.kind === "nullable") {
        return type.usage;
      }
      return UsageFlags.None;
    case "Model":
      return getSdkModel(context, entity).usage;
    case "Enum":
      return getSdkEnum(context, entity).usage;
  }
}

const accessKey = createStateSymbol("access");

export const $access: AccessDecorator = (
  context: DecoratorContext,
  entity: Model | Enum | Operation | Union | Namespace,
  value: EnumMember,
  scope?: LanguageScopes,
) => {
  if (typeof value.value !== "string" || (value.value !== "public" && value.value !== "internal")) {
    reportDiagnostic(context.program, {
      code: "access",
      format: {},
      target: entity,
    });
  }
  setScopedDecoratorData(context, $access, accessKey, entity, value.value, scope);
};

export function getAccessOverride(
  context: TCGCContext,
  entity: Model | Enum | Operation | Union | Namespace,
): AccessFlags | undefined {
  const accessOverride = getScopedDecoratorData(context, accessKey, entity);

  if (!accessOverride && entity.namespace) {
    return getAccessOverride(context, entity.namespace);
  }

  return accessOverride;
}

export function getAccess(context: TCGCContext, entity: Model | Enum | Operation | Union) {
  const override = getAccessOverride(context, entity);
  if (override || entity.kind === "Operation") {
    return override || "public";
  }

  switch (entity.kind) {
    case "Model":
      return getSdkModel(context, entity).access;
    case "Enum":
      return getSdkEnum(context, entity).access;
    case "Union": {
      const type = getSdkUnion(context, entity);
      if (type.kind === "enum" || type.kind === "union" || type.kind === "nullable") {
        return type.access;
      }
      return "public";
    }
  }
}

const flattenPropertyKey = createStateSymbol("flattenPropertyKey");
/**
 * Whether a model property should be flattened.
 *
 * @param context DecoratorContext
 * @param target ModelProperty to mark as flattened
 * @param scope Names of the projection (e.g. "python", "csharp", "java", "javascript")
 * @deprecated This decorator is not recommended to use.
 */
export const $flattenProperty: FlattenPropertyDecorator = (
  context: DecoratorContext,
  target: ModelProperty,
  scope?: LanguageScopes,
) => {
  if (getDiscriminator(context.program, target.type)) {
    reportDiagnostic(context.program, {
      code: "flatten-polymorphism",
      format: {},
      target: target,
    });
  }
  setScopedDecoratorData(context, $flattenProperty, flattenPropertyKey, target, true, scope); // eslint-disable-line @typescript-eslint/no-deprecated
};

/**
 * Whether a model property should be flattened or not.
 *
 * @param context TCGCContext
 * @param target ModelProperty that we want to check whether it should be flattened or not
 * @returns whether the model property should be flattened or not
 */
export function shouldFlattenProperty(context: TCGCContext, target: ModelProperty): boolean {
  return getScopedDecoratorData(context, flattenPropertyKey, target) ?? false;
}

export const $clientName: ClientNameDecorator = (
  context: DecoratorContext,
  entity: Type,
  value: string,
  scope?: LanguageScopes,
) => {
  // workaround for current lack of functionality in compiler
  // https://github.com/microsoft/typespec/issues/2717
  if (entity.kind === "Model" || entity.kind === "Operation") {
    if ((context.decoratorTarget as Node).kind === SyntaxKind.AugmentDecoratorStatement) {
      if (
        ignoreDiagnostics(
          context.program.checker.resolveTypeReference(
            (context.decoratorTarget as AugmentDecoratorStatementNode).targetType,
          ),
        )?.node !== entity.node
      ) {
        return;
      }
    }
    if ((context.decoratorTarget as Node).kind === SyntaxKind.DecoratorExpression) {
      if ((context.decoratorTarget as DecoratorExpressionNode).parent !== entity.node) {
        return;
      }
    }
  }
  if (value.trim() === "") {
    reportDiagnostic(context.program, {
      code: "empty-client-name",
      format: {},
      target: entity,
    });
  }
  setScopedDecoratorData(context, $clientName, clientNameKey, entity, value, scope);
};

export function getClientNameOverride(
  context: TCGCContext,
  entity: Type,
  languageScope?: string | typeof AllScopes,
): string | undefined {
  return getScopedDecoratorData(context, clientNameKey, entity, languageScope);
}

const overrideKey = createStateSymbol("override");

// Recursive function to collect parameter names
function collectParams(
  properties: RekeyableMap<string, ModelProperty>,
  params: ModelProperty[] = [],
): ModelProperty[] {
  properties.forEach((value, key) => {
    // If the property is of type 'model', recurse into its properties
    if (params.filter((x) => compareModelProperties(x, value)).length === 0) {
      if (value.type.kind === "Model") {
        collectParams(value.type.properties, params);
      } else {
        let sourceProp = value;
        while (sourceProp.sourceProperty) {
          sourceProp = sourceProp.sourceProperty;
        }
        if (sourceProp.model && !isAzureCoreTspModel(sourceProp.model)) {
          params.push(value);
        } else if (!sourceProp.model) {
          params.push(value);
        } else {
          // eslint-disable-next-line no-console
          console.log(
            `We are not counting "${sourceProp.name}" as part of a method parameter because it's been added by Azure.Core templates`,
          );
        }
      }
    }
  });

  return params;
}

function compareModelProperties(modelPropA: ModelProperty, modelPropB: ModelProperty): boolean {
  // can't rely fully on equals because the `.model` property may be different
  return (
    modelPropA.name === modelPropB.name &&
    modelPropA.type === modelPropB.type &&
    modelPropA.node === modelPropB.node
  );
}

export const $override = (
  context: DecoratorContext,
  original: Operation,
  override: Operation,
  scope?: LanguageScopes,
) => {
  // Extract and sort parameter names
  const originalParams = collectParams(original.parameters.properties).sort((a, b) =>
    a.name.localeCompare(b.name),
  );
  const overrideParams = collectParams(override.parameters.properties).sort((a, b) =>
    a.name.localeCompare(b.name),
  );

  // Check if the sorted parameter names arrays are equal
  const parametersMatch =
    originalParams.length === overrideParams.length &&
    originalParams.every((value, index) => compareModelProperties(value, overrideParams[index]));

  if (!parametersMatch) {
    reportDiagnostic(context.program, {
      code: "override-method-parameters-mismatch",
      target: context.decoratorTarget,
      format: {
        methodName: original.name,
        originalParameters: originalParams.map((x) => x.name).join(`", "`),
        overrideParameters: overrideParams.map((x) => x.name).join(`", "`),
      },
    });
  }
  setScopedDecoratorData(context, $override, overrideKey, original, override, scope);
};

/**
 * Gets additional information on how to serialize / deserialize TYPESPEC standard types depending
 * on whether additional serialization information is provided or needed
 *
 * @param context the Sdk Context
 * @param entity the entity whose client format we are going to get
 * @returns the format in which to serialize the typespec type or undefined
 */
export function getOverriddenClientMethod(
  context: TCGCContext,
  entity: Operation,
): Operation | undefined {
  return getScopedDecoratorData(context, overrideKey, entity);
}

export const $useSystemTextJsonConverter: DecoratorFunction = (
  context: DecoratorContext,
  entity: Model,
  scope?: LanguageScopes,
) => {};

const clientInitializationKey = createStateSymbol("clientInitialization");

export const $clientInitialization: ClientInitializationDecorator = (
  context: DecoratorContext,
  target: Namespace | Interface,
  options: Model,
  scope?: LanguageScopes,
) => {
  setScopedDecoratorData(
    context,
    $clientInitialization,
    clientInitializationKey,
    target,
    options,
    scope,
  );
};

export function getClientInitialization(
  context: TCGCContext,
  entity: Namespace | Interface,
): SdkInitializationType | undefined {
  const model = getScopedDecoratorData(context, clientInitializationKey, entity);
  if (!model) return model;
  const sdkModel = getSdkModel(context, model);
  const initializationProps = sdkModel.properties.map(
    (property: SdkModelPropertyType): SdkMethodParameter => {
      property.onClient = true;
      property.kind = "method";
      return property as SdkMethodParameter;
    },
  );
  return {
    ...sdkModel,
    properties: initializationProps,
  };
}

const paramAliasKey = createStateSymbol("paramAlias");

export const paramAliasDecorator: ParamAliasDecorator = (
  context: DecoratorContext,
  original: ModelProperty,
  paramAlias: string,
  scope?: LanguageScopes,
) => {
  setScopedDecoratorData(context, paramAliasDecorator, paramAliasKey, original, paramAlias, scope);
};

export function getParamAlias(context: TCGCContext, original: ModelProperty): string | undefined {
  return getScopedDecoratorData(context, paramAliasKey, original);
}<|MERGE_RESOLUTION|>--- conflicted
+++ resolved
@@ -62,12 +62,8 @@
   AllScopes,
   clientNameKey,
   getValidApiVersion,
-<<<<<<< HEAD
-  isAzureCoreModel,
+  isAzureCoreTspModel,
   negationScopesKey,
-=======
-  isAzureCoreTspModel,
->>>>>>> 0d977092
   parseEmitterName,
 } from "./internal-utils.js";
 import { createStateSymbol, reportDiagnostic } from "./lib.js";
