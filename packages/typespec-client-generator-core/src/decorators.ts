--- conflicted
+++ resolved
@@ -612,15 +612,11 @@
     examplesDirectory: context.options["examples-directory"],
     decoratorsAllowList: [...defaultDecoratorsAllowList, ...(options?.additionalDecorators ?? [])],
   };
-<<<<<<< HEAD
-  sdkContext.experimental_sdkPackage = getSdkPackage(sdkContext);
-  for (const client of sdkContext.experimental_sdkPackage.clients) {
+  sdkContext.sdkPackage = getSdkPackage(sdkContext);
+  for (const client of sdkContext.sdkPackage.clients) {
     diagnostics.pipe(await handleClientExamples(sdkContext, client));
   }
 
-=======
-  sdkContext.sdkPackage = getSdkPackage(sdkContext);
->>>>>>> 951e571e
   if (sdkContext.diagnostics) {
     sdkContext.diagnostics = sdkContext.diagnostics.concat(
       sdkContext.sdkPackage.diagnostics // eslint-disable-line deprecation/deprecation
