--- conflicted
+++ resolved
@@ -42,11 +42,7 @@
   SdkServiceOperation,
   UsageFlags,
 } from "./interfaces.js";
-<<<<<<< HEAD
-import { TCGCContext, getValidApiVersion, parseEmitterName } from "./internal-utils.js";
-=======
-import { AllScopes, TCGCContext, clientNameKey, parseEmitterName } from "./internal-utils.js";
->>>>>>> 5f6e78ab
+import { AllScopes, TCGCContext, clientNameKey, getValidApiVersion, parseEmitterName } from "./internal-utils.js";
 import { createStateSymbol, reportDiagnostic } from "./lib.js";
 import { getSdkPackage } from "./package.js";
 import { getLibraryName } from "./public-utils.js";
