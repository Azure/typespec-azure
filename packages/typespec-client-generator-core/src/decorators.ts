--- conflicted
+++ resolved
@@ -667,10 +667,7 @@
     __clientToApiVersionClientDefaultValue: new Map(),
     previewStringRegex: /-preview$/,
     disableUsageAccessPropagationToBase: false,
-<<<<<<< HEAD
     __pagedResultSet: new Set(),
-=======
->>>>>>> a24339d7
   };
 }
 
