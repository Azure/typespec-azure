import {
  DecoratorContext,
  DecoratorFunction,
  EmitContext,
  Enum,
  EnumMember,
  Interface,
  Model,
  ModelProperty,
  Namespace,
  Node,
  Operation,
  Program,
  SyntaxKind,
  Type,
  Union,
  UsageFlags,
  getNamespaceFullName,
  getProjectedName,
  isService,
  isTemplateDeclaration,
  isTemplateDeclarationOrInstance,
  listServices,
  validateDecoratorUniqueOnNode,
} from "@typespec/compiler";
import { isHeader } from "@typespec/http";
import {
  AccessFlags,
  LanguageScopes,
  SdkClient,
  SdkContext,
  SdkEmitterOptions,
  SdkHttpOperation,
  SdkOperationGroup,
  SdkServiceOperation,
} from "./interfaces.js";
import { TCGCContext, parseEmitterName } from "./internal-utils.js";
import { createStateSymbol, reportDiagnostic } from "./lib.js";
<<<<<<< HEAD
import { getSdkPackage } from "./package.js";
import { getSdkEnum, getSdkModel } from "./types.js";
=======
import { getLibraryName } from "./public-utils.js";
import { getAllModels, getSdkEnum, getSdkModel } from "./types.js";
>>>>>>> b6c3bf21

export const namespace = "Azure.ClientGenerator.Core";
const AllScopes = Symbol.for("@azure-core/typespec-client-generator-core/all-scopes");

function getScopedDecoratorData(context: TCGCContext, key: symbol, target: Type): any {
  const retval: Record<string | symbol, any> = context.program.stateMap(key).get(target);
  if (retval === undefined) return retval;
  if (Object.keys(retval).includes(context.emitterName)) return retval[context.emitterName];
  return retval[AllScopes]; // in this case it applies to all languages
}

function listScopedDecoratorData(context: TCGCContext, key: symbol): any[] {
  const retval = [...context.program.stateMap(key).values()];
  return retval
    .filter((targetEntry) => {
      return targetEntry[context.emitterName] || targetEntry[AllScopes];
    })
    .flatMap((targetEntry) => targetEntry[context.emitterName] ?? targetEntry[AllScopes]);
}

function setScopedDecoratorData(
  context: DecoratorContext,
  decorator: DecoratorFunction,
  key: symbol,
  target: Type,
  value: unknown,
  scope?: LanguageScopes,
  transitivity: boolean = false
): boolean {
  const targetEntry = context.program.stateMap(key).get(target);
  // If target doesn't exist in decorator map, create a new entry
  if (!targetEntry) {
    // value is going to be a list of tuples, each tuple is a value and a list of scopes
    context.program.stateMap(key).set(target, { [scope ?? AllScopes]: value });
    return true;
  }

  // If target exists, but there's a specified scope and it doesn't exist in the target entry, add mapping of scope and value to target entry
  const scopes = Reflect.ownKeys(targetEntry);
  if (!scopes.includes(AllScopes) && scope && !scopes.includes(scope)) {
    targetEntry[scope] = value;
    return true;
  }
  if (!transitivity) {
    validateDecoratorUniqueOnNode(context, target, decorator);
    return false;
  }
  if (!Reflect.ownKeys(targetEntry).includes(AllScopes) && !scope) {
    context.program.stateMap(key).set(target, { AllScopes: value });
  }
  return false;
}

const clientKey = createStateSymbol("client");

function isArm(service: Namespace): boolean {
  return service.decorators.some(
    (decorator) => decorator.decorator.name === "$armProviderNamespace"
  );
}

export function $client(
  context: DecoratorContext,
  target: Namespace | Interface,
  options?: Model,
  scope?: LanguageScopes
) {
  if ((context.decoratorTarget as Node).kind === SyntaxKind.AugmentDecoratorStatement) {
    reportDiagnostic(context.program, {
      code: "wrong-client-decorator",
      target: context.decoratorTarget,
    });
    return;
  }
  const explicitName = options?.properties.get("name")?.type;
  const name: string = explicitName?.kind === "String" ? explicitName.value : target.name;
  const explicitService = options?.properties.get("service")?.type;
  const service =
    explicitService?.kind === "Namespace"
      ? explicitService
      : findClientService(context.program, target) ?? (target as any);
  if (!name.endsWith("Client")) {
    reportDiagnostic(context.program, {
      code: "client-name",
      format: { name },
      target: context.decoratorTarget,
    });
  }

  if (!isService(context.program, service)) {
    reportDiagnostic(context.program, {
      code: "client-service",
      format: { name },
      target: context.decoratorTarget,
    });
  }

  const client: SdkClient = {
    kind: "SdkClient",
    name,
    service,
    type: target,
    arm: isArm(service),
    crossLanguageDefinitionId: `${getNamespaceFullName(service)}.${name}`,
  };
  setScopedDecoratorData(context, $client, clientKey, target, client, scope);
}

function findClientService(
  program: Program,
  client: Namespace | Interface
): Namespace | Interface | undefined {
  let current: Namespace | undefined = client as any;
  while (current) {
    if (isService(program, current)) {
      return current;
    }
    current = current.namespace;
  }
  return undefined;
}

/**
 * Return the client object for the given namespace or interface, or undefined if the given namespace or interface is not a client.
 *
 * @param context TCGCContext
 * @param type Type to check
 * @returns Client or undefined
 */
export function getClient(
  context: TCGCContext,
  type: Namespace | Interface
): SdkClient | undefined {
  if (hasExplicitClientOrOperationGroup(context)) {
    return getScopedDecoratorData(context, clientKey, type);
  }

  // if there is no explicit client or operation group,
  // we need to find whether current namespace is an implicit client (namespace with @service decorator)
  if (type.kind === "Namespace") {
    for (const client of listClients(context)) {
      if (client.type === type) {
        return client;
      }
    }
  }

  return undefined;
}

function hasExplicitClientOrOperationGroup(context: TCGCContext): boolean {
  return (
    listScopedDecoratorData(context, clientKey).length > 0 ||
    listScopedDecoratorData(context, operationGroupKey).length > 0
  );
}

/**
 * List all the clients.
 *
 * @param context TCGCContext
 * @returns Array of clients
 */
export function listClients(context: TCGCContext): SdkClient[] {
  const explicitClients = [...listScopedDecoratorData(context, clientKey)];
  if (explicitClients.length > 0) {
    return explicitClients;
  }

  // if there is no explicit client, we will treat namespaces with service decorator as clients
  const services = listServices(context.program);

  return services.map((service) => {
    let originalName = service.type.name;
    const clientNameOverride = getClientNameOverride(context, service.type);
    if (clientNameOverride) {
      originalName = clientNameOverride;
    } else {
      originalName = getProjectedName(context.program, service.type, "client") ?? service.type.name;
    }
    const clientName = originalName.endsWith("Client") ? originalName : `${originalName}Client`;
    context.arm = isArm(service.type);
    return {
      kind: "SdkClient",
      name: clientName,
      service: service.type,
      type: service.type,
      arm: isArm(service.type),
      crossLanguageDefinitionId: `${getNamespaceFullName(service.type)}.${clientName}`,
    };
  });
}

const operationGroupKey = createStateSymbol("operationGroup");
export function $operationGroup(
  context: DecoratorContext,
  target: Namespace | Interface,
  scope?: LanguageScopes
) {
  if ((context.decoratorTarget as Node).kind === SyntaxKind.AugmentDecoratorStatement) {
    reportDiagnostic(context.program, {
      code: "wrong-client-decorator",
      target: context.decoratorTarget,
    });
    return;
  }

  setScopedDecoratorData(
    context,
    $operationGroup,
    operationGroupKey,
    target,
    {
      kind: "SdkOperationGroup",
      type: target,
    },
    scope
  );
}

/**
 * Check a namespace or interface is an operation group.
 * @param context TCGCContext
 * @param type Type to check
 * @returns boolean
 */
export function isOperationGroup(context: TCGCContext, type: Namespace | Interface): boolean {
  if (hasExplicitClientOrOperationGroup(context)) {
    return getScopedDecoratorData(context, operationGroupKey, type) !== undefined;
  }
  // if there is no explicit client, we will treat non-client namespaces and all interfaces as operation group
  if (type.kind === "Interface" && !isTemplateDeclaration(type)) {
    return true;
  }
  if (type.kind === "Namespace" && !type.decorators.some((t) => t.decorator.name === "$service")) {
    return true;
  }
  return false;
}
/**
 * Check an operation is in an operation group.
 * @param context TCGCContext
 * @param type Type to check
 * @returns boolean
 */
export function isInOperationGroup(
  context: TCGCContext,
  type: Namespace | Interface | Operation
): boolean {
  switch (type.kind) {
    case "Operation":
      return type.interface
        ? isInOperationGroup(context, type.interface)
        : type.namespace
          ? isInOperationGroup(context, type.namespace)
          : false;
    case "Interface":
    case "Namespace":
      return (
        isOperationGroup(context, type) ||
        (type.namespace ? isInOperationGroup(context, type.namespace) : false)
      );
  }
}

function buildOperationGroupPath(context: TCGCContext, type: Namespace | Interface): string {
  const path = [];
  while (true) {
    const client = getClient(context, type);
    if (client) {
      path.push(client.name);
      break;
    }
    if (isOperationGroup(context, type)) {
      path.push(getLibraryName(context, type));
    }
    if (type.namespace) {
      type = type.namespace;
    } else {
      break;
    }
  }
  return path.reverse().join(".");
}
/**
 * Return the operation group object for the given namespace or interface or undefined is not an operation group.
 * @param context TCGCContext
 * @param type Type to check
 * @returns Operation group or undefined.
 */
export function getOperationGroup(
  context: TCGCContext,
  type: Namespace | Interface
): SdkOperationGroup | undefined {
  let operationGroup: SdkOperationGroup | undefined;

  if (hasExplicitClientOrOperationGroup(context)) {
    operationGroup = getScopedDecoratorData(context, operationGroupKey, type);
    if (operationGroup) {
      operationGroup.groupPath = buildOperationGroupPath(context, type);
    }
  } else {
    // if there is no explicit client, we will treat non-client namespaces and all interfaces as operation group
    if (type.kind === "Interface" && !isTemplateDeclaration(type)) {
      operationGroup = {
        kind: "SdkOperationGroup",
        type,
        groupPath: buildOperationGroupPath(context, type),
      };
    }
    if (
      type.kind === "Namespace" &&
      !type.decorators.some((t) => t.decorator.name === "$service")
    ) {
      operationGroup = {
        kind: "SdkOperationGroup",
        type,
        groupPath: buildOperationGroupPath(context, type),
      };
    }
  }

  // build hierarchy of operation group
  if (operationGroup && type.kind === "Namespace") {
    const subOperationGroups: SdkOperationGroup[] = [];
    type.namespaces.forEach((ns) => {
      const subOperationGroup = getOperationGroup(context, ns);
      if (subOperationGroup) {
        subOperationGroups.push(subOperationGroup);
      }
    });
    type.interfaces.forEach((i) => {
      const subOperationGroup = getOperationGroup(context, i);
      if (subOperationGroup) {
        subOperationGroups.push(subOperationGroup);
      }
    });
    if (subOperationGroups.length > 0) {
      operationGroup.subOperationGroups = subOperationGroups;
    }
  }

  return operationGroup;
}

/**
 * List all the operation groups inside a client or an operation group. If ignoreHierarchy is true, the result will include all nested operation groups.
 *
 * @param context TCGCContext
 * @param group Client or operation group to list operation groups
 * @param ignoreHierarchy Whether to get all nested operation groups
 * @returns
 */
export function listOperationGroups(
  context: TCGCContext,
  group: SdkClient | SdkOperationGroup,
  ignoreHierarchy = false
): SdkOperationGroup[] {
  const groups: SdkOperationGroup[] = [];

  if (group.type.kind === "Interface") {
    return groups;
  }

  for (const subItem of group.type.namespaces.values()) {
    track(getOperationGroup(context, subItem)!);
  }
  for (const subItem of group.type.interfaces.values()) {
    track(getOperationGroup(context, subItem)!);
  }

  function track(item: SdkOperationGroup | undefined) {
    if (!item) {
      return;
    }
    groups.push(item);
    if (ignoreHierarchy) {
      for (const subItem of item.subOperationGroups ?? []) {
        track(subItem);
      }
    }
  }

  return groups;
}

/**
 * List operations inside a client or an operation group. If ignoreHierarchy is true, the result will include all nested operations.
 * @param program TCGCContext
 * @param group Client or operation group to list operations
 * @param ignoreHierarchy Whether to get all nested operations
 * @returns
 */
export function listOperationsInOperationGroup(
  context: TCGCContext,
  group: SdkOperationGroup | SdkClient,
  ignoreHierarchy = false
): Operation[] {
  const operations: Operation[] = [];

  function addOperations(current: Namespace | Interface) {
    if (
      current !== group.type &&
      !ignoreHierarchy &&
      (getClient(context, current) || isOperationGroup(context, current))
    ) {
      return;
    }
    if (current.kind === "Interface" && isTemplateDeclaration(current)) {
      // Skip template interface operations
      return;
    }

    for (const op of current.operations.values()) {
      // Skip templated operations
      if (!isTemplateDeclarationOrInstance(op)) {
        operations.push(op);
      }
    }

    if (current.kind === "Namespace") {
      for (const subItem of current.namespaces.values()) {
        addOperations(subItem);
      }
      for (const subItem of current.interfaces.values()) {
        addOperations(subItem);
      }
    }
  }

  addOperations(group.type);
  return operations;
}

export function createSdkContext<
  TServiceOperation extends SdkServiceOperation = SdkHttpOperation,
  TOptions extends Record<string, any> = SdkEmitterOptions,
>(context: EmitContext<TOptions>, emitterName?: string): SdkContext<TServiceOperation, TOptions> {
  const protocolOptions = true; // context.program.getLibraryOptions("generate-protocol-methods");
  const convenienceOptions = true; // context.program.getLibraryOptions("generate-convenience-methods");
  const generateProtocolMethods = context.options["generate-protocol-methods"] ?? protocolOptions;
  const generateConvenienceMethods =
    context.options["generate-convenience-methods"] ?? convenienceOptions;
  const sdkContext: SdkContext<TServiceOperation, TOptions> = {
    program: context.program,
    emitContext: context,
    sdkPackage: undefined!,
    emitterName: parseEmitterName(emitterName ?? context.program.emitters[0]?.metadata?.name), // eslint-disable-line deprecation/deprecation
    generateProtocolMethods: generateProtocolMethods,
    generateConvenienceMethods: generateConvenienceMethods,
    filterOutCoreModels: context.options["filter-out-core-models"] ?? true,
    packageName: context.options["package-name"],
  };
  sdkContext.sdkPackage = getSdkPackage(sdkContext);
  return sdkContext;
}

const protocolAPIKey = createStateSymbol("protocolAPI");

export function $protocolAPI(
  context: DecoratorContext,
  entity: Operation,
  value: boolean,
  scope?: LanguageScopes
) {
  setScopedDecoratorData(context, $protocolAPI, protocolAPIKey, entity, value, scope);
}

const convenientAPIKey = createStateSymbol("convenientAPI");

export function $convenientAPI(
  context: DecoratorContext,
  entity: Operation,
  value: boolean,
  scope?: LanguageScopes
) {
  setScopedDecoratorData(context, $convenientAPI, convenientAPIKey, entity, value, scope);
}

export function shouldGenerateProtocol(context: TCGCContext, entity: Operation): boolean {
  const value = getScopedDecoratorData(context, protocolAPIKey, entity);
  return value ?? !!context.generateProtocolMethods;
}

export function shouldGenerateConvenient(context: TCGCContext, entity: Operation): boolean {
  const value = getScopedDecoratorData(context, convenientAPIKey, entity);
  return value ?? !!context.generateConvenienceMethods;
}

const excludeKey = createStateSymbol("exclude");

/**
 * @deprecated Use `usage` and `access` decorator instead.
 */
export function $exclude(context: DecoratorContext, entity: Model, scope?: LanguageScopes) {
  setScopedDecoratorData(context, $exclude, excludeKey, entity, true, scope); // eslint-disable-line deprecation/deprecation
}

const includeKey = createStateSymbol("include");

/**
 * @deprecated Use `usage` and `access` decorator instead.
 */
export function $include(context: DecoratorContext, entity: Model, scope?: LanguageScopes) {
  modelTransitiveSet(context, $include, includeKey, entity, true, scope); // eslint-disable-line deprecation/deprecation
}

/**
 * @deprecated This function is unused and will be removed in a future release.
 */
export function isExclude(context: TCGCContext, entity: Model): boolean {
  return getScopedDecoratorData(context, excludeKey, entity) ?? false;
}

/**
 * @deprecated This function is unused and will be removed in a future release.
 */
export function isInclude(context: TCGCContext, entity: Model): boolean {
  return getScopedDecoratorData(context, includeKey, entity) ?? false;
}

function modelTransitiveSet(
  context: DecoratorContext,
  decorator: DecoratorFunction,
  key: symbol,
  entity: Model,
  value: unknown,
  scope?: LanguageScopes,
  transitivity: boolean = false
) {
  if (!setScopedDecoratorData(context, decorator, key, entity, value, scope, transitivity)) {
    return;
  }

  if (entity.baseModel) {
    modelTransitiveSet(context, decorator, key, entity.baseModel, value, scope, true);
  }

  entity.properties.forEach((p) => {
    if (p.kind === "ModelProperty" && p.type.kind === "Model") {
      modelTransitiveSet(context, decorator, key, p.type, value, scope, true);
    }
  });
}

const clientFormatKey = createStateSymbol("clientFormat");
const allowedClientFormatToTargetTypeMap: Record<ClientFormat, string[]> = {
  unixtime: ["int32", "int64"],
  iso8601: ["utcDateTime", "offsetDateTime", "duration"],
  rfc1123: ["utcDateTime", "offsetDateTime"],
  seconds: ["duration"],
};

export type ClientFormat = "unixtime" | "iso8601" | "rfc1123" | "seconds";

/**
 * @deprecated Use `encode` decorator in `@typespec/core` instead.
 */
export function $clientFormat(
  context: DecoratorContext,
  target: ModelProperty,
  format: ClientFormat,
  scope?: LanguageScopes
) {
  const expectedTargetTypes = allowedClientFormatToTargetTypeMap[format];
  if (
    context.program.checker.isStdType(target.type) &&
    expectedTargetTypes.includes(target.type.name)
  ) {
    setScopedDecoratorData(context, $clientFormat, clientFormatKey, target, format, scope); // eslint-disable-line deprecation/deprecation
  } else {
    reportDiagnostic(context.program, {
      code: "incorrect-client-format",
      format: { format, expectedTargetTypes: expectedTargetTypes.join('", "') },
      target: context.decoratorTarget,
    });
  }
}

/**
 * Gets additional information on how to serialize / deserialize TYPESPEC standard types depending
 * on whether additional serialization information is provided or needed
 *
 * @param context the Sdk Context
 * @param entity the entity whose client format we are going to get
 * @returns the format in which to serialize the typespec type or undefined
 * @deprecated This function is unused and will be removed in a future release.
 */
export function getClientFormat(
  context: TCGCContext,
  entity: ModelProperty
): ClientFormat | undefined {
  let retval: ClientFormat | undefined = getScopedDecoratorData(context, clientFormatKey, entity);
  if (retval === undefined && context.program.checker.isStdType(entity.type)) {
    if (entity.type.name === "utcDateTime" || entity.type.name === "offsetDateTime") {
      // if it's a date-time we have the following defaults
      retval = isHeader(context.program, entity) ? "rfc1123" : "iso8601";
      context.program.stateMap(clientFormatKey).set(entity, retval);
    } else if (entity.type.name === "duration") {
      retval = "iso8601";
    }
  }

  return retval;
}
const internalKey = createStateSymbol("internal");

/**
 * Whether a operation is internal and should not be exposed
 * to end customers
 *
 * @param context DecoratorContext
 * @param target Operation to mark as internal
 * @param scope Names of the projection (e.g. "python", "csharp", "java", "javascript")
 * @deprecated Use `access` decorator instead.
 */
export function $internal(context: DecoratorContext, target: Operation, scope?: LanguageScopes) {
  setScopedDecoratorData(context, $internal, internalKey, target, true, scope); // eslint-disable-line deprecation/deprecation
}

/**
 * Whether a model / operation is internal or not. If it's internal, emitters
 * should not expose them to users
 *
 * @param context TCGCContext
 * @param entity model / operation that we want to check is internal or not
 * @returns whether the entity is internal
 * @deprecated This function is unused and will be removed in a future release.
 */
export function isInternal(
  context: TCGCContext,
  entity: Model | Operation | Enum | Union
): boolean {
  const found = getScopedDecoratorData(context, internalKey, entity) ?? false;
  if (entity.kind === "Operation" || found) {
    return found;
  }
  const operationModels = context.operationModelsMap!;
  let referredByInternal = false;
  for (const [operation, modelMap] of operationModels) {
    // eslint-disable-next-line deprecation/deprecation
    if (isInternal(context, operation) && modelMap.get(entity)) {
      referredByInternal = true;
      // eslint-disable-next-line deprecation/deprecation
    } else if (!isInternal(context, operation) && modelMap.get(entity)) {
      return false;
    }
  }
  return referredByInternal;
}

const usageKey = createStateSymbol("usage");

export function $usage(
  context: DecoratorContext,
  entity: Model | Enum,
  value: EnumMember | Union,
  scope?: LanguageScopes
) {
  const isValidValue = (value: number): boolean => value === 2 || value === 4;

  if (value.kind === "EnumMember") {
    if (typeof value.value === "number" && isValidValue(value.value)) {
      setScopedDecoratorData(context, $usage, usageKey, entity, value.value, scope);
      return;
    }
  } else {
    let usage = 0;
    for (const variant of value.variants.values()) {
      if (variant.type.kind === "EnumMember" && typeof variant.type.value === "number") {
        if (isValidValue(variant.type.value)) {
          usage |= variant.type.value;
        }
      } else {
        break;
      }
    }

    if (usage !== 0) {
      setScopedDecoratorData(context, $usage, usageKey, entity, usage, scope);
      return;
    }
  }

  reportDiagnostic(context.program, {
    code: "invalid-usage",
    format: {},
    target: entity,
  });
}

export function getUsageOverride(
  context: TCGCContext,
  entity: Model | Enum
): UsageFlags | undefined {
  return getScopedDecoratorData(context, usageKey, entity);
}

export function getUsage(context: TCGCContext, entity: Model | Enum): UsageFlags {
  return entity.kind === "Model"
    ? getSdkModel(context, entity).usage
    : getSdkEnum(context, entity).usage;
}

const accessKey = createStateSymbol("access");

export function $access(
  context: DecoratorContext,
  entity: Model | Enum | Operation,
  value: EnumMember,
  scope?: LanguageScopes
) {
  if (typeof value.value !== "string" || (value.value !== "public" && value.value !== "internal")) {
    reportDiagnostic(context.program, {
      code: "access",
      format: {},
      target: entity,
    });
  }
  setScopedDecoratorData(context, $access, accessKey, entity, value.value, scope);
}

export function getAccessOverride(
  context: TCGCContext,
  entity: Model | Enum | Operation
): AccessFlags | undefined {
  return getScopedDecoratorData(context, accessKey, entity);
}

export function getAccess(
  context: TCGCContext,
  entity: Model | Enum | Operation
): AccessFlags | undefined {
  const override = getScopedDecoratorData(context, accessKey, entity);
  if (override || entity.kind === "Operation") {
    return override;
  }

  return entity.kind === "Model"
    ? getSdkModel(context, entity).access
    : getSdkEnum(context, entity).access;
}

const flattenPropertyKey = createStateSymbol("flattenPropertyKey");
/**
 * Whether a model property should be flattened.
 *
 * @param context DecoratorContext
 * @param target ModelProperty to mark as flattened
 * @param scope Names of the projection (e.g. "python", "csharp", "java", "javascript")
 * @deprecated This decorator is not recommended to use.
 */
export function $flattenProperty(
  context: DecoratorContext,
  target: ModelProperty,
  scope?: LanguageScopes
) {
  setScopedDecoratorData(context, $flattenProperty, flattenPropertyKey, target, true, scope); // eslint-disable-line deprecation/deprecation
}

/**
 * Whether a model property should be flattened or not.
 *
 * @param context TCGCContext
 * @param target ModelProperty that we want to check whether it should be flattened or not
 * @returns whether the model property should be flattened or not
 */
export function shouldFlattenProperty(context: TCGCContext, target: ModelProperty): boolean {
  return getScopedDecoratorData(context, flattenPropertyKey, target) ?? false;
}

const clientNameKey = createStateSymbol("clientName");

export function $clientName(
  context: DecoratorContext,
  entity: Type,
  value: string,
  scope?: LanguageScopes
) {
  setScopedDecoratorData(context, $clientName, clientNameKey, entity, value, scope);
}

export function getClientNameOverride(context: TCGCContext, entity: Type): string | undefined {
  return getScopedDecoratorData(context, clientNameKey, entity);
}<|MERGE_RESOLUTION|>--- conflicted
+++ resolved
@@ -36,13 +36,9 @@
 } from "./interfaces.js";
 import { TCGCContext, parseEmitterName } from "./internal-utils.js";
 import { createStateSymbol, reportDiagnostic } from "./lib.js";
-<<<<<<< HEAD
 import { getSdkPackage } from "./package.js";
+import { getLibraryName } from "./public-utils.js";
 import { getSdkEnum, getSdkModel } from "./types.js";
-=======
-import { getLibraryName } from "./public-utils.js";
-import { getAllModels, getSdkEnum, getSdkModel } from "./types.js";
->>>>>>> b6c3bf21
 
 export const namespace = "Azure.ClientGenerator.Core";
 const AllScopes = Symbol.for("@azure-core/typespec-client-generator-core/all-scopes");
