import {
  AugmentDecoratorStatementNode,
  DecoratorContext,
  DecoratorExpressionNode,
  DecoratorFunction,
  EmitContext,
  Enum,
  EnumMember,
  Interface,
  Model,
  ModelProperty,
  Namespace,
  Node,
  Operation,
  Program,
  SyntaxKind,
  Type,
  Union,
  createDiagnosticCollector,
  getDiscriminator,
  getNamespaceFullName,
  getProjectedName,
  ignoreDiagnostics,
  isService,
  isTemplateDeclaration,
  isTemplateDeclarationOrInstance,
  listServices,
  projectProgram,
  validateDecoratorUniqueOnNode,
} from "@typespec/compiler";
import { isHeader } from "@typespec/http";
import { buildVersionProjections, getVersions } from "@typespec/versioning";
import {
  AccessDecorator,
  ClientDecorator,
  ClientFormatDecorator,
  ClientNameDecorator,
  ConvenientAPIDecorator,
  ExcludeDecorator,
  FlattenPropertyDecorator,
  IncludeDecorator,
  InternalDecorator,
  OperationGroupDecorator,
  ProtocolAPIDecorator,
  UsageDecorator,
} from "../generated-defs/Azure.ClientGenerator.Core.js";
import { defaultDecoratorsAllowList } from "./configs.js";
import { handleClientExamples } from "./example.js";
import {
  AccessFlags,
  LanguageScopes,
  SdkClient,
  SdkContext,
  SdkEmitterOptions,
  SdkHttpOperation,
  SdkOperationGroup,
  SdkServiceOperation,
  TCGCContext,
  UsageFlags,
} from "./interfaces.js";
import {
  AllScopes,
  clientNameKey,
  getValidApiVersion,
  parseEmitterName,
} from "./internal-utils.js";
import { createStateSymbol, reportDiagnostic } from "./lib.js";
import { getSdkPackage } from "./package.js";
import { getLibraryName } from "./public-utils.js";
import { getSdkEnum, getSdkModel, getSdkUnion } from "./types.js";

export const namespace = "Azure.ClientGenerator.Core";

function getScopedDecoratorData(
  context: TCGCContext,
  key: symbol,
  target: Type,
  languageScope?: string | typeof AllScopes
): any {
  const retval: Record<string | symbol, any> = context.program.stateMap(key).get(target);
  if (retval === undefined) return retval;
  if (languageScope === AllScopes) {
    return retval[languageScope];
  }
  if (languageScope === undefined || typeof languageScope === "string") {
    const scope = languageScope ?? context.emitterName;
    if (Object.keys(retval).includes(scope)) return retval[scope];
  }
  return retval[AllScopes]; // in this case it applies to all languages
}

function listScopedDecoratorData(context: TCGCContext, key: symbol): any[] {
  const retval = [...context.program.stateMap(key).values()];
  return retval
    .filter((targetEntry) => {
      return targetEntry[context.emitterName] || targetEntry[AllScopes];
    })
    .flatMap((targetEntry) => targetEntry[context.emitterName] ?? targetEntry[AllScopes]);
}

function setScopedDecoratorData(
  context: DecoratorContext,
  decorator: DecoratorFunction,
  key: symbol,
  target: Type,
  value: unknown,
  scope?: LanguageScopes,
  transitivity: boolean = false
): boolean {
  const targetEntry = context.program.stateMap(key).get(target);
  const splitScopes = scope?.split(",").map((s) => s.trim()) || [AllScopes];

  // If target doesn't exist in decorator map, create a new entry
  if (!targetEntry) {
    const newObject = Object.fromEntries(splitScopes.map((scope) => [scope, value]));
    context.program.stateMap(key).set(target, newObject);
    return true;
  }

  // If target exists, but there's a specified scope and it doesn't exist in the target entry, add mapping of scope and value to target entry
  const scopes = Reflect.ownKeys(targetEntry);
  if (!scopes.includes(AllScopes) && scope && !splitScopes.some((s) => scopes.includes(s))) {
    const newObject = Object.fromEntries(splitScopes.map((scope) => [scope, value]));
    context.program.stateMap(key).set(target, { ...targetEntry, ...newObject });
    return true;
  }
  // we only want to allow multiple decorators if they each specify a different scope
  if (!transitivity) {
    validateDecoratorUniqueOnNode(context, target, decorator);
    return false;
  }
  // for transitivity situation, we could allow scope extension
  if (!scopes.includes(AllScopes) && !scope) {
    const newObject = Object.fromEntries(splitScopes.map((scope) => [scope, value]));
    context.program.stateMap(key).set(target, { ...targetEntry, ...newObject });
  }
  return false;
}

const clientKey = createStateSymbol("client");

function isArm(service: Namespace): boolean {
  return service.decorators.some(
    (decorator) => decorator.decorator.name === "$armProviderNamespace"
  );
}

export const $client: ClientDecorator = (
  context: DecoratorContext,
  target: Namespace | Interface,
  options?: Model,
  scope?: LanguageScopes
) => {
  if ((context.decoratorTarget as Node).kind === SyntaxKind.AugmentDecoratorStatement) {
    reportDiagnostic(context.program, {
      code: "wrong-client-decorator",
      target: context.decoratorTarget,
    });
    return;
  }
  const explicitName = options?.properties.get("name")?.type;
  const name: string = explicitName?.kind === "String" ? explicitName.value : target.name;
  const explicitService = options?.properties.get("service")?.type;
  const service =
    explicitService?.kind === "Namespace"
      ? explicitService
      : (findClientService(context.program, target) ?? (target as any));
  if (!name.endsWith("Client")) {
    reportDiagnostic(context.program, {
      code: "client-name",
      format: { name },
      target: context.decoratorTarget,
    });
  }

  if (!isService(context.program, service)) {
    reportDiagnostic(context.program, {
      code: "client-service",
      format: { name },
      target: context.decoratorTarget,
    });
  }

  const client: SdkClient = {
    kind: "SdkClient",
    name,
    service,
    type: target,
    arm: isArm(service),
    crossLanguageDefinitionId: `${getNamespaceFullName(service)}.${name}`,
  };
  setScopedDecoratorData(context, $client, clientKey, target, client, scope);
};

function findClientService(
  program: Program,
  client: Namespace | Interface
): Namespace | Interface | undefined {
  let current: Namespace | undefined = client as any;
  while (current) {
    if (isService(program, current)) {
      // we don't check scoped clients here, because we want to find the service for the client
      return current;
    }
    const client = program.stateMap(clientKey).get(current);
    if (client && client[AllScopes]) {
      return client[AllScopes].service;
    }
    current = current.namespace;
  }
  return undefined;
}

/**
 * Return the client object for the given namespace or interface, or undefined if the given namespace or interface is not a client.
 *
 * @param context TCGCContext
 * @param type Type to check
 * @returns Client or undefined
 */
export function getClient(
  context: TCGCContext,
  type: Namespace | Interface
): SdkClient | undefined {
  for (const client of listClients(context)) {
    if (client.type === type) {
      return client;
    }
  }
  return undefined;
}

function hasExplicitClientOrOperationGroup(context: TCGCContext): boolean {
  return (
    listScopedDecoratorData(context, clientKey).length > 0 ||
    listScopedDecoratorData(context, operationGroupKey).length > 0
  );
}

function serviceVersioningProjection(context: TCGCContext, client: SdkClient) {
  if (!context.__service_projection) {
    context.__service_projection = new Map();
  }

  let projectedService;
  let projectedProgram;

  if (context.__service_projection.has(client.service)) {
    [projectedService, projectedProgram] = context.__service_projection.get(client.service)!;
  } else {
    const allApiVersions = getVersions(context.program, client.service)[1]
      ?.getVersions()
      .map((x) => x.value);
    if (!allApiVersions) return;
    const apiVersion = getValidApiVersion(context, allApiVersions);
    if (apiVersion === undefined) return;
    const versionProjections = buildVersionProjections(context.program, client.service).filter(
      (v) => apiVersion === v.version
    );
    if (versionProjections.length !== 1)
      throw new Error("Version projects should only contain one element");
    const projectedVersion = versionProjections[0];
    if (projectedVersion.projections.length > 0) {
      projectedProgram = context.program = projectProgram(
        context.originalProgram,
        projectedVersion.projections
      );
    }
    projectedService = projectedProgram
      ? (projectedProgram.projector.projectedTypes.get(client.service) as Namespace)
      : client.service;
    context.__service_projection.set(client.service, [projectedService, projectedProgram]);
  }

  if (client.service !== client.type) {
    client.type = projectedProgram
      ? (projectedProgram.projector.projectedTypes.get(client.type) as Interface)
      : client.type;
  } else {
    client.type = projectedService;
  }
  client.service = projectedService;
}

function getClientsWithVersioning(context: TCGCContext, clients: SdkClient[]): SdkClient[] {
  if (context.apiVersion !== "all") {
    const projectedClients = [];
    for (const client of clients) {
      const projectedClient = { ...client };
      serviceVersioningProjection(context, projectedClient);
      // filter client not existed in the current version
      if ((projectedClient.type as Type).kind !== "Intrinsic") {
        projectedClients.push(projectedClient);
      }
    }
    return projectedClients;
  }
  return clients;
}

/**
 * List all the clients.
 *
 * @param context TCGCContext
 * @returns Array of clients
 */
export function listClients(context: TCGCContext): SdkClient[] {
  if (context.__rawClients) return context.__rawClients;

  const explicitClients = [...listScopedDecoratorData(context, clientKey)];
  if (explicitClients.length > 0) {
    context.__rawClients = getClientsWithVersioning(context, explicitClients);
    if (context.__rawClients.some((client) => isArm(client.service))) {
      context.arm = true;
    }
    return context.__rawClients;
  }

  // if there is no explicit client, we will treat namespaces with service decorator as clients
  const services = listServices(context.program);

  const clients = services.map((service) => {
    let originalName = service.type.name;
    const clientNameOverride = getClientNameOverride(context, service.type);
    if (clientNameOverride) {
      originalName = clientNameOverride;
    } else {
      originalName = getProjectedName(context.program, service.type, "client") ?? service.type.name;
    }
    const clientName = originalName.endsWith("Client") ? originalName : `${originalName}Client`;
    context.arm = isArm(service.type);
    return {
      kind: "SdkClient",
      name: clientName,
      service: service.type,
      type: service.type,
      arm: isArm(service.type),
      crossLanguageDefinitionId: `${getNamespaceFullName(service.type)}.${clientName}`,
    } as SdkClient;
  });

  context.__rawClients = getClientsWithVersioning(context, clients);
  return context.__rawClients;
}

const operationGroupKey = createStateSymbol("operationGroup");

export const $operationGroup: OperationGroupDecorator = (
  context: DecoratorContext,
  target: Namespace | Interface,
  scope?: LanguageScopes
) => {
  if ((context.decoratorTarget as Node).kind === SyntaxKind.AugmentDecoratorStatement) {
    reportDiagnostic(context.program, {
      code: "wrong-client-decorator",
      target: context.decoratorTarget,
    });
    return;
  }
  const service = findClientService(context.program, target) ?? (target as any);
  if (!isService(context.program, service)) {
    reportDiagnostic(context.program, {
      code: "client-service",
      format: { name: target.name },
      target: context.decoratorTarget,
    });
  }

  setScopedDecoratorData(
    context,
    $operationGroup,
    operationGroupKey,
    target,
    {
      kind: "SdkOperationGroup",
      type: target,
      service,
    },
    scope
  );
};

/**
 * Check a namespace or interface is an operation group.
 * @param context TCGCContext
 * @param type Type to check
 * @returns boolean
 */
export function isOperationGroup(context: TCGCContext, type: Namespace | Interface): boolean {
  if (hasExplicitClientOrOperationGroup(context)) {
    return getScopedDecoratorData(context, operationGroupKey, type) !== undefined;
  }
  // if there is no explicit client, we will treat non-client namespaces and all interfaces as operation group
  if (type.kind === "Interface" && !isTemplateDeclaration(type)) {
    return true;
  }
  if (type.kind === "Namespace" && !type.decorators.some((t) => t.decorator.name === "$service")) {
    return true;
  }
  return false;
}
/**
 * Check an operation is in an operation group.
 * @param context TCGCContext
 * @param type Type to check
 * @returns boolean
 */
export function isInOperationGroup(
  context: TCGCContext,
  type: Namespace | Interface | Operation
): boolean {
  switch (type.kind) {
    case "Operation":
      return type.interface
        ? isInOperationGroup(context, type.interface)
        : type.namespace
          ? isInOperationGroup(context, type.namespace)
          : false;
    case "Interface":
    case "Namespace":
      return (
        isOperationGroup(context, type) ||
        (type.namespace ? isInOperationGroup(context, type.namespace) : false)
      );
  }
}

function buildOperationGroupPath(context: TCGCContext, type: Namespace | Interface): string {
  const path = [];
  while (true) {
    const client = getClient(context, type);
    if (client) {
      path.push(client.name);
      break;
    }
    if (isOperationGroup(context, type)) {
      path.push(getLibraryName(context, type));
    }
    if (type.namespace) {
      type = type.namespace;
    } else {
      break;
    }
  }
  return path.reverse().join(".");
}

/**
 * Return the operation group object for the given namespace or interface or undefined is not an operation group.
 * @param context TCGCContext
 * @param type Type to check
 * @returns Operation group or undefined.
 */
export function getOperationGroup(
  context: TCGCContext,
  type: Namespace | Interface
): SdkOperationGroup | undefined {
  let operationGroup: SdkOperationGroup | undefined;
  const service = findClientService(context.program, type) ?? (type as any);
  if (!isService(context.program, service)) {
    reportDiagnostic(context.program, {
      code: "client-service",
      format: { name: type.name },
      target: type,
    });
  }
  if (hasExplicitClientOrOperationGroup(context)) {
    operationGroup = getScopedDecoratorData(context, operationGroupKey, type);
    if (operationGroup) {
      operationGroup.groupPath = buildOperationGroupPath(context, type);
    }
  } else {
    // if there is no explicit client, we will treat non-client namespaces and all interfaces as operation group
    if (type.kind === "Interface" && !isTemplateDeclaration(type)) {
      operationGroup = {
        kind: "SdkOperationGroup",
        type,
        groupPath: buildOperationGroupPath(context, type),
        service,
      };
    }
    if (
      type.kind === "Namespace" &&
      !type.decorators.some((t) => t.decorator.name === "$service")
    ) {
      operationGroup = {
        kind: "SdkOperationGroup",
        type,
        groupPath: buildOperationGroupPath(context, type),
        service,
      };
    }
  }

  // build hierarchy of operation group
  if (operationGroup && type.kind === "Namespace") {
    const subOperationGroups: SdkOperationGroup[] = [];
    type.namespaces.forEach((ns) => {
      const subOperationGroup = getOperationGroup(context, ns);
      if (subOperationGroup) {
        subOperationGroups.push(subOperationGroup);
      }
    });
    type.interfaces.forEach((i) => {
      const subOperationGroup = getOperationGroup(context, i);
      if (subOperationGroup) {
        subOperationGroups.push(subOperationGroup);
      }
    });
    if (subOperationGroups.length > 0) {
      operationGroup.subOperationGroups = subOperationGroups;
    }
  }

  return operationGroup;
}

/**
 * List all the operation groups inside a client or an operation group. If ignoreHierarchy is true, the result will include all nested operation groups.
 *
 * @param context TCGCContext
 * @param group Client or operation group to list operation groups
 * @param ignoreHierarchy Whether to get all nested operation groups
 * @returns
 */
export function listOperationGroups(
  context: TCGCContext,
  group: SdkClient | SdkOperationGroup,
  ignoreHierarchy = false
): SdkOperationGroup[] {
  const groups: SdkOperationGroup[] = [];

  if (group.type.kind === "Interface") {
    return groups;
  }

  for (const subItem of group.type.namespaces.values()) {
    track(getOperationGroup(context, subItem)!);
  }
  for (const subItem of group.type.interfaces.values()) {
    track(getOperationGroup(context, subItem)!);
  }

  function track(item: SdkOperationGroup | undefined) {
    if (!item) {
      return;
    }
    groups.push(item);
    if (ignoreHierarchy) {
      for (const subItem of item.subOperationGroups ?? []) {
        track(subItem);
      }
    }
  }

  return groups;
}

/**
 * List operations inside a client or an operation group. If ignoreHierarchy is true, the result will include all nested operations.
 * @param program TCGCContext
 * @param group Client or operation group to list operations
 * @param ignoreHierarchy Whether to get all nested operations
 * @returns
 */
export function listOperationsInOperationGroup(
  context: TCGCContext,
  group: SdkOperationGroup | SdkClient,
  ignoreHierarchy = false
): Operation[] {
  const operations: Operation[] = [];

  function addOperations(current: Namespace | Interface) {
    if (
      current !== group.type &&
      !ignoreHierarchy &&
      (getClient(context, current) || isOperationGroup(context, current))
    ) {
      return;
    }
    if (current.kind === "Interface" && isTemplateDeclaration(current)) {
      // Skip template interface operations
      return;
    }

    for (const op of current.operations.values()) {
      // Skip templated operations
      if (!isTemplateDeclarationOrInstance(op)) {
        operations.push(op);
      }
    }

    if (current.kind === "Namespace") {
      for (const subItem of current.namespaces.values()) {
        addOperations(subItem);
      }
      for (const subItem of current.interfaces.values()) {
        addOperations(subItem);
      }
    }
  }

  addOperations(group.type);
  return operations;
}

export function createTCGCContext(program: Program, emitterName: string): TCGCContext {
  const diagnostics = createDiagnosticCollector();
  return {
    program,
    emitterName: diagnostics.pipe(parseEmitterName(program, emitterName)),
    diagnostics: diagnostics.diagnostics,
    originalProgram: program,
    __namespaceToApiVersionParameter: new Map(),
    __tspTypeToApiVersions: new Map(),
    __namespaceToApiVersionClientDefaultValue: new Map(),
    previewStringRegex: /-preview$/,
  };
}

interface VersioningStrategy {
  readonly strategy?: "ignore";
  readonly previewStringRegex?: RegExp; // regex to match preview versions
}

export interface CreateSdkContextOptions {
  readonly versioning?: VersioningStrategy;
  additionalDecorators?: string[];
}

export async function createSdkContext<
  TOptions extends Record<string, any> = SdkEmitterOptions,
  TServiceOperation extends SdkServiceOperation = SdkHttpOperation,
>(
  context: EmitContext<TOptions>,
  emitterName?: string,
  options?: CreateSdkContextOptions
): Promise<SdkContext<TOptions, TServiceOperation>> {
  const diagnostics = createDiagnosticCollector();
  const protocolOptions = true; // context.program.getLibraryOptions("generate-protocol-methods");
  const convenienceOptions = true; // context.program.getLibraryOptions("generate-convenience-methods");
  const generateProtocolMethods = context.options["generate-protocol-methods"] ?? protocolOptions;
  const generateConvenienceMethods =
    context.options["generate-convenience-methods"] ?? convenienceOptions;
  const tcgcContext = createTCGCContext(
    context.program,
    (emitterName ?? context.program.emitters[0]?.metadata?.name)!
  );
  const sdkContext: SdkContext<TOptions, TServiceOperation> = {
    ...tcgcContext,
    emitContext: context,
    sdkPackage: undefined!,
    generateProtocolMethods: generateProtocolMethods,
    generateConvenienceMethods: generateConvenienceMethods,
    filterOutCoreModels: context.options["filter-out-core-models"] ?? true,
    packageName: context.options["package-name"],
    flattenUnionAsEnum: context.options["flatten-union-as-enum"] ?? true,
    apiVersion: options?.versioning?.strategy === "ignore" ? "all" : context.options["api-version"],
    examplesDirectory: context.options["examples-directory"],
    decoratorsAllowList: [...defaultDecoratorsAllowList, ...(options?.additionalDecorators ?? [])],
    previewStringRegex: options?.versioning?.previewStringRegex || tcgcContext.previewStringRegex,
  };
  sdkContext.sdkPackage = diagnostics.pipe(getSdkPackage(sdkContext));
  for (const client of sdkContext.sdkPackage.clients) {
    diagnostics.pipe(await handleClientExamples(sdkContext, client));
  }
  sdkContext.diagnostics = sdkContext.diagnostics.concat(diagnostics.diagnostics);
  return sdkContext;
}

const protocolAPIKey = createStateSymbol("protocolAPI");

export const $protocolAPI: ProtocolAPIDecorator = (
  context: DecoratorContext,
  entity: Operation,
  value?: boolean,
  scope?: LanguageScopes
) => {
  setScopedDecoratorData(context, $protocolAPI, protocolAPIKey, entity, value, scope);
};

const convenientAPIKey = createStateSymbol("convenientAPI");

export const $convenientAPI: ConvenientAPIDecorator = (
  context: DecoratorContext,
  entity: Operation,
  value?: boolean,
  scope?: LanguageScopes
) => {
  setScopedDecoratorData(context, $convenientAPI, convenientAPIKey, entity, value, scope);
};

export function shouldGenerateProtocol(context: TCGCContext, entity: Operation): boolean {
  const value = getScopedDecoratorData(context, protocolAPIKey, entity);
  return value ?? Boolean(context.generateProtocolMethods);
}

export function shouldGenerateConvenient(context: TCGCContext, entity: Operation): boolean {
  const value = getScopedDecoratorData(context, convenientAPIKey, entity);
  return value ?? Boolean(context.generateConvenienceMethods);
}

const excludeKey = createStateSymbol("exclude");

/**
 * @deprecated Use `usage` and `access` decorator instead.
 */
export const $exclude: ExcludeDecorator = (
  context: DecoratorContext,
  entity: Model,
  scope?: LanguageScopes
) => {
  setScopedDecoratorData(context, $exclude, excludeKey, entity, true, scope); // eslint-disable-line deprecation/deprecation
};

const includeKey = createStateSymbol("include");

/**
 * @deprecated Use `usage` and `access` decorator instead.
 */
export const $include: IncludeDecorator = (
  context: DecoratorContext,
  entity: Model,
  scope?: LanguageScopes
) => {
  modelTransitiveSet(context, $include, includeKey, entity, true, scope); // eslint-disable-line deprecation/deprecation
};

/**
 * @deprecated This function is unused and will be removed in a future release.
 */
export function isExclude(context: TCGCContext, entity: Model): boolean {
  return getScopedDecoratorData(context, excludeKey, entity) ?? false;
}

/**
 * @deprecated This function is unused and will be removed in a future release.
 */
export function isInclude(context: TCGCContext, entity: Model): boolean {
  return getScopedDecoratorData(context, includeKey, entity) ?? false;
}

function modelTransitiveSet(
  context: DecoratorContext,
  decorator: DecoratorFunction,
  key: symbol,
  entity: Model,
  value: unknown,
  scope?: LanguageScopes,
  transitivity: boolean = false
) {
  if (!setScopedDecoratorData(context, decorator, key, entity, value, scope, transitivity)) {
    return;
  }

  if (entity.baseModel) {
    modelTransitiveSet(context, decorator, key, entity.baseModel, value, scope, true);
  }

  entity.properties.forEach((p) => {
    if (p.kind === "ModelProperty" && p.type.kind === "Model") {
      modelTransitiveSet(context, decorator, key, p.type, value, scope, true);
    }
  });
}

const clientFormatKey = createStateSymbol("clientFormat");

const allowedClientFormatToTargetTypeMap: Record<ClientFormat, string[]> = {
  unixtime: ["int32", "int64"],
  iso8601: ["utcDateTime", "offsetDateTime", "duration"],
  rfc1123: ["utcDateTime", "offsetDateTime"],
  seconds: ["duration"],
};

export type ClientFormat = "unixtime" | "iso8601" | "rfc1123" | "seconds";

/**
 * @deprecated Use `encode` decorator in `@typespec/core` instead.
 */
export const $clientFormat: ClientFormatDecorator = (
  context: DecoratorContext,
  target: ModelProperty,
  format: ClientFormat,
  scope?: LanguageScopes
) => {
  const expectedTargetTypes = allowedClientFormatToTargetTypeMap[format];
  if (
    context.program.checker.isStdType(target.type) &&
    expectedTargetTypes.includes(target.type.name)
  ) {
    setScopedDecoratorData(context, $clientFormat, clientFormatKey, target, format, scope); // eslint-disable-line deprecation/deprecation
  } else {
    reportDiagnostic(context.program, {
      code: "incorrect-client-format",
      format: { format, expectedTargetTypes: expectedTargetTypes.join('", "') },
      target: context.decoratorTarget,
    });
  }
};

/**
 * Gets additional information on how to serialize / deserialize TYPESPEC standard types depending
 * on whether additional serialization information is provided or needed
 *
 * @param context the Sdk Context
 * @param entity the entity whose client format we are going to get
 * @returns the format in which to serialize the typespec type or undefined
 * @deprecated This function is unused and will be removed in a future release.
 */
export function getClientFormat(
  context: TCGCContext,
  entity: ModelProperty
): ClientFormat | undefined {
  let retval: ClientFormat | undefined = getScopedDecoratorData(context, clientFormatKey, entity);
  if (retval === undefined && context.program.checker.isStdType(entity.type)) {
    if (entity.type.name === "utcDateTime" || entity.type.name === "offsetDateTime") {
      // if it's a date-time we have the following defaults
      retval = isHeader(context.program, entity) ? "rfc1123" : "iso8601";
      context.program.stateMap(clientFormatKey).set(entity, retval);
    } else if (entity.type.name === "duration") {
      retval = "iso8601";
    }
  }

  return retval;
}
const internalKey = createStateSymbol("internal");

/**
 * Whether a operation is internal and should not be exposed
 * to end customers
 *
 * @param context DecoratorContext
 * @param target Operation to mark as internal
 * @param scope Names of the projection (e.g. "python", "csharp", "java", "javascript")
 * @deprecated Use `access` decorator instead.
 *
 * @internal
 */
export const $internal: InternalDecorator = (
  context: DecoratorContext,
  target: Operation,
  scope?: LanguageScopes
) => {
  setScopedDecoratorData(context, $internal, internalKey, target, true, scope); // eslint-disable-line deprecation/deprecation
};

/**
 * Whether a model / operation is internal or not. If it's internal, emitters
 * should not expose them to users
 *
 * @param context TCGCContext
 * @param entity model / operation that we want to check is internal or not
 * @returns whether the entity is internal
 * @deprecated This function is unused and will be removed in a future release.
 */
export function isInternal(
  context: TCGCContext,
  entity: Model | Operation | Enum | Union
): boolean {
  const found = getScopedDecoratorData(context, internalKey, entity) ?? false;
  if (entity.kind === "Operation" || found) {
    return found;
  }
  const operationModels = context.operationModelsMap!;
  let referredByInternal = false;
  for (const [operation, modelMap] of operationModels) {
    // eslint-disable-next-line deprecation/deprecation
    if (isInternal(context, operation) && modelMap.get(entity)) {
      referredByInternal = true;
      // eslint-disable-next-line deprecation/deprecation
    } else if (!isInternal(context, operation) && modelMap.get(entity)) {
      return false;
    }
  }
  return referredByInternal;
}

const usageKey = createStateSymbol("usage");

export const $usage: UsageDecorator = (
  context: DecoratorContext,
  entity: Model | Enum | Union,
  value: EnumMember | Union,
  scope?: LanguageScopes
) => {
  const isValidValue = (value: number): boolean => value === 2 || value === 4;

  if (value.kind === "EnumMember") {
    if (typeof value.value === "number" && isValidValue(value.value)) {
      setScopedDecoratorData(context, $usage, usageKey, entity, value.value, scope);
      return;
    }
  } else {
    let usage = 0;
    for (const variant of value.variants.values()) {
      if (variant.type.kind === "EnumMember" && typeof variant.type.value === "number") {
        if (isValidValue(variant.type.value)) {
          usage |= variant.type.value;
        }
      } else {
        break;
      }
    }

    if (usage !== 0) {
      setScopedDecoratorData(context, $usage, usageKey, entity, usage, scope);
      return;
    }
  }

  reportDiagnostic(context.program, {
    code: "invalid-usage",
    format: {},
    target: entity,
  });
};

export function getUsageOverride(
  context: TCGCContext,
  entity: Model | Enum | Union
): UsageFlags | undefined {
  return getScopedDecoratorData(context, usageKey, entity);
}

export function getUsage(context: TCGCContext, entity: Model | Enum): UsageFlags {
  return entity.kind === "Model"
    ? getSdkModel(context, entity).usage
    : getSdkEnum(context, entity).usage;
}

const accessKey = createStateSymbol("access");

export const $access: AccessDecorator = (
  context: DecoratorContext,
  entity: Model | Enum | Operation | Union,
  value: EnumMember,
  scope?: LanguageScopes
) => {
  if (typeof value.value !== "string" || (value.value !== "public" && value.value !== "internal")) {
    reportDiagnostic(context.program, {
      code: "access",
      format: {},
      target: entity,
    });
  }
  setScopedDecoratorData(context, $access, accessKey, entity, value.value, scope);
};

export function getAccessOverride(
  context: TCGCContext,
  entity: Model | Enum | Operation | Union
): AccessFlags | undefined {
  return getScopedDecoratorData(context, accessKey, entity);
}

export function getAccess(
  context: TCGCContext,
  entity: Model | Enum | Operation | Union
): AccessFlags {
  const override = getScopedDecoratorData(context, accessKey, entity);
  if (override || entity.kind === "Operation") {
    return override || "public";
  }

  switch (entity.kind) {
    case "Model":
      return getSdkModel(context, entity).access;
    case "Enum":
      return getSdkEnum(context, entity).access;
    case "Union":
      const type = getSdkUnion(context, entity);
      if (type.kind === "enum" || type.kind === "model") {
        return type.access;
      }
      return "public";
  }
}

const flattenPropertyKey = createStateSymbol("flattenPropertyKey");
/**
 * Whether a model property should be flattened.
 *
 * @param context DecoratorContext
 * @param target ModelProperty to mark as flattened
 * @param scope Names of the projection (e.g. "python", "csharp", "java", "javascript")
 * @deprecated This decorator is not recommended to use.
 */
export const $flattenProperty: FlattenPropertyDecorator = (
  context: DecoratorContext,
  target: ModelProperty,
  scope?: LanguageScopes
<<<<<<< HEAD
) {
=======
) => {
>>>>>>> 4434dc25
  if (getDiscriminator(context.program, target.type)) {
    reportDiagnostic(context.program, {
      code: "flatten-polymorphism",
      format: {},
      target: target,
    });
  }
  setScopedDecoratorData(context, $flattenProperty, flattenPropertyKey, target, true, scope); // eslint-disable-line deprecation/deprecation
};

/**
 * Whether a model property should be flattened or not.
 *
 * @param context TCGCContext
 * @param target ModelProperty that we want to check whether it should be flattened or not
 * @returns whether the model property should be flattened or not
 */
export function shouldFlattenProperty(context: TCGCContext, target: ModelProperty): boolean {
  return getScopedDecoratorData(context, flattenPropertyKey, target) ?? false;
}

<<<<<<< HEAD
export function $clientName(
=======
export const $clientName: ClientNameDecorator = (
>>>>>>> 4434dc25
  context: DecoratorContext,
  entity: Type,
  value: string,
  scope?: LanguageScopes
) => {
  // workaround for current lack of functionality in compiler
  // https://github.com/microsoft/typespec/issues/2717
  if (entity.kind === "Model" || entity.kind === "Operation") {
    if ((context.decoratorTarget as Node).kind === SyntaxKind.AugmentDecoratorStatement) {
      if (
        ignoreDiagnostics(
          context.program.checker.resolveTypeReference(
            (context.decoratorTarget as AugmentDecoratorStatementNode).targetType
          )
        )?.node !== entity.node
      ) {
        return;
      }
    }
    if ((context.decoratorTarget as Node).kind === SyntaxKind.DecoratorExpression) {
      if ((context.decoratorTarget as DecoratorExpressionNode).parent !== entity.node) {
        return;
      }
    }
  }
  if (value.trim() === "") {
    reportDiagnostic(context.program, {
      code: "empty-client-name",
      format: {},
      target: entity,
    });
  }
  setScopedDecoratorData(context, $clientName, clientNameKey, entity, value, scope);
};

export function getClientNameOverride(
  context: TCGCContext,
  entity: Type,
  languageScope?: string | typeof AllScopes
): string | undefined {
  return getScopedDecoratorData(context, clientNameKey, entity, languageScope);
}<|MERGE_RESOLUTION|>--- conflicted
+++ resolved
@@ -991,11 +991,7 @@
   context: DecoratorContext,
   target: ModelProperty,
   scope?: LanguageScopes
-<<<<<<< HEAD
-) {
-=======
-) => {
->>>>>>> 4434dc25
+) => {
   if (getDiscriminator(context.program, target.type)) {
     reportDiagnostic(context.program, {
       code: "flatten-polymorphism",
@@ -1017,11 +1013,7 @@
   return getScopedDecoratorData(context, flattenPropertyKey, target) ?? false;
 }
 
-<<<<<<< HEAD
-export function $clientName(
-=======
 export const $clientName: ClientNameDecorator = (
->>>>>>> 4434dc25
   context: DecoratorContext,
   entity: Type,
   value: string,
