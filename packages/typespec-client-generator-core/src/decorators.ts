import {
  DecoratorContext,
  DecoratorFunction,
  EmitContext,
  Enum,
  EnumMember,
  Interface,
  Model,
  ModelProperty,
  Namespace,
  Node,
  Operation,
  Program,
  SyntaxKind,
  Type,
  Union,
  UsageFlags,
  getNamespaceFullName,
  getProjectedName,
  ignoreDiagnostics,
  isService,
  isTemplateDeclaration,
  isTemplateDeclarationOrInstance,
  listServices,
  validateDecoratorUniqueOnNode,
} from "@typespec/compiler";
import { isHeader } from "@typespec/http";
import {
  AccessFlags,
  LanguageScopes,
  SdkClient,
  SdkContext,
  SdkEmitterOptions,
  SdkHttpOperation,
  SdkOperationGroup,
  SdkServiceOperation,
} from "./interfaces.js";
import { TCGCContext, createTCGCContext, parseEmitterName } from "./internal-utils.js";
import { createStateSymbol, reportDiagnostic } from "./lib.js";
import { getSdkPackage } from "./package.js";
import { getAllModels, getSdkEnum, getSdkModel } from "./types.js";

export const namespace = "Azure.ClientGenerator.Core";
const AllScopes = Symbol.for("@azure-core/typespec-client-generator-core/all-scopes");

<<<<<<< HEAD
function getScopedDecoratorData<TServiceOperation extends SdkServiceOperation = SdkHttpOperation>(
  context: SdkContext<TServiceOperation>,
  key: symbol,
  target: Type
): any {
=======
function getScopedDecoratorData(context: TCGCContext, key: symbol, target: Type): any {
>>>>>>> ff7726fb
  const retval: Record<string | symbol, any> = context.program.stateMap(key).get(target);
  if (retval === undefined) return retval;
  if (Object.keys(retval).includes(context.emitterName)) return retval[context.emitterName];
  return retval[AllScopes]; // in this case it applies to all languages
}

<<<<<<< HEAD
function listScopedDecoratorData<TServiceOperation extends SdkServiceOperation = SdkHttpOperation>(
  context: SdkContext<TServiceOperation>,
  key: symbol
): any[] {
=======
function listScopedDecoratorData(context: TCGCContext, key: symbol): any[] {
>>>>>>> ff7726fb
  const retval = [...context.program.stateMap(key).values()];
  return retval
    .filter((targetEntry) => {
      return targetEntry[context.emitterName] || targetEntry[AllScopes];
    })
    .flatMap((targetEntry) => targetEntry[context.emitterName] ?? targetEntry[AllScopes]);
}

function setScopedDecoratorData(
  context: DecoratorContext,
  decorator: DecoratorFunction,
  key: symbol,
  target: Type,
  value: unknown,
  scope?: LanguageScopes,
  transitivity: boolean = false
): boolean {
  const targetEntry = context.program.stateMap(key).get(target);
  // If target doesn't exist in decorator map, create a new entry
  if (!targetEntry) {
    // value is going to be a list of tuples, each tuple is a value and a list of scopes
    context.program.stateMap(key).set(target, { [scope ?? AllScopes]: value });
    return true;
  }

  // If target exists, but there's a specified scope and it doesn't exist in the target entry, add mapping of scope and value to target entry
  const scopes = Reflect.ownKeys(targetEntry);
  if (!scopes.includes(AllScopes) && scope && !scopes.includes(scope)) {
    targetEntry[scope] = value;
    return true;
  }
  if (!transitivity) {
    validateDecoratorUniqueOnNode(context, target, decorator);
    return false;
  }
  if (!Reflect.ownKeys(targetEntry).includes(AllScopes) && !scope) {
    context.program.stateMap(key).set(target, { AllScopes: value });
  }
  return false;
}

const clientKey = createStateSymbol("client");

function isArm(service: Namespace): boolean {
  return service.decorators.some(
    (decorator) => decorator.decorator.name === "$armProviderNamespace"
  );
}

export function $client(
  context: DecoratorContext,
  target: Namespace | Interface,
  options?: Model,
  scope?: LanguageScopes
) {
  if ((context.decoratorTarget as Node).kind === SyntaxKind.AugmentDecoratorStatement) {
    reportDiagnostic(context.program, {
      code: "wrong-client-decorator",
      target: context.decoratorTarget,
    });
    return;
  }
  const explicitName = options?.properties.get("name")?.type;
  const name: string = explicitName?.kind === "String" ? explicitName.value : target.name;
  const explicitService = options?.properties.get("service")?.type;
  const service =
    explicitService?.kind === "Namespace"
      ? explicitService
      : findClientService(context.program, target) ?? (target as any);
  if (!name.endsWith("Client")) {
    reportDiagnostic(context.program, {
      code: "client-name",
      format: { name },
      target: context.decoratorTarget,
    });
  }

  if (!isService(context.program, service)) {
    reportDiagnostic(context.program, {
      code: "client-service",
      format: { name },
      target: context.decoratorTarget,
    });
  }

  const client: SdkClient = {
    kind: "SdkClient",
    name,
    service,
    type: target,
    arm: isArm(service),
    crossLanguageDefinitionId: `${getNamespaceFullName(service)}.${name}`,
  };
  setScopedDecoratorData(context, $client, clientKey, target, client, scope);
}

function findClientService(
  program: Program,
  client: Namespace | Interface
): Namespace | Interface | undefined {
  let current: Namespace | undefined = client as any;
  while (current) {
    if (isService(program, current)) {
      return current;
    }
    current = current.namespace;
  }
  return undefined;
}

/**
 * Return the client object for the given namespace or interface, or undefined if the given namespace or interface is not a client.
 *
 * @param context TCGCContext
 * @param type Type to check
 * @returns Client or undefined
 */
<<<<<<< HEAD
export function getClient<TServiceOperation extends SdkServiceOperation = SdkHttpOperation>(
  context: SdkContext<TServiceOperation>,
=======
export function getClient(
  context: TCGCContext,
>>>>>>> ff7726fb
  type: Namespace | Interface
): SdkClient | undefined {
  if (hasExplicitClientOrOperationGroup(context)) {
    return getScopedDecoratorData(context, clientKey, type);
  }

  // if there is no explicit client or operation group,
  // we need to find whether current namespace is an implicit client (namespace with @service decorator)
  if (type.kind === "Namespace") {
    for (const client of listClients(context)) {
      if (client.type === type) {
        return client;
      }
    }
  }

  return undefined;
}

<<<<<<< HEAD
function hasExplicitClientOrOperationGroup<
  TServiceOperation extends SdkServiceOperation = SdkHttpOperation,
>(context: SdkContext<TServiceOperation>): boolean {
=======
function hasExplicitClientOrOperationGroup(context: TCGCContext): boolean {
>>>>>>> ff7726fb
  return (
    listScopedDecoratorData(context, clientKey).length > 0 ||
    listScopedDecoratorData(context, operationGroupKey).length > 0
  );
}

/**
 * List all the clients.
 *
 * @param context TCGCContext
 * @returns Array of clients
 */
<<<<<<< HEAD
export function listClients<TServiceOperation extends SdkServiceOperation = SdkHttpOperation>(
  context: SdkContext<TServiceOperation>
): SdkClient[] {
=======
export function listClients(context: TCGCContext): SdkClient[] {
>>>>>>> ff7726fb
  const explicitClients = [...listScopedDecoratorData(context, clientKey)];
  if (explicitClients.length > 0) {
    return explicitClients;
  }

  // if there is no explicit client, we will treat namespaces with service decorator as clients
  const services = listServices(context.program);

  return services.map((service) => {
    let originalName = service.type.name;
    const clientNameOverride = getClientNameOverride(context, service.type);
    if (clientNameOverride) {
      originalName = clientNameOverride;
    } else {
      originalName = getProjectedName(context.program, service.type, "client") ?? service.type.name;
    }
    const clientName = originalName.endsWith("Client") ? originalName : `${originalName}Client`;
    context.arm = isArm(service.type);
    return {
      kind: "SdkClient",
      name: clientName,
      service: service.type,
      type: service.type,
      arm: isArm(service.type),
      crossLanguageDefinitionId: `${getNamespaceFullName(service.type)}.${clientName}`,
    };
  });
}

const operationGroupKey = createStateSymbol("operationGroup");
export function $operationGroup(
  context: DecoratorContext,
  target: Namespace | Interface,
  scope?: LanguageScopes
) {
  if ((context.decoratorTarget as Node).kind === SyntaxKind.AugmentDecoratorStatement) {
    reportDiagnostic(context.program, {
      code: "wrong-client-decorator",
      target: context.decoratorTarget,
    });
    return;
  }

  setScopedDecoratorData(
    context,
    $operationGroup,
    operationGroupKey,
    target,
    {
      kind: "SdkOperationGroup",
      type: target,
    },
    scope
  );
}

/**
 * Check a namespace or interface is an operation group.
 * @param context TCGCContext
 * @param type Type to check
 * @returns boolean
 */
<<<<<<< HEAD
export function isOperationGroup<TServiceOperation extends SdkServiceOperation = SdkHttpOperation>(
  context: SdkContext<TServiceOperation>,
  type: Namespace | Interface
): boolean {
=======
export function isOperationGroup(context: TCGCContext, type: Namespace | Interface): boolean {
>>>>>>> ff7726fb
  if (hasExplicitClientOrOperationGroup(context)) {
    return getScopedDecoratorData(context, operationGroupKey, type) !== undefined;
  }
  // if there is no explicit client, we will treat non-client namespaces and all interfaces as operation group
  if (type.kind === "Interface" && !isTemplateDeclaration(type)) {
    return true;
  }
  if (type.kind === "Namespace" && !type.decorators.some((t) => t.decorator.name === "$service")) {
    return true;
  }
  return false;
}
/**
 * Check an operation is in an operation group.
 * @param context TCGCContext
 * @param type Type to check
 * @returns boolean
 */
<<<<<<< HEAD
export function isInOperationGroup<
  TServiceOperation extends SdkServiceOperation = SdkHttpOperation,
>(context: SdkContext<TServiceOperation>, type: Namespace | Interface | Operation): boolean {
=======
export function isInOperationGroup(
  context: TCGCContext,
  type: Namespace | Interface | Operation
): boolean {
>>>>>>> ff7726fb
  switch (type.kind) {
    case "Operation":
      return type.interface
        ? isInOperationGroup(context, type.interface)
        : type.namespace
          ? isInOperationGroup(context, type.namespace)
          : false;
    case "Interface":
    case "Namespace":
      return (
        isOperationGroup(context, type) ||
        (type.namespace ? isInOperationGroup(context, type.namespace) : false)
      );
  }
}

<<<<<<< HEAD
function buildOperationGroupPath<TServiceOperation extends SdkServiceOperation = SdkHttpOperation>(
  context: SdkContext<TServiceOperation>,
  type: Namespace | Interface
): string {
=======
function buildOperationGroupPath(context: TCGCContext, type: Namespace | Interface): string {
>>>>>>> ff7726fb
  const path = [];
  while (true) {
    const client = getClient(context, type);
    if (client) {
      path.push(client.name);
      break;
    }
    if (isOperationGroup(context, type)) {
      path.push(type.name);
    }
    if (type.namespace) {
      type = type.namespace;
    } else {
      break;
    }
  }
  return path.reverse().join(".");
}
/**
 * Return the operation group object for the given namespace or interface or undefined is not an operation group.
 * @param context TCGCContext
 * @param type Type to check
 * @returns Operation group or undefined.
 */
<<<<<<< HEAD
export function getOperationGroup<TServiceOperation extends SdkServiceOperation = SdkHttpOperation>(
  context: SdkContext<TServiceOperation>,
=======
export function getOperationGroup(
  context: TCGCContext,
>>>>>>> ff7726fb
  type: Namespace | Interface
): SdkOperationGroup | undefined {
  let operationGroup: SdkOperationGroup | undefined;

  if (hasExplicitClientOrOperationGroup(context)) {
    operationGroup = getScopedDecoratorData(context, operationGroupKey, type);
    if (operationGroup) {
      operationGroup.groupPath = buildOperationGroupPath(context, type);
    }
  } else {
    // if there is no explicit client, we will treat non-client namespaces and all interfaces as operation group
    if (type.kind === "Interface" && !isTemplateDeclaration(type)) {
      operationGroup = {
        kind: "SdkOperationGroup",
        type,
        groupPath: buildOperationGroupPath(context, type),
      };
    }
    if (
      type.kind === "Namespace" &&
      !type.decorators.some((t) => t.decorator.name === "$service")
    ) {
      operationGroup = {
        kind: "SdkOperationGroup",
        type,
        groupPath: buildOperationGroupPath(context, type),
      };
    }
  }

  // build hierarchy of operation group
  if (operationGroup && type.kind === "Namespace") {
    const subOperationGroups: SdkOperationGroup[] = [];
    type.namespaces.forEach((ns) => {
      const subOperationGroup = getOperationGroup(context, ns);
      if (subOperationGroup) {
        subOperationGroups.push(subOperationGroup);
      }
    });
    type.interfaces.forEach((i) => {
      const subOperationGroup = getOperationGroup(context, i);
      if (subOperationGroup) {
        subOperationGroups.push(subOperationGroup);
      }
    });
    if (subOperationGroups.length > 0) {
      operationGroup.subOperationGroups = subOperationGroups;
    }
  }

  return operationGroup;
}

/**
 * List all the operation groups inside a client or an operation group. If ignoreHierarchy is true, the result will include all nested operation groups.
 *
 * @param context TCGCContext
 * @param group Client or operation group to list operation groups
 * @param ignoreHierarchy Whether to get all nested operation groups
 * @returns
 */
<<<<<<< HEAD
export function listOperationGroups<
  TServiceOperation extends SdkServiceOperation = SdkHttpOperation,
>(
  context: SdkContext<TServiceOperation>,
=======
export function listOperationGroups(
  context: TCGCContext,
>>>>>>> ff7726fb
  group: SdkClient | SdkOperationGroup,
  ignoreHierarchy = false
): SdkOperationGroup[] {
  const groups: SdkOperationGroup[] = [];

  if (group.type.kind === "Interface") {
    return groups;
  }

  for (const subItem of group.type.namespaces.values()) {
    track(getOperationGroup(context, subItem)!);
  }
  for (const subItem of group.type.interfaces.values()) {
    track(getOperationGroup(context, subItem)!);
  }

  function track(item: SdkOperationGroup | undefined) {
    if (!item) {
      return;
    }
    groups.push(item);
    if (ignoreHierarchy) {
      for (const subItem of item.subOperationGroups ?? []) {
        track(subItem);
      }
    }
  }

  return groups;
}

/**
 * List operations inside a client or an operation group. If ignoreHierarchy is true, the result will include all nested operations.
 * @param program TCGCContext
 * @param group Client or operation group to list operations
 * @param ignoreHierarchy Whether to get all nested operations
 * @returns
 */
<<<<<<< HEAD
export function listOperationsInOperationGroup<
  TServiceOperation extends SdkServiceOperation = SdkHttpOperation,
>(
  context: SdkContext<TServiceOperation>,
=======
export function listOperationsInOperationGroup(
  context: TCGCContext,
>>>>>>> ff7726fb
  group: SdkOperationGroup | SdkClient,
  ignoreHierarchy = false
): Operation[] {
  const operations: Operation[] = [];

  function addOperations(current: Namespace | Interface) {
    if (
      current !== group.type &&
      !ignoreHierarchy &&
      (getClient(context, current) || isOperationGroup(context, current))
    ) {
      return;
    }
    if (current.kind === "Interface" && isTemplateDeclaration(current)) {
      // Skip template interface operations
      return;
    }

    for (const op of current.operations.values()) {
      // Skip templated operations
      if (!isTemplateDeclarationOrInstance(op)) {
        operations.push(op);
      }
    }

    if (current.kind === "Namespace") {
      for (const subItem of current.namespaces.values()) {
        addOperations(subItem);
      }
      for (const subItem of current.interfaces.values()) {
        addOperations(subItem);
      }
    }
  }

  addOperations(group.type);
  return operations;
}

export function createSdkContext<
  TServiceOperation extends SdkServiceOperation = SdkHttpOperation,
  TOptions extends Record<string, any> = SdkEmitterOptions,
>(context: EmitContext<TOptions>, emitterName?: string): SdkContext<TServiceOperation, TOptions> {
  const protocolOptions = true; // context.program.getLibraryOptions("generate-protocol-methods");
  const convenienceOptions = true; // context.program.getLibraryOptions("generate-convenience-methods");
  const generateProtocolMethods = context.options["generate-protocol-methods"] ?? protocolOptions;
  const generateConvenienceMethods =
    context.options["generate-convenience-methods"] ?? convenienceOptions;
<<<<<<< HEAD
  const sdkContext: SdkContext<TServiceOperation, TOptions> = {
    program: context.program,
=======
  return {
    ...createTCGCContext(context.program),
>>>>>>> ff7726fb
    emitContext: context,
    sdkPackage: undefined!,
    emitterName: parseEmitterName(emitterName ?? context.program.emitters[0]?.metadata?.name), // eslint-disable-line deprecation/deprecation
    generateProtocolMethods: generateProtocolMethods,
    generateConvenienceMethods: generateConvenienceMethods,
    filterOutCoreModels: context.options["filter-out-core-models"] ?? true,
    packageName: context.options["package-name"],
  };
  sdkContext.sdkPackage = getSdkPackage(sdkContext);
  return sdkContext;
}

const protocolAPIKey = createStateSymbol("protocolAPI");

export function $protocolAPI(
  context: DecoratorContext,
  entity: Operation,
  value: boolean,
  scope?: LanguageScopes
) {
  setScopedDecoratorData(context, $protocolAPI, protocolAPIKey, entity, value, scope);
}

const convenientAPIKey = createStateSymbol("convenientAPI");

export function $convenientAPI(
  context: DecoratorContext,
  entity: Operation,
  value: boolean,
  scope?: LanguageScopes
) {
  setScopedDecoratorData(context, $convenientAPI, convenientAPIKey, entity, value, scope);
}

<<<<<<< HEAD
export function shouldGenerateProtocol<
  TServiceOperation extends SdkServiceOperation = SdkHttpOperation,
>(context: SdkContext<TServiceOperation>, entity: Operation): boolean {
=======
export function shouldGenerateProtocol(context: TCGCContext, entity: Operation): boolean {
>>>>>>> ff7726fb
  const value = getScopedDecoratorData(context, protocolAPIKey, entity);
  return value ?? !!context.generateProtocolMethods;
}

<<<<<<< HEAD
export function shouldGenerateConvenient<
  TServiceOperation extends SdkServiceOperation = SdkHttpOperation,
>(context: SdkContext<TServiceOperation>, entity: Operation): boolean {
=======
export function shouldGenerateConvenient(context: TCGCContext, entity: Operation): boolean {
>>>>>>> ff7726fb
  const value = getScopedDecoratorData(context, convenientAPIKey, entity);
  return value ?? !!context.generateConvenienceMethods;
}

const excludeKey = createStateSymbol("exclude");

/**
 * @deprecated Use `usage` and `access` decorator instead.
 */
export function $exclude(context: DecoratorContext, entity: Model, scope?: LanguageScopes) {
  setScopedDecoratorData(context, $exclude, excludeKey, entity, true, scope); // eslint-disable-line deprecation/deprecation
}

const includeKey = createStateSymbol("include");

/**
 * @deprecated Use `usage` and `access` decorator instead.
 */
export function $include(context: DecoratorContext, entity: Model, scope?: LanguageScopes) {
  modelTransitiveSet(context, $include, includeKey, entity, true, scope); // eslint-disable-line deprecation/deprecation
}

/**
 * @deprecated This function is unused and will be removed in a future release.
 */
<<<<<<< HEAD
export function isExclude<TServiceOperation extends SdkServiceOperation = SdkHttpOperation>(
  context: SdkContext<TServiceOperation>,
  entity: Model
): boolean {
=======
export function isExclude(context: TCGCContext, entity: Model): boolean {
>>>>>>> ff7726fb
  return getScopedDecoratorData(context, excludeKey, entity) ?? false;
}

/**
 * @deprecated This function is unused and will be removed in a future release.
 */
<<<<<<< HEAD
export function isInclude<TServiceOperation extends SdkServiceOperation = SdkHttpOperation>(
  context: SdkContext<TServiceOperation>,
  entity: Model
): boolean {
=======
export function isInclude(context: TCGCContext, entity: Model): boolean {
>>>>>>> ff7726fb
  return getScopedDecoratorData(context, includeKey, entity) ?? false;
}

function modelTransitiveSet(
  context: DecoratorContext,
  decorator: DecoratorFunction,
  key: symbol,
  entity: Model,
  value: unknown,
  scope?: LanguageScopes,
  transitivity: boolean = false
) {
  if (!setScopedDecoratorData(context, decorator, key, entity, value, scope, transitivity)) {
    return;
  }

  if (entity.baseModel) {
    modelTransitiveSet(context, decorator, key, entity.baseModel, value, scope, true);
  }

  entity.properties.forEach((p) => {
    if (p.kind === "ModelProperty" && p.type.kind === "Model") {
      modelTransitiveSet(context, decorator, key, p.type, value, scope, true);
    }
  });
}

const clientFormatKey = createStateSymbol("clientFormat");
const allowedClientFormatToTargetTypeMap: Record<ClientFormat, string[]> = {
  unixtime: ["int32", "int64"],
  iso8601: ["utcDateTime", "offsetDateTime", "duration"],
  rfc1123: ["utcDateTime", "offsetDateTime"],
  seconds: ["duration"],
};

export type ClientFormat = "unixtime" | "iso8601" | "rfc1123" | "seconds";

/**
 * @deprecated Use `encode` decorator in `@typespec/core` instead.
 */
export function $clientFormat(
  context: DecoratorContext,
  target: ModelProperty,
  format: ClientFormat,
  scope?: LanguageScopes
) {
  const expectedTargetTypes = allowedClientFormatToTargetTypeMap[format];
  if (
    context.program.checker.isStdType(target.type) &&
    expectedTargetTypes.includes(target.type.name)
  ) {
    setScopedDecoratorData(context, $clientFormat, clientFormatKey, target, format, scope); // eslint-disable-line deprecation/deprecation
  } else {
    reportDiagnostic(context.program, {
      code: "incorrect-client-format",
      format: { format, expectedTargetTypes: expectedTargetTypes.join('", "') },
      target: context.decoratorTarget,
    });
  }
}

/**
 * Gets additional information on how to serialize / deserialize TYPESPEC standard types depending
 * on whether additional serialization information is provided or needed
 *
 * @param context the Sdk Context
 * @param entity the entity whose client format we are going to get
 * @returns the format in which to serialize the typespec type or undefined
 * @deprecated This function is unused and will be removed in a future release.
 */
<<<<<<< HEAD
export function getClientFormat<TServiceOperation extends SdkServiceOperation = SdkHttpOperation>(
  context: SdkContext<TServiceOperation>,
=======
export function getClientFormat(
  context: TCGCContext,
>>>>>>> ff7726fb
  entity: ModelProperty
): ClientFormat | undefined {
  let retval: ClientFormat | undefined = getScopedDecoratorData(context, clientFormatKey, entity);
  if (retval === undefined && context.program.checker.isStdType(entity.type)) {
    if (entity.type.name === "utcDateTime" || entity.type.name === "offsetDateTime") {
      // if it's a date-time we have the following defaults
      retval = isHeader(context.program, entity) ? "rfc1123" : "iso8601";
      context.program.stateMap(clientFormatKey).set(entity, retval);
    } else if (entity.type.name === "duration") {
      retval = "iso8601";
    }
  }

  return retval;
}
const internalKey = createStateSymbol("internal");

/**
 * Whether a operation is internal and should not be exposed
 * to end customers
 *
 * @param context DecoratorContext
 * @param target Operation to mark as internal
 * @param scope Names of the projection (e.g. "python", "csharp", "java", "javascript")
 * @deprecated Use `access` decorator instead.
 */
export function $internal(context: DecoratorContext, target: Operation, scope?: LanguageScopes) {
  setScopedDecoratorData(context, $internal, internalKey, target, true, scope); // eslint-disable-line deprecation/deprecation
}

/**
 * Whether a model / operation is internal or not. If it's internal, emitters
 * should not expose them to users
 *
 * @param context TCGCContext
 * @param entity model / operation that we want to check is internal or not
 * @returns whether the entity is internal
 * @deprecated This function is unused and will be removed in a future release.
 */
<<<<<<< HEAD
export function isInternal<TServiceOperation extends SdkServiceOperation = SdkHttpOperation>(
  context: SdkContext<TServiceOperation>,
=======
export function isInternal(
  context: TCGCContext,
>>>>>>> ff7726fb
  entity: Model | Operation | Enum | Union
): boolean {
  const found = getScopedDecoratorData(context, internalKey, entity) ?? false;
  if (entity.kind === "Operation" || found) {
    return found;
  }
  if (!context.operationModelsMap) {
    getAllModels(context); // this will populate operationModelsMap
  }
  const operationModels = context.operationModelsMap!;
  let referredByInternal = false;
  for (const [operation, modelMap] of operationModels) {
    // eslint-disable-next-line deprecation/deprecation
    if (isInternal(context, operation) && modelMap.get(entity)) {
      referredByInternal = true;
      // eslint-disable-next-line deprecation/deprecation
    } else if (!isInternal(context, operation) && modelMap.get(entity)) {
      return false;
    }
  }
  return referredByInternal;
}

const usageKey = createStateSymbol("usage");

export function $usage(
  context: DecoratorContext,
  entity: Model | Enum,
  value: EnumMember | Union,
  scope?: LanguageScopes
) {
  const isValidValue = (value: number): boolean => value === 2 || value === 4;

  if (value.kind === "EnumMember") {
    if (typeof value.value === "number" && isValidValue(value.value)) {
      setScopedDecoratorData(context, $usage, usageKey, entity, value.value, scope);
      return;
    }
  } else {
    let usage = 0;
    for (const variant of value.variants.values()) {
      if (variant.type.kind === "EnumMember" && typeof variant.type.value === "number") {
        if (isValidValue(variant.type.value)) {
          usage |= variant.type.value;
        }
      } else {
        break;
      }
    }

    if (usage !== 0) {
      setScopedDecoratorData(context, $usage, usageKey, entity, usage, scope);
      return;
    }
  }

  reportDiagnostic(context.program, {
    code: "invalid-usage",
    format: {},
    target: entity,
  });
}

<<<<<<< HEAD
export function getUsageOverride<TServiceOperation extends SdkServiceOperation = SdkHttpOperation>(
  context: SdkContext<TServiceOperation>,
=======
export function getUsageOverride(
  context: TCGCContext,
>>>>>>> ff7726fb
  entity: Model | Enum
): UsageFlags | undefined {
  return getScopedDecoratorData(context, usageKey, entity);
}

<<<<<<< HEAD
export function getUsage<TServiceOperation extends SdkServiceOperation = SdkHttpOperation>(
  context: SdkContext<TServiceOperation>,
  entity: Model | Enum
): UsageFlags {
=======
export function getUsage(context: TCGCContext, entity: Model | Enum): UsageFlags {
>>>>>>> ff7726fb
  if (!context.modelsMap) {
    getAllModels(context); // this will populate modelsMap
  }
  return entity.kind === "Model"
    ? ignoreDiagnostics(getSdkModel(context, entity)).usage
    : getSdkEnum(context, entity).usage;
}

const accessKey = createStateSymbol("access");

export function $access(
  context: DecoratorContext,
  entity: Model | Enum | Operation,
  value: EnumMember,
  scope?: LanguageScopes
) {
  if (typeof value.value !== "string" || (value.value !== "public" && value.value !== "internal")) {
    reportDiagnostic(context.program, {
      code: "access",
      format: {},
      target: entity,
    });
  }
  setScopedDecoratorData(context, $access, accessKey, entity, value.value, scope);
}

<<<<<<< HEAD
export function getAccessOverride<TServiceOperation extends SdkServiceOperation = SdkHttpOperation>(
  context: SdkContext<TServiceOperation>,
=======
export function getAccessOverride(
  context: TCGCContext,
>>>>>>> ff7726fb
  entity: Model | Enum | Operation
): AccessFlags | undefined {
  return getScopedDecoratorData(context, accessKey, entity);
}

<<<<<<< HEAD
export function getAccess<TServiceOperation extends SdkServiceOperation = SdkHttpOperation>(
  context: SdkContext<TServiceOperation>,
=======
export function getAccess(
  context: TCGCContext,
>>>>>>> ff7726fb
  entity: Model | Enum | Operation
): AccessFlags | undefined {
  const override = getScopedDecoratorData(context, accessKey, entity);
  if (override || entity.kind === "Operation") {
    return override;
  }

  if (!context.operationModelsMap) {
    getAllModels(context); // this will populate operationModelsMap
  }

  return entity.kind === "Model"
    ? ignoreDiagnostics(getSdkModel(context, entity)).access
    : getSdkEnum(context, entity).access;
}

const flattenPropertyKey = createStateSymbol("flattenPropertyKey");
/**
 * Whether a model property should be flattened.
 *
 * @param context DecoratorContext
 * @param target ModelProperty to mark as flattened
 * @param scope Names of the projection (e.g. "python", "csharp", "java", "javascript")
 * @deprecated This decorator is not recommended to use.
 */
export function $flattenProperty(
  context: DecoratorContext,
  target: ModelProperty,
  scope?: LanguageScopes
) {
  setScopedDecoratorData(context, $flattenProperty, flattenPropertyKey, target, true, scope); // eslint-disable-line deprecation/deprecation
}

/**
 * Whether a model property should be flattened or not.
 *
 * @param context TCGCContext
 * @param target ModelProperty that we want to check whether it should be flattened or not
 * @returns whether the model property should be flattened or not
 */
export function shouldFlattenProperty(context: TCGCContext, target: ModelProperty): boolean {
  return getScopedDecoratorData(context, flattenPropertyKey, target) ?? false;
}

const clientNameKey = createStateSymbol("clientName");

export function $clientName(
  context: DecoratorContext,
  entity: Type,
  value: string,
  scope?: LanguageScopes
) {
  setScopedDecoratorData(context, $clientName, clientNameKey, entity, value, scope);
}

export function getClientNameOverride(context: TCGCContext, entity: Type): string | undefined {
  return getScopedDecoratorData(context, clientNameKey, entity);
}<|MERGE_RESOLUTION|>--- conflicted
+++ resolved
@@ -35,37 +35,22 @@
   SdkOperationGroup,
   SdkServiceOperation,
 } from "./interfaces.js";
-import { TCGCContext, createTCGCContext, parseEmitterName } from "./internal-utils.js";
+import { TCGCContext, parseEmitterName } from "./internal-utils.js";
 import { createStateSymbol, reportDiagnostic } from "./lib.js";
 import { getSdkPackage } from "./package.js";
-import { getAllModels, getSdkEnum, getSdkModel } from "./types.js";
+import { getSdkEnum, getSdkModel } from "./types.js";
 
 export const namespace = "Azure.ClientGenerator.Core";
 const AllScopes = Symbol.for("@azure-core/typespec-client-generator-core/all-scopes");
 
-<<<<<<< HEAD
-function getScopedDecoratorData<TServiceOperation extends SdkServiceOperation = SdkHttpOperation>(
-  context: SdkContext<TServiceOperation>,
-  key: symbol,
-  target: Type
-): any {
-=======
 function getScopedDecoratorData(context: TCGCContext, key: symbol, target: Type): any {
->>>>>>> ff7726fb
   const retval: Record<string | symbol, any> = context.program.stateMap(key).get(target);
   if (retval === undefined) return retval;
   if (Object.keys(retval).includes(context.emitterName)) return retval[context.emitterName];
   return retval[AllScopes]; // in this case it applies to all languages
 }
 
-<<<<<<< HEAD
-function listScopedDecoratorData<TServiceOperation extends SdkServiceOperation = SdkHttpOperation>(
-  context: SdkContext<TServiceOperation>,
-  key: symbol
-): any[] {
-=======
 function listScopedDecoratorData(context: TCGCContext, key: symbol): any[] {
->>>>>>> ff7726fb
   const retval = [...context.program.stateMap(key).values()];
   return retval
     .filter((targetEntry) => {
@@ -183,13 +168,8 @@
  * @param type Type to check
  * @returns Client or undefined
  */
-<<<<<<< HEAD
-export function getClient<TServiceOperation extends SdkServiceOperation = SdkHttpOperation>(
-  context: SdkContext<TServiceOperation>,
-=======
 export function getClient(
   context: TCGCContext,
->>>>>>> ff7726fb
   type: Namespace | Interface
 ): SdkClient | undefined {
   if (hasExplicitClientOrOperationGroup(context)) {
@@ -209,13 +189,7 @@
   return undefined;
 }
 
-<<<<<<< HEAD
-function hasExplicitClientOrOperationGroup<
-  TServiceOperation extends SdkServiceOperation = SdkHttpOperation,
->(context: SdkContext<TServiceOperation>): boolean {
-=======
 function hasExplicitClientOrOperationGroup(context: TCGCContext): boolean {
->>>>>>> ff7726fb
   return (
     listScopedDecoratorData(context, clientKey).length > 0 ||
     listScopedDecoratorData(context, operationGroupKey).length > 0
@@ -228,13 +202,7 @@
  * @param context TCGCContext
  * @returns Array of clients
  */
-<<<<<<< HEAD
-export function listClients<TServiceOperation extends SdkServiceOperation = SdkHttpOperation>(
-  context: SdkContext<TServiceOperation>
-): SdkClient[] {
-=======
 export function listClients(context: TCGCContext): SdkClient[] {
->>>>>>> ff7726fb
   const explicitClients = [...listScopedDecoratorData(context, clientKey)];
   if (explicitClients.length > 0) {
     return explicitClients;
@@ -297,14 +265,7 @@
  * @param type Type to check
  * @returns boolean
  */
-<<<<<<< HEAD
-export function isOperationGroup<TServiceOperation extends SdkServiceOperation = SdkHttpOperation>(
-  context: SdkContext<TServiceOperation>,
-  type: Namespace | Interface
-): boolean {
-=======
 export function isOperationGroup(context: TCGCContext, type: Namespace | Interface): boolean {
->>>>>>> ff7726fb
   if (hasExplicitClientOrOperationGroup(context)) {
     return getScopedDecoratorData(context, operationGroupKey, type) !== undefined;
   }
@@ -323,16 +284,10 @@
  * @param type Type to check
  * @returns boolean
  */
-<<<<<<< HEAD
-export function isInOperationGroup<
-  TServiceOperation extends SdkServiceOperation = SdkHttpOperation,
->(context: SdkContext<TServiceOperation>, type: Namespace | Interface | Operation): boolean {
-=======
 export function isInOperationGroup(
   context: TCGCContext,
   type: Namespace | Interface | Operation
 ): boolean {
->>>>>>> ff7726fb
   switch (type.kind) {
     case "Operation":
       return type.interface
@@ -349,14 +304,7 @@
   }
 }
 
-<<<<<<< HEAD
-function buildOperationGroupPath<TServiceOperation extends SdkServiceOperation = SdkHttpOperation>(
-  context: SdkContext<TServiceOperation>,
-  type: Namespace | Interface
-): string {
-=======
 function buildOperationGroupPath(context: TCGCContext, type: Namespace | Interface): string {
->>>>>>> ff7726fb
   const path = [];
   while (true) {
     const client = getClient(context, type);
@@ -381,13 +329,8 @@
  * @param type Type to check
  * @returns Operation group or undefined.
  */
-<<<<<<< HEAD
-export function getOperationGroup<TServiceOperation extends SdkServiceOperation = SdkHttpOperation>(
-  context: SdkContext<TServiceOperation>,
-=======
 export function getOperationGroup(
   context: TCGCContext,
->>>>>>> ff7726fb
   type: Namespace | Interface
 ): SdkOperationGroup | undefined {
   let operationGroup: SdkOperationGroup | undefined;
@@ -449,15 +392,8 @@
  * @param ignoreHierarchy Whether to get all nested operation groups
  * @returns
  */
-<<<<<<< HEAD
-export function listOperationGroups<
-  TServiceOperation extends SdkServiceOperation = SdkHttpOperation,
->(
-  context: SdkContext<TServiceOperation>,
-=======
 export function listOperationGroups(
   context: TCGCContext,
->>>>>>> ff7726fb
   group: SdkClient | SdkOperationGroup,
   ignoreHierarchy = false
 ): SdkOperationGroup[] {
@@ -496,15 +432,8 @@
  * @param ignoreHierarchy Whether to get all nested operations
  * @returns
  */
-<<<<<<< HEAD
-export function listOperationsInOperationGroup<
-  TServiceOperation extends SdkServiceOperation = SdkHttpOperation,
->(
-  context: SdkContext<TServiceOperation>,
-=======
 export function listOperationsInOperationGroup(
   context: TCGCContext,
->>>>>>> ff7726fb
   group: SdkOperationGroup | SdkClient,
   ignoreHierarchy = false
 ): Operation[] {
@@ -553,13 +482,8 @@
   const generateProtocolMethods = context.options["generate-protocol-methods"] ?? protocolOptions;
   const generateConvenienceMethods =
     context.options["generate-convenience-methods"] ?? convenienceOptions;
-<<<<<<< HEAD
   const sdkContext: SdkContext<TServiceOperation, TOptions> = {
     program: context.program,
-=======
-  return {
-    ...createTCGCContext(context.program),
->>>>>>> ff7726fb
     emitContext: context,
     sdkPackage: undefined!,
     emitterName: parseEmitterName(emitterName ?? context.program.emitters[0]?.metadata?.name), // eslint-disable-line deprecation/deprecation
@@ -594,24 +518,12 @@
   setScopedDecoratorData(context, $convenientAPI, convenientAPIKey, entity, value, scope);
 }
 
-<<<<<<< HEAD
-export function shouldGenerateProtocol<
-  TServiceOperation extends SdkServiceOperation = SdkHttpOperation,
->(context: SdkContext<TServiceOperation>, entity: Operation): boolean {
-=======
 export function shouldGenerateProtocol(context: TCGCContext, entity: Operation): boolean {
->>>>>>> ff7726fb
   const value = getScopedDecoratorData(context, protocolAPIKey, entity);
   return value ?? !!context.generateProtocolMethods;
 }
 
-<<<<<<< HEAD
-export function shouldGenerateConvenient<
-  TServiceOperation extends SdkServiceOperation = SdkHttpOperation,
->(context: SdkContext<TServiceOperation>, entity: Operation): boolean {
-=======
 export function shouldGenerateConvenient(context: TCGCContext, entity: Operation): boolean {
->>>>>>> ff7726fb
   const value = getScopedDecoratorData(context, convenientAPIKey, entity);
   return value ?? !!context.generateConvenienceMethods;
 }
@@ -637,28 +549,14 @@
 /**
  * @deprecated This function is unused and will be removed in a future release.
  */
-<<<<<<< HEAD
-export function isExclude<TServiceOperation extends SdkServiceOperation = SdkHttpOperation>(
-  context: SdkContext<TServiceOperation>,
-  entity: Model
-): boolean {
-=======
 export function isExclude(context: TCGCContext, entity: Model): boolean {
->>>>>>> ff7726fb
   return getScopedDecoratorData(context, excludeKey, entity) ?? false;
 }
 
 /**
  * @deprecated This function is unused and will be removed in a future release.
  */
-<<<<<<< HEAD
-export function isInclude<TServiceOperation extends SdkServiceOperation = SdkHttpOperation>(
-  context: SdkContext<TServiceOperation>,
-  entity: Model
-): boolean {
-=======
 export function isInclude(context: TCGCContext, entity: Model): boolean {
->>>>>>> ff7726fb
   return getScopedDecoratorData(context, includeKey, entity) ?? false;
 }
 
@@ -729,13 +627,8 @@
  * @returns the format in which to serialize the typespec type or undefined
  * @deprecated This function is unused and will be removed in a future release.
  */
-<<<<<<< HEAD
-export function getClientFormat<TServiceOperation extends SdkServiceOperation = SdkHttpOperation>(
-  context: SdkContext<TServiceOperation>,
-=======
 export function getClientFormat(
   context: TCGCContext,
->>>>>>> ff7726fb
   entity: ModelProperty
 ): ClientFormat | undefined {
   let retval: ClientFormat | undefined = getScopedDecoratorData(context, clientFormatKey, entity);
@@ -775,21 +668,13 @@
  * @returns whether the entity is internal
  * @deprecated This function is unused and will be removed in a future release.
  */
-<<<<<<< HEAD
-export function isInternal<TServiceOperation extends SdkServiceOperation = SdkHttpOperation>(
-  context: SdkContext<TServiceOperation>,
-=======
 export function isInternal(
   context: TCGCContext,
->>>>>>> ff7726fb
   entity: Model | Operation | Enum | Union
 ): boolean {
   const found = getScopedDecoratorData(context, internalKey, entity) ?? false;
   if (entity.kind === "Operation" || found) {
     return found;
-  }
-  if (!context.operationModelsMap) {
-    getAllModels(context); // this will populate operationModelsMap
   }
   const operationModels = context.operationModelsMap!;
   let referredByInternal = false;
@@ -845,29 +730,14 @@
   });
 }
 
-<<<<<<< HEAD
-export function getUsageOverride<TServiceOperation extends SdkServiceOperation = SdkHttpOperation>(
-  context: SdkContext<TServiceOperation>,
-=======
 export function getUsageOverride(
   context: TCGCContext,
->>>>>>> ff7726fb
   entity: Model | Enum
 ): UsageFlags | undefined {
   return getScopedDecoratorData(context, usageKey, entity);
 }
 
-<<<<<<< HEAD
-export function getUsage<TServiceOperation extends SdkServiceOperation = SdkHttpOperation>(
-  context: SdkContext<TServiceOperation>,
-  entity: Model | Enum
-): UsageFlags {
-=======
 export function getUsage(context: TCGCContext, entity: Model | Enum): UsageFlags {
->>>>>>> ff7726fb
-  if (!context.modelsMap) {
-    getAllModels(context); // this will populate modelsMap
-  }
   return entity.kind === "Model"
     ? ignoreDiagnostics(getSdkModel(context, entity)).usage
     : getSdkEnum(context, entity).usage;
@@ -891,34 +761,20 @@
   setScopedDecoratorData(context, $access, accessKey, entity, value.value, scope);
 }
 
-<<<<<<< HEAD
-export function getAccessOverride<TServiceOperation extends SdkServiceOperation = SdkHttpOperation>(
-  context: SdkContext<TServiceOperation>,
-=======
 export function getAccessOverride(
   context: TCGCContext,
->>>>>>> ff7726fb
   entity: Model | Enum | Operation
 ): AccessFlags | undefined {
   return getScopedDecoratorData(context, accessKey, entity);
 }
 
-<<<<<<< HEAD
-export function getAccess<TServiceOperation extends SdkServiceOperation = SdkHttpOperation>(
-  context: SdkContext<TServiceOperation>,
-=======
 export function getAccess(
   context: TCGCContext,
->>>>>>> ff7726fb
   entity: Model | Enum | Operation
 ): AccessFlags | undefined {
   const override = getScopedDecoratorData(context, accessKey, entity);
   if (override || entity.kind === "Operation") {
     return override;
-  }
-
-  if (!context.operationModelsMap) {
-    getAllModels(context); // this will populate operationModelsMap
   }
 
   return entity.kind === "Model"
