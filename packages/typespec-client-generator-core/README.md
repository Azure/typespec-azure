# @azure-tools/typespec-client-generator-core

TypeSpec Data Plane Generation library

## Install

```bash
npm install @azure-tools/typespec-client-generator-core
```

## Usage

1. Via the command line

```bash
tsp compile . --emit=@azure-tools/typespec-client-generator-core
```

2. Via the config

```yaml
emit:
  - "@azure-tools/typespec-client-generator-core"
```

The config can be extended with options as follows:

```yaml
emit:
  - "@azure-tools/typespec-client-generator-core"
options:
  "@azure-tools/typespec-client-generator-core":
    option: value
```

## Emitter options

### `generate-protocol-methods`

**Type:** `boolean`

### `generate-convenience-methods`

**Type:** `boolean`

### `package-name`

**Type:** `string`

### `flatten-union-as-enum`

**Type:** `boolean`

### `api-version`

**Type:** `string`

### `examples-directory`

**Type:** `string`

### `examples-dir`

**Type:** `string`

### `emitter-name`

**Type:** `string`

## Decorators

### Azure.ClientGenerator.Core

- [`@access`](#@access)
- [`@alternateType`](#@alternatetype)
- [`@apiVersion`](#@apiversion)
- [`@client`](#@client)
- [`@clientInitialization`](#@clientinitialization)
- [`@clientName`](#@clientname)
- [`@clientNamespace`](#@clientnamespace)
- [`@convenientAPI`](#@convenientapi)
- [`@flattenProperty`](#@flattenproperty)
- [`@operationGroup`](#@operationgroup)
- [`@override`](#@override)
- [`@paramAlias`](#@paramalias)
- [`@protocolAPI`](#@protocolapi)
- [`@scope`](#@scope)
- [`@usage`](#@usage)
- [`@useSystemTextJsonConverter`](#@usesystemtextjsonconverter)

#### `@access`

Override access for operations, models and enums.
When setting access for namespaces,
the access info will be propagated to the models and operations defined in the namespace.
If the model has an access override, the model override takes precedence.
When setting access for an operation,
it will influence the access info for models/enums that are used by this operation.
Models/enums that are used in any operations with `@access(Access.public)` will be set to access "public"
Models/enums that are only used in operations with `@access(Access.internal)` will be set to access "internal".
The access info for models will be propagated to models' properties,
parent models, discriminated sub models.
The override access should not be narrow than the access calculated by operation,
and different override access should not conflict with each other,
otherwise a warning will be added to diagnostics list.

```typespec
@Azure.ClientGenerator.Core.access(value: EnumMember, scope?: valueof string)
```

##### Target

`Model | Operation | Enum | Union | Namespace`

##### Parameters

| Name  | Type             | Description                                                                                                                                                                                            |
| ----- | ---------------- | ------------------------------------------------------------------------------------------------------------------------------------------------------------------------------------------------------ |
| value | `EnumMember`     | The access info you want to set for this model or operation.                                                                                                                                           |
| scope | `valueof string` | The language scope you want this decorator to apply to. If not specified, will apply to all language emitters.<br />You can use "!" to specify negation such as "!(java, python)" or "!java, !python". |

##### Examples

###### Set access

```typespec
// Access.internal
@access(Access.internal)
model ModelToHide {
  prop: string;
}
// Access.internal
@access(Access.internal)
op test: void;
```

###### Access propagation

```typespec
// Access.internal
@discriminator("kind")
model Fish {
  age: int32;
}

// Access.internal
@discriminator("sharktype")
model Shark extends Fish {
  kind: "shark";
  origin: Origin;
}

// Access.internal
model Salmon extends Fish {
  kind: "salmon";
}

// Access.internal
model SawShark extends Shark {
  sharktype: "saw";
}

// Access.internal
model Origin {
  country: string;
  city: string;
  manufacture: string;
}

// Access.internal
@get
@access(Access.internal)
op getModel(): Fish;
```

###### Access influence from operation

```typespec
// Access.internal
model Test1 {}

// Access.internal
@access(Access.internal)
@route("/func1")
op func1(@body body: Test1): void;

// Access.public
model Test2 {}

// Access.public
@route("/func2")
op func2(@body body: Test2): void;

// Access.public
model Test3 {}

// Access.public
@access(Access.public)
@route("/func3")
op func3(@body body: Test3): void;

// Access.public
model Test4 {}

// Access.internal
@access(Access.internal)
@route("/func4")
op func4(@body body: Test4): void;

// Access.public
@route("/func5")
op func5(@body body: Test4): void;

// Access.public
model Test5 {}

// Access.internal
@access(Access.internal)
@route("/func6")
op func6(@body body: Test5): void;

// Access.public
@route("/func7")
op func7(@body body: Test5): void;

// Access.public
@access(Access.public)
@route("/func8")
op func8(@body body: Test5): void;
```

#### `@alternateType`

Set an alternate type for a model property, scalar, or function parameter. Note that `@encode` will be overridden by the one defined in alternate type.

```typespec
@Azure.ClientGenerator.Core.alternateType(alternate: Scalar, scope?: valueof string)
```

##### Target

The source type you want to apply the alternate type to. Only scalar types are supported.
`ModelProperty | Scalar`

##### Parameters

| Name      | Type             | Description                                                                                                                                                                                            |
| --------- | ---------------- | ------------------------------------------------------------------------------------------------------------------------------------------------------------------------------------------------------ |
| alternate | `Scalar`         | The alternate type you want applied to the target. Only scalar types are supported.                                                                                                                    |
| scope     | `valueof string` | The language scope you want this decorator to apply to. If not specified, will apply to all language emitters.<br />You can use "!" to specify negation such as "!(java, python)" or "!java, !python". |

##### Examples

```typespec
model Foo {
  date: utcDateTime;
}
@@alternateType(Foo.date, string);
```

```typespec
scalar storageDateTime extends utcDataTime;
@@alternateType(storageDateTime, string, "python");
```

```typespec
op test(@param @alternateType(string) date: utcDateTime): void;
```

#### `@apiVersion`

Use to override default assumptions on whether a parameter is an api-version parameter or not.
By default, we do matches with the `api-version` or `apiversion` string in the parameter name. Since api versions are
a client parameter, we will also elevate this parameter up onto the client.

```typespec
@Azure.ClientGenerator.Core.apiVersion(value?: valueof boolean, scope?: valueof string)
```

##### Target

`ModelProperty`

##### Parameters

| Name  | Type              | Description                                                                                                                                                                                            |
| ----- | ----------------- | ------------------------------------------------------------------------------------------------------------------------------------------------------------------------------------------------------ |
| value | `valueof boolean` | If true, we will treat this parameter as an api-version parameter. If false, we will not. Default is true.                                                                                             |
| scope | `valueof string`  | The language scope you want this decorator to apply to. If not specified, will apply to all language emitters.<br />You can use "!" to specify negation such as "!(java, python)" or "!java, !python". |

##### Examples

```typespec
namespace Contoso;

op test(
  @apiVersion
  @header("x-ms-version")
  version: string,
): void;
```

#### `@client`

Create a ClientGenerator.Core client out of a namespace or interface

```typespec
@Azure.ClientGenerator.Core.client(value?: Model, scope?: valueof string)
```

##### Target

`Namespace | Interface`

##### Parameters

| Name  | Type             | Description                                                                                                                                                                                            |
| ----- | ---------------- | ------------------------------------------------------------------------------------------------------------------------------------------------------------------------------------------------------ |
| value | `Model`          | Optional configuration for the service.                                                                                                                                                                |
| scope | `valueof string` | The language scope you want this decorator to apply to. If not specified, will apply to all language emitters.<br />You can use "!" to specify negation such as "!(java, python)" or "!java, !python". |

##### Examples

###### Basic client setting

```typespec
@client
namespace MyService {

}
```

###### Setting with other service

```typespec
namespace MyService {

}

@client({
  service: MyService,
})
interface MyInterface {}
```

###### Changing client name if you don't want <Interface/Namespace>Client

```typespec
@client({
  client: MySpecialClient,
})
interface MyInterface {}
```

#### `@clientInitialization`

Client parameters you would like to add to the client. By default, we apply endpoint, credential, and api-version parameters. If you add clientInitialization, we will append those to the default list of parameters.

```typespec
@Azure.ClientGenerator.Core.clientInitialization(options: Azure.ClientGenerator.Core.ClientInitializationOptions, scope?: valueof string)
```

##### Target

`Namespace | Interface`

##### Parameters

<<<<<<< HEAD
| Name    | Type                                                          | Description                                                                                                                                                                                           |
| ------- | ------------------------------------------------------------- | ----------------------------------------------------------------------------------------------------------------------------------------------------------------------------------------------------- |
| options | [`ClientInitializationOptions`](#clientinitializationoptions) |                                                                                                                                                                                                       |
| scope   | `valueof string`                                              | The language scope you want this decorator to apply to. If not specified, will apply to all language emitters<br />You can use "!" to specify negation such as "!(java, python)" or "!java, !python". |
=======
| Name    | Type             | Description                                                                                                                                                                                            |
| ------- | ---------------- | ------------------------------------------------------------------------------------------------------------------------------------------------------------------------------------------------------ |
| options | `Model`          |                                                                                                                                                                                                        |
| scope   | `valueof string` | The language scope you want this decorator to apply to. If not specified, will apply to all language emitters.<br />You can use "!" to specify negation such as "!(java, python)" or "!java, !python". |
>>>>>>> 797cfe84

##### Examples

```typespec
// main.tsp
namespace MyService;

op upload(blobName: string): void;
op download(blobName: string): void;

// client.tsp
namespace MyCustomizations;
model MyServiceClientOptions {
  blobName: string;
}

@@clientInitialization(MyService, {parameters: MyServiceClientOptions})
// The generated client will have `blobName` on it. We will also
// elevate the existing `blobName` parameter to the client level.
```

#### `@clientName`

Changes the name of a method, parameter, property, or model generated in the client SDK

```typespec
@Azure.ClientGenerator.Core.clientName(rename: valueof string, scope?: valueof string)
```

##### Target

`unknown`

##### Parameters

| Name   | Type             | Description                                                                                                                                                                                            |
| ------ | ---------------- | ------------------------------------------------------------------------------------------------------------------------------------------------------------------------------------------------------ |
| rename | `valueof string` | The rename you want applied to the object                                                                                                                                                              |
| scope  | `valueof string` | The language scope you want this decorator to apply to. If not specified, will apply to all language emitters.<br />You can use "!" to specify negation such as "!(java, python)" or "!java, !python". |

##### Examples

```typespec
@clientName("nameInClient")
op nameInService: void;
```

```typespec
@clientName("nameForJava", "java")
@clientName("name_for_python", "python")
@clientName("nameForCsharp", "csharp")
@clientName("nameForJavascript", "javascript")
op nameInService: void;
```

#### `@clientNamespace`

Changes the namespace of a client, model, enum or union generated in the client SDK.
By default, the client namespace for them will follow the TypeSpec namespace.

```typespec
@Azure.ClientGenerator.Core.clientNamespace(rename: valueof string, scope?: valueof string)
```

##### Target

`Namespace | Interface | Model | Enum | Union`

##### Parameters

| Name   | Type             | Description                                                                                                                                                                                            |
| ------ | ---------------- | ------------------------------------------------------------------------------------------------------------------------------------------------------------------------------------------------------ |
| rename | `valueof string` | The rename you want applied to the object                                                                                                                                                              |
| scope  | `valueof string` | The language scope you want this decorator to apply to. If not specified, will apply to all language emitters.<br />You can use "!" to specify negation such as "!(java, python)" or "!java, !python". |

##### Examples

```typespec
@clientNamespace("ContosoClient")
namespace Contoso;
```

```typespec
@clientNamespace("ContosoJava", "java")
@clientNamespace("ContosoPython", "python")
@clientNamespace("ContosoCSharp", "csharp")
@clientNamespace("ContosoJavascript", "javascript")
namespace Contoso;
```

#### `@convenientAPI`

Whether you want to generate an operation as a convenient operation.

```typespec
@Azure.ClientGenerator.Core.convenientAPI(value?: valueof boolean, scope?: valueof string)
```

##### Target

`Operation`

##### Parameters

| Name  | Type              | Description                                                                                                                                                                                            |
| ----- | ----------------- | ------------------------------------------------------------------------------------------------------------------------------------------------------------------------------------------------------ |
| value | `valueof boolean` | Whether to generate the operation as convenience method or not.                                                                                                                                        |
| scope | `valueof string`  | The language scope you want this decorator to apply to. If not specified, will apply to all language emitters.<br />You can use "!" to specify negation such as "!(java, python)" or "!java, !python". |

##### Examples

```typespec
@convenientAPI(false)
op test: void;
```

#### `@flattenProperty`

_Deprecated: @flattenProperty decorator is not recommended to use._

Set whether a model property should be flattened or not.

```typespec
@Azure.ClientGenerator.Core.flattenProperty(scope?: valueof string)
```

##### Target

`ModelProperty`

##### Parameters

| Name  | Type             | Description                                                                                                                                                                                            |
| ----- | ---------------- | ------------------------------------------------------------------------------------------------------------------------------------------------------------------------------------------------------ |
| scope | `valueof string` | The language scope you want this decorator to apply to. If not specified, will apply to all language emitters.<br />You can use "!" to specify negation such as "!(java, python)" or "!java, !python". |

##### Examples

```typespec
model Foo {
  @flattenProperty
  prop: Bar;
}
model Bar {}
```

#### `@operationGroup`

Create a ClientGenerator.Core operation group out of a namespace or interface

```typespec
@Azure.ClientGenerator.Core.operationGroup(scope?: valueof string)
```

##### Target

`Namespace | Interface`

##### Parameters

| Name  | Type             | Description                                                                                                                                                                                            |
| ----- | ---------------- | ------------------------------------------------------------------------------------------------------------------------------------------------------------------------------------------------------ |
| scope | `valueof string` | The language scope you want this decorator to apply to. If not specified, will apply to all language emitters.<br />You can use "!" to specify negation such as "!(java, python)" or "!java, !python". |

##### Examples

```typespec
@operationGroup
interface MyInterface {}
```

#### `@override`

Override the default client method generated by TCGC from your service definition

```typespec
@Azure.ClientGenerator.Core.override(override: Operation, scope?: valueof string)
```

##### Target

: The original service definition
`Operation`

##### Parameters

| Name     | Type             | Description                                                                                                                                                                                            |
| -------- | ---------------- | ------------------------------------------------------------------------------------------------------------------------------------------------------------------------------------------------------ |
| override | `Operation`      | : The override method definition that specifies the exact client method you want                                                                                                                       |
| scope    | `valueof string` | The language scope you want this decorator to apply to. If not specified, will apply to all language emitters.<br />You can use "!" to specify negation such as "!(java, python)" or "!java, !python". |

##### Examples

```typespec
// main.tsp
namespace MyService;

model Params {
 foo: string;
 bar: string;
}
op myOperation(...Params): void; // by default, we generate the method signature as `op myOperation(foo: string, bar: string)`;

// client.tsp
namespace MyCustomizations;

@override(MyService.operation)
op myOperationCustomization(params: Params): void;

// method signature is now `op myOperation(params: Params)`
```

```typespec
// main.tsp
namespace MyService;

model Params {
 foo: string;
 bar: string;
}
op myOperation(...Params): void; // by default, we generate the method signature as `op myOperation(foo: string, bar: string)`;

// client.tsp
namespace MyCustomizations;

@override(MyService.operation, "csharp")
op myOperationCustomization(params: Params): void;

// method signature is now `op myOperation(params: Params)` just for csharp
```

#### `@paramAlias`

Alias the name of a client parameter to a different name. This permits you to have a different name for the parameter in client initialization then on individual methods and still refer to the same parameter.

```typespec
@Azure.ClientGenerator.Core.paramAlias(paramAlias: valueof string, scope?: valueof string)
```

##### Target

`ModelProperty`

##### Parameters

| Name       | Type             | Description                                                                                                                                                                                            |
| ---------- | ---------------- | ------------------------------------------------------------------------------------------------------------------------------------------------------------------------------------------------------ |
| paramAlias | `valueof string` |                                                                                                                                                                                                        |
| scope      | `valueof string` | The language scope you want this decorator to apply to. If not specified, will apply to all language emitters.<br />You can use "!" to specify negation such as "!(java, python)" or "!java, !python". |

##### Examples

```typespec
// main.tsp
namespace MyService;

op upload(blobName: string): void;

// client.tsp
namespace MyCustomizations;
model MyServiceClientOptions {
  blob: string;
}

@@clientInitialization(MyService, MyServiceClientOptions)
@@paramAlias(MyServiceClientOptions.blob, "blobName")

// The generated client will have `blobName` on it. We will also
// elevate the existing `blob` parameter to the client level.
```

#### `@protocolAPI`

Whether you want to generate an operation as a protocol operation.

```typespec
@Azure.ClientGenerator.Core.protocolAPI(value?: valueof boolean, scope?: valueof string)
```

##### Target

`Operation`

##### Parameters

| Name  | Type              | Description                                                                                                                                                                                            |
| ----- | ----------------- | ------------------------------------------------------------------------------------------------------------------------------------------------------------------------------------------------------ |
| value | `valueof boolean` | Whether to generate the operation as protocol or not.                                                                                                                                                  |
| scope | `valueof string`  | The language scope you want this decorator to apply to. If not specified, will apply to all language emitters.<br />You can use "!" to specify negation such as "!(java, python)" or "!java, !python". |

##### Examples

```typespec
@protocolAPI(false)
op test: void;
```

#### `@scope`

To define the client scope of an operation.

```typespec
@Azure.ClientGenerator.Core.scope(scope?: valueof string)
```

##### Target

`Operation`

##### Parameters

| Name  | Type             | Description                                                                                                                                                                                            |
| ----- | ---------------- | ------------------------------------------------------------------------------------------------------------------------------------------------------------------------------------------------------ |
| scope | `valueof string` | The language scope you want this decorator to apply to. If not specified, will apply to all language emitters.<br />You can use "!" to specify negation such as "!(java, python)" or "!java, !python". |

##### Examples

```typespec
@scope("!csharp")
op test: void;
```

#### `@usage`

Override usage for models/enums.
A model/enum's default usage info is always calculated by the operations that use it.
You could use this decorator to override the default usage info.
When setting usage for namespaces,
the usage info will be propagated to the models defined in the namespace.
If the model has an usage override, the model override takes precedence.
For example, with operation definition `op test(): OutputModel`,
the model `OutputModel` has default usage `Usage.output`.
After adding decorator `@@usage(OutputModel, Usage.input | Usage.output)`,
the final usage result for `OutputModel` is `Usage.input | Usage.output`.
The usage info for models will be propagated to models' properties,
parent models, discriminated sub models.
The override usage should not be narrow than the usage calculated by operation,
and different override usage should not conflict with each other,
otherwise a warning will be added to diagnostics list.

```typespec
@Azure.ClientGenerator.Core.usage(value: EnumMember | Union, scope?: valueof string)
```

##### Target

`Model | Enum | Union | Namespace`

##### Parameters

| Name  | Type                  | Description                                                                                                                                                                                            |
| ----- | --------------------- | ------------------------------------------------------------------------------------------------------------------------------------------------------------------------------------------------------ |
| value | `EnumMember \| Union` | The usage info you want to set for this model.                                                                                                                                                         |
| scope | `valueof string`      | The language scope you want this decorator to apply to. If not specified, will apply to all language emitters.<br />You can use "!" to specify negation such as "!(java, python)" or "!java, !python". |

##### Examples

###### Expand usage for model

```typespec
op test(): OutputModel;

// usage result for `OutputModel` is `Usage.input | Usage.output`
@usage(Usage.input)
model OutputModel {
  prop: string;
}
```

###### Propagation of usage

```typespec
// Usage.output
@discriminator("kind")
model Fish {
  age: int32;
}

// Usage.input | Usage.output
@discriminator("sharktype")
@usage(Usage.input)
model Shark extends Fish {
  kind: "shark";
  origin: Origin;
}

// Usage.output
model Salmon extends Fish {
  kind: "salmon";
}

// Usage.output
model SawShark extends Shark {
  sharktype: "saw";
}

// Usage.output
model Origin {
  country: string;
  city: string;
  manufacture: string;
}

@get
op getModel(): Fish;
```

#### `@useSystemTextJsonConverter`

Whether a model needs the custom JSON converter, this is only used for backward compatibility for csharp.

```typespec
@Azure.ClientGenerator.Core.useSystemTextJsonConverter(scope?: valueof string)
```

##### Target

`Model`

##### Parameters

| Name  | Type             | Description                                                                                                                                                                                            |
| ----- | ---------------- | ------------------------------------------------------------------------------------------------------------------------------------------------------------------------------------------------------ |
| scope | `valueof string` | The language scope you want this decorator to apply to. If not specified, will apply to all language emitters.<br />You can use "!" to specify negation such as "!(java, python)" or "!java, !python". |

##### Examples

```typespec
@useSystemTextJsonConverter
model MyModel {
  prop: string;
}
```<|MERGE_RESOLUTION|>--- conflicted
+++ resolved
@@ -366,17 +366,10 @@
 
 ##### Parameters
 
-<<<<<<< HEAD
-| Name    | Type                                                          | Description                                                                                                                                                                                           |
-| ------- | ------------------------------------------------------------- | ----------------------------------------------------------------------------------------------------------------------------------------------------------------------------------------------------- |
-| options | [`ClientInitializationOptions`](#clientinitializationoptions) |                                                                                                                                                                                                       |
-| scope   | `valueof string`                                              | The language scope you want this decorator to apply to. If not specified, will apply to all language emitters<br />You can use "!" to specify negation such as "!(java, python)" or "!java, !python". |
-=======
-| Name    | Type             | Description                                                                                                                                                                                            |
-| ------- | ---------------- | ------------------------------------------------------------------------------------------------------------------------------------------------------------------------------------------------------ |
-| options | `Model`          |                                                                                                                                                                                                        |
-| scope   | `valueof string` | The language scope you want this decorator to apply to. If not specified, will apply to all language emitters.<br />You can use "!" to specify negation such as "!(java, python)" or "!java, !python". |
->>>>>>> 797cfe84
+| Name    | Type                                                          | Description                                                                                                                                                                                            |
+| ------- | ------------------------------------------------------------- | ------------------------------------------------------------------------------------------------------------------------------------------------------------------------------------------------------ |
+| options | [`ClientInitializationOptions`](#clientinitializationoptions) |                                                                                                                                                                                                        |
+| scope   | `valueof string`                                              | The language scope you want this decorator to apply to. If not specified, will apply to all language emitters.<br />You can use "!" to specify negation such as "!(java, python)" or "!java, !python". |
 
 ##### Examples
 
