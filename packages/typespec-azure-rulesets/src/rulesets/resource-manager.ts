--- conflicted
+++ resolved
@@ -37,14 +37,8 @@
     "@azure-tools/typespec-azure-core/use-standard-names": true,
     "@azure-tools/typespec-azure-core/use-standard-operations": true,
     "@azure-tools/typespec-azure-core/no-string-discriminator": true,
-<<<<<<< HEAD
     "@azure-tools/typespec-azure-core/no-private-usage": true,
-
-    // Rules to enable later https://github.com/Azure/typespec-azure/issues/1171
-    "@azure-tools/typespec-azure-core/friendly-name": false,
-=======
     "@azure-tools/typespec-azure-core/friendly-name": true,
->>>>>>> c0ff0054
 
     // Azure core not enabled - Arm has its own conflicting rule
     "@azure-tools/typespec-azure-core/bad-record-type": false,
