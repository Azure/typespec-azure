--- conflicted
+++ resolved
@@ -25,13 +25,8 @@
     "build": ""
   },
   "devDependencies": {
-<<<<<<< HEAD
     "@typespec/compiler": "workspace:^",
-    "dotenv": "~16.4.7",
-=======
-    "@typespec/compiler": "workspace:~",
     "dotenv": "^16.4.7",
->>>>>>> 8d15659e
     "typescript": "~5.8.2"
   }
 }