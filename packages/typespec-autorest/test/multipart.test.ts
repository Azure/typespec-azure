--- conflicted
+++ resolved
@@ -1,9 +1,5 @@
 import { deepStrictEqual } from "assert";
-<<<<<<< HEAD
-import { it } from "vitest";
-=======
-import { describe, expect, it } from "vitest";
->>>>>>> 5fccc2eb
+import { expect, it } from "vitest";
 import { openApiFor } from "./test-host.js";
 
 it("model properties are spread into individual parameters", async () => {
