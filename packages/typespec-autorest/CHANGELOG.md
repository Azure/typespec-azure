--- conflicted
+++ resolved
@@ -1,6 +1,5 @@
 # Change Log - @azure-tools/typespec-autorest
 
-<<<<<<< HEAD
 ## 0.39.2
 
 ### Patch Changes
@@ -8,9 +7,6 @@
 - 9baadd2: `readonly` was not added when `use-read-only-status-schema` is set to `true` for union types.
 - 9baadd2: Fix `UnionType | null` would be inlined instead of referencing `UnionType`
 
-
-=======
->>>>>>> 6493de92
 ## 0.39.1
 
 ### Patch Changes
