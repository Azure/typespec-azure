--- conflicted
+++ resolved
@@ -13,7 +13,6 @@
 import {
   getArmCommonTypeOpenAPIRef,
   getArmIdentifiers,
-  getArmKeyIdentifiers,
   getExternalTypeRef,
   isArmCommonType,
   isArmProviderNamespace,
@@ -1843,19 +1842,6 @@
     }
   }
 
-<<<<<<< HEAD
-=======
-  function ifArrayItemContainsIdentifier(program: Program, array: ArrayModelType) {
-    if (array.indexer.value?.kind !== "Model") {
-      return true;
-    }
-    return (
-      getExtensions(program, array).has("x-ms-identifiers") ||
-      getProperty(array.indexer.value, "id")
-    );
-  }
-
->>>>>>> 830e6026
   function ifArmIdentifiersDefault(armIdentifiers: string[]) {
     return armIdentifiers.every((identifier) => identifier === "id" || identifier === "name");
   }
@@ -2411,20 +2397,12 @@
         }),
       };
 
-<<<<<<< HEAD
-      const armIdentifiers = getArmIdentifiers(program, typespecType);
-      if (isArmProviderNamespace(program, namespace) && hasValidArmIdentifiers(armIdentifiers)) {
-        array["x-ms-identifiers"] = armIdentifiers;
-=======
       const armKeyIdentifiers = getArmKeyIdentifiers(program, typespecType);
       if (
         isArrayTypeArmProviderNamespace(typespecType, namespace) &&
         hasValidArmIdentifiers(armKeyIdentifiers)
       ) {
         array["x-ms-identifiers"] = armKeyIdentifiers;
-      } else if (!ifArrayItemContainsIdentifier(program, typespecType as any)) {
-        array["x-ms-identifiers"] = [];
->>>>>>> 830e6026
       }
 
       return applyIntrinsicDecorators(typespecType, array);
