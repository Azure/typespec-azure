--- conflicted
+++ resolved
@@ -12,11 +12,8 @@
 } from "@azure-tools/typespec-azure-core";
 import {
   getArmCommonTypeOpenAPIRef,
-<<<<<<< HEAD
   getArmIdentifiers,
-=======
   getExternalTypeRef,
->>>>>>> fd65ff3f
   isArmCommonType,
   isAzureResource,
   isConditionallyFlattened,
