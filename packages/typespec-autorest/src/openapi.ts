import {
  PagedResultMetadata,
  UnionEnum,
  extractLroStates,
  getArmResourceIdentifierConfig,
  getAsEmbeddingVector,
  getLroMetadata,
  getPagedResult,
  getUnionAsEnum,
  isFixed,
} from "@azure-tools/typespec-azure-core";
import { shouldFlattenProperty } from "@azure-tools/typespec-client-generator-core";
import {
  ArrayModelType,
  BooleanLiteral,
  CompilerHost,
  Diagnostic,
  DiagnosticTarget,
  Enum,
  EnumMember,
  IntrinsicScalarName,
  IntrinsicType,
  Model,
  ModelProperty,
  Namespace,
  NoTarget,
  NumericLiteral,
  Operation,
  Program,
  Scalar,
  SourceFile,
  StringLiteral,
  StringTemplate,
  SyntaxKind,
  Type,
  TypeNameOptions,
  Union,
  UnionVariant,
  compilerAssert,
  createDiagnosticCollector,
  getAllTags,
  getDirectoryPath,
  getDiscriminator,
  getDoc,
  getEncode,
  getFormat,
  getKnownValues,
  getMaxItems,
  getMaxLength,
  getMaxValue,
  getMinItems,
  getMinLength,
  getMinValue,
  getPattern,
  getProjectedName,
  getProperty,
  getPropertyType,
  getRelativePathFromDirectory,
  getRootLength,
  getSummary,
  getVisibility,
  ignoreDiagnostics,
  interpolatePath,
  isArrayModelType,
  isDeprecated,
  isErrorModel,
  isErrorType,
  isGlobalNamespace,
  isNeverType,
  isNullType,
  isNumericType,
  isRecordModelType,
  isSecret,
  isService,
  isStringType,
  isTemplateDeclaration,
  isTemplateDeclarationOrInstance,
  isVoidType,
  navigateTypesInNamespace,
  resolveEncodedName,
  resolvePath,
  stringTemplateToString,
} from "@typespec/compiler";
import { TwoLevelMap } from "@typespec/compiler/utils";
import {
  Authentication,
  HttpAuth,
  HttpOperation,
  HttpOperationParameters,
  HttpOperationResponse,
  HttpOperationResponseBody,
  HttpStatusCodeRange,
  HttpStatusCodesEntry,
  MetadataInfo,
  OAuth2FlowType,
  Visibility,
  createMetadataInfo,
  getAllHttpServices,
  getAuthentication,
  getHeaderFieldOptions,
  getQueryParamOptions,
  getServers,
  getStatusCodeDescription,
  getVisibilitySuffix,
  isContentTypeHeader,
  isSharedRoute,
  reportIfNoRoutes,
  resolveRequestVisibility,
} from "@typespec/http";
import {
  checkDuplicateTypeName,
  getExtensions,
  getExternalDocs,
  getOpenAPITypeName,
  getParameterKey,
  isReadonlyProperty,
  resolveInfo,
  shouldInline,
} from "@typespec/openapi";
import { AutorestOpenAPISchema } from "./autorest-openapi-schema.js";
import { getExamples, getRef } from "./decorators.js";
import { sortWithJsonSchema } from "./json-schema-sorter/sorter.js";
import { createDiagnostic, reportDiagnostic } from "./lib.js";
import {
  OpenAPI2Document,
  OpenAPI2FormDataParameter,
  OpenAPI2HeaderDefinition,
  OpenAPI2OAuth2FlowType,
  OpenAPI2Operation,
  OpenAPI2Parameter,
  OpenAPI2ParameterType,
  OpenAPI2PathItem,
  OpenAPI2PathParameter,
  OpenAPI2Response,
  OpenAPI2Schema,
  OpenAPI2SchemaProperty,
  OpenAPI2SecurityScheme,
  OpenAPI2StatusCode,
  PrimitiveItems,
  Refable,
} from "./openapi2-document.js";
import { AutorestEmitterContext, getClientName, resolveOperationId } from "./utils.js";

interface SchemaContext {
  readonly visibility: Visibility;
  readonly ignoreMetadataAnnotations: boolean;
}
<<<<<<< HEAD
const defaultOptions = {
  "output-file":
    "{azure-resource-provider-folder}/{service-name}/{version-status}/{version}/openapi.json",
  "new-line": "lf",
  "include-x-typespec-name": "never",
} as const;

export async function $onEmit(context: EmitContext<AutorestEmitterOptions>) {
  const resolvedOptions = { ...defaultOptions, ...context.options };
  // set api-version to all to prevent tcgc versioning projection
  const tcgcSdkContext = createSdkContext(context, "@azure-tools/typespec-autorest");
  const armTypesDir = interpolatePath(
    resolvedOptions["arm-types-dir"] ?? "{project-root}/../../common-types/resource-management",
    {
      "project-root": context.program.projectRoot,
      "emitter-output-dir": context.emitterOutputDir,
    }
  );
  const options: ResolvedAutorestEmitterOptions = {
    outputFile: resolvedOptions["output-file"],
    outputDir: context.emitterOutputDir,
    azureResourceProviderFolder: resolvedOptions["azure-resource-provider-folder"],
    examplesDirectory: resolvedOptions["examples-directory"],
    version: resolvedOptions["version"],
    newLine: resolvedOptions["new-line"],
    omitUnreachableTypes: resolvedOptions["omit-unreachable-types"],
    includeXTypeSpecName: resolvedOptions["include-x-typespec-name"],
    armTypesDir,
    useReadOnlyStatusSchema: resolvedOptions["use-read-only-status-schema"],
  };

  const emitter = createOAPIEmitter(context.program, tcgcSdkContext, options);
  await emitter.emitOpenAPI();
}

// TODO: When emitter options are available per emitter, add these to the interface
interface EmitterDetails {
  emitter: string;
}
=======
>>>>>>> dd0ea676

/**
 * Options to configure the behavior of the Autorest document emitter.
 */
export interface AutorestDocumentEmitterOptions {
  readonly examplesDirectory?: string;

  /**
   * Omit unreachable types.
   * By default all types declared under the service namespace will be included. With this flag on only types references in an operation will be emitted.
   */
  readonly omitUnreachableTypes?: boolean;

  /**
   * If the x-typespec-name extension should be included
   */
  readonly includeXTypeSpecName: "inline-only" | "never";

  /**
   * Arm types dir
   */
  readonly armTypesDir: string;

  /**
   * readOnly property schema behavior
   */
  readonly useReadOnlyStatusSchema?: boolean;
}

/**
 * Represents a node that will hold a JSON reference. The value is computed
 * at the end so that we can defer decisions about the name that is
 * referenced.
 */
class Ref {
  value?: string;
  toJSON() {
    compilerAssert(this.value, "Reference value never set.");
    return this.value;
  }
}

/**
 * Represents a non-inlined schema that will be emitted as a definition.
 * Computation of the OpenAPI schema object is deferred.
 */
interface PendingSchema {
  /** The TYPESPEC type for the schema */
  type: Type;

  /** The visibility to apply when computing the schema */
  visibility: Visibility;

  /**
   * The JSON reference to use to point to this schema.
   *
   * Note that its value will not be computed until all schemas have been
   * computed as we will add a suffix to the name if more than one schema
   * must be emitted for the type for different visibilities.
   */
  ref: Ref;
}

/**
 * Represents a schema that is ready to emit as its OpenAPI representation
 * has been produced.
 */
interface ProcessedSchema extends PendingSchema {
  schema: OpenAPI2Schema | undefined;
}

export interface OperationExamples {
  readonly operationId: string;
  readonly examples: LoadedExample[];
}

export interface AutorestEmitterResult {
  readonly document: OpenAPI2Document;
  readonly operationExamples: OperationExamples[];
}

export async function getOpenAPIForService(
  context: AutorestEmitterContext,
  options: AutorestDocumentEmitterOptions
): Promise<AutorestEmitterResult> {
  const { program, service } = context;
  const typeNameOptions: TypeNameOptions = {
    // shorten type names by removing TypeSpec and service namespace
    namespaceFilter(ns) {
      return !isService(program, ns);
    },
  };
  const info = resolveInfo(program, service.type);
  const auth = processAuth(service.type);

  const root: OpenAPI2Document = {
    swagger: "2.0",
    info: {
      title: "(title)",
      ...info,
      version: context.version ?? info?.version ?? "0000-00-00",
      "x-typespec-generated": [{ emitter: "@azure-tools/typespec-autorest" }],
    },
    schemes: ["https"],
    ...resolveHost(program, service.type),
    externalDocs: getExternalDocs(program, service.type),
    produces: [], // Pre-initialize produces and consumes so that
    consumes: [], // they show up at the top of the document
    security: auth?.security,
    securityDefinitions: auth?.securitySchemes ?? {},
    tags: [],
    paths: {},
    "x-ms-paths": {},
    definitions: {},
    parameters: {},
  };

  let currentEndpoint: OpenAPI2Operation;
  let currentConsumes: Set<string>;
  let currentProduces: Set<string>;
  const metadataInfo: MetadataInfo = createMetadataInfo(program, {
    canonicalVisibility: Visibility.Read,
    canShareProperty: canSharePropertyUsingReadonlyOrXMSMutability,
  });

  // Keep a map of all Types+Visibility combinations that were encountered
  // that need schema definitions.
  const pendingSchemas = new TwoLevelMap<Type, Visibility, PendingSchema>();

  // Reuse a single ref object per Type+Visibility combination.
  const refs = new TwoLevelMap<Type, Visibility, Ref>();

  // Keep track of inline types still in the process of having their schema computed
  // This is used to detect cycles in inline types, which is an
  const inProgressInlineTypes = new Set<Type>();

  // Map model properties that represent shared parameters to their parameter
  // definition that will go in #/parameters. Inlined parameters do not go in
  // this map.
  const params: Map<ModelProperty, OpenAPI2Parameter> = new Map();

  // Keep track of models that have had properties spread into parameters. We won't
  // consider these unreferenced when emitting unreferenced types.
  const paramModels: Set<Type> = new Set();

  // De-dupe the per-endpoint tags that will be added into the #/tags
  const tags: Set<string> = new Set();

  // The set of produces/consumes values found in all operations
  const globalProduces = new Set<string>(["application/json"]);
  const globalConsumes = new Set<string>(["application/json"]);

  const operationIdsWithExample = new Set<string>();

  const [exampleMap, diagnostics] = await loadExamples(program.host, options, context.version);
  program.reportDiagnostics(diagnostics);

  const services = ignoreDiagnostics(getAllHttpServices(program));
  const routes = services[0].operations;
  reportIfNoRoutes(program, routes);

  routes.forEach(emitOperation);

  emitParameters();
  emitSchemas(service.type);
  emitTags();

  // Finalize global produces/consumes
  if (globalProduces.size > 0) {
    root.produces = [...globalProduces.values()];
  } else {
    delete root.produces;
  }
  if (globalConsumes.size > 0) {
    root.consumes = [...globalConsumes.values()];
  } else {
    delete root.consumes;
  }

  // Clean up empty entries
  if (root["x-ms-paths"] && Object.keys(root["x-ms-paths"]).length === 0) {
    delete root["x-ms-paths"];
  }
  if (root.security && Object.keys(root.security).length === 0) {
    delete root["security"];
  }
  if (root.securityDefinitions && Object.keys(root.securityDefinitions).length === 0) {
    delete root["securityDefinitions"];
  }

  return {
    document: root,
    operationExamples: [...operationIdsWithExample]
      .map((operationId) => {
        const data = exampleMap.get(operationId);
        if (data) {
          return { operationId, examples: Object.values(data) };
        } else {
          return undefined;
        }
      })
      .filter((x) => x) as any,
  };

  function resolveHost(
    program: Program,
    namespace: Namespace
  ): Pick<OpenAPI2Document, "host" | "x-ms-parameterized-host" | "schemes"> {
    const servers = getServers(program, namespace);
    if (servers === undefined) {
      return {};
    }

    // If there is more than one server we then just make a custom host with a parameter asking for the full url.
    if (servers.length > 1) {
      return {
        "x-ms-parameterized-host": {
          hostTemplate: "{url}",
          useSchemePrefix: false,
          parameters: [
            {
              name: "url",
              in: "path",
              description: "Url",
              type: "string",
              format: "uri",
              "x-ms-skip-url-encoding": true,
            },
          ],
        },
      };
    }
    const server = servers[0];
    if (server.parameters.size === 0) {
      const [scheme, host] = server.url.split("://");
      return {
        host,
        schemes: [scheme],
      };
    }
    const parameters: OpenAPI2PathParameter[] = [];
    for (const prop of server.parameters.values()) {
      const param = getOpenAPI2Parameter(prop, "path", {
        visibility: Visibility.Read,
        ignoreMetadataAnnotations: false,
      });
      if (
        prop.type.kind === "Scalar" &&
        ignoreDiagnostics(
          program.checker.isTypeAssignableTo(
            prop.type.projectionBase ?? prop.type,
            program.checker.getStdType("url"),
            prop.type
          )
        )
      ) {
        param["x-ms-skip-url-encoding"] = true;
      }
      parameters.push(param);
    }

    return {
      "x-ms-parameterized-host": {
        hostTemplate: server.url,
        useSchemePrefix: false,
        parameters,
      },
    };
  }

  function parseNextLinkName(paged: PagedResultMetadata): string | undefined {
    const pathComponents = paged.nextLinkSegments;
    if (pathComponents) {
      return pathComponents[pathComponents.length - 1];
    }
    return undefined;
  }

  function extractPagedMetadataNested(
    program: Program,
    type: Model
  ): PagedResultMetadata | undefined {
    // This only works for `is Page<T>` not `extends Page<T>`.
    let paged = getPagedResult(program, type);
    if (paged) {
      return paged;
    }
    if (type.baseModel) {
      paged = getPagedResult(program, type.baseModel);
    }
    if (paged) {
      return paged;
    }
    const templateArguments = type.templateMapper;
    if (templateArguments) {
      for (const argument of templateArguments.args) {
        const modelArgument = argument as Model;
        if (modelArgument) {
          paged = extractPagedMetadataNested(program, modelArgument);
          if (paged) {
            return paged;
          }
        }
      }
    }
    return paged;
  }

  function extractPagedMetadata(program: Program, operation: HttpOperation) {
    for (const response of operation.responses) {
      const paged = extractPagedMetadataNested(program, response.type as Model);
      if (paged) {
        const nextLinkName = parseNextLinkName(paged);
        if (nextLinkName) {
          currentEndpoint["x-ms-pageable"] = {
            nextLinkName,
          };
        }
        // Once we find paged metadata, we don't need to processes any further.
        return;
      }
    }
  }

  function requiresXMsPaths(path: string, operation: Operation): boolean {
    const isShared = isSharedRoute(program, operation) ?? false;
    if (path.includes("?")) {
      return true;
    }
    return isShared;
  }

  function getPathWithoutQuery(path: string): string {
    // strip everything from the key including and after the ?
    return path.replace(/\/?\?.*/, "");
  }

  function emitOperation(operation: HttpOperation) {
    let { path: fullPath, operation: op, verb, parameters } = operation;
    let pathsObject: Record<string, OpenAPI2PathItem> = root.paths;

    const pathWithoutAnyQuery = getPathWithoutQuery(fullPath);

    if (root.paths[pathWithoutAnyQuery]?.[verb] === undefined) {
      fullPath = pathWithoutAnyQuery;
      pathsObject = root.paths;
    } else if (requiresXMsPaths(fullPath, op)) {
      // if the key already exists in x-ms-paths, append
      // the operation id.
      if (fullPath.includes("?")) {
        if (root["x-ms-paths"]?.[fullPath] !== undefined) {
          fullPath += `&_overload=${operation.operation.name}`;
        }
      } else {
        fullPath += `?_overload=${operation.operation.name}`;
      }
      pathsObject = root["x-ms-paths"] as any;
    } else {
      // This should not happen because http library should have already validated duplicate path or the routes must have been using shared routes and so goes in previous condition.
      compilerAssert(false, `Duplicate route "${fullPath}". This is unexpected.`);
    }

    if (!pathsObject[fullPath]) {
      pathsObject[fullPath] = {};
    }

    const currentPath = pathsObject[fullPath];
    if (!currentPath[verb]) {
      currentPath[verb] = {} as any;
    }
    currentEndpoint = currentPath[verb]!;
    currentConsumes = new Set<string>();
    currentProduces = new Set<string>();

    const currentTags = getAllTags(program, op);
    if (currentTags) {
      currentEndpoint.tags = currentTags;
      for (const tag of currentTags) {
        // Add to root tags if not already there
        tags.add(tag);
      }
    }

    currentEndpoint.operationId = resolveOperationId(context, op);

    applyExternalDocs(op, currentEndpoint);

    // Set up basic endpoint fields
    currentEndpoint.summary = getSummary(program, op);
    currentEndpoint.description = getDoc(program, op);
    currentEndpoint.parameters = [];
    currentEndpoint.responses = {};

    const lroMetadata = getLroMetadata(program, op);
    // We ignore GET operations because they cannot be LROs per our guidelines and this
    // ensures we don't add the x-ms-long-running-operation extension to the polling operation,
    // which does have LRO metadata.
    if (lroMetadata !== undefined && operation.verb !== "get") {
      currentEndpoint["x-ms-long-running-operation"] = true;
    }

    // Extract paged metadata from Azure.Core.Page
    extractPagedMetadata(program, operation);

    const visibility = resolveRequestVisibility(program, operation.operation, verb);
    emitEndpointParameters(parameters, visibility);
    emitResponses(operation.responses);
    applyEndpointConsumes();
    applyEndpointProduces();

    if (isDeprecated(program, op)) {
      currentEndpoint.deprecated = true;
    }

    const examples = getExamples(program, op);
    if (examples) {
      currentEndpoint["x-ms-examples"] = examples.reduce(
        (acc, example) => ({ ...acc, [example.title]: { $ref: example.pathOrUri } }),
        {}
      );
    }

    if (options.examplesDirectory) {
      const examples = exampleMap.get(currentEndpoint.operationId);
      if (examples && currentEndpoint.operationId) {
        operationIdsWithExample.add(currentEndpoint.operationId);
        currentEndpoint["x-ms-examples"] = currentEndpoint["x-ms-examples"] || {};
        for (const [title, example] of Object.entries(examples)) {
          currentEndpoint["x-ms-examples"][title] = { $ref: `./examples/${example.relativePath}` };
        }
      }
    }

    // Attach additional extensions after main fields
    attachExtensions(op, currentEndpoint);
  }

  function applyEndpointProduces() {
    if (currentProduces.size > 0 && !checkLocalAndGlobalEqual(globalProduces, currentProduces)) {
      currentEndpoint.produces = [...currentProduces];
    }
  }

  function applyEndpointConsumes() {
    if (currentConsumes.size > 0 && !checkLocalAndGlobalEqual(globalConsumes, currentConsumes)) {
      currentEndpoint.consumes = [...currentConsumes];
    }
  }

  function checkLocalAndGlobalEqual(global: Set<string>, local: Set<string>) {
    if (global.size !== local.size) {
      return false;
    }
    for (const entry of local) {
      if (!global.has(entry)) {
        return false;
      }
    }
    return true;
  }

  function isBytes(type: Type) {
    const baseType = type.projectionBase ?? type;
    return ignoreDiagnostics(
      program.checker.isTypeAssignableTo(baseType, program.checker.getStdType("bytes"), type)
    );
  }

  function isBinaryPayload(body: Type, contentType: string | string[]) {
    const types = new Set(typeof contentType === "string" ? [contentType] : contentType);
    return (
      body.kind === "Scalar" &&
      body.name === "bytes" &&
      !types.has("application/json") &&
      !types.has("text/plain")
    );
  }

  function emitResponses(responses: HttpOperationResponse[]) {
    for (const response of responses) {
      for (const statusCode of getOpenAPI2StatusCodes(response.statusCodes, response.type)) {
        emitResponseObject(statusCode, response);
      }
    }
  }

  function getOpenAPI2StatusCodes(
    statusCodes: HttpStatusCodesEntry,
    diagnosticTarget: DiagnosticTarget
  ): OpenAPI2StatusCode[] {
    if (statusCodes === "*") {
      return ["default"];
    } else if (typeof statusCodes === "number") {
      return [String(statusCodes)];
    } else {
      return rangeToOpenAPI(statusCodes, diagnosticTarget);
    }
  }

  function rangeToOpenAPI(
    range: HttpStatusCodeRange,
    diagnosticTarget: DiagnosticTarget
  ): OpenAPI2StatusCode[] {
    const reportInvalid = () =>
      reportDiagnostic(program, {
        code: "unsupported-status-code-range",
        format: { start: String(range.start), end: String(range.end) },
        target: diagnosticTarget,
      });

    const codes: OpenAPI2StatusCode[] = [];
    let start = range.start;
    let end = range.end;

    if (range.start < 100) {
      reportInvalid();
      start = 100;
      codes.push("default");
    } else if (range.end > 599) {
      reportInvalid();
      codes.push("default");
      end = 599;
    }
    const groups = [1, 2, 3, 4, 5];

    for (const group of groups) {
      if (start > end) {
        break;
      }
      const groupStart = group * 100;
      const groupEnd = groupStart + 99;
      if (start >= groupStart && start <= groupEnd) {
        codes.push(`${group}XX`);
        if (start !== groupStart || end < groupEnd) {
          reportInvalid();
        }

        start = groupStart + 100;
      }
    }

    return codes;
  }

  function getResponseDescriptionForStatusCode(statusCode: string) {
    if (statusCode === "default") {
      return "An unexpected error response.";
    }
    return getStatusCodeDescription(statusCode) ?? "unknown";
  }

  function emitResponseObject(statusCode: OpenAPI2StatusCode, response: HttpOperationResponse) {
    const openapiResponse: OpenAPI2Response = (currentEndpoint.responses![
      statusCode
    ] as OpenAPI2Response) ?? {
      description: response.description ?? getResponseDescriptionForStatusCode(statusCode),
    };
    if (isErrorModel(program, response.type) && statusCode !== "default") {
      openapiResponse["x-ms-error-response"] = true;
    }
    const contentTypes: string[] = [];
    let body: HttpOperationResponseBody | undefined;
    for (const data of response.responses) {
      if (data.headers && Object.keys(data.headers).length > 0) {
        openapiResponse.headers ??= {};
        for (const [key, value] of Object.entries(data.headers)) {
          openapiResponse.headers[key] = getResponseHeader(value);
        }
      }

      if (data.body) {
        if (body && body.type !== data.body.type) {
          reportDiagnostic(program, {
            code: "duplicate-body-types",
            target: response.type,
          });
        }
        body = data.body;
        contentTypes.push(...data.body.contentTypes);
      }
    }

    if (body) {
      const isBinary = contentTypes.every((t) => isBinaryPayload(body!.type, t));
      openapiResponse.schema = isBinary
        ? { type: "file" }
        : getSchemaOrRef(body.type, {
            visibility: Visibility.Read,
            ignoreMetadataAnnotations: body.isExplicit && body.containsMetadataAnnotations,
          });
    }

    for (const contentType of contentTypes) {
      currentProduces.add(contentType);
    }

    currentEndpoint.responses![statusCode] = openapiResponse;
  }

  function getResponseHeader(prop: ModelProperty): OpenAPI2HeaderDefinition {
    const header: any = {};
    populateParameter(header, prop, "header", {
      visibility: Visibility.Read,
      ignoreMetadataAnnotations: false,
    });
    delete header.in;
    delete header.name;
    delete header.required;
    return header;
  }

  function resolveRef(ref: string) {
    const absoluteRef = interpolatePath(ref, {
      "arm-types-dir": options.armTypesDir,
    });

    if (getRootLength(absoluteRef) === 0) {
      return absoluteRef; // It is already relative.
    }
    return getRelativePathFromDirectory(getDirectoryPath(context.outputFile), absoluteRef, false);
  }

  function getSchemaOrRef(type: Type, schemaContext: SchemaContext): any {
    const refUrl = getRef(program, type, { version: context.version, service: context.service });
    if (refUrl) {
      return {
        $ref: resolveRef(refUrl),
      };
    }

    if (type.kind === "Scalar" && program.checker.isStdType(type)) {
      return getSchemaForScalar(type);
    }

    if (type.kind === "String" || type.kind === "Number" || type.kind === "Boolean") {
      // For literal types, we just want to emit them directly as well.
      return getSchemaForLiterals(type);
    }
    if (type.kind === "StringTemplate") {
      return getSchemaForStringTemplate(type);
    }

    if (type.kind === "Intrinsic" && type.name === "unknown") {
      return getSchemaForIntrinsicType(type);
    }

    if (type.kind === "EnumMember") {
      // Enum members are just the OA representation of their values.
      if (typeof type.value === "number") {
        return { type: "number", enum: [type.value] };
      } else {
        return { type: "string", enum: [type.value ?? type.name] };
      }
    }

    if (type.kind === "ModelProperty") {
      return resolveProperty(type, schemaContext);
    }

    type = metadataInfo.getEffectivePayloadType(type, schemaContext.visibility);
    const name = getOpenAPITypeName(program, type, typeNameOptions);

    if (shouldInline(program, type)) {
      const schema = getSchemaForInlineType(type, name, schemaContext);

      if (schema === undefined && isErrorType(type)) {
        // Exit early so that syntax errors are exposed.  This error will
        // be caught and handled in emitOpenAPI.
        throw new ErrorTypeFoundError();
      }

      // helps to read output and correlate to TypeSpec
      if (schema && options.includeXTypeSpecName !== "never") {
        schema["x-typespec-name"] = name;
      }
      return schema;
    } else {
      // Use shared schema when type is not transformed by visibility from the canonical read visibility.
      if (!metadataInfo.isTransformed(type, schemaContext.visibility)) {
        schemaContext = { ...schemaContext, visibility: Visibility.Read };
      }
      const pending = pendingSchemas.getOrAdd(type, schemaContext.visibility, () => ({
        type,
        visibility: schemaContext.visibility,
        ref: refs.getOrAdd(type, schemaContext.visibility, () => new Ref()),
      }));
      return { $ref: pending.ref };
    }
  }
  function getSchemaForInlineType(type: Type, name: string, context: SchemaContext) {
    if (inProgressInlineTypes.has(type)) {
      reportDiagnostic(program, {
        code: "inline-cycle",
        format: { type: name },
        target: type,
      });
      return {};
    }
    inProgressInlineTypes.add(type);
    const schema = getSchemaForType(type, context);
    inProgressInlineTypes.delete(type);
    return schema;
  }

  function getParamPlaceholder(property: ModelProperty): Refable<OpenAPI2Parameter> {
    let spreadParam = false;

    if (property.sourceProperty) {
      // chase our sources all the way back to the first place this property
      // was defined.
      spreadParam = true;
      property = property.sourceProperty;
      while (property.sourceProperty) {
        property = property.sourceProperty;
      }
    }

    const refUrl = getRef(program, property, {
      version: context.version,
      service: context.service,
    });
    if (refUrl) {
      return {
        $ref: resolveRef(refUrl),
      };
    }

    const parameter = params.get(property);
    if (parameter) {
      return parameter;
    }

    const placeholder = {} as OpenAPI2Parameter;

    // only parameters inherited by spreading from non-inlined type are shared in #/parameters
    if (spreadParam && property.model && !shouldInline(program, property.model)) {
      params.set(property, placeholder);
      paramModels.add(property.model);
    }

    return placeholder;
  }

  function getJsonName(type: Type & { name: string }): string {
    const viaProjection = getProjectedName(program, type, "json");

    const encodedName = resolveEncodedName(program, type, "application/json");
    // Pick the value set via `encodedName` or default back to the legacy projection otherwise.
    // `resolveEncodedName` will return the original name if no @encodedName so we have to do that check
    return encodedName === type.name ? viaProjection ?? type.name : encodedName;
  }

  function emitEndpointParameters(methodParams: HttpOperationParameters, visibility: Visibility) {
    const consumes: string[] = methodParams.body?.contentTypes ?? [];

    for (const httpOpParam of methodParams.parameters) {
      const shared = params.get(httpOpParam.param);
      if (shared) {
        currentEndpoint.parameters.push(shared);
        continue;
      }
      if (httpOpParam.type === "header" && isContentTypeHeader(program, httpOpParam.param)) {
        continue;
      }
      emitParameter(
        httpOpParam.param,
        httpOpParam.type,
        { visibility, ignoreMetadataAnnotations: false },
        httpOpParam.name
      );
    }

    if (consumes.length === 0 && methodParams.body) {
      // we didn't find an explicit content type anywhere, so infer from body.
      if (getModelOrScalarTypeIfNullable(methodParams.body.type)) {
        consumes.push("application/json");
      }
    }

    for (const consume of consumes) {
      currentConsumes.add(consume);
    }

    if (methodParams.body && !isVoidType(methodParams.body.type)) {
      const isBinary = isBinaryPayload(methodParams.body.type, consumes);
      const schemaContext = {
        visibility,
        ignoreMetadataAnnotations:
          methodParams.body.isExplicit && methodParams.body.containsMetadataAnnotations,
      };
      const schema = isBinary
        ? { type: "string", format: "binary" }
        : getSchemaOrRef(methodParams.body.type, schemaContext);

      if (currentConsumes.has("multipart/form-data")) {
        const bodyModelType = methodParams.body.type;
        // Assert, this should never happen. Rest library guard against that.
        compilerAssert(bodyModelType.kind === "Model", "Body should always be a Model.");
        if (bodyModelType) {
          for (const param of bodyModelType.properties.values()) {
            emitParameter(param, "formData", schemaContext, getJsonName(param));
          }
        }
      } else if (methodParams.body.parameter) {
        emitParameter(
          methodParams.body.parameter,
          "body",
          { visibility, ignoreMetadataAnnotations: false },
          getJsonName(methodParams.body.parameter),
          schema
        );
      } else {
        currentEndpoint.parameters.push({
          name: "body",
          in: "body",
          schema,
          required: true,
        });
      }
    }
  }

  function getModelOrScalarTypeIfNullable(type: Type): Model | Scalar | undefined {
    if (type.kind === "Model" || type.kind === "Scalar") {
      return type;
    } else if (type.kind === "Union") {
      // Remove all `null` types and make sure there's a single model type
      const nonNulls = [...type.variants.values()]
        .map((x) => x.type)
        .filter((variant) => !isNullType(variant));
      if (nonNulls.every((t) => t.kind === "Model" || t.kind === "Scalar")) {
        return nonNulls.length === 1 ? (nonNulls[0] as Model) : undefined;
      }
    }

    return undefined;
  }

  function emitParameter(
    param: ModelProperty,
    kind: OpenAPI2ParameterType,
    schemaContext: SchemaContext,
    name?: string,
    typeOverride?: any
  ) {
    if (isNeverType(param.type)) {
      return;
    }

    const ph = getParamPlaceholder(param);
    currentEndpoint.parameters.push(ph);

    // If the parameter already has a $ref, don't bother populating it
    if (!("$ref" in ph)) {
      populateParameter(ph, param, kind, schemaContext, name, typeOverride);
    }
  }

  function getSchemaForPrimitiveItems(
    type: Type,
    schemaContext: SchemaContext,
    paramName: string,
    multipart?: boolean
  ): PrimitiveItems | undefined {
    const fullSchema = getSchemaForType(type, schemaContext);
    if (fullSchema === undefined) {
      return undefined;
    }
    if (fullSchema.type === "object") {
      reportDiagnostic(program, {
        code: multipart ? "unsupported-multipart-type" : "unsupported-param-type",
        format: { part: paramName },
        target: type,
      });
      return { type: "string" };
    }

    return fullSchema as any;
  }

  function getFormDataSchema(
    type: Type,
    schemaContext: SchemaContext,
    paramName: string
  ): Omit<OpenAPI2FormDataParameter, "in" | "name"> | undefined {
    if (isBytes(type)) {
      return { type: "file" };
    }

    if (type.kind === "Model" && isArrayModelType(program, type)) {
      const elementType = type.indexer.value;
      if (isBytes(elementType)) {
        return { type: "array", items: { type: "string", format: "binary" } };
      }
      const schema = getSchemaForPrimitiveItems(elementType, schemaContext, paramName, true);
      if (schema === undefined) {
        return undefined;
      }

      delete (schema as any).description;

      return {
        type: "array",
        items: schema,
      };
    } else {
      const schema = getSchemaForPrimitiveItems(type, schemaContext, paramName, true);

      if (schema === undefined) {
        return undefined;
      }

      return schema;
    }
  }

  function getOpenAPI2Parameter<T extends OpenAPI2ParameterType>(
    param: ModelProperty,
    kind: T,
    schemaContext: SchemaContext,
    name?: string,
    bodySchema?: any
  ): OpenAPI2Parameter & { in: T } {
    const ph: any = {
      name: name ?? param.name,
      in: kind,
      required: !param.optional,
      description: getDoc(program, param),
    };
    if (param.name !== ph.name) {
      ph["x-ms-client-name"] = param.name;
    }
    if (param.default) {
      ph.default = getDefaultValue(param.default);
    }

    if (ph.in === "body") {
      compilerAssert(bodySchema, "bodySchema argument is required to populate body parameter");
      ph.schema = bodySchema;
    } else if (ph.in === "formData") {
      Object.assign(ph, getFormDataSchema(param.type, schemaContext, ph.name));
    } else {
      const collectionFormat = (
        kind === "query"
          ? getQueryParamOptions(program, param)
          : kind === "header"
            ? getHeaderFieldOptions(program, param)
            : undefined
      )?.format;
      if (collectionFormat === "multi" && !["query", "header", "formData"].includes(ph.in)) {
        reportDiagnostic(program, { code: "invalid-multi-collection-format", target: param });
      }
      if (collectionFormat) {
        ph.collectionFormat = collectionFormat;
      }

      if (param.type.kind === "Model" && isArrayModelType(program, param.type)) {
        ph.type = "array";
        const schema = {
          ...getSchemaForPrimitiveItems(param.type.indexer.value, schemaContext, ph.name),
        };
        delete (schema as any).description;
        ph.items = schema;
      } else {
        Object.assign(ph, getSchemaForPrimitiveItems(param.type, schemaContext, ph.name));
      }
    }

    attachExtensions(param, ph);

    // Apply decorators to a copy of the parameter definition.  We use
    // Object.assign here because applyIntrinsicDecorators returns a new object
    // based on the target object and we need to apply its changes back to the
    // original parameter.
    Object.assign(ph, applyIntrinsicDecorators(param, { type: ph.type, format: ph.format }));
    return ph;
  }

  function populateParameter(
    ph: OpenAPI2Parameter,
    param: ModelProperty,
    kind: OpenAPI2ParameterType,
    schemaContext: SchemaContext,
    name?: string,
    bodySchema?: any
  ) {
    Object.assign(ph, getOpenAPI2Parameter(param, kind, schemaContext, name, bodySchema));
  }

  function emitParameters() {
    for (const [property, param] of params) {
      // Add an extension which tells AutoRest that this is a shared operation
      // parameter definition
      if (param["x-ms-parameter-location"] === undefined) {
        param["x-ms-parameter-location"] = "method";
      }

      const key = getParameterKey(program, property, param, root.parameters!, typeNameOptions);
      root.parameters![key] = { ...param };

      const refedParam = param as any;
      for (const key of Object.keys(param)) {
        delete refedParam[key];
      }

      refedParam["$ref"] = "#/parameters/" + encodeURIComponent(key);
    }
  }

  function emitSchemas(serviceNamespace: Namespace) {
    const processedSchemas = new TwoLevelMap<Type, Visibility, ProcessedSchema>();
    processSchemas();
    if (!options.omitUnreachableTypes) {
      processUnreferencedSchemas();
    }

    // Emit the processed schemas. Only now can we compute the names as it
    // depends on whether we have produced multiple schemas for a single
    // TYPESPEC type.
    for (const group of processedSchemas.values()) {
      for (const [visibility, processed] of group) {
        let name = getOpenAPITypeName(program, processed.type, typeNameOptions);
        if (group.size > 1) {
          name += getVisibilitySuffix(visibility, Visibility.Read);
        }

        checkDuplicateTypeName(program, processed.type, name, root.definitions!);
        processed.ref.value = "#/definitions/" + encodeURIComponent(name);
        if (processed.schema) {
          root.definitions![name] = processed.schema;
        }
      }
    }

    function processSchemas() {
      // Process pending schemas. Note that getSchemaForType may pull in new
      // pending schemas so we iterate until there are no pending schemas
      // remaining.
      while (pendingSchemas.size > 0) {
        for (const [type, group] of pendingSchemas) {
          for (const [visibility, pending] of group) {
            processedSchemas.getOrAdd(type, visibility, () => ({
              ...pending,
              schema: getSchemaForType(type, {
                visibility: visibility,
                ignoreMetadataAnnotations: false,
              }),
            }));
          }
          pendingSchemas.delete(type);
        }
      }
    }

    function processUnreferencedSchemas() {
      const addSchema = (type: Type) => {
        if (!processedSchemas.has(type) && !paramModels.has(type) && !shouldInline(program, type)) {
          getSchemaOrRef(type, { visibility: Visibility.Read, ignoreMetadataAnnotations: false });
        }
      };
      const skipSubNamespaces = isGlobalNamespace(program, serviceNamespace);
      navigateTypesInNamespace(
        serviceNamespace,
        {
          model: addSchema,
          scalar: addSchema,
          enum: addSchema,
          union: addSchema,
        },
        { skipSubNamespaces }
      );
      processSchemas();
    }
  }

  function emitTags() {
    for (const tag of tags) {
      root.tags!.push({ name: tag });
    }
  }

  function getSchemaForType(type: Type, schemaContext: SchemaContext): OpenAPI2Schema | undefined {
    const builtinType = getSchemaForLiterals(type);
    if (builtinType !== undefined) {
      return builtinType;
    }

    switch (type.kind) {
      case "Intrinsic":
        return getSchemaForIntrinsicType(type);
      case "Model":
        return getSchemaForModel(type, schemaContext);
      case "ModelProperty":
        return getSchemaForType(type.type, schemaContext);
      case "Scalar":
        return getSchemaForScalar(type);
      case "Union":
        return getSchemaForUnion(type, schemaContext);
      case "UnionVariant":
        return getSchemaForUnionVariant(type, schemaContext);
      case "Enum":
        return getSchemaForEnum(type);
      case "Tuple":
        return { type: "array", items: {} };
    }

    reportDiagnostic(program, {
      code: "invalid-schema",
      format: { type: type.kind },
      target: type,
    });
    return undefined;
  }

  function getSchemaForIntrinsicType(type: IntrinsicType): OpenAPI2Schema {
    switch (type.name) {
      case "unknown":
        return {};
    }

    reportDiagnostic(program, {
      code: "invalid-schema",
      format: { type: type.name },
      target: type,
    });
    return {};
  }

  function getSchemaForEnum(e: Enum): OpenAPI2Schema {
    const values = [];
    if (e.members.size === 0) {
      reportUnsupportedUnion("empty");
      return {};
    }
    const type = getEnumMemberType(e.members.values().next().value);
    for (const option of e.members.values()) {
      if (type !== getEnumMemberType(option)) {
        reportUnsupportedUnion();
        continue;
      } else {
        values.push(option.value ?? option.name);
      }
    }

    const schema: OpenAPI2Schema = { type, description: getDoc(program, e) };
    if (values.length > 0) {
      schema.enum = values;
      addXMSEnum(e, schema);
    }

    if (options.useReadOnlyStatusSchema) {
      const [values, _] = extractLroStates(program, e);
      if (values !== undefined) {
        schema.readOnly = true;
      }
    }

    return schema;

    function getEnumMemberType(member: EnumMember): "string" | "number" {
      if (typeof member.value === "number") {
        return "number";
      }
      return "string";
    }

    function reportUnsupportedUnion(messageId: "default" | "empty" = "default") {
      reportDiagnostic(program, { code: "union-unsupported", messageId, target: e });
    }
  }

  function getSchemaForUnionEnum(union: Union, e: UnionEnum): OpenAPI2Schema {
    const values: Array<{
      name: string;
      value: string | number;
      description: string | undefined;
    }> = [];
    let foundCustom = false;
    for (const [name, member] of e.flattenedMembers.entries()) {
      const description = getDoc(program, member.type);
      values.push({
        name: typeof name === "string" ? name : `${member.value}`,
        value: member.value,
        description,
      });

      if (description || typeof name === "string") {
        foundCustom = true;
      }
    }
    const schema: OpenAPI2Schema = {
      type: e.kind,
      enum: [...e.flattenedMembers.values()].map((x) => x.value),
      "x-ms-enum": {
        name: union.name,
        modelAsString: e.open,
      },
    };
    if (foundCustom) {
      schema["x-ms-enum"]!.values = values;
    }
    if (e.nullable) {
      schema["x-nullable"] = true;
    }
    if (options.useReadOnlyStatusSchema) {
      const [values, _] = extractLroStates(program, union);
      if (values !== undefined) {
        schema.readOnly = true;
      }
    }
    return applyIntrinsicDecorators(union, schema);
  }

  function getSchemaForUnion(union: Union, schemaContext: SchemaContext): OpenAPI2Schema {
    const nonNullOptions = [...union.variants.values()]
      .map((x) => x.type)
      .filter((t) => !isNullType(t));
    const nullable = union.variants.size !== nonNullOptions.length;
    if (nonNullOptions.length === 0) {
      reportDiagnostic(program, { code: "union-null", target: union });
      return {};
    }

    if (nonNullOptions.length === 1) {
      const type = nonNullOptions[0];

      // Get the schema for the model type
      const schema = getSchemaOrRef(type, schemaContext);
      if (schema.$ref) {
        if (type.kind === "Model") {
          return { type: "object", allOf: [schema], "x-nullable": nullable };
        } else {
          return { ...schema, "x-nullable": nullable };
        }
      } else {
        schema["x-nullable"] = nullable;
        return schema;
      }
    } else {
      const [asEnum, _] = getUnionAsEnum(union);
      if (asEnum) {
        return getSchemaForUnionEnum(union, asEnum);
      }
      reportDiagnostic(program, {
        code: "union-unsupported",
        target: union,
      });
      return {};
    }
  }

  function ifArrayItemContainsIdentifier(program: Program, array: ArrayModelType) {
    if (array.indexer.value?.kind !== "Model") {
      return true;
    }
    return (
      getExtensions(program, array).has("x-ms-identifiers") ||
      getProperty(array.indexer.value, "id")
    );
  }

  function getSchemaForUnionVariant(
    variant: UnionVariant,
    schemaContext: SchemaContext
  ): OpenAPI2Schema {
    return getSchemaForType(variant.type, schemaContext)!;
  }

  function getDefaultValue(type: Type): any {
    switch (type.kind) {
      case "String":
        return type.value;
      case "Number":
        return type.value;
      case "Boolean":
        return type.value;
      case "Tuple":
        return type.values.map(getDefaultValue);
      case "EnumMember":
        return type.value ?? type.name;
      case "Intrinsic":
        return isNullType(type)
          ? null
          : reportDiagnostic(program, {
              code: "invalid-default",
              format: { type: type.kind },
              target: type,
            });
      case "UnionVariant":
        return getDefaultValue(type.type);
      default:
        reportDiagnostic(program, {
          code: "invalid-default",
          format: { type: type.kind },
          target: type,
        });
    }
  }

  function includeDerivedModel(model: Model): boolean {
    return (
      !isTemplateDeclaration(model) &&
      (model.templateMapper?.args === undefined ||
        model.templateMapper?.args.length === 0 ||
        model.derivedModels.length > 0)
    );
  }

  function getDiscriminatorValue(model: Model): string | undefined {
    let discriminator;
    let current = model;
    while (current.baseModel) {
      discriminator = getDiscriminator(program, current.baseModel);
      if (discriminator) {
        break;
      }
      current = current.baseModel;
    }
    if (discriminator === undefined) {
      return undefined;
    }
    const prop = getProperty(model, discriminator.propertyName);
    if (prop) {
      const values = getStringValues(prop.type);
      if (values.length === 1) {
        return values[0];
      }
    }
    return undefined;
  }

  function getSchemaForModel(model: Model, schemaContext: SchemaContext) {
    const array = getArrayType(model, schemaContext);
    if (array) {
      return array;
    }

    const modelSchema: OpenAPI2Schema = {
      type: "object",
      description: getDoc(program, model),
    };

    if (model.baseModel) {
      const discriminatorValue = getDiscriminatorValue(model);
      if (discriminatorValue) {
        const extensions = getExtensions(program, model);
        if (!extensions.has("x-ms-discriminator-value")) {
          modelSchema["x-ms-discriminator-value"] = discriminatorValue;
        }
      }
    }

    const properties: OpenAPI2Schema["properties"] = {};

    if (isRecordModelType(program, model)) {
      modelSchema.additionalProperties = getSchemaOrRef(model.indexer.value, schemaContext);
    }

    const derivedModels = model.derivedModels.filter(includeDerivedModel);

    // getSchemaOrRef on all children to push them into components.schemas
    for (const child of derivedModels) {
      getSchemaOrRef(child, schemaContext);
    }

    const discriminator = getDiscriminator(program, model);
    if (discriminator) {
      const { propertyName } = discriminator;

      modelSchema.discriminator = propertyName;
      // Push discriminator into base type, but only if it is not already there
      if (!model.properties.get(propertyName)) {
        properties[propertyName] = {
          type: "string",
          description: `Discriminator property for ${model.name}.`,
        };
        modelSchema.required = [propertyName];
      }
    }

    applyExternalDocs(model, modelSchema);

    for (const prop of model.properties.values()) {
      if (
        !metadataInfo.isPayloadProperty(
          prop,
          schemaContext.visibility,
          schemaContext.ignoreMetadataAnnotations
        )
      ) {
        continue;
      }

      if (isNeverType(prop.type)) {
        // If the property has a type of 'never', don't include it in the schema
        continue;
      }

      const jsonName = getJsonName(prop);
      const clientName = getClientName(context, prop);

      const description = getDoc(program, prop);

      // if this property is a discriminator property, remove it to keep autorest validation happy
      if (model.baseModel) {
        const { propertyName } = getDiscriminator(program, model.baseModel) || {};
        if (jsonName === propertyName) {
          continue;
        }
      }

      if (
        !metadataInfo.isOptional(prop, schemaContext.visibility) ||
        prop.name === discriminator?.propertyName
      ) {
        if (!modelSchema.required) {
          modelSchema.required = [];
        }
        modelSchema.required.push(jsonName);
      }

      // Apply decorators on the property to the type's schema
      properties[jsonName] = resolveProperty(prop, schemaContext);
      const property: OpenAPI2SchemaProperty = properties[jsonName];
      if (jsonName !== clientName) {
        property["x-ms-client-name"] = clientName;
      }
      if (description) {
        property.description = description;
      }

      if (prop.default && !("$ref" in property)) {
        property.default = getDefaultValue(prop.default);
      }

      if (isReadonlyProperty(program, prop)) {
        property.readOnly = true;
      } else {
        const vis = getVisibility(program, prop);
        if (vis) {
          const mutability = [];
          if (vis.includes("read")) {
            mutability.push("read");
          }
          if (vis.includes("update")) {
            mutability.push("update");
          }
          if (vis.includes("create")) {
            mutability.push("create");
          }
          if (mutability.length > 0) {
            property["x-ms-mutability"] = mutability;
          }
        }
      }

      // Attach any additional OpenAPI extensions
      attachExtensions(prop, property);
    }

    // Special case: if a model type extends a single *templated* base type and
    // has no properties of its own, absorb the definition of the base model
    // into this schema definition.  The assumption here is that any model type
    // defined like this is just meant to rename the underlying instance of a
    // templated type.
    if (
      model.baseModel &&
      isTemplateDeclarationOrInstance(model.baseModel) &&
      Object.keys(properties).length === 0
    ) {
      // Take the base model schema but carry across the documentation property
      // that we set before
      const baseSchema = getSchemaForType(model.baseModel, schemaContext);
      Object.assign(modelSchema, baseSchema, { description: modelSchema.description });
    } else if (model.baseModel) {
      const baseSchema = getSchemaOrRef(model.baseModel, schemaContext);
      modelSchema.allOf = [baseSchema];
    }

    if (Object.keys(properties).length > 0) {
      modelSchema.properties = properties;
    }

    // Attach any OpenAPI extensions
    attachExtensions(model, modelSchema);
    return modelSchema;
  }

  function canSharePropertyUsingReadonlyOrXMSMutability(prop: ModelProperty) {
    const sharedVisibilities = ["read", "create", "update", "write"];
    const visibilities = getVisibility(program, prop);
    if (visibilities) {
      for (const visibility of visibilities) {
        if (!sharedVisibilities.includes(visibility)) {
          return false;
        }
      }
    }
    return true;
  }

  function resolveProperty(prop: ModelProperty, context: SchemaContext): OpenAPI2SchemaProperty {
    let propSchema;
    if (prop.type.kind === "Enum" && prop.default) {
      propSchema = getSchemaForEnum(prop.type);
    } else if (prop.type.kind === "Union" && prop.default) {
      const [asEnum, _] = getUnionAsEnum(prop.type);
      if (asEnum) {
        propSchema = getSchemaForUnionEnum(prop.type, asEnum);
      } else {
        propSchema = getSchemaOrRef(prop.type, context);
      }
    } else {
      propSchema = getSchemaOrRef(prop.type, context);
    }

    return applyIntrinsicDecorators(prop, propSchema);
  }

  function attachExtensions(type: Type, emitObject: any) {
    // Attach any OpenAPI extensions
    const extensions = getExtensions(program, type);
    if (getAsEmbeddingVector(program, type as Model) !== undefined) {
      emitObject["x-ms-embedding-vector"] = true;
    }
    if (type.kind === "Scalar") {
      const ext = getArmResourceIdentifierConfig(program, type);
      if (ext) {
        emitObject["x-ms-arm-id-details"] = ext;
      }
    }
    if (extensions) {
      for (const key of extensions.keys()) {
        emitObject[key] = extensions.get(key);
      }
    }
  }

  // Return any string literal values for type
  function getStringValues(type: Type): string[] {
    switch (type.kind) {
      case "String":
        return [type.value];
      case "Union":
        return [...type.variants.values()].flatMap((x) => getStringValues(x.type)).filter((x) => x);
      case "EnumMember":
        return typeof type.value !== "number" ? [type.value ?? type.name] : [];
      case "UnionVariant":
        return getStringValues(type.type);
      default:
        return [];
    }
  }

  function applyIntrinsicDecorators(
    typespecType: Model | Scalar | ModelProperty | Union,
    target: OpenAPI2Schema
  ): OpenAPI2Schema {
    const newTarget = { ...target };
    const docStr = getDoc(program, typespecType);
    const isString =
      (typespecType.kind === "Scalar" || typespecType.kind === "ModelProperty") &&
      isStringType(program, getPropertyType(typespecType));
    const isNumeric =
      (typespecType.kind === "Scalar" || typespecType.kind === "ModelProperty") &&
      isNumericType(program, getPropertyType(typespecType));

    if (docStr) {
      newTarget.description = docStr;
    }

    const formatStr = getFormat(program, typespecType);
    if (isString && formatStr) {
      const allowedStringFormats = [
        "char",
        "binary",
        "byte",
        "certificate",
        "date",
        "time",
        "date-time",
        "date-time-rfc1123",
        "date-time-rfc7231",
        "duration",
        "password",
        "uuid",
        "base64url",
        "uri",
        "url",
        "arm-id",
      ];
      if (!allowedStringFormats.includes(formatStr.toLowerCase())) {
        reportDiagnostic(program, {
          code: "invalid-format",
          format: { schema: "string", format: formatStr },
          target: typespecType,
        });
      } else {
        newTarget.format = formatStr;
      }
    }

    const pattern = getPattern(program, typespecType);
    if (isString && pattern) {
      newTarget.pattern = pattern;
    }

    const minLength = getMinLength(program, typespecType);
    if (isString && minLength !== undefined) {
      newTarget.minLength = minLength;
    }

    const maxLength = getMaxLength(program, typespecType);
    if (isString && maxLength !== undefined) {
      newTarget.maxLength = maxLength;
    }

    const minValue = getMinValue(program, typespecType);
    if (isNumeric && minValue !== undefined) {
      newTarget.minimum = minValue;
    }

    const maxValue = getMaxValue(program, typespecType);
    if (isNumeric && maxValue !== undefined) {
      newTarget.maximum = maxValue;
    }

    const minItems = getMinItems(program, typespecType);
    if (!target.minItems && minItems !== undefined) {
      newTarget.minItems = minItems;
    }

    const maxItems = getMaxItems(program, typespecType);
    if (!target.maxItems && maxItems !== undefined) {
      newTarget.maxItems = maxItems;
    }

    if (isSecret(program, typespecType)) {
      newTarget.format = "password";
      newTarget["x-ms-secret"] = true;
    }

    if (isString) {
      const values = getKnownValues(program, typespecType);
      if (values) {
        const enumSchema = { ...newTarget, ...getSchemaForEnum(values) };
        enumSchema["x-ms-enum"]!.modelAsString = true;
        enumSchema["x-ms-enum"]!.name = (getPropertyType(typespecType) as Model).name;
        return enumSchema;
      }
    }

    if (
      typespecType.kind === "ModelProperty" &&
      shouldFlattenProperty(context.tcgcSdkContext, typespecType)
    ) {
      newTarget["x-ms-client-flatten"] = true;
    }

    attachExtensions(typespecType, newTarget);

    return typespecType.kind === "Scalar" || typespecType.kind === "ModelProperty"
      ? applyEncoding(typespecType, newTarget)
      : newTarget;
  }

  function applyEncoding(
    typespecType: Scalar | ModelProperty,
    target: OpenAPI2Schema
  ): OpenAPI2Schema {
    const encodeData = getEncode(program, typespecType);
    if (encodeData) {
      const newTarget = { ...target };
      const newType = getSchemaForScalar(encodeData.type);
      newTarget.type = newType.type;
      // If the target already has a format it takes priority. (e.g. int32)
      newTarget.format = mergeFormatAndEncoding(
        newTarget.format,
        encodeData.encoding,
        newType.format
      );
      return newTarget;
    }
    return target;
  }
  function mergeFormatAndEncoding(
    format: string | undefined,
    encoding: string,
    encodeAsFormat: string | undefined
  ): string {
    switch (format) {
      case undefined:
        return encodeAsFormat ?? encoding;
      case "date-time":
        switch (encoding) {
          case "rfc3339":
            return "date-time";
          case "unixTimestamp":
            return "unixtime";
          case "rfc7231":
            return "date-time-rfc7231";
          default:
            return encoding;
        }
      case "duration":
        switch (encoding) {
          case "ISO8601":
            return "duration";
          default:
            return encodeAsFormat ?? encoding;
        }
      default:
        return encodeAsFormat ?? encoding;
    }
  }

  function applyExternalDocs(typespecType: Type, target: Record<string, unknown>) {
    const externalDocs = getExternalDocs(program, typespecType);
    if (externalDocs) {
      target.externalDocs = externalDocs;
    }
  }

  function addXMSEnum(type: StringLiteral | Union | Enum, schema: OpenAPI2Schema): OpenAPI2Schema {
    if (type.node && type.node.parent && type.node.parent.kind === SyntaxKind.ModelStatement) {
      schema["x-ms-enum"] = {
        name: type.node.parent.id.sv,
        modelAsString: true,
      };
    } else if (type.kind === "String") {
      schema["x-ms-enum"] = {
        modelAsString: false,
      };
    } else if (type.kind === "Enum") {
      schema["x-ms-enum"] = {
        name: type.name,
        modelAsString: isFixed(program, type) ? false : true,
      };

      const values = [];
      let foundCustom = false;
      for (const member of type.members.values()) {
        const description = getDoc(program, member);
        values.push({
          name: member.name,
          value: member.value ?? member.name,
          description,
        });

        if (description || member.value !== undefined) {
          foundCustom = true;
        }
      }
      if (foundCustom) {
        schema["x-ms-enum"].values = values;
      }
    }

    return schema;
  }

  function getSchemaForStringTemplate(stringTemplate: StringTemplate) {
    const [value, diagnostics] = stringTemplateToString(stringTemplate);
    if (diagnostics.length > 0) {
      program.reportDiagnostics(diagnostics.map((x) => ({ ...x, severity: "warning" })));
      return { type: "string" };
    }
    return { type: "string", enum: [value] };
  }
  // Map an TypeSpec type to an OA schema. Returns undefined when the resulting
  // OA schema is just a regular object schema.
  function getSchemaForLiterals(
    typespecType: NumericLiteral | StringLiteral | BooleanLiteral
  ): OpenAPI2Schema;
  function getSchemaForLiterals(typespecType: Type): OpenAPI2Schema | undefined;
  function getSchemaForLiterals(typespecType: Type): OpenAPI2Schema | undefined {
    switch (typespecType.kind) {
      case "Number":
        return { type: "number", enum: [typespecType.value] };
      case "String":
        return addXMSEnum(typespecType, { type: "string", enum: [typespecType.value] });
      case "Boolean":
        return { type: "boolean", enum: [typespecType.value] };
      default:
        return undefined;
    }
  }

  /**
   * If the model is an array model return the OpenAPI2Schema for the array type.
   */
  function getArrayType(typespecType: Model, context: SchemaContext): OpenAPI2Schema | undefined {
    if (isArrayModelType(program, typespecType)) {
      const array: OpenAPI2Schema = {
        type: "array",
        items: getSchemaOrRef(typespecType.indexer.value!, {
          ...context,
          visibility: context.visibility | Visibility.Item,
        }),
      };
      if (!ifArrayItemContainsIdentifier(program, typespecType as any)) {
        array["x-ms-identifiers"] = [];
      }
      return applyIntrinsicDecorators(typespecType, array);
    }
    return undefined;
  }

  function getSchemaForScalar(scalar: Scalar): OpenAPI2Schema {
    let result: OpenAPI2Schema = {};
    const isStd = program.checker.isStdType(scalar);
    if (isStd) {
      result = getSchemaForStdScalars(scalar);
    } else if (scalar.baseScalar) {
      result = getSchemaForScalar(scalar.baseScalar);
    }
    const withDecorators = applyIntrinsicDecorators(scalar, result);
    if (isStd) {
      // Standard types are going to be inlined in the spec and we don't want the description of the scalar to show up
      delete withDecorators.description;
    }
    return withDecorators;
  }

  function getSchemaForStdScalars(scalar: Scalar & { name: IntrinsicScalarName }): OpenAPI2Schema {
    function reportNonspecificScalar(scalarName: string, chosenScalarName: string): void {
      reportDiagnostic(program, {
        code: "nonspecific-scalar",
        format: { type: scalarName, chosenType: chosenScalarName },
        target: scalar,
      });
    }

    switch (scalar.name) {
      case "bytes":
        return { type: "string", format: "byte" };
      case "numeric":
        reportNonspecificScalar("numeric", "int64");
        return { type: "integer", format: "int64" };
      case "integer":
        reportNonspecificScalar("integer", "int64");
        return { type: "integer", format: "int64" };
      case "int8":
        return { type: "integer", format: "int8" };
      case "int16":
        return { type: "integer", format: "int16" };
      case "int32":
        return { type: "integer", format: "int32" };
      case "int64":
        return { type: "integer", format: "int64" };
      case "safeint":
        return { type: "integer", format: "int64" };
      case "uint8":
        return { type: "integer", format: "uint8" };
      case "uint16":
        return { type: "integer", format: "uint16" };
      case "uint32":
        return { type: "integer", format: "uint32" };
      case "uint64":
        return { type: "integer", format: "uint64" };
      case "float":
        reportNonspecificScalar("float", "float64");
        return { type: "number" };
      case "float64":
        return { type: "number", format: "double" };
      case "float32":
        return { type: "number", format: "float" };
      case "decimal":
        return { type: "number", format: "decimal" };
      case "decimal128":
        return { type: "number", format: "decimal" };
      case "string":
        return { type: "string" };
      case "boolean":
        return { type: "boolean" };
      case "plainDate":
        return { type: "string", format: "date" };
      case "utcDateTime":
      case "offsetDateTime":
        return { type: "string", format: "date-time" };
      case "plainTime":
        return { type: "string", format: "time" };
      case "duration":
        return { type: "string", format: "duration" };
      case "url":
        return { type: "string", format: "uri" };
      default:
        const _assertNever: never = scalar.name;
        return {};
    }
  }

  function processAuth(serviceNamespace: Namespace):
    | {
        securitySchemes: Record<string, OpenAPI2SecurityScheme>;
        security: Record<string, string[]>[];
      }
    | undefined {
    const authentication = getAuthentication(program, serviceNamespace);
    if (authentication) {
      return processServiceAuthentication(authentication, serviceNamespace);
    }
    return undefined;
  }

  function processServiceAuthentication(
    authentication: Authentication,
    serviceNamespace: Namespace
  ): {
    securitySchemes: Record<string, OpenAPI2SecurityScheme>;
    security: Record<string, string[]>[];
  } {
    const oaiSchemes: Record<string, OpenAPI2SecurityScheme> = {};
    const security: Record<string, string[]>[] = [];
    for (const option of authentication.options) {
      const oai3SecurityOption: Record<string, string[]> = {};
      for (const scheme of option.schemes) {
        const result = getOpenAPI2Scheme(scheme, serviceNamespace);
        if (result !== undefined) {
          const [oaiScheme, scopes] = result;
          oaiSchemes[scheme.id] = oaiScheme;
          oai3SecurityOption[scheme.id] = scopes;
        }
      }

      if (Object.keys(oai3SecurityOption).length > 0) {
        security.push(oai3SecurityOption);
      }
    }
    return { securitySchemes: oaiSchemes, security };
  }

  function getOpenAPI2Scheme(
    auth: HttpAuth,
    serviceNamespace: Namespace
  ): [OpenAPI2SecurityScheme, string[]] | undefined {
    switch (auth.type) {
      case "http":
        if (auth.scheme !== "basic") {
          reportDiagnostic(program, {
            code: "unsupported-http-auth-scheme",
            target: serviceNamespace,
            format: { scheme: auth.scheme },
          });
          return undefined;
        }
        return [{ type: "basic", description: auth.description }, []];
      case "apiKey":
        if (auth.in === "cookie") {
          return undefined;
        }
        return [
          { type: "apiKey", description: auth.description, in: auth.in, name: auth.name },
          [],
        ];
      case "oauth2":
        const flow = auth.flows[0];
        if (flow === undefined) {
          return undefined;
        }
        const oaiFlowName = getOpenAPI2Flow(flow.type);
        return [
          {
            type: "oauth2",
            description: auth.description,
            flow: oaiFlowName,
            authorizationUrl: (flow as any).authorizationUrl,
            tokenUrl: (flow as any).tokenUrl,
            scopes: Object.fromEntries(flow.scopes.map((x) => [x.value, x.description ?? ""])),
          } as any,
          flow.scopes.map((x) => x.value),
        ];
      case "openIdConnect":
      default:
        reportDiagnostic(program, {
          code: "unsupported-auth",
          format: { authType: (auth as any).type },
          target: service.type,
        });
        return undefined;
    }
  }

  function getOpenAPI2Flow(flow: OAuth2FlowType): OpenAPI2OAuth2FlowType {
    switch (flow) {
      case "authorizationCode":
        return "accessCode";
      case "clientCredentials":
        return "application";
      case "implicit":
        return "implicit";
      case "password":
        return "password";
      default:
        const _assertNever: never = flow;
        compilerAssert(false, "Unreachable");
    }
  }
}

class ErrorTypeFoundError extends Error {
  constructor() {
    super("Error type found in evaluated TypeSpec output");
  }
}

export function sortOpenAPIDocument(doc: OpenAPI2Document): OpenAPI2Document {
  // Doing this to make sure the classes with toJSON are resolved.
  const unsorted = JSON.parse(JSON.stringify(doc));
  const sorted = sortWithJsonSchema(
    unsorted,
    AutorestOpenAPISchema,
    "#/$defs/AutorestOpenAPISchema"
  );
  return sorted;
}

interface LoadedExample {
  readonly relativePath: string;
  readonly file: SourceFile;
  readonly data: any;
}
async function loadExamples(
  host: CompilerHost,
  options: AutorestDocumentEmitterOptions,
  version?: string
): Promise<[Map<string, Record<string, LoadedExample>>, readonly Diagnostic[]]> {
  const diagnostics = createDiagnosticCollector();
  if (!options.examplesDirectory) {
    return diagnostics.wrap(new Map());
  }
  const exampleDir = version
    ? resolvePath(options.examplesDirectory, version)
    : resolvePath(options.examplesDirectory);
  try {
    if (!(await host.stat(exampleDir)).isDirectory()) return diagnostics.wrap(new Map());
  } catch (err) {
    diagnostics.add(
      createDiagnostic({
        code: "example-loading",
        messageId: "noDirectory",
        format: { directory: exampleDir },
        target: NoTarget,
      })
    );
    return diagnostics.wrap(new Map());
  }
  const map = new Map<string, Record<string, LoadedExample>>();
  const exampleFiles = await host.readDir(exampleDir);
  for (const fileName of exampleFiles) {
    try {
      const exampleFile = await host.readFile(resolvePath(exampleDir, fileName));
      const example = JSON.parse(exampleFile.text);
      if (!example.operationId || !example.title) {
        diagnostics.add(
          createDiagnostic({
            code: "example-loading",
            messageId: "noOperationId",
            format: { filename: fileName },
            target: NoTarget,
          })
        );
        continue;
      }

      if (!map.has(example.operationId)) {
        map.set(example.operationId, {});
      }
      const examples = map.get(example.operationId)!;

      if (example.title in examples) {
        diagnostics.add(
          createDiagnostic({
            code: "duplicate-example-file",
            target: NoTarget,
            format: {
              filename: fileName,
              operationId: example.operationId,
              title: example.title,
            },
          })
        );
      }

      examples[example.title] = {
        relativePath: fileName,
        file: exampleFile,
        data: example,
      };
    } catch (err) {
      diagnostics.add(
        createDiagnostic({
          code: "example-loading",
          messageId: "default",
          format: { filename: fileName, error: err?.toString() ?? "" },
          target: NoTarget,
        })
      );
    }
  }
  return diagnostics.wrap(map);
}<|MERGE_RESOLUTION|>--- conflicted
+++ resolved
@@ -145,48 +145,6 @@
   readonly visibility: Visibility;
   readonly ignoreMetadataAnnotations: boolean;
 }
-<<<<<<< HEAD
-const defaultOptions = {
-  "output-file":
-    "{azure-resource-provider-folder}/{service-name}/{version-status}/{version}/openapi.json",
-  "new-line": "lf",
-  "include-x-typespec-name": "never",
-} as const;
-
-export async function $onEmit(context: EmitContext<AutorestEmitterOptions>) {
-  const resolvedOptions = { ...defaultOptions, ...context.options };
-  // set api-version to all to prevent tcgc versioning projection
-  const tcgcSdkContext = createSdkContext(context, "@azure-tools/typespec-autorest");
-  const armTypesDir = interpolatePath(
-    resolvedOptions["arm-types-dir"] ?? "{project-root}/../../common-types/resource-management",
-    {
-      "project-root": context.program.projectRoot,
-      "emitter-output-dir": context.emitterOutputDir,
-    }
-  );
-  const options: ResolvedAutorestEmitterOptions = {
-    outputFile: resolvedOptions["output-file"],
-    outputDir: context.emitterOutputDir,
-    azureResourceProviderFolder: resolvedOptions["azure-resource-provider-folder"],
-    examplesDirectory: resolvedOptions["examples-directory"],
-    version: resolvedOptions["version"],
-    newLine: resolvedOptions["new-line"],
-    omitUnreachableTypes: resolvedOptions["omit-unreachable-types"],
-    includeXTypeSpecName: resolvedOptions["include-x-typespec-name"],
-    armTypesDir,
-    useReadOnlyStatusSchema: resolvedOptions["use-read-only-status-schema"],
-  };
-
-  const emitter = createOAPIEmitter(context.program, tcgcSdkContext, options);
-  await emitter.emitOpenAPI();
-}
-
-// TODO: When emitter options are available per emitter, add these to the interface
-interface EmitterDetails {
-  emitter: string;
-}
-=======
->>>>>>> dd0ea676
 
 /**
  * Options to configure the behavior of the Autorest document emitter.
