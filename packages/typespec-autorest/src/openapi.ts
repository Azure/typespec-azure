--- conflicted
+++ resolved
@@ -1400,50 +1400,17 @@
     }
   }
 
-<<<<<<< HEAD
-=======
-  function getQueryCollectionFormat(
-    httpProp: HttpProperty & { kind: "query" },
-  ): string | undefined {
-    if (httpProp.options.explode) {
-      return "multi";
-    }
-    // eslint-disable-next-line @typescript-eslint/no-deprecated
-    let collectionFormat = httpProp.options.format;
-    if (collectionFormat && !["csv", "ssv", "tsv", "pipes", "multi"].includes(collectionFormat)) {
-      collectionFormat = undefined;
-      reportDiagnostic(program, {
-        code: "invalid-multi-collection-format",
-        target: httpProp.property,
-      });
-    }
-
-    return collectionFormat;
-  }
->>>>>>> 02faf9cb
   function getOpenAPI2QueryParameter(
     httpProp: HttpProperty & { kind: "query" },
     schemaContext: SchemaContext,
   ): OpenAPI2QueryParameter {
-<<<<<<< HEAD
-    const base = getOpenAPI2ParameterBase(param.param, param.name);
-    const schema = getSimpleParameterSchema(param.param, schemaContext, base.name);
-    return {
-      in: "query",
-      default: param.param.defaultValue && getDefaultValue(param.param.defaultValue, param.param),
-=======
     const property = httpProp.property;
     const base = getOpenAPI2ParameterBase(property, httpProp.options.name);
     const collectionFormat = getQueryCollectionFormat(httpProp);
     const schema = getSimpleParameterSchema(property, schemaContext, base.name);
     return {
       in: "query",
-      collectionFormat:
-        collectionFormat === "csv" && schema.items === undefined // If csv
-          ? undefined
-          : (collectionFormat as any),
       default: property.defaultValue && getDefaultValue(property.defaultValue, property),
->>>>>>> 02faf9cb
       ...base,
       ...schema,
     };
@@ -1475,34 +1442,12 @@
     schemaContext: SchemaContext,
     name?: string,
   ): OpenAPI2HeaderParameter {
-<<<<<<< HEAD
     const base = getOpenAPI2ParameterBase(param, name);
-=======
-    const base = getOpenAPI2ParameterBase(prop, name);
-    const headerOptions = getHeaderFieldOptions(program, prop);
-    // eslint-disable-next-line @typescript-eslint/no-deprecated
-    let collectionFormat = headerOptions.format;
-    if (
-      !collectionFormat &&
-      (typeof headerOptions.explode === "boolean" || $.array.is(prop.type))
-    ) {
-      collectionFormat = headerOptions.explode ? "multi" : "csv";
-    }
-    if (collectionFormat && !["csv", "ssv", "tsv", "pipes"].includes(collectionFormat)) {
-      collectionFormat = undefined;
-      reportDiagnostic(program, { code: "invalid-multi-collection-format", target: prop });
-    }
->>>>>>> 02faf9cb
     return {
       in: "header",
       default: prop.defaultValue && getDefaultValue(prop.defaultValue, prop),
       ...base,
-<<<<<<< HEAD
-      ...getSimpleParameterSchema(param, schemaContext, base.name),
-=======
-      collectionFormat: collectionFormat as any,
       ...getSimpleParameterSchema(prop, schemaContext, base.name),
->>>>>>> 02faf9cb
     };
   }
 
