--- conflicted
+++ resolved
@@ -46,42 +46,17 @@
     "!dist/test/**"
   ],
   "peerDependencies": {
-<<<<<<< HEAD
-    "@typespec/compiler": "workspace:~0.53.1",
-    "@typespec/rest": "workspace:~0.53.0",
-    "@typespec/http": "workspace:~0.53.0",
-    "@typespec/versioning": "workspace:~0.53.0",
-    "@azure-tools/typespec-autorest": "~0.39.2",
-    "@azure-tools/typespec-azure-core": "~0.39.1"
-=======
     "@azure-tools/typespec-autorest": "workspace:~",
     "@azure-tools/typespec-azure-core": "workspace:~",
     "@typespec/compiler": "workspace:~",
     "@typespec/http": "workspace:~",
     "@typespec/rest": "workspace:~",
     "@typespec/versioning": "workspace:~"
->>>>>>> 6493de92
   },
   "dependencies": {
     "change-case": "~5.4.2"
   },
   "devDependencies": {
-<<<<<<< HEAD
-    "@typespec/compiler": "workspace:~0.53.1",
-    "@azure-tools/typespec-autorest": "workspace:~0.39.2",
-    "@typespec/openapi": "workspace:~0.53.0",
-    "@typespec/rest": "workspace:~0.53.0",
-    "@typespec/http": "workspace:~0.53.0",
-    "@azure-tools/typespec-azure-core": "workspace:~0.39.1",
-    "@types/node": "~18.11.9",
-    "@typespec/eslint-config-typespec": "workspace:~0.53.0",
-    "@typespec/library-linter": "workspace:~0.53.0",
-    "@typespec/eslint-plugin": "workspace:~0.53.0",
-    "@typespec/tspd": "workspace:~0.46.0",
-    "eslint": "^8.55.0",
-    "c8": "~8.0.1",
-    "rimraf": "~5.0.1",
-=======
     "@azure-tools/typespec-autorest": "workspace:~",
     "@azure-tools/typespec-azure-core": "workspace:~",
     "@types/node": "~18.11.19",
@@ -97,7 +72,6 @@
     "c8": "^9.1.0",
     "eslint": "^8.56.0",
     "rimraf": "~5.0.5",
->>>>>>> 6493de92
     "typescript": "~5.3.3",
     "vitest": "^1.2.2"
   }
