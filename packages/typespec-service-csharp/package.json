--- conflicted
+++ resolved
@@ -48,11 +48,7 @@
     "@typespec/http": "workspace:~0.51.0",
     "@typespec/versioning": "workspace:~0.51.0",
     "@azure-tools/typespec-autorest": "~0.37.2",
-<<<<<<< HEAD
     "@azure-tools/typespec-azure-core": "~0.37.2"
-=======
-    "@azure-tools/typespec-azure-core": "~0.37.1"
->>>>>>> 16ef4198
   },
   "dependencies": {
     "change-case": "~5.3.0"
@@ -63,13 +59,8 @@
     "@typespec/openapi": "workspace:~0.51.0",
     "@typespec/rest": "workspace:~0.51.0",
     "@typespec/http": "workspace:~0.51.0",
-<<<<<<< HEAD
     "@azure-tools/typespec-azure-core": "workspace:~0.37.2",
-    "@types/mocha": "~10.0.1",
-=======
-    "@azure-tools/typespec-azure-core": "workspace:~0.37.1",
     "@types/mocha": "~10.0.6",
->>>>>>> 16ef4198
     "@types/node": "~18.11.9",
     "@typespec/eslint-config-typespec": "workspace:~0.51.0",
     "@typespec/library-linter": "workspace:~0.51.0",
