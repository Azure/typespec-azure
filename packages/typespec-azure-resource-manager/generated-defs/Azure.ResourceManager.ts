--- conflicted
+++ resolved
@@ -1,4 +1,4 @@
-import {
+import type {
   DecoratorContext,
   EnumMember,
   EnumValue,
@@ -267,12 +267,12 @@
   baseType: Type,
 ) => void;
 
-<<<<<<< HEAD
 export type IdentifiersDecorator = (
   context: DecoratorContext,
   target: ModelProperty,
   properties: string[],
-=======
+) => void;
+
 /**
  *  * Specify an external reference that should be used when emitting this type.
  *  *  @param jsonRef - External reference(e.g. "../../common.json#/definitions/Foo")
@@ -282,7 +282,6 @@
   context: DecoratorContext,
   entity: Model | ModelProperty,
   jsonRef: string,
->>>>>>> fd65ff3f
 ) => void;
 
 export type AzureResourceManagerDecorators = {
