--- conflicted
+++ resolved
@@ -3508,7 +3508,6 @@
       { operationGroup: "Operations", name: "list", kind: "other" },
     ]);
   });
-<<<<<<< HEAD
   it("supports singleton resource", async () => {
     const { program } = await Tester.compile(`
 using Azure.Core;
@@ -3846,7 +3845,7 @@
       scope: "ResourceGroup",
       parent: undefined,
     });
-=======
+  });
 
   it("defines multiple ARM services", async () => {
     const { program } = await Tester.compile(`
@@ -3888,6 +3887,5 @@
     expect(ResB.kind).toEqual("Tracked");
     expect(ResB.resourceName).toEqual("ResB");
     expect(ResB.providerNamespace).toEqual("Microsoft.ServiceB");
->>>>>>> f4bff296
   });
 });