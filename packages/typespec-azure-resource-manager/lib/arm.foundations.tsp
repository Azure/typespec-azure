--- conflicted
+++ resolved
@@ -76,21 +76,21 @@
 /**
  * An internal enum to indicate the resource support for various path types
  */
-union ResourceHome {
+enum ResourceHome {
   @doc("The resource is bound to a tenant")
-  Tenant: "Tenant",
+  Tenant,
 
   @doc("The resource is bound to a subscription")
-  Subscription: "Subscription",
+  Subscription,
 
   @doc("The resource is bound to a location")
-  Location: "Location",
+  Location,
 
   @doc("The resource is bound to a resource group")
-  ResourceGroup: "ResourceGroup",
+  ResourceGroup,
 
   @doc("The resource is bound to an extension")
-  Extension: "Extension",
+  Extension,
 }
 
 /**
@@ -108,12 +108,9 @@
 
   @doc("Indicates the operation is initiated by a user or system.")
   `user,system`: "user,system",
-<<<<<<< HEAD
 
   @doc("modelAsString=true")
   string,
-=======
->>>>>>> 14ba7e65
 }
 
 /**
@@ -125,12 +122,9 @@
 union ActionType {
   @doc("Actions are for internal-only APIs.")
   Internal: "Internal",
-<<<<<<< HEAD
 
   @doc("modelAsString=true")
   string,
-=======
->>>>>>> 14ba7e65
 }
 
 /**
@@ -334,12 +328,9 @@
 
   @doc("The entity was created by a key.")
   Key: "Key",
-<<<<<<< HEAD
 
   @doc("modelAsString=true")
   string,
-=======
->>>>>>> 14ba7e65
 }
 
 /**
@@ -439,10 +430,7 @@
 }
 
 /** Alias of ManagedServiceIdentityType for back compatability. Please change to ManagedServiceIdentityType. */
-<<<<<<< HEAD
-=======
 #deprecated "Please change to ManagedServiceIdentityType."
->>>>>>> 14ba7e65
 alias ManagedIdentityType = ManagedServiceIdentityType;
 /**
  * A managed identity assigned by the user.
@@ -490,12 +478,9 @@
 
   @doc("System assigned managed system identity.")
   SystemAssigned: "SystemAssigned",
-<<<<<<< HEAD
 
   @doc("modelAsString=true")
   string,
-=======
->>>>>>> 14ba7e65
 }
 
 /**
@@ -628,18 +613,18 @@
  * Available service tiers for the SKU.
  */
 @doc("Available service tiers for the SKU.")
-union SkuTier {
+enum SkuTier {
   @doc("The Free service tier.")
-  Free: "Free",
+  Free,
 
   @doc("The Basic service tier.")
-  Basic: "Basic",
+  Basic,
 
   @doc("The Standard service tier.")
-  Standard: "Standard",
+  Standard,
 
   @doc("The Premium service tier.")
-  Premium: "Premium",
+  Premium,
 }
 
 /**
@@ -731,12 +716,9 @@
 
   @doc("Name already exists.")
   AlreadyExists: "AlreadyExists",
-<<<<<<< HEAD
 
   @doc("modelAsString=true")
   string,
-=======
->>>>>>> 14ba7e65
 }
 
 /**
