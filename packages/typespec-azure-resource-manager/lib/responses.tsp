using TypeSpec.Http;
using TypeSpec.Rest;
using TypeSpec.OpenAPI;
using Azure.ResourceManager.Foundations;
using Azure.ResourceManager.Private;

namespace Azure.ResourceManager;

/**
 * The Azure Resource Manager synchronous OK response
 * @template ResponseBody The contents of the response body
 */
@doc("Azure operation completed successfully.")
model ArmResponse<ResponseBody> {
  ...OkResponse;

  @doc("The body type of the operation request or response.")
  @bodyRoot
  body: ResponseBody;
}

/**
 * The Azure Resource Manager 201 response for a resource
 * @template ResponseBody The contents of the response body
 * @template ExtraHeaders Additional headers in the response. Default includes Retry-After header
 */
@doc("Azure create operation completed successfully.")
model ArmCreatedResponse<
  ResponseBody,
  ExtraHeaders extends TypeSpec.Reflection.Model = Azure.Core.Foundations.RetryAfterHeader
> {
  ...CreatedResponse;
<<<<<<< HEAD
  ...Azure.Core.Foundations.RetryAfterHeader;

  @doc("The body type of the operation request or response.")
  @bodyRoot
  body: ResponseBody;
=======
  ...ExtraHeaders;
  ...Body<ResponseBody>;
>>>>>>> 57544f02
}

/**
 * The response for synchronous delete of a resource
 */
@doc("Resource deleted successfully.")
model ArmDeletedResponse {
  ...OkResponse;
}

/**
 * @dev The response for asynchronous Azure Resource Manager delete ACCEPTED
 * @template LroHeaders Optional.  Allows overriding the Lro headers returned in the response.
 */
model ArmDeleteAcceptedLroResponse<LroHeaders extends TypeSpec.Reflection.Model = ArmLroLocationHeader &
  Azure.Core.Foundations.RetryAfterHeader>
  is ArmAcceptedLroResponse<"Resource deletion accepted.", LroHeaders>;

/**
 * @dev The response for synchronous Azure Resource Manager delete ACCEPTED
 */
model ArmDeleteAcceptedResponse is ArmAcceptedResponse<"Resource deletion accepted.">;

/**
 * @dev The standard ACCEPTED response
 * @template Message The description of the response status (defaults to `Resource operation accepted`)
 * @template ExtraHeaders Additional headers in the response. Default includes Retry-After header
 */
@doc(Message)
model ArmAcceptedResponse<
  Message extends valueof string = "Resource operation accepted.",
  ExtraHeaders extends TypeSpec.Reflection.Model = Azure.Core.Foundations.RetryAfterHeader
> {
  ...AcceptedResponse;
  ...ExtraHeaders;
}

/**
 * @dev The standard Azure Resource Manager response for asynchronous PATCH, POST, and DELETE operations
 * @template Description The description of the response status (defaults to `Resource operation accepted`)
 * @template LroHeaders Optional.  The lro headers that appear in the Accepted response
 */
@doc(Description)
model ArmAcceptedLroResponse<
  Description extends valueof string = "Resource operation accepted.",
  LroHeaders extends TypeSpec.Reflection.Model = ArmLroLocationHeader &
    Azure.Core.Foundations.RetryAfterHeader
> {
  ...AcceptedResponse;
  ...LroHeaders;
}

/**
 * Standard Azure Resource Manager operation status response
 * @template Properties Optional resource-specific properties
 * @template StatusValues The set of allowed values for operation status
 */
model ArmOperationStatus<
  Properties extends {} = never,
  StatusValues extends TypeSpec.Reflection.Enum | TypeSpec.Reflection.Union = ResourceProvisioningState
> is ArmResourceBase {
  /** RP-specific properties for the operationStatus resource, only appears when operation ended with Succeeded status */
  @visibility("read")
  properties?: Properties;

  /** The operation status */
  @Azure.Core.lroStatus
  status: StatusValues;

  /** The unique identifier for the operationStatus resource */
  @key
  @path
  @segment("operationStatuses")
  id: Azure.Core.uuid;

  /** The name of the  operationStatus resource */
  @visibility("read")
  name?: string;

  /** Operation start time */
  @visibility("read")
  startTime?: utcDateTime;

  /** Operation complete time */
  @visibility("read")
  endTime?: utcDateTime;

  /** The progress made toward completing the operation */
  @visibility("read")
  percentComplete?: float64;

  /** Errors that occurred if the operation ended with Canceled or Failed status */
  @visibility("read")
  error?: ErrorDetail;
}

/**
 * The standard header for asynchronous operation polling
 *  @template StatusMonitor The status monitor type for lro polling
 *  @template UrlValue The value type of the Azure-AsyncOperation  header
 */
model ArmAsyncOperationHeader<
  StatusMonitor extends {} = ArmOperationStatus,
  UrlValue extends string = string
> {
  /** A link to the status monitor */
  @header("Azure-AsyncOperation")
  @Azure.Core.pollingLocation(Azure.Core.StatusMonitorPollingOptions<StatusMonitor>)
  azureAsyncOperation?: UrlValue;
}

/**
 * The default header for lro PUT and DELETE polling
 * @template LroPollingOptions The polling options when polling the url in the location header
 * @template FinalResult The ultimate final result of the logical operation
 * @template UrlValue The value type for the location header
 */
model ArmLroLocationHeader<
  LroPollingOptions extends Azure.Core.PollingOptions = Azure.Core.StatusMonitorPollingOptions<ArmOperationStatus>,
  FinalResult extends {} | void = void,
  UrlValue extends string = string
> {
  /** The Location header contains the URL where the status of the long running operation can be checked. */
  @header("Location")
  @Azure.Core.pollingLocation(LroPollingOptions)
  @Azure.Core.finalLocation(FinalResult)
  location?: UrlValue;
}

/**
 * Provide Both Azure-AsyncOperation and Location headers
 * @template StatusMonitor The type of the polling StatusMonitor when following the Azure-AsyncOperation url
 * @template FinalResult The type of the logical result when following the location header
 * @template PollingUrlValue The value type of the link to the status monitor
 * @template FinalUrlValue The value type fo the link to the final result
 */
model ArmCombinedLroHeaders<
  StatusMonitor extends {} = ArmOperationStatus,
  FinalResult extends {} | void = void,
  PollingUrlValue extends string = ResourceLocation<StatusMonitor>,
  FinalUrlValue extends string = string
> {
  /** A link to the status monitor */
  @Azure.Core.pollingLocation(Azure.Core.StatusMonitorPollingOptions<StatusMonitor>)
  @header("Azure-AsyncOperation")
  azureAsyncOperation?: PollingUrlValue;

  /** The Location header contains the URL where the status of the long running operation can be checked. */
  @header("Location")
  @Azure.Core.finalLocation(FinalResult)
  location?: FinalUrlValue;
}

/**
 * @dev Azure Resource Manager response for a properly formed delete request, with no resource found
 */
model ArmDeletedNoContentResponse is ArmNoContentResponse<"Resource does not exist.">;

/**
 * Standard Azure Resource Manager NoContent (204) response
 * @template Message The description of the response status (defaults to `Operation completed successfully`)
 */
@doc(Message)
model ArmNoContentResponse<Message extends valueof string = "Operation completed successfully."> {
  ...NoContentResponse;
}

/**
 * @dev Resource update operation succeeded
 * @template Resource The resource being updated
 */
@doc("Resource '{name}' update operation succeeded", Resource)
model ArmResourceUpdatedResponse<Resource extends Azure.ResourceManager.Foundations.ArmResource>
  is ArmResponse<Resource>;

/**
 * @dev Resource create operation succeeded
 * @template Resource The resource being updated
 * @template LroHeaders Optional. The lro headers returned with a Created response
 */
@doc("Resource '{name}' create operation succeeded", Resource)
model ArmResourceCreatedResponse<
  Resource extends Azure.ResourceManager.Foundations.ArmResource,
  LroHeaders extends TypeSpec.Reflection.Model = Azure.Core.Foundations.RetryAfterHeader
> {
  ...CreatedResponse;
  ...LroHeaders;

  @Azure.Core.pollingLocation(Azure.Core.StatusMonitorPollingOptions<Resource>)
  @doc("The resource body")
  @bodyRoot
  body: Resource;
}

/**
 * @dev Resource synchronous create operation succeeded
 * @template Resource The resource being updated
 */
@doc("Resource '{name}' create operation succeeded", Resource)
model ArmResourceCreatedSyncResponse<Resource extends Azure.ResourceManager.Foundations.ArmResource> {
  ...CreatedResponse;

  @doc("The body type of the operation request or response.")
  @bodyRoot
  body: Resource;
}

/**
 * The standard Azure Resource Manager error response
 */
@error
@armCommonDefinition("ErrorResponse", Azure.ResourceManager.CommonTypes.Versions.v3)
@armCommonDefinition("ErrorResponse", Azure.ResourceManager.CommonTypes.Versions.v4)
@armCommonDefinition("ErrorResponse", Azure.ResourceManager.CommonTypes.Versions.v5)
@doc("Common error response for all Azure Resource Manager APIs to return error details for failed operations.")
model ErrorResponse {
  @doc("The error object.")
  error?: ErrorDetail;
}

/**
 * @dev Resource exists response
 */
@doc("The Azure resource exists")
model ArmResourceExistsResponse {
  ...NoContentResponse;
}

/**
 * @dev Resource is not found response
 */
@doc("The Azure resource is not found")
model ArmResourceNotFoundResponse {
  ...NotFoundResponse;
}<|MERGE_RESOLUTION|>--- conflicted
+++ resolved
@@ -30,16 +30,8 @@
   ExtraHeaders extends TypeSpec.Reflection.Model = Azure.Core.Foundations.RetryAfterHeader
 > {
   ...CreatedResponse;
-<<<<<<< HEAD
-  ...Azure.Core.Foundations.RetryAfterHeader;
-
-  @doc("The body type of the operation request or response.")
-  @bodyRoot
-  body: ResponseBody;
-=======
   ...ExtraHeaders;
   ...Body<ResponseBody>;
->>>>>>> 57544f02
 }
 
 /**
