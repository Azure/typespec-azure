using Http;
using Versioning;
using OpenAPI;

using Azure.Core;

namespace Azure.ResourceManager.CommonTypes;

/** The private endpoint resource. */
model PrivateEndpoint {
<<<<<<< HEAD
  /** The resource identifier of the private endpoint */
  @visibility("read")
=======
  /** The resource identifier for private endpoint */
  @visibility(Lifecycle.Read)
>>>>>>> 6c5b0d25
  @typeChangedFrom(CommonTypes.Versions.v4, string)
  id?: Azure.Core.armResourceIdentifier;
}

/** A private link resource. */
model PrivateLinkResource extends Resource {
  /** Resource properties. */
  properties?: PrivateLinkResourceProperties;
}

/** Properties of a private link resource. */
model PrivateLinkResourceProperties {
  /** The private link resource group id. */
  @visibility(Lifecycle.Read)
  groupId?: string;

  /** The private link resource required member names. */
  @visibility(Lifecycle.Read)
  requiredMembers?: string[];

  /** The private link resource private link DNS zone name. */
  requiredZoneNames?: string[];
}

/** A list of private link resources. */
@added(Versions.v6)
@pagedResult
model PrivateLinkResourceListResult {
  /** Array of private link resources */
  value?: PrivateLinkResource[];

  /** URL to get the next set of operation list results (if there are any). */
<<<<<<< HEAD
  @visibility("read")
  nextLink?: url;
=======
  @visibility(Lifecycle.Read)
  nextLink?: string;
>>>>>>> 6c5b0d25
}
//#region
/** The private endpoint connection resource */
model PrivateEndpointConnection extends Resource {
  /** The private endpoint connection properties */
  properties?: PrivateEndpointConnectionProperties;
}

/** List of private endpoint connections associated with the specified resource. */
@added(Versions.v6)
@pagedResult
model PrivateEndpointConnectionListResult {
  /** Array of private endpoint connections. */
  value?: PrivateEndpointConnection[];

  /** URL to get the next set of operation list results (if there are any). */
<<<<<<< HEAD
  @visibility("read")
  nextLink?: url;
=======
  @visibility(Lifecycle.Read)
  nextLink?: string;
>>>>>>> 6c5b0d25
}

/** Properties of the private endpoint connection. */
model PrivateEndpointConnectionProperties {
  /** The group ids for the private endpoint resource. */
  @visibility(Lifecycle.Read)
  @added(Versions.v4)
  groupIds?: string[];

  /** The private endpoint resource. */
  privateEndpoint?: PrivateEndpoint;

  /** A collection of information about the state of the connection between service consumer and provider. */
  privateLinkServiceConnectionState: PrivateLinkServiceConnectionState;

  /** The provisioning state of the private endpoint connection resource. */
  @visibility(Lifecycle.Read)
  provisioningState?: PrivateEndpointConnectionProvisioningState;
}

/** A collection of information about the state of the connection between service consumer and provider. */
model PrivateLinkServiceConnectionState {
  /** Indicates whether the connection has been Approved/Rejected/Removed by the owner of the service. */
  status?: PrivateEndpointServiceConnectionStatus;

  /** The reason for approval/rejection of the connection. */
  description?: string;

  /** A message indicating if changes on the service provider require any updates on the consumer. */
  actionsRequired?: string;
}

/** The current provisioning state. */
union PrivateEndpointConnectionProvisioningState {
  string,

  /** Connection has been provisioned */
  Succeeded: "Succeeded",

  /** Connection is being created */
  Creating: "Creating",

  /** Connection is being deleted */
  Deleting: "Deleting",

  /** Connection provisioning has failed */
  Failed: "Failed",
}

/** The private endpoint connection status. */
union PrivateEndpointServiceConnectionStatus {
  /** Connection waiting for approval or rejection */
  Pending: "Pending",

  /** Connection approved */
  Approved: "Approved",

  /** Connection Rejected */
  Rejected: "Rejected",

  string,
}

/**
 * The name of the private endpoint connection associated with the Azure resource.
 */
model PrivateEndpointConnectionParameter {
  /** The name of the private endpoint connection associated with the Azure resource. */
  @path
  @key("privateEndpointConnectionName")
  @TypeSpec.Rest.segment("privateEndpointConnections")
  name: string;
}

/**
 * The name of the private link associated with the Azure resource.
 * @template Segment The resource type name for private links (default is privateLinkResources)
 */
model PrivateLinkResourceParameter<Segment extends valueof string = "privateLinkResources"> {
  /** The name of the private link associated with the Azure resource. */
  @path
  @TypeSpec.Rest.segment(Segment)
  @key("privateLinkResourceName")
  name: string;
}

/**
 * A list of private link resources for versions before v6.
 *
 * This model represents the standard `PrivateLinkResourceListResult` envelope for versions v3, v4, and v5. It has been deprecated for v6 and beyond.
 *
 * Note: This is only intended for use with versions before v6. Do not use this if you are already on CommonTypes.Version.v6 or beyond.
 *
 * If you are migrating to v6 or above, use `PrivateLinkResourceListResult` directly.
 *
 *  @example
 *  Version: v3,v4,v5
 * ```typespec
 * @armResourceOperations
 * interface Employees {
 *   listConnections is ArmResourceActionAsync<Employee, {}, PrivateLinkResourceListResultV5>;
 * }
 * ```
 *
 * Version: v6
 * ```typespec
 * @armResourceOperations
 * interface Employees {
 *   listConnections is ArmResourceActionAsync<Employee, {}, PrivateLinkResourceListResult>;
 * }
 * ```
 */
#deprecated "Avoid using this model. Instead, use PrivateLinkResourceListResult available in CommonTypes.Version.v6 or beyond."
@friendlyName("PrivateLinkResourceListResult")
@removed(Versions.v6)
model PrivateLinkResourceListResultV5 {
  /** Array of private link resources */
  value?: CommonTypes.PrivateLinkResource[];
}

/**
 * List of private endpoint connections associated with the specified resource before version v6.
 *
 * This model represents the standard `PrivateEndpointConnectionResourceListResult` envelope for versions v3, v4, and v5. It has been deprecated for v6 and beyond.
 *
 * Note: This is only intended for use with versions before v6. Do not use this if you are already on CommonTypes.Version.v6 or beyond.
 *
 * If you are migrating to v6 or above, use `PrivateEndpointConnectionResourceListResult` directly.
 *
 * @example
 * Version: v3,v4,v5
 * ```typespec
 * @armResourceOperations
 * interface Employees {
 *   createConnection is ArmResourceActionAsync<
 *     Employee,
 *     PrivateEndpointConnection,
 *     PrivateEndpointConnectionResourceListResultV5
 *   >;
 * }
 * ```
 *
 * Version: v6
 * ```typespec
 * @armResourceOperations
 * interface Employees {
 *   createConnection is ArmResourceActionAsync<
 *     Employee,
 *     PrivateEndpointConnection,
 *     PrivateEndpointConnectionResourceListResult
 *   >;
 * }
 * ```
 */
#deprecated "Avoid using this model. Instead, use PrivateEndpointConnectionResourceListResult available in CommonTypes.Version.v6 or beyond."
@friendlyName("PrivateEndpointConnectionListResult")
@removed(Versions.v6)
model PrivateEndpointConnectionListResultV5 {
  /** Array of private endpoint connections. */
  value?: CommonTypes.PrivateEndpointConnection[];
}<|MERGE_RESOLUTION|>--- conflicted
+++ resolved
@@ -8,13 +8,8 @@
 
 /** The private endpoint resource. */
 model PrivateEndpoint {
-<<<<<<< HEAD
   /** The resource identifier of the private endpoint */
-  @visibility("read")
-=======
-  /** The resource identifier for private endpoint */
-  @visibility(Lifecycle.Read)
->>>>>>> 6c5b0d25
+  @visibility(Lifecycle.Read)
   @typeChangedFrom(CommonTypes.Versions.v4, string)
   id?: Azure.Core.armResourceIdentifier;
 }
@@ -47,13 +42,8 @@
   value?: PrivateLinkResource[];
 
   /** URL to get the next set of operation list results (if there are any). */
-<<<<<<< HEAD
-  @visibility("read")
-  nextLink?: url;
-=======
   @visibility(Lifecycle.Read)
   nextLink?: string;
->>>>>>> 6c5b0d25
 }
 //#region
 /** The private endpoint connection resource */
@@ -70,13 +60,8 @@
   value?: PrivateEndpointConnection[];
 
   /** URL to get the next set of operation list results (if there are any). */
-<<<<<<< HEAD
-  @visibility("read")
-  nextLink?: url;
-=======
   @visibility(Lifecycle.Read)
   nextLink?: string;
->>>>>>> 6c5b0d25
 }
 
 /** Properties of the private endpoint connection. */
