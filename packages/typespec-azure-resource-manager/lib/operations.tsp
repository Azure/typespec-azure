--- conflicted
+++ resolved
@@ -10,12 +10,7 @@
 
 /**
  * A resource list operation, at the subscription scope
-<<<<<<< HEAD
- * @template TResource the resource being patched
- * @template Parameters Addiditional request parameters, represented as a model with each property name being a parameter name and each property type being the parameter type.
-=======
- * @template Resource the resource being patched
->>>>>>> 3e3ba3a2
+ * @template Resource the resource being patched
  */
 @autoRoute
 @doc("List {name} resources by subscription ID", Resource)
@@ -23,19 +18,6 @@
 @segmentOf(Resource)
 @armResourceList(Resource)
 @get
-<<<<<<< HEAD
-op ArmListBySubscription<TResource extends ArmResource, Parameters extends {} = {}>(
-  ...SubscriptionScope<TResource> & Parameters,
-): ArmResponse<ResourceListResult<TResource>> | ErrorResponse;
-
-/**
- * A resource list operation, at the scope of the resource's parent
- * @template TResource the resource being patched
- * @template TBaseParameters Optional. Allows overriding the operation parameters
- * @template TParentName Optional. The name of the parent resource
- * @template TParentFriendlyName Optional. The friendly name of the parent resource
- * @template Parameters Addiditional request parameters, represented as a model with each property name being a parameter name and each property type being the parameter type.
-=======
 op ArmListBySubscription<Resource extends ArmResource>(
   ...SubscriptionScope<Resource>,
 ): ArmResponse<ResourceListResult<Resource>> | ErrorResponse;
@@ -46,7 +28,6 @@
  * @template BaseParameters Optional. Allows overriding the operation parameters
  * @template ParentName Optional. The name of the parent resource
  * @template ParentFriendlyName Optional. The friendly name of the parent resource
->>>>>>> 3e3ba3a2
  */
 @get
 @autoRoute
@@ -55,22 +36,6 @@
 @armRenameListByOperation(Resource, ParentName, ParentFriendlyName) // This must come before @armResourceList!
 @armResourceList(Resource)
 op ArmResourceListByParent<
-<<<<<<< HEAD
-  TResource extends ArmResource,
-  TBaseParameters = BaseParameters<TResource>,
-  TParentName extends valueof string = "",
-  TParentFriendlyName extends valueof string = "",
-  Parameters extends {} = {}
->(
-  ...ResourceParentParameters<TResource, TBaseParameters> & Parameters,
-): ArmResponse<ResourceListResult<TResource>> | ErrorResponse;
-
-/**
- * A resource list operation, with scope determined by TBaseParameters
- * @template TResource the resource being patched
- * @template TBaseParameters Optional. Allows overriding the operation parameters
- * @template Parameters Addiditional request parameters, represented as a model with each property name being a parameter name and each property type being the parameter type.
-=======
   Resource extends ArmResource,
   BaseParameters = DefaultBaseParameters<Resource>,
   ParentName extends valueof string = "",
@@ -83,7 +48,6 @@
  * A resource list operation, with scope determined by BaseParameters
  * @template Resource the resource being patched
  * @template BaseParameters Optional. Allows overriding the operation parameters
->>>>>>> 3e3ba3a2
  */
 @get
 @autoRoute
@@ -92,20 +56,6 @@
 @armRenameListByOperation(Resource) // This must come before @armResourceList!
 @armResourceList(Resource)
 op ArmResourceListAtScope<
-<<<<<<< HEAD
-  TResource extends ArmResource,
-  TBaseParameters = BaseParameters<TResource>,
-  Parameters extends {} = {}
->(
-  ...ResourceParentParameters<TResource, TBaseParameters> & Parameters,
-): ArmResponse<ResourceListResult<TResource>> | ErrorResponse;
-
-/**
- * A resource GET operation
- * @template TResource the resource being patched
- * @template TBaseParameters Optional. Allows overriding the operation parameters
- * @template Parameters Addiditional request parameters, represented as a model with each property name being a parameter name and each property type being the parameter type.
-=======
   Resource extends ArmResource,
   BaseParameters = DefaultBaseParameters<Resource>
 >(
@@ -116,34 +66,21 @@
  * A resource GET operation
  * @template Resource the resource being patched
  * @template BaseParameters Optional. Allows overriding the operation parameters
->>>>>>> 3e3ba3a2
  */
 @autoRoute
 @doc("Get a {name}", Resource)
 @get
-<<<<<<< HEAD
-@armResourceRead(TResource)
-op ArmResourceRead<
-  TResource extends ArmResourceBase,
-  TBaseParameters = BaseParameters<TResource>,
-  Parameters extends {} = {}
->(
-  ...ResourceInstanceParameters<TResource, TBaseParameters> & Parameters,
-): ArmResponse<TResource> | ErrorResponse;
-=======
 @armResourceRead(Resource)
 op ArmResourceRead<
   Resource extends ArmResourceBase,
   BaseParameters = DefaultBaseParameters<Resource>
 >(...ResourceInstanceParameters<Resource, BaseParameters>): ArmResponse<Resource> | ErrorResponse;
->>>>>>> 3e3ba3a2
 
 /**
  * A long-running resource CreateOrUpdate (PUT)
  * @template Resource the resource being patched
  * @template BaseParameters Optional. Allows overriding the operation parameters
  * @template LroHeaders Optional.  Allows overriding the lro headers returned on resource create
- * @template Parameters Optional. Addiditional request parameters, represented as a model with each property name being a parameter name and each property type being the parameter type.
  */
 @autoRoute
 @doc("Create a {name}", Resource)
@@ -157,21 +94,12 @@
 @armResourceCreateOrUpdate(Resource)
 @put
 op ArmResourceCreateOrUpdateAsync<
-<<<<<<< HEAD
-  TResource extends ArmResource,
-  TBaseParameters = BaseParameters<TResource>,
-  LroHeaders extends TypeSpec.Reflection.Model = {},
-  Parameters extends {} = {},
->(
-  ...ResourceInstanceParameters<TResource, TBaseParameters> & Parameters,
-=======
   Resource extends ArmResource,
   BaseParameters = DefaultBaseParameters<Resource>,
   LroHeaders extends TypeSpec.Reflection.Model = {}
 >(
   ...ResourceInstanceParameters<Resource, BaseParameters>,
 
->>>>>>> 3e3ba3a2
   @doc("Resource create parameters.")
   @body
   resource: Resource,
@@ -182,32 +110,18 @@
 
 /**
  * DEPRECATED: Please use ArmResourceCreateOrReplaceSync instead
-<<<<<<< HEAD
- * @template TResource the resource being patched
- * @template TBaseParameters Optional. Allows overriding the operation parameters
- * @template Parameters Optional. Addiditional request parameters, represented as a model with each property name being a parameter name and each property type being the parameter type.
-=======
- * @template Resource the resource being patched
- * @template BaseParameters Optional. Allows overriding the operation parameters
->>>>>>> 3e3ba3a2
+ * @template Resource the resource being patched
+ * @template BaseParameters Optional. Allows overriding the operation parameters
  */
 @autoRoute
 @doc("Create a {name}", Resource)
 @armResourceCreateOrUpdate(Resource)
 @put
 op ArmResourceCreateOrUpdateSync<
-<<<<<<< HEAD
-  TResource extends ArmResource,
-  TBaseParameters = BaseParameters<TResource>,
-  Parameters extends {} = {},
->(
-  ...ResourceInstanceParameters<TResource, TBaseParameters> & Parameters,
-=======
-  Resource extends ArmResource,
-  BaseParameters = DefaultBaseParameters<Resource>
->(
-  ...ResourceInstanceParameters<Resource, BaseParameters>,
->>>>>>> 3e3ba3a2
+  Resource extends ArmResource,
+  BaseParameters = DefaultBaseParameters<Resource>
+>(
+  ...ResourceInstanceParameters<Resource, BaseParameters>,
 
   @doc("Resource create parameters.")
   @body
@@ -216,62 +130,35 @@
 
 /**
  * Synchronous PUT operation for ARM resources
-<<<<<<< HEAD
- * @template TResource the resource being patched
- * @template TBaseParameters Optional. Allows overriding the operation parameters
- * @template Parameters Optional. Addiditional request parameters, represented as a model with each property name being a parameter name and each property type being the parameter type.
-=======
- * @template Resource the resource being patched
- * @template BaseParameters Optional. Allows overriding the operation parameters
->>>>>>> 3e3ba3a2
+ * @template Resource the resource being patched
+ * @template BaseParameters Optional. Allows overriding the operation parameters
  */
 @autoRoute
 @doc("Create a {name}", Resource)
 @armResourceCreateOrUpdate(Resource)
 @put
 op ArmResourceCreateOrReplaceSync<
-<<<<<<< HEAD
-  TResource extends ArmResource,
-  TBaseParameters = BaseParameters<TResource>,
-  Parameters extends {} = {}
->(
-  ...ResourceInstanceParameters<TResource, TBaseParameters> & Parameters,
-=======
-  Resource extends ArmResource,
-  BaseParameters = DefaultBaseParameters<Resource>
->(
-  ...ResourceInstanceParameters<Resource, BaseParameters>,
->>>>>>> 3e3ba3a2
+  Resource extends ArmResource,
+  BaseParameters = DefaultBaseParameters<Resource>
+>(
+  ...ResourceInstanceParameters<Resource, BaseParameters>,
 
   @doc("Resource create parameters.")
   @body
   resource: Resource,
 ): ArmResourceUpdatedResponse<Resource> | ArmResourceCreatedSyncResponse<Resource> | ErrorResponse;
 
-/**
- * @dev Asynchronous PUT operation for ARM resources
- * @template TResource the resource being patched
- * @template TBaseParameters Optional. Allows overriding the operation parameters
- * @template LroHeaders Optional.  Allows overriding the lro headers returned on resource create
- * @template Parameters Optional. Addiditional request parameters, represented as a model with each property name being a parameter name and each property type being the parameter type.
- */
 op ArmResourceCreateOrReplaceAsync<
   Resource extends ArmResource,
   BaseParameters = DefaultBaseParameters<Resource>,
   LroHeaders extends TypeSpec.Reflection.Model = {}
-<<<<<<< HEAD
-  Parameters extends {} = {}
-> is ArmResourceCreateOrUpdateAsync<TResource, TBaseParameters, LroHeaders, Parameters>;
-=======
 > is ArmResourceCreateOrUpdateAsync<Resource, BaseParameters, LroHeaders>;
->>>>>>> 3e3ba3a2
 
 /**
  * @dev A long-running resource update that only allows updating resource tags (the minimum)
  * @template Resource the resource being patched
  * @template BaseParameters Optional. Allows overriding the operation parameters
  * @template LroHeaders Optional.  Allows overriding the lro headers that appear in the Accepted response
- * @template Parameters Optional. Addiditional request parameters, represented as a model with each property name being a parameter name and each property type being the parameter type.
  */
 op ArmTagsPatchAsync<
   Resource extends ArmResource,
@@ -281,14 +168,8 @@
     Azure.Core.StatusMonitorPollingOptions<ArmOperationStatus>,
     Resource,
     string
-<<<<<<< HEAD
-  >,
-  Parameters extends {} = {}
-> is ArmCustomPatchAsync<TResource, TagsUpdateModel<TResource>, TBaseParameters, LroHeaders, Parameters>;
-=======
   >
 > is ArmCustomPatchAsync<Resource, TagsUpdateModel<Resource>, BaseParameters, LroHeaders>;
->>>>>>> 3e3ba3a2
 
 /**
  * @dev A long-running resource update using the items from the resource marked with visibility "update"
@@ -296,7 +177,6 @@
  * @template Properties The model type of the resource properties
  * @template BaseParameters Optional. Allows overriding the operation parameters
  * @template LroHeaders Optional.  Allows overriding the lro headers returned in the Accepted response
- * @template Parameters Optional. Addiditional request parameters, represented as a model with each property name being a parameter name and each property type being the parameter type.
  */
 op ArmResourcePatchAsync<
   Resource extends ArmResource,
@@ -306,21 +186,12 @@
     Azure.Core.StatusMonitorPollingOptions<ArmOperationStatus>,
     Resource,
     string
-  >,
-  Parameters extends {} = {}
+  >
 > is ArmCustomPatchAsync<
-<<<<<<< HEAD
-  TResource,
-  ResourceUpdateModel<TResource, TProperties>,
-  TBaseParameters,
-  LroHeaders,
-  Parameters
-=======
   Resource,
   ResourceUpdateModel<Resource, Properties>,
   BaseParameters,
   LroHeaders
->>>>>>> 3e3ba3a2
 >;
 
 /**
@@ -329,7 +200,6 @@
  * @template PatchModel The input model for the PATCH request
  * @template BaseParameters Optional. Allows overriding the operation parameters
  * @template LroHeaders Optional.  Allows overriding the lro headers returned in the Accepted response
- * @template Parameters Optional. Addiditional request parameters, represented as a model with each property name being a parameter name and each property type being the parameter type.
  */
 @autoRoute
 @doc("Update a {name}", Resource)
@@ -350,14 +220,9 @@
     Azure.Core.StatusMonitorPollingOptions<ArmOperationStatus>,
     Resource,
     string
-  >,
-  Parameters extends {} = {}
->(
-<<<<<<< HEAD
-  ...ResourceInstanceParameters<TResource, TBaseParameters> & Parameters,
-=======
-  ...ResourceInstanceParameters<Resource, BaseParameters>,
->>>>>>> 3e3ba3a2
+  >
+>(
+  ...ResourceInstanceParameters<Resource, BaseParameters>,
 
   @doc("The resource properties to be updated.")
   @body
@@ -369,84 +234,42 @@
 
 /**
  * @dev A resource update that only allows updating resource tags (the minimum)
-<<<<<<< HEAD
- * @template TResource the resource being patched
- * @template TBaseParameters Optional. Allows overriding the operation parameters
- * @template Parameters Optional. Addiditional request parameters, represented as a model with each property name being a parameter name and each property type being the parameter type.
+ * @template Resource the resource being patched
+ * @template BaseParameters Optional. Allows overriding the operation parameters
  */
 op ArmTagsPatchSync<
-  TResource extends ArmResource,
-  TBaseParameters = BaseParameters<TResource>,
-  Parameters extends {} = {}
-> is ArmCustomPatchSync<TResource, TagsUpdateModel<TResource>, TBaseParameters, Parameters>;
+  Resource extends ArmResource,
+  BaseParameters = DefaultBaseParameters<Resource>
+> is ArmCustomPatchSync<Resource, TagsUpdateModel<Resource>, BaseParameters>;
 
 /**
  * @dev A resource update using the items from the resource marked with visibility "update"
- * @template TResource the resource being patched
- * @template TProperties The model type of the resource properties
- * @template TBaseParameters Optional. Allows overriding the operation parameters
- * @template Parameters Optional. Addiditional request parameters, represented as a model with each property name being a parameter name and each property type being the parameter type.
+ * @template Resource the resource being patched
+ * @template Properties The model type of the resource properties
+ * @template BaseParameters Optional. Allows overriding the operation parameters
  */
 op ArmResourcePatchSync<
-  TResource extends ArmResource,
-  TProperties extends TypeSpec.Reflection.Model,
-  TBaseParameters = BaseParameters<TResource>,
-  Parameters extends {} = {}
-> is ArmCustomPatchSync<TResource, ResourceUpdateModel<TResource, TProperties>, TBaseParameters, Parameters>;
+  Resource extends ArmResource,
+  Properties extends TypeSpec.Reflection.Model,
+  BaseParameters = DefaultBaseParameters<Resource>
+> is ArmCustomPatchSync<Resource, ResourceUpdateModel<Resource, Properties>, BaseParameters>;
 
 /**
  * A resource update using a custom PATCH payload (synchronous)
- * @template TResource the resource being patched
- * @template TPatchModel The input model for the PATCH request
- * @template TBaseParameters Optional. Allows overriding the operation parameters
- * @template Parameters Optional. Addiditional request parameters, represented as a model with each property name being a parameter name and each property type being the parameter type.
-=======
- * @template Resource the resource being patched
- * @template BaseParameters Optional. Allows overriding the operation parameters
- */
-op ArmTagsPatchSync<
-  Resource extends ArmResource,
-  BaseParameters = DefaultBaseParameters<Resource>
-> is ArmCustomPatchSync<Resource, TagsUpdateModel<Resource>, BaseParameters>;
-
-/**
- * @dev A resource update using the items from the resource marked with visibility "update"
- * @template Resource the resource being patched
- * @template Properties The model type of the resource properties
- * @template BaseParameters Optional. Allows overriding the operation parameters
- */
-op ArmResourcePatchSync<
-  Resource extends ArmResource,
-  Properties extends TypeSpec.Reflection.Model,
-  BaseParameters = DefaultBaseParameters<Resource>
-> is ArmCustomPatchSync<Resource, ResourceUpdateModel<Resource, Properties>, BaseParameters>;
-
-/**
- * A resource update using a custom PATCH payload (synchronous)
  * @template Resource the resource being patched
  * @template PatchModel The input model for the PATCH request
  * @template BaseParameters Optional. Allows overriding the operation parameters
->>>>>>> 3e3ba3a2
  */
 @autoRoute
 @doc("Update a {name}", Resource)
 @armResourceUpdate(Resource)
 @patch
 op ArmCustomPatchSync<
-<<<<<<< HEAD
-  TResource extends ArmResource,
-  TPatchModel extends TypeSpec.Reflection.Model = TagsUpdateModel<TResource>,
-  TBaseParameters = BaseParameters<TResource>,
-  Parameters extends {} = {},
->(
-  ...ResourceInstanceParameters<TResource, TBaseParameters> & Parameters,
-=======
   Resource extends ArmResource,
   PatchModel extends TypeSpec.Reflection.Model = TagsUpdateModel<Resource>,
   BaseParameters = DefaultBaseParameters<Resource>
 >(
   ...ResourceInstanceParameters<Resource, BaseParameters>,
->>>>>>> 3e3ba3a2
 
   @doc("The resource properties to be updated.")
   @body
@@ -455,16 +278,9 @@
 
 /**
  * @dev Delete a resource asynchronously
-<<<<<<< HEAD
- * @template TResource The resource being deleted
- * @template TResponse The response type for the operation
- * @template TBaseParameters Optional. Allows overriding the parameters for the operation
- * @template Parameters Optional. Addiditional request parameters, represented as a model with each property name being a parameter name and each property type being the parameter type.
-=======
  * @template Resource The resource being deleted
  * @template Response The response type for the operation
  * @template BaseParameters Optional. Allows overriding the parameters for the operation
->>>>>>> 3e3ba3a2
  */
 @autoRoute
 @doc("Delete a {name}", Resource)
@@ -478,46 +294,25 @@
 @armResourceDelete(Resource)
 @delete
 op ArmResourceDeleteAsyncBase<
-<<<<<<< HEAD
-  TResource extends ArmResource,
-  TResponse,
-  TBaseParameters = BaseParameters<TResource>,
-  Parameters extends {} = {}
->(...ResourceInstanceParameters<TResource, TBaseParameters> & Parameters): TResponse | ErrorResponse;
-=======
   Resource extends ArmResource,
   Response,
   BaseParameters = DefaultBaseParameters<Resource>
 >(...ResourceInstanceParameters<Resource, BaseParameters>): Response | ErrorResponse;
->>>>>>> 3e3ba3a2
 
 /**
  * @dev Delete a resource asynchronously.  DEPRECATED: Use ArmResourceDeleteWithoutOkAsync instead
  * @template Resource The resource being deleted
  * @template BaseParameters Optional. Allows overriding the parameters for the operation
  * @template LroHeaders Optional. Allows overriding the headers in the Accepted response
- * @template Parameters Optional. Addiditional request parameters, represented as a model with each property name being a parameter name and each property type being the parameter type.
  */
 op ArmResourceDeleteAsync<
-<<<<<<< HEAD
-  TResource extends ArmResource,
-  TBaseParameters = BaseParameters<TResource>,
-  LroHeaders extends TypeSpec.Reflection.Model = ArmLroLocationHeader,
-  Parameters extends {} = {}
-=======
   Resource extends ArmResource,
   BaseParameters = DefaultBaseParameters<Resource>,
   LroHeaders extends TypeSpec.Reflection.Model = ArmLroLocationHeader
->>>>>>> 3e3ba3a2
 > is ArmResourceDeleteAsyncBase<
   Resource,
   ArmDeletedResponse | ArmDeleteAcceptedLroResponse<LroHeaders> | ArmDeletedNoContentResponse,
-<<<<<<< HEAD
-  TBaseParameters,
-  Parameters
-=======
   BaseParameters
->>>>>>> 3e3ba3a2
 >;
 
 /**
@@ -525,74 +320,39 @@
  * @template Resource The resource being deleted
  * @template BaseParameters Optional. Allows overriding the parameters for the operation
  * @template LroHeaders Optional. Allows overriding the headers returned in the Accepted response
- * @template Parameters Optional. Addiditional request parameters, represented as a model with each property name being a parameter name and each property type being the parameter type.
  */
 op ArmResourceDeleteWithoutOkAsync<
-<<<<<<< HEAD
-  TResource extends ArmResource,
-  TBaseParameters = BaseParameters<TResource>,
-  LroHeaders extends TypeSpec.Reflection.Model = ArmLroLocationHeader,
-  Parameters extends {} = {}
-=======
   Resource extends ArmResource,
   BaseParameters = DefaultBaseParameters<Resource>,
   LroHeaders extends TypeSpec.Reflection.Model = ArmLroLocationHeader
->>>>>>> 3e3ba3a2
 > is ArmResourceDeleteAsyncBase<
   Resource,
   ArmDeleteAcceptedLroResponse<LroHeaders> | ArmDeletedNoContentResponse,
-<<<<<<< HEAD
-  TBaseParameters,
-  Parameters
-=======
   BaseParameters
->>>>>>> 3e3ba3a2
 >;
 
 /**
  * Delete a resource synchronously
-<<<<<<< HEAD
- * @template TResource The resource being deleted
- * @template TBaseParameters Optional. Allows overriding the parameters for the operation
- * @template Parameters Optional. Addiditional request parameters, represented as a model with each property name being a parameter name and each property type being the parameter type.
-=======
  * @template Resource The resource being deleted
  * @template BaseParameters Optional. Allows overriding the parameters for the operation
->>>>>>> 3e3ba3a2
  */
 @autoRoute
 @doc("Delete a {name}", Resource)
 @armResourceDelete(Resource)
 @delete
 op ArmResourceDeleteSync<
-<<<<<<< HEAD
-  TResource extends ArmResource,
-  TBaseParameters = BaseParameters<TResource>,
-  Parameters extends {} = {}
->(
-  ...ResourceInstanceParameters<TResource, TBaseParameters> & Parameters,
-=======
-  Resource extends ArmResource,
-  BaseParameters = DefaultBaseParameters<Resource>
->(
-  ...ResourceInstanceParameters<Resource, BaseParameters>,
->>>>>>> 3e3ba3a2
+  Resource extends ArmResource,
+  BaseParameters = DefaultBaseParameters<Resource>
+>(
+  ...ResourceInstanceParameters<Resource, BaseParameters>,
 ): ArmDeletedResponse | ArmDeletedNoContentResponse | ErrorResponse;
 
 /**
  * A long-running resource action.
-<<<<<<< HEAD
- * @template TResource The resource being acted upon
- * @template TRequest The request model for the action
- * @template TResponse The response type for the action
- * @template TBaseParameters Optional. Allows overriding the parameters for the operation
- * @template Parameters Optional. Addiditional request parameters, represented as a model with each property name being a parameter name and each property type being the parameter type.
-=======
  * @template Resource The resource being acted upon
  * @template Request The request model for the action
  * @template Response The response type for the action
  * @template BaseParameters Optional. Allows overriding the parameters for the operation
->>>>>>> 3e3ba3a2
  */
 @autoRoute
 @extension("x-ms-long-running-operation", true)
@@ -605,22 +365,12 @@
 @armResourceAction(Resource)
 @post
 op ArmResourceActionAsyncBase<
-<<<<<<< HEAD
-  TResource extends ArmResource,
-  TRequest extends TypeSpec.Reflection.Model | void,
-  TResponse extends TypeSpec.Reflection.Model | void,
-  TBaseParameters extends TypeSpec.Reflection.Model
-  Parameters extends {} = {}
->(
-  ...ResourceInstanceParameters<TResource, TBaseParameters> & Parameters,
-=======
   Resource extends ArmResource,
   Request extends TypeSpec.Reflection.Model | void,
   Response extends TypeSpec.Reflection.Model | void,
   BaseParameters extends TypeSpec.Reflection.Model
 >(
   ...ResourceInstanceParameters<Resource, BaseParameters>,
->>>>>>> 3e3ba3a2
 
   @doc("The content of the action request")
   @body
@@ -634,7 +384,6 @@
  * @template Response The response model for the action
  * @template BaseParameters Optional. Allows overriding the parameters for the operation
  * @template LroHeaders Optional. Allows overriding the headers returned in the Accepted response
- * @template Parameters Optional. Addiditional request parameters, represented as a model with each property name being a parameter name and each property type being the parameter type.
  */
 @returnsDoc("ARM operation completed successfully.")
 op ArmResourceActionAsync<
@@ -646,59 +395,32 @@
     Azure.Core.StatusMonitorPollingOptions<ArmOperationStatus>,
     Response,
     string
-  >,
-  Parameters extends {} = {}
+  >
 > is ArmResourceActionAsyncBase<
-<<<<<<< HEAD
-  TResource,
-  TRequest,
-  ArmAcceptedLroResponse<"Resource operation accepted.", LroHeaders> | TResponse,
-  TBaseParameters,
-  Parameters
-=======
   Resource,
   Request,
   ArmAcceptedLroResponse<"Resource operation accepted.", LroHeaders> | Response,
   BaseParameters
->>>>>>> 3e3ba3a2
 >;
 
 /**
  * A synchronous resource action.
-<<<<<<< HEAD
- * @template TResource The resource being acted upon
- * @template TRequest The request model for the action
- * @template TResponse The response model for the action
- * @template TBaseParameters Optional. Allows overriding the parameters for the operation
- * @template Parameters Optional. Addiditional request parameters, represented as a model with each property name being a parameter name and each property type being the parameter type.
-=======
  * @template Resource The resource being acted upon
  * @template Request The request model for the action
  * @template Response The response model for the action
  * @template BaseParameters Optional. Allows overriding the parameters for the operation
->>>>>>> 3e3ba3a2
  */
 @autoRoute
 @armResourceAction(Resource)
 @post
 @returnsDoc("ARM operation completed successfully.")
 op ArmResourceActionSync<
-<<<<<<< HEAD
-  TResource extends ArmResource,
-  TRequest extends TypeSpec.Reflection.Model | void,
-  TResponse extends TypeSpec.Reflection.Model | void,
-  TBaseParameters = BaseParameters<TResource>,
-  Parameters extends {} = {}
->(
-  ...ResourceInstanceParameters<TResource, TBaseParameters> & Parameters,
-=======
   Resource extends ArmResource,
   Request extends TypeSpec.Reflection.Model | void,
   Response extends TypeSpec.Reflection.Model | void,
   BaseParameters = DefaultBaseParameters<Resource>
 >(
   ...ResourceInstanceParameters<Resource, BaseParameters>,
->>>>>>> 3e3ba3a2
 
   @doc("The content of the action request")
   @body
@@ -711,7 +433,6 @@
  * @template Request The request model for the action
  * @template BaseParameters Optional. Allows overriding the parameters for the operation
  * @template LroHeaders Optional. Allows overriding the headers returned in the Accepted response
- * @template Parameters Optional. Addiditional request parameters, represented as a model with each property name being a parameter name and each property type being the parameter type.
  *
  */
 op ArmResourceActionNoContentAsync<
@@ -722,34 +443,20 @@
     Azure.Core.StatusMonitorPollingOptions<ArmOperationStatus>,
     void,
     string
-  >,
-  Parameters extends {} = {}
+  >
 > is ArmResourceActionAsyncBase<
   Resource,
   Request,
   ArmAcceptedLroResponse | ArmNoContentResponse<"Action completed successfully.">,
-<<<<<<< HEAD
-  TBaseParameters,
-  Parameters
-=======
   BaseParameters
->>>>>>> 3e3ba3a2
 >;
 
 /**
  * @dev A long-running resource action that returns no content.
-<<<<<<< HEAD
- * @template TResource The resource being acted upon
- * @template TRequest The request model for the action
- * @template TBaseParameters Optional. Allows overriding the parameters for the operation
- * @template LroHeaders Optional. Allows overriding the headers returned in the Accepted response
- * @template Parameters Optional. Addiditional request parameters, represented as a model with each property name being a parameter name and each property type being the parameter type.
-=======
  * @template Resource The resource being acted upon
  * @template Request The request model for the action
  * @template BaseParameters Optional. Allows overriding the parameters for the operation
  * @template Headers Optional. Allows overriding the headers returned in the Accepted response
->>>>>>> 3e3ba3a2
  */
 op ArmResourceActionNoResponseContentAsync<
   Resource extends ArmResource,
@@ -759,51 +466,29 @@
     Azure.Core.StatusMonitorPollingOptions<ArmOperationStatus>,
     void,
     string
-  >,
-  Parameters extends {} = {}
+  >
 > is ArmResourceActionAsyncBase<
   Resource,
   Request,
   ArmAcceptedLroResponse<"Resource operation accepted.", LroHeaders>,
-<<<<<<< HEAD
-  TBaseParameters,
-  Parameters
-=======
   BaseParameters
->>>>>>> 3e3ba3a2
 >;
 
 /**
  * A synchronous resource action that returns no content.
-<<<<<<< HEAD
- * @template TResource The resource being acted upon
- * @template TRequest The request model for the action
- * @template TBaseParameters Optional. Allows overriding the parameters for the operation
- * @template Parameters Optional. Addiditional request parameters, represented as a model with each property name being a parameter name and each property type being the parameter type.
-=======
  * @template Resource The resource being acted upon
  * @template Request The request model for the action
  * @template BaseParameters Optional. Allows overriding the parameters for the operation
->>>>>>> 3e3ba3a2
  */
 @autoRoute
 @armResourceAction(Resource)
 @post
 op ArmResourceActionNoContentSync<
-<<<<<<< HEAD
-  TResource extends ArmResource,
-  TRequest extends TypeSpec.Reflection.Model | void,
-  TBaseParameters = BaseParameters<TResource>,
-  Parameters extends {} = {}
->(
-  ...ResourceInstanceParameters<TResource, TBaseParameters> & Parameters,
-=======
   Resource extends ArmResource,
   Request extends TypeSpec.Reflection.Model | void,
   BaseParameters = DefaultBaseParameters<Resource>
 >(
   ...ResourceInstanceParameters<Resource, BaseParameters>,
->>>>>>> 3e3ba3a2
 
   @doc("The content of the action request")
   @body
@@ -814,22 +499,6 @@
  * @dev Adds check global name availability operation, normally used if
  * a resource name must be globally unique (for example, if the resource
  * exposes and endpoint that uses the resource name in the url)
-<<<<<<< HEAD
- * @template TRequest the availability request, defaults to the standard request, containing name and resource type
- * @template TResponse the availability response, default to the standard response
- * @template Parameters optional. A model specifying additional non-path parameters to the availability request
- */
-@doc("Implements global CheckNameAvailability operations")
-op checkGlobalNameAvailability<
-  TRequest extends TypeSpec.Reflection.Model = Azure.ResourceManager.Foundations.CheckNameAvailabilityRequest,
-  TResponse extends TypeSpec.Reflection.Model = CheckNameAvailabilityResponse,
-  Parameters extends TypeSpec.Reflection.Model = {}
-> is checkNameAvailability<
-  SubscriptionIdParameter & DefaultProviderNamespace,
-  TRequest,
-  TResponse,
-  Parameters
-=======
  * @template Request the availability request, defaults to the standard request, containing name and resource type
  * @template Response the availability response, default to the standard response
  * @template AdditionalParams A model specifying additional non-path parameters to the availability request
@@ -844,22 +513,15 @@
   Request,
   Response,
   AdditionalParams
->>>>>>> 3e3ba3a2
 >;
 
 /**
  * @dev Adds check location-specific name availability operation, normally used if
  * a resource name must be globally unique (for example, if the resource
  * exposes and endpoint that uses the resource name in the url)
-<<<<<<< HEAD
- * @template TRequest the availability request, defaults to the standard request, containing name and resource type
- * @template TResponse the availability response, default to the standard response
- * @template Parameters Optional. A model specifying additional non-path parameters to the availability request
-=======
  * @template Request the availability request, defaults to the standard request, containing name and resource type
  * @template Response the availability response, default to the standard response
  * @template AdditionalParams A model specifying additional non-path parameters to the availability request
->>>>>>> 3e3ba3a2
  */
 @doc("Implements local CheckNameAvailability operations")
 op checkLocalNameAvailability<
@@ -868,13 +530,7 @@
   AdditionalParams extends TypeSpec.Reflection.Model = {}
 > is checkNameAvailability<
   SubscriptionIdParameter & DefaultProviderNamespace & LocationParameter,
-<<<<<<< HEAD
-  TRequest,
-  TResponse,
-  Parameters
-=======
   Request,
   Response,
   AdditionalParams
->>>>>>> 3e3ba3a2
 >;