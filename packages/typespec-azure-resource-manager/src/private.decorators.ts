--- conflicted
+++ resolved
@@ -76,11 +76,7 @@
     if (value.kind === "EnumMember") {
       resolvedValues.push(value.name);
     } else if (value.kind === "UnionVariant" && value.type.kind === "String") {
-<<<<<<< HEAD
-      resolvedValues.push(<string>value.name);
-=======
       resolvedValues.push(String(value.name));
->>>>>>> 14ba7e65
     } else {
       return;
     }
