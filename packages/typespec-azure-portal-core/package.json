{
  "name": "@azure-tools/typespec-azure-portal-core",
  "version": "0.39.0",
  "author": "Microsoft Corporation",
  "description": "TypeSpec Azure Portal Core library",
  "license": "MIT",
  "homepage": "https://azure.github.io/typespec-azure",
  "readme": "https://github.com/Azure/typespec-azure/blob/main/packages/typespec-azure-portal-core/README.md",
  "scripts": {
    "clean": "rimraf ./dist ./temp",
    "build": "tsc -p . && npm run lint-typespec-library",
    "watch": "tsc -p . --watch",
    "lint-typespec-library": "tsp compile . --warn-as-error --import @typespec/library-linter --no-emit",
    "test": "vitest run",
    "test:watch": "vitest -w",
    "test:ui": "vitest --ui",
    "test-official": "vitest run --coverage --reporter=junit --reporter=default --no-file-parallelism",
    "lint": "eslint . --ext .ts --max-warnings=0",
    "lint:fix": "eslint . --fix --ext .ts",
    "regen-docs": "tspd doc .  --enable-experimental  --output-dir ../../docs/libraries/azure-portal-core/reference"
  },
  "keywords": [
    "Azure",
    "Portal",
    "TypeSpec"
  ],
  "type": "module",
  "main": "dist/src/index.js",
  "tspMain": "lib/main.tsp",
  "peerDependencies": {
<<<<<<< HEAD
    "@azure-tools/typespec-azure-resource-manager": "workspace:~0.39.0",
    "@typespec/compiler": "workspace:~0.53.1"
  },
  "devDependencies": {
    "@azure-tools/typespec-autorest": "workspace:~0.39.2",
    "@azure-tools/typespec-azure-core": "workspace:~0.39.1",
    "@azure-tools/typespec-azure-resource-manager": "workspace:~0.39.0",
    "@azure-tools/typespec-client-generator-core": "workspace:~0.39.0",
    "@types/node": "~18.11.9",
    "@typespec/compiler": "workspace:~0.53.1",
    "@typespec/eslint-config-typespec": "workspace:~0.53.0",
    "@typespec/eslint-plugin": "workspace:~0.53.0",
    "@typespec/http": "workspace:~0.53.0",
    "@typespec/library-linter": "workspace:~0.53.0",
    "@typespec/openapi": "workspace:~0.53.0",
    "@typespec/rest": "workspace:~0.53.0",
    "@typespec/tspd": "workspace:~0.46.0",
    "@typespec/versioning": "workspace:~0.53.0",
    "@vitest/coverage-v8": "^1.1.0",
    "@vitest/ui": "^1.1.3",
    "c8": "~8.0.1",
    "eslint": "^8.55.0",
=======
    "@azure-tools/typespec-azure-resource-manager": "workspace:~",
    "@typespec/compiler": "workspace:~"
  },
  "devDependencies": {
    "@azure-tools/typespec-autorest": "workspace:~",
    "@azure-tools/typespec-azure-core": "workspace:~",
    "@azure-tools/typespec-azure-resource-manager": "workspace:~",
    "@azure-tools/typespec-client-generator-core": "workspace:~",
    "@types/node": "~18.11.19",
    "@typespec/compiler": "workspace:~",
    "@typespec/eslint-config-typespec": "workspace:~",
    "@typespec/eslint-plugin": "workspace:~",
    "@typespec/http": "workspace:~",
    "@typespec/library-linter": "workspace:~",
    "@typespec/openapi": "workspace:~",
    "@typespec/rest": "workspace:~",
    "@typespec/tspd": "workspace:~",
    "@typespec/versioning": "workspace:~",
    "@vitest/coverage-v8": "^1.2.2",
    "@vitest/ui": "^1.2.2",
    "c8": "^9.1.0",
    "eslint": "^8.56.0",
>>>>>>> 6493de92
    "source-map-support": "~0.5.21",
    "typescript": "~5.3.3",
    "vitest": "^1.2.2"
  },
  "exports": {
    ".": {
      "default": "./dist/src/index.js",
      "types": "./dist/src/index.d.ts"
    },
    "./testing": {
      "default": "./dist/src/testing/index.js",
      "types": "./dist/src/testing/index.d.ts"
    }
  }
}<|MERGE_RESOLUTION|>--- conflicted
+++ resolved
@@ -28,30 +28,6 @@
   "main": "dist/src/index.js",
   "tspMain": "lib/main.tsp",
   "peerDependencies": {
-<<<<<<< HEAD
-    "@azure-tools/typespec-azure-resource-manager": "workspace:~0.39.0",
-    "@typespec/compiler": "workspace:~0.53.1"
-  },
-  "devDependencies": {
-    "@azure-tools/typespec-autorest": "workspace:~0.39.2",
-    "@azure-tools/typespec-azure-core": "workspace:~0.39.1",
-    "@azure-tools/typespec-azure-resource-manager": "workspace:~0.39.0",
-    "@azure-tools/typespec-client-generator-core": "workspace:~0.39.0",
-    "@types/node": "~18.11.9",
-    "@typespec/compiler": "workspace:~0.53.1",
-    "@typespec/eslint-config-typespec": "workspace:~0.53.0",
-    "@typespec/eslint-plugin": "workspace:~0.53.0",
-    "@typespec/http": "workspace:~0.53.0",
-    "@typespec/library-linter": "workspace:~0.53.0",
-    "@typespec/openapi": "workspace:~0.53.0",
-    "@typespec/rest": "workspace:~0.53.0",
-    "@typespec/tspd": "workspace:~0.46.0",
-    "@typespec/versioning": "workspace:~0.53.0",
-    "@vitest/coverage-v8": "^1.1.0",
-    "@vitest/ui": "^1.1.3",
-    "c8": "~8.0.1",
-    "eslint": "^8.55.0",
-=======
     "@azure-tools/typespec-azure-resource-manager": "workspace:~",
     "@typespec/compiler": "workspace:~"
   },
@@ -74,7 +50,6 @@
     "@vitest/ui": "^1.2.2",
     "c8": "^9.1.0",
     "eslint": "^8.56.0",
->>>>>>> 6493de92
     "source-map-support": "~0.5.21",
     "typescript": "~5.3.3",
     "vitest": "^1.2.2"
