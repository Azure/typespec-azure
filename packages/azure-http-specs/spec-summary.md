# Spec Project summary

### Azure_ClientGenerator_Core_Access_InternalOperation

- Endpoints:
  - `get /azure/client-generator-core/access/internalOperation/noDecoratorInInternal`
  - `get /azure/client-generator-core/access/internalOperation/internalDecoratorInInternal`
  - `get /azure/client-generator-core/access/internalOperation/publicDecoratorInInternal`

This scenario contains internal operations. All should be generated but not exposed.
Expected query parameter: name="sample"
Expected response body:

```json
{
  "name": "sample"
}
```

### Azure_ClientGenerator_Core_Access_PublicOperation

- Endpoints:
  - `get /azure/client-generator-core/access/publicOperation/noDecoratorInPublic`
  - `get /azure/client-generator-core/access/publicOperation/publicDecoratorInPublic`

This scenario contains public operations. It should be generated and exported.
Expected query parameter: name="sample"
Expected response body:

```json
{
  "name": "sample"
}
```

### Azure_ClientGenerator_Core_Access_RelativeModelInOperation

- Endpoints:
  - `get /azure/client-generator-core/access/relativeModelInOperation/operation`
  - `get /azure/client-generator-core/access/relativeModelInOperation/discriminator`

This scenario contains internal operations. All should be generated but not exposed.

### Azure_ClientGenerator_Core_Access_SharedModelInOperation

- Endpoints:
  - `get /azure/client-generator-core/access/sharedModelInOperation/public`
  - `get /azure/client-generator-core/access/sharedModelInOperation/internal`

This scenario contains two operations, one public, another internal. The public one should be generated and exported while the internal one should be generated but not exposed.
Expected query parameter: name="sample"
Expected response body:

```json
{
  "name": "sample"
}
```

### Azure_ClientGenerator_Core_FlattenProperty_putFlattenModel

- Endpoint: `put /azure/client-generator-core/flatten-property/flattenModel`

Update and receive model with 1 level of flattening.
Expected input body:

```json
{
  "name": "foo",
  "properties": {
    "description": "bar",
    "age": 10
  }
}
```

Expected response body:

```json
{
  "name": "test",
  "properties": {
    "description": "test",
    "age": 1
  }
}
```

### Azure_ClientGenerator_Core_FlattenProperty_putNestedFlattenModel

- Endpoint: `put /azure/client-generator-core/flatten-property/nestedFlattenModel`

Update and receive model with 2 levels of flattening.
Expected input body:

```json
{
  "name": "foo",
  "properties": {
    "summary": "bar",
    "properties": {
      "description": "test",
      "age": 10
    }
  }
}
```

Expected response body:

```json
{
  "name": "test",
  "properties": {
    "summary": "test",
    "properties": {
      "description": "foo",
      "age": 1
    }
  }
}
```

### Azure_ClientGenerator_Core_Usage_ModelInOperation

- Endpoints:
  - `post /azure/client-generator-core/usage/inputToInputOutput`
  - `post /azure/client-generator-core/usage/outputToInputOutput`
  - `post /azure/client-generator-core/usage/modelInReadOnlyProperty`

This scenario contains two public operations. Both should be generated and exported.
The models are override to roundtrip, so they should be generated and exported as well.

### Azure_Core_Basic_createOrReplace

- Endpoint: `get /azure/core/basic`

Should only generate models named User and UserOrder.

Expected path parameter: id=1
Expected query parameter: api-version=2022-12-01-preview

Expected input body:

```json
{
  "name": "Madge"
}
```

Expected response body:

```json
{
  "id": 1,
  "name": "Madge",
  "etag": "11bdc430-65e8-45ad-81d9-8ffa60d55b59"
}
```

### Azure_Core_Basic_createOrUpdate

- Endpoint: `get /azure/core/basic`

Should only generate models named User and UserOrder.

Expected path parameter: id=1
Expected query parameter: api-version=2022-12-01-preview

Expected input body:

```json
{
  "name": "Madge"
}
```

Expected response body:

```json
{
  "id": 1,
  "name": "Madge"
}
```

### Azure_Core_Basic_delete

- Endpoint: `get /azure/core/basic`

Expected path parameter: id=1

Expected query parameter: api-version=2022-12-01-preview

Expected response of status code 204 with empty body.

### Azure_Core_Basic_export

- Endpoint: `get /azure/core/basic`

Should only generate models named User and UserOrder.

Expected path parameter: id=1
Expected query parameter: format=json
Expected query parameter: api-version=2022-12-01-preview

Expected response body:

```json
{
  "id": 1,
  "name": "Madge",
  "etag": "11bdc430-65e8-45ad-81d9-8ffa60d55b59"
}
```

### Azure_Core_Basic_exportAllUsers

- Endpoint: `post /azure/core/basic`

Should generate a model named User.

Expected query parameter: format=json
Expected query parameter: api-version=2022-12-01-preview

Expected response body:

```json
{
  "users": [
    {
      "id": 1,
      "name": "Madge",
      "etag": "11bdc430-65e8-45ad-81d9-8ffa60d55b59"
    },
    {
      "id": 2,
      "name": "John",
      "etag": "22bdc430-65e8-45ad-81d9-8ffa60d55b59"
    }
  ]
}
```

### Azure_Core_Basic_get

- Endpoint: `get /azure/core/basic`

Should only generate models named User and UserOrder.

Expected path parameter: id=1
Expected query parameter: api-version=2022-12-01-preview

Expected response body:

```json
{
  "id": 1,
  "name": "Madge",
  "etag": "11bdc430-65e8-45ad-81d9-8ffa60d55b59"
}
```

### Azure_Core_Basic_list

- Endpoint: `get /azure/core/basic`

Should only generate models named User and UserOrder.

Should not generate visible model like CustomPage.

Expected query parameter: api-version=2022-12-01-preview&top=5&skip=10&orderby=id&filter=id%20lt%2010&select=id&select=orders&select=etag&expand=orders

Expected response body:

```json
{
  "value": [
    {
      "id": 1,
      "name": "Madge",
      "etag": "11bdc430-65e8-45ad-81d9-8ffa60d55b59",
      "orders": [{ "id": 1, "userId": 1, "detail": "a recorder" }]
    },
    {
      "id": 2,
      "name": "John",
      "etag": "11bdc430-65e8-45ad-81d9-8ffa60d55b5a",
      "orders": [{ "id": 2, "userId": 2, "detail": "a TV" }]
    }
  ]
}
```

### Azure_Core_Lro_Rpc_longRunningRpc

- Endpoint: `post /azure/core/lro/rpc/generations:submit`

Should generate model GenerationOptions and GenerationResult.
GenerationResponse could be generated, depending on implementation.

Expected verb: POST
Expected request body:

```json
{
  "prompt": "text"
}
```

Expected status code: 202
Expected response header: operation-location={endpoint}/generations/operations/operation1
Expected response body:

```json
{
  "id": "operation1",
  "status": "InProgress"
}
```

Expected verb: GET
Expected URL: {endpoint}/generations/operations/operation1

Expected status code: 200
Expected response body:

```json
{
  "id": "operation1",
  "status": "InProgress"
}
```

Expected verb: GET
Expected URL: {endpoint}/generations/operations/operation1

Expected status code: 200
Expected response body:

```json
{
  "id": "operation1",
  "status": "Succeeded",
  "result": {
    "data": "text data"
  }
}
```

### Azure_Core_Lro_Standard_createOrReplace

- Endpoint: `get /azure/core/lro/standard`

Should only generate one model named User.

Expected verb: PUT
Expected path parameter: name=madge

Expected request body:

```json
{
  "role": "contributor"
}
```

Expected status code: 201
Expected response header: operation-location={endpoint}/users/madge/operations/operation1
Expected response body:

```json
{
  "name": "madge",
  "role": "contributor"
}
```

Expected verb: GET
Expected URL: {endpoint}/users/madge/operations/operation1

Expected status code: 200
Expected response body:

```json
{
  "id": "operation1",
  "status": "InProgress"
}
```

Expected verb: GET
Expected URL: {endpoint}/users/madge/operations/operation1

Expected status code: 200
Expected response body:

```json
{
  "id": "operation1",
  "status": "Succeeded"
}
```

(The last GET call on resource URL is optional)
Expected verb: GET
Expected URL: {endpoint}/users/madge

Expected status code: 200
Expected response body:

```json
{
  "name": "madge",
  "role": "contributor"
}
```

### Azure_Core_Lro_Standard_delete

- Endpoint: `get /azure/core/lro/standard`

Expected verb: DELETE
Expected path parameter: name=madge

Expected status code: 202
Expected response header: operation-location={endpoint}/users/madge/operations/operation2
Expected response body:

```json
{
  "id": "operation2",
  "status": "InProgress"
}
```

Expected verb: GET
Expected URL: {endpoint}/users/madge/operations/operation2

Expected status code: 200
Expected response body:

```json
{
  "id": "operation2",
  "status": "InProgress"
}
```

Expected verb: GET
Expected URL: {endpoint}/users/madge/operations/operation2

Expected status code: 200
Expected response body:

```json
{
  "id": "operation2",
  "status": "Succeeded"
}
```

### Azure_Core_Lro_Standard_export

- Endpoint: `get /azure/core/lro/standard`

Should only generate one model named ExportedUser.

Expected verb: POST
Expected path parameter: name=madge
Expected query parameter: format=json

Expected status code: 202
Expected response header: operation-location={endpoint}/users/madge/operations/operation3
Expected response body:

```json
{
  "id": "operation3",
  "status": "InProgress"
}
```

Expected verb: GET
Expected URL: {endpoint}/users/madge/operations/operation3

Expected status code: 200
Expected response body:

```json
{
  "id": "operation3",
  "status": "InProgress"
}
```

Expected verb: GET
Expected URL: {endpoint}/users/madge/operations/operation3

Expected status code: 200
Expected response body:

```json
{
  "id": "operation3",
  "status": "Succeeded",
  "result": {
    "name": "madge",
    "resourceUri": "/users/madge"
  }
}
```

### Azure_Core_Model_AzureCoreEmbeddingVector_get

- Endpoint: `get /azure/core/model/embeddingVector`

Expect to handle an embedding vector. Mock api will return [0, 1, 2, 3, 4]

### Azure_Core_Model_AzureCoreEmbeddingVector_post

- Endpoint: `post /azure/core/model/embeddingVector`

Expect to send a model which has an embedding vector property.

Expected request body:

```json
{ "embedding": [0, 1, 2, 3, 4] }
```

Expected response body:

```json
{ "embedding": [5, 6, 7, 8, 9] }
```

### Azure_Core_Model_AzureCoreEmbeddingVector_put

- Endpoint: `put /azure/core/model/embeddingVector`

Expect to send an embedding vector. Mock api expect to receive [0, 1, 2, 3, 4]

### Azure_Core_Page_listWithCustomPageModel

- Endpoint: `get /azure/core/page/custom-page`

Should ideally only generate models named User and UserOrder. If your language has to, you can also generate CustomPageModel

Expected query parameter: api-version=2022-12-01-preview

Expected response body:

```json
{
  "items": [
    {
      "id": 1,
      "name": "Madge",
      "etag": "11bdc430-65e8-45ad-81d9-8ffa60d55b59"
    }
  ]
}
```

### Azure_Core_Page_listWithPage

- Endpoint: `get /azure/core/page/page`

Should only generate models named User and UserOrder.

Should not generate visible model like Page.

Expected query parameter: api-version=2022-12-01-preview

Expected response body:

```json
{
  "value": [
    {
      "id": 1,
      "name": "Madge",
      "etag": "11bdc430-65e8-45ad-81d9-8ffa60d55b59"
    }
  ]
}
```

### Azure_Core_Page_listWithParameters

- Endpoint: `get /azure/core/page/parameters`

Expected query parameter: api-version=2022-12-01-preview&another=Second

Expected body parameter: {"inputName": "Madge"}

Expected response body:

```json
{
  "value": [
    {
      "id": 1,
      "name": "Madge",
      "etag": "11bdc430-65e8-45ad-81d9-8ffa60d55b59"
    }
  ]
}
```

### Azure_Core_Page_TwoModelsAsPageItem

- Endpoints:
  - `get /azure/core/page/first-item`
  - `get /azure/core/page/second-item`

This scenario is to test two operations with two different page item types.

### Azure_Core_Scalar_AzureLocationScalar_get

- Endpoint: `get /azure/core/scalar/azureLocation`

Expect to handle a azureLocation value. Mock api will return 'eastus'

### Azure_Core_Scalar_AzureLocationScalar_header

- Endpoint: `post /azure/core/scalar/azureLocation/header`

Expect to send a azureLocation value as header.
Expected header parameter: `region="eastus"`

### Azure_Core_Scalar_AzureLocationScalar_post

- Endpoint: `post /azure/core/scalar/azureLocation`

Expect to send a model which has an azureLocation property.

Expected request body:

```json
{ "location": "eastus" }
```

Expected response body:

```json
{ "location": "eastus" }
```

### Azure_Core_Scalar_AzureLocationScalar_put

- Endpoint: `put /azure/core/scalar/azureLocation`

Expect to send a azureLocation value. Mock api expect to receive 'eastus'

### Azure_Core_Scalar_AzureLocationScalar_query

- Endpoint: `post /azure/core/scalar/azureLocation/query`

Expect to send a azureLocation value as query.
Expected query parameter: `region="eastus"`

### Azure_Core_Traits_repeatableAction

- Endpoint: `get /azure/core/traits`

Expected path parameter: id=1
Expected header parameters:

- repeatability-request-id=<any uuid>
- repeatability-first-sent=<any HTTP header date>
  Expected request body:

```json
{
  "userActionValue": "test"
}
```

Expected response header:

- repeatability-result=accepted
  Expected response body:

```json
{
  "userActionResult": "test"
}
```

### Azure_Core_Traits_smokeTest

- Endpoint: `get /azure/core/traits`

SDK should not genreate `clientRequestId` paramerter but use policy to auto-set the header.
Expected path parameter: id=1
Expected query parameter: api-version=2022-12-01-preview
Expected header parameters:

- foo=123
- if-match=valid
- if-none-match=invalid
- if-unmodified-since=Fri, 26 Aug 2022 14:38:00 GMT
- if-modified-since=Thu, 26 Aug 2021 14:38:00 GMT
- x-ms-client-request-id=<any uuid string>

Expected response header:

- bar="456"
- x-ms-client-request-id=<uuid string same with request header>
- etag="11bdc430-65e8-45ad-81d9-8ffa60d55b59"

Expected response body:

```json
{
  "id": 1,
  "name": "Madge"
}
```

### Azure_Example_Basic

- Endpoint: `post /azure/example/basic/basic`

Expected request and response is same as the JSON example at examples/2022-12-01-preview/basic.json

When generate the code, one need to set the "examples-directory" option.

Expected query parameter: query-param=query&api-version=2022-12-01-preview
Expected header parameter: header-param=header

Expected input body:

```json
{
  "stringProperty": "text",
  "modelProperty": {
    "int32Property": 1,
    "float32Property": 1.5,
    "enumProperty": "EnumValue1"
  },
  "arrayProperty": ["item"],
  "recordProperty": {
    "record": "value"
  }
}
```

Expected response body:

```json
{
  "stringProperty": "text"
}
```

### Azure_Payload_Pageable_list

- Endpoint: `get /azure/payload/pageable`

List users.

SDK may hide the "maxpagesize" from API signature. The functionality of "maxpagesize" could be in related language Page model.

Expected query parameter:
maxpagesize=3

Expected response body:

```json
{
  "value": [
    {
      "name": "user5"
    },
    {
      "name": "user6"
    },
    {
      "name": "user7"
    }
  ],
  "nextLink": "{endpoint}/azure/payload/pageable?skipToken=name-user7&maxpagesize=3"
}
```

Expected query parameter:
skipToken=name-user7
maxpagesize=3

```json
{
  "value": [
    {
      "name": "user8"
    }
  ]
}
```

### Azure_ResourceManager_CommonProperties_ManagedIdentity_createWithSystemAssigned

- Endpoint: `put https://management.azure.com`

Resource PUT operation.
Expected path: /subscriptions/00000000-0000-0000-0000-000000000000/resourceGroups/test-rg/providers/Azure.ResourceManager.CommonProperties/managedIdentityTrackedResources/identity",
Expected query parameter: api-version=2023-12-01-preview
Expected request body:

```json
{
  "location": "eastus",
  "tags": {
    "tagKey1": "tagValue1"
  },
  "properties": {},
  "identity": {
    "type": "SystemAssigned"
  }
}
```

Expected response body:

```json
{
  "id":"/subscriptions/00000000-0000-0000-0000-000000000000/resourceGroups/test-rg/providers/Azure.ResourceManager.CommonProperties/managedIdentityTrackedResources/identity",
  "location": "eastus",
  "tags": {
    "tagKey1": "tagValue1"
  },
  "identity": {
    "type": "SystemAssigned",
    "principalId": <any uuid string>,
    "tenantId": <any uuid string>
   },
  "properties": {
    "provisioningState": "Succeeded"
  }
}
```

### Azure_ResourceManager_CommonProperties_ManagedIdentity_get

- Endpoint: `get https://management.azure.com`

Resource GET operation.
Expected path: /subscriptions/00000000-0000-0000-0000-000000000000/resourceGroups/test-rg/providers/Azure.ResourceManager.CommonProperties/managedIdentityTrackedResources/identity",
Expected query parameter: api-version=2023-12-01-preview

Expected response body:

```json
{
  "id":"/subscriptions/00000000-0000-0000-0000-000000000000/resourceGroups/test-rg/providers/Azure.ResourceManager.CommonProperties/managedIdentityTrackedResources/identity",
  "location": "eastus",
  "tags": {
    "tagKey1": "tagValue1"
  },
  "identity": {
    "type": "SystemAssigned",
    "principalId": <any uuid string>
    "tenantId": <any uuid string>
   },
  "properties": {
    "provisioningState": "Succeeded"
  }
}
```

### Azure_ResourceManager_CommonProperties_ManagedIdentity_updateWithUserAssignedAndSystemAssigned

- Endpoint: `patch https://management.azure.com`

Resource PATCH operation.
Expected path: /subscriptions/00000000-0000-0000-0000-000000000000/resourceGroups/test-rg/providers/Azure.ResourceManager.CommonProperties/managedIdentityTrackedResources/identity",
Expected query parameter: api-version=2023-12-01-preview
Expected request body:

```json
{
  "identity": {
    "type": "SystemAssigned,UserAssigned",
    "userAssignedIdentities": {
      "/subscriptions/00000000-0000-0000-0000-000000000000/resourceGroups/test-rg/providers/Microsoft.ManagedIdentity/userAssignedIdentities/id1": {}
    }
  }
}
```

Expected response body:

```json
{
  "id":"/subscriptions/00000000-0000-0000-0000-000000000000/resourceGroups/test-rg/providers/Azure.ResourceManager.CommonProperties/managedIdentityTrackedResources/identity",
  "location": "eastus",
  "tags": {
    "tagKey1": "tagValue1"
  },
  "identity": {
    "type": "SystemAssigned,UserAssigned",
    "userAssignedIdentities": {
      "/subscriptions/00000000-0000-0000-0000-000000000000/resourceGroups/test-rg/providers/Microsoft.ManagedIdentity/userAssignedIdentities/id1": {
        "principalId": <any uuid string>,
        "clientId": <any uuid string>
      },
    },
    "principalId": <any uuid string>,
    "tenantId": <any uuid string>
  },
  "properties": {
    "provisioningState": "Succeeded"
  }
}
```

### Azure_ResourceManager_OperationTemplates_CheckNameAvailability_checkGlobal

- Endpoint: `post https://management.azure.com`

  Resource POST operation.
  Expected path: /subscriptions/00000000-0000-0000-0000-000000000000/providers/Azure.ResourceManager.OperationTemplates/checkNameAvailability
  Expected query parameter: api-version=2023-12-01-preview
  Expected request body:

  ```json
  {
    "name": "checkName",
    "type": "Microsoft.Web/site"
  }
  ```

  Expected response body:

  ```json
  {
    "nameAvailable": false,
    "reason": "AlreadyExists",
    "message": "Hostname 'checkName' already exists. Please select a different name."
  }
  ```

### Azure_ResourceManager_OperationTemplates_CheckNameAvailability_checkLocal

- Endpoint: `post https://management.azure.com`

Resource POST operation.
Expected path: /subscriptions/00000000-0000-0000-0000-000000000000/providers/Azure.ResourceManager.OperationTemplates/locations/westus/checkNameAvailability
Expected query parameter: api-version=2023-12-01-preview
Expected request body:

```json
{
  "name": "checkName",
  "type": "Microsoft.Web/site"
}
```

Expected response body:

```json
{
  "nameAvailable": false,
  "reason": "AlreadyExists",
  "message": "Hostname 'checkName' already exists. Please select a different name."
}
```

<<<<<<< HEAD
### Azure_ResourceManager_Resources_ExtensionsResources_createOrUpdate

- Endpoint: `put https://management.azure.com`

Resource PUT extension resource by tenant.
Expected path: /providers/Azure.ResourceManager.Resources/extensionsResources/extension
Expected query parameter: api-version=2023-12-01-preview

Expected request body:

```json
{
  "properties": {
    "description": "valid"
  }
}
```

Expected response body:

```json
{
  "id": "/providers/Azure.ResourceManager.Resources/extensionsResources/extension",
  "name": "extension",
  "type": "Azure.ResourceManager.Resources/extensionsResources",
  "properties":{
    "description": "valid",
    "provisioningState": "Succeeded"
  },
  "systemData": {
    "createdBy": "AzureSDK",
    "createdByType": "User",
    "createdAt": <any date>,
    "lastModifiedBy": "AzureSDK",
    "lastModifiedAt": <any date>,
    "lastModifiedByType": "User",
  }
}
```

Resource PUT extension resource by subscription.
Expected path: /subscriptions/00000000-0000-0000-0000-000000000000/providers/Azure.ResourceManager.Resources/extensionsResources/extension
Expected query parameter: api-version=2023-12-01-preview

Expected request body:

```json
{
  "properties": {
    "description": "valid"
  }
}
```

Expected response body:

```json
{
  "id": "/subscriptions/00000000-0000-0000-0000-000000000000/providers/Azure.ResourceManager.Resources/extensionsResources/extension",
  "name": "extension",
  "type": "Azure.ResourceManager.Resources/extensionsResources",
  "properties":{
    "description": "valid",
    "provisioningState": "Succeeded"
  },
  "systemData": {
    "createdBy": "AzureSDK",
    "createdByType": "User",
    "createdAt": <any date>,
    "lastModifiedBy": "AzureSDK",
    "lastModifiedAt": <any date>,
    "lastModifiedByType": "User",
  }
}
```

Resource PUT extension resource by resource group.
Expected path: /subscriptions/00000000-0000-0000-0000-000000000000/resourceGroups/test-rg/providers/Azure.ResourceManager.Resources/extensionsResources/extension
Expected query parameter: api-version=2023-12-01-preview

Expected request body:

```json
{
  "properties": {
    "description": "valid"
  }
}
```

Expected response body:

```json
{
  "id": "/subscriptions/00000000-0000-0000-0000-000000000000/resourceGroups/test-rg/providers/Azure.ResourceManager.Resources/extensionsResources/extension",
  "name": "extension",
  "type": "Azure.ResourceManager.Resources/extensionsResources",
  "properties":{
    "description": "valid",
    "provisioningState": "Succeeded"
  },
  "systemData": {
    "createdBy": "AzureSDK",
    "createdByType": "User",
    "createdAt": <any date>,
    "lastModifiedBy": "AzureSDK",
    "lastModifiedAt": <any date>,
    "lastModifiedByType": "User",
  }
}
```

Resource PUT extension resource by resource.
Expected path: /subscriptions/00000000-0000-0000-0000-000000000000/resourceGroups/test-rg/providers/Azure.ResourceManager.Resources/topLevelTrackedResources/top/providers/Azure.ResourceManager.Resources/extensionsResources/extension
Expected query parameter: api-version=2023-12-01-preview

Expected request body:

```json
{
  "properties": {
    "description": "valid"
  }
}
```

Expected response body:

```json
{
  "id": "/subscriptions/00000000-0000-0000-0000-000000000000/resourceGroups/test-rg/providers/Azure.ResourceManager.Resources/topLevelTrackedResources/top/providers/Azure.ResourceManager.Resources/extensionsResources/extension",
  "name": "extension",
  "type": "Azure.ResourceManager.Resources/extensionsResources",
  "properties":{
    "description": "valid",
    "provisioningState": "Succeeded"
  },
  "systemData": {
    "createdBy": "AzureSDK",
    "createdByType": "User",
    "createdAt": <any date>,
    "lastModifiedBy": "AzureSDK",
    "lastModifiedAt": <any date>,
    "lastModifiedByType": "User",
  }
}
```

### Azure_ResourceManager_Resources_ExtensionsResources_delete

- Endpoint: `delete https://management.azure.com`

Resource DELETE extension resource by tenant.
Expected path: /providers/Azure.ResourceManager.Resources/extensionsResources/extension
Expected query parameter: api-version=2023-12-01-preview
Expected response status code: 204

Resource DELETE extension resource by subscription.
Expected path: /subscriptions/00000000-0000-0000-0000-000000000000/providers/Azure.ResourceManager.Resources/extensionsResources/extension
Expected query parameter: api-version=2023-12-01-preview
Expected response status code: 204

Resource DELETE extension resource by resource group.
Expected path: /subscriptions/00000000-0000-0000-0000-000000000000/resourceGroups/test-rg/providers/Azure.ResourceManager.Resources/extensionsResources/extension
Expected query parameter: api-version=2023-12-01-preview
Expected response status code: 204

Resource DELETE extension resource by resource.
Expected path: /subscriptions/00000000-0000-0000-0000-000000000000/resourceGroups/test-rg/providers/Azure.ResourceManager.Resources/topLevelTrackedResources/top/providers/Azure.ResourceManager.Resources/extensionsResources/extension
Expected query parameter: api-version=2023-12-01-preview
Expected response status code: 204

### Azure_ResourceManager_Resources_ExtensionsResources_get

- Endpoint: `get https://management.azure.com`

Resource GET extension resource by tenant.
Expected path: /providers/Azure.ResourceManager.Resources/extensionsResources/extension
Expected query parameter: api-version=2023-12-01-preview

=======
### Azure_ResourceManager_OperationTemplates_ListAvailableOperations

- Endpoint: `get https://management.azure.com`

Resource GET operation.
Expected path: /providers/Azure.ResourceManager.OperationTemplates/operations
Expected query parameter: api-version=2023-12-01-preview
>>>>>>> 111e0b96
Expected response body:

```json
{
<<<<<<< HEAD
"id": "/providers/Azure.ResourceManager.Resources/extensionsResources/extension",
"name": "extension",
"type": "Azure.ResourceManager.Resources/extensionsResources",
"properties":{
  "description": "valid",
  "provisioningState": "Succeeded"
},
"systemData": {
  "createdBy": "AzureSDK",
  "createdByType": "User",
  "createdAt": <any date>,
  "lastModifiedBy": "AzureSDK",
  "lastModifiedAt": <any date>,
  "lastModifiedByType": "User",
}
}
```

Resource GET extension resource by subscription.
Expected path: /subscriptions/00000000-0000-0000-0000-000000000000/providers/Azure.ResourceManager.Resources/extensionsResources/extension
Expected query parameter: api-version=2023-12-01-preview

Expected response body:

```json
{
  "id": "/subscriptions/00000000-0000-0000-0000-000000000000/providers/Azure.ResourceManager.Resources/extensionsResources/extension",
  "name": "extension",
  "type": "Azure.ResourceManager.Resources/extensionsResources",
  "properties":{
    "description": "valid",
    "provisioningState": "Succeeded"
  },
  "systemData": {
    "createdBy": "AzureSDK",
    "createdByType": "User",
    "createdAt": <any date>,
    "lastModifiedBy": "AzureSDK",
    "lastModifiedAt": <any date>,
    "lastModifiedByType": "User",
  }
}
```

Resource GET extension resource by resource group.
Expected path: /subscriptions/00000000-0000-0000-0000-000000000000/resourceGroups/test-rg/providers/Azure.ResourceManager.Resources/extensionsResources/extension
Expected query parameter: api-version=2023-12-01-preview

Expected response body:

```json
{
  "id": "/subscriptions/00000000-0000-0000-0000-000000000000/resourceGroups/test-rg/providers/Azure.ResourceManager.Resources/extensionsResources/extension",
  "name": "extension",
  "type": "Azure.ResourceManager.Resources/extensionsResources",
  "properties":{
    "description": "valid",
    "provisioningState": "Succeeded"
  },
  "systemData": {
    "createdBy": "AzureSDK",
    "createdByType": "User",
    "createdAt": <any date>,
    "lastModifiedBy": "AzureSDK",
    "lastModifiedAt": <any date>,
    "lastModifiedByType": "User",
  }
}
```

Resource GET extension resource by resource.
Expected path: /subscriptions/00000000-0000-0000-0000-000000000000/resourceGroups/test-rg/providers/Azure.ResourceManager.Resources/topLevelTrackedResources/top/providers/Azure.ResourceManager.Resources/extensionsResources/extension
Expected query parameter: api-version=2023-12-01-preview

Expected response body:

```json
{
  "id": "/subscriptions/00000000-0000-0000-0000-000000000000/resourceGroups/test-rg/providers/Azure.ResourceManager.Resources/topLevelTrackedResources/top/providers/Azure.ResourceManager.Resources/extensionsResources/extension",
  "name": "extension",
  "type": "Azure.ResourceManager.Resources/extensionsResources",
  "properties":{
    "description": "valid",
    "provisioningState": "Succeeded"
  },
  "systemData": {
    "createdBy": "AzureSDK",
    "createdByType": "User",
    "createdAt": <any date>,
    "lastModifiedBy": "AzureSDK",
    "lastModifiedAt": <any date>,
    "lastModifiedByType": "User",
  }
}
```

### Azure_ResourceManager_Resources_ExtensionsResources_listByParent

- Endpoint: `get https://management.azure.com`

Resource LIST extension resources by tenant.
Expected path: /providers/Azure.ResourceManager.Resources/extensionResources
Expected query parameter: api-version=2023-12-01-preview

Expected response body:

```json
{
  "value": [{
    "id": "/providers/Azure.ResourceManager.Resources/extensionsResources/extension",
    "name": "extension",
    "type": "Azure.ResourceManager.Resources/extensionsResources",
    "properties":{
      "description": "valid",
      "provisioningState": "Succeeded"
    },
    "systemData": {
      "createdBy": "AzureSDK",
      "createdByType": "User",
      "createdAt": <any date>,
      "lastModifiedBy": "AzureSDK",
      "lastModifiedAt": <any date>,
      "lastModifiedByType": "User",
    }
  }]
}
```

Resource LIST extension resources by subscription.
Expected path: /subscriptions/00000000-0000-0000-0000-000000000000/providers/Azure.ResourceManager.Resources/extensionResources
Expected query parameter: api-version=2023-12-01-preview

Expected response body:

```json
{
  "value": [{
    "id": "/subscriptions/00000000-0000-0000-0000-000000000000/providers/Azure.ResourceManager.Resources/extensionsResources/extension",
    "name": "extension",
    "type": "Azure.ResourceManager.Resources/extensionsResources",
    "properties":{
      "description": "valid",
      "provisioningState": "Succeeded"
    },
    "systemData": {
      "createdBy": "AzureSDK",
      "createdByType": "User",
      "createdAt": <any date>,
      "lastModifiedBy": "AzureSDK",
      "lastModifiedAt": <any date>,
      "lastModifiedByType": "User",
    }
  }]
}
```

Resource LIST extension resources by resource group.
Expected path: /subscriptions/00000000-0000-0000-0000-000000000000/resourceGroups/test-rg/providers/Azure.ResourceManager.Resources/extensionResources
Expected query parameter: api-version=2023-12-01-preview

Expected response body:

```json
{
  "value": [{
    "id": "/subscriptions/00000000-0000-0000-0000-000000000000/resourceGroups/test-rg/providers/Azure.ResourceManager.Resources/extensionsResources/extension",
    "name": "extension",
    "type": "Azure.ResourceManager.Resources/extensionsResources",
    "properties":{
      "description": "valid",
      "provisioningState": "Succeeded"
    },
    "systemData": {
      "createdBy": "AzureSDK",
      "createdByType": "User",
      "createdAt": <any date>,
      "lastModifiedBy": "AzureSDK",
      "lastModifiedAt": <any date>,
      "lastModifiedByType": "User",
    }
  }]
}
```

Resource LIST extension resources by resource.
Expected path: /subscriptions/00000000-0000-0000-0000-000000000000/resourceGroups/test-rg/providers/Azure.ResourceManager.Resources/topLevelTrackedResources/top/providers/Azure.ResourceManager.Resources/extensionResources
Expected query parameter: api-version=2023-12-01-preview

Expected response body:

```json
{
  "value": [{
    "id": "/subscriptions/00000000-0000-0000-0000-000000000000/resourceGroups/test-rg/providers/Azure.ResourceManager.Resources/topLevelTrackedResources/top/providers/Azure.ResourceManager.Resources/extensionsResources/extension",
    "name": "extension",
    "type": "Azure.ResourceManager.Resources/extensionsResources",
    "properties":{
      "description": "valid",
      "provisioningState": "Succeeded"
    },
    "systemData": {
      "createdBy": "AzureSDK",
      "createdByType": "User",
      "createdAt": <any date>,
      "lastModifiedBy": "AzureSDK",
      "lastModifiedAt": <any date>,
      "lastModifiedByType": "User",
    }
  }]
}
```

### Azure_ResourceManager_Resources_ExtensionsResources_update

- Endpoint: `patch https://management.azure.com`

Resource Patch extension resource by tenant.
Expected path: /providers/Azure.ResourceManager.Resources/extensionsResources/extension
Expected query parameter: api-version=2023-12-01-preview

Expected request body:

```json
{
  "properties": {
    "description": "valid2"
  }
}
```

Expected response body:

```json
{
  "id": "/providers/Azure.ResourceManager.Resources/extensionsResources/extension",
  "name": "extension",
  "type": "Azure.ResourceManager.Resources/extensionsResources",
  "properties":{
    "description": "valid2",
    "provisioningState": "Succeeded"
  },
  "systemData": {
    "createdBy": "AzureSDK",
    "createdByType": "User",
    "createdAt": <any date>,
    "lastModifiedBy": "AzureSDK",
    "lastModifiedAt": <any date>,
    "lastModifiedByType": "User",
  }
}
```

Resource Patch extension resource by subscription.
Expected path: /subscriptions/00000000-0000-0000-0000-000000000000/providers/Azure.ResourceManager.Resources/extensionsResources/extension
Expected query parameter: api-version=2023-12-01-preview

Expected request body:

```json
{
  "properties": {
    "description": "valid2"
  }
}
```

Expected response body:

```json
{
  "id": "/subscriptions/00000000-0000-0000-0000-000000000000/providers/Azure.ResourceManager.Resources/extensionsResources/extension",
  "name": "extension",
  "type": "Azure.ResourceManager.Resources/extensionsResources",
  "properties":{
    "description": "valid2",
    "provisioningState": "Succeeded"
  },
  "systemData": {
    "createdBy": "AzureSDK",
    "createdByType": "User",
    "createdAt": <any date>,
    "lastModifiedBy": "AzureSDK",
    "lastModifiedAt": <any date>,
    "lastModifiedByType": "User",
  }
}
```

Resource Patch extension resource by resource group.
Expected path: /subscriptions/00000000-0000-0000-0000-000000000000/resourceGroups/test-rg/providers/Azure.ResourceManager.Resources/extensionsResources/extension
Expected query parameter: api-version=2023-12-01-preview

Expected request body:

```json
{
  "properties": {
    "description": "valid2"
  }
}
```

Expected response body:

```json
{
  "id": "/subscriptions/00000000-0000-0000-0000-000000000000/resourceGroups/test-rg/providers/Azure.ResourceManager.Resources/extensionsResources/extension",
  "name": "extension",
  "type": "Azure.ResourceManager.Resources/extensionsResources",
  "properties":{
    "description": "valid2",
    "provisioningState": "Succeeded"
  },
  "systemData": {
    "createdBy": "AzureSDK",
    "createdByType": "User",
    "createdAt": <any date>,
    "lastModifiedBy": "AzureSDK",
    "lastModifiedAt": <any date>,
    "lastModifiedByType": "User",
  }
}
```

Resource Patch extension resource by resource.
Expected path: /subscriptions/00000000-0000-0000-0000-000000000000/resourceGroups/test-rg/providers/Azure.ResourceManager.Resources/topLevelTrackedResources/top/providers/Azure.ResourceManager.Resources/extensionsResources/extension
Expected query parameter: api-version=2023-12-01-preview

Expected request body:

```json
{
  "properties": {
    "description": "valid2"
  }
}
```

Expected response body:

```json
{
  "id": "/subscriptions/00000000-0000-0000-0000-000000000000/resourceGroups/test-rg/providers/Azure.ResourceManager.Resources/topLevelTrackedResources/top/providers/Azure.ResourceManager.Resources/extensionsResources/extension",
  "name": "extension",
  "type": "Azure.ResourceManager.Resources/extensionsResources",
  "properties":{
    "description": "valid2",
    "provisioningState": "Succeeded"
  },
  "systemData": {
    "createdBy": "AzureSDK",
    "createdByType": "User",
    "createdAt": <any date>,
    "lastModifiedBy": "AzureSDK",
    "lastModifiedAt": <any date>,
    "lastModifiedByType": "User",
  }
=======
  "value": [
    {
      "name": "Microsoft.Compute/virtualMachines/write",
      "isDataAction": false,
      "display": {
        "provider": "Microsoft Compute",
        "resource": "Virtual Machines",
        "operation": "Create or Update Virtual Machine.",
        "description": "Add or modify virtual machines."
      },
      "origin": "user,system",
      "actionType": "Internal"
    }
  ]
>>>>>>> 111e0b96
}
```

### Azure_ResourceManager_OperationTemplates_Lro_createOrReplace

- Endpoint: `put https://management.azure.com`

Resource PUT operation.
Service returns "Azure-AsyncOperation" on initial request.
final-state-via: Azure-AsyncOperation

Expected verb: PUT
Expected path: /subscriptions/00000000-0000-0000-0000-000000000000/resourceGroups/test-rg/providers/Azure.ResourceManager.OperationTemplates/orders/order1
Expected query parameter: api-version=2023-12-01-preview
Expected request body:

```json
{
  "location": "eastus",
  "properties": {
    "productId": "product1",
    "amount": 1
  }
}
```

Expected status code: 201
Expected response header: Azure-AsyncOperation={endpoint}/subscriptions/00000000-0000-0000-0000-000000000000/providers/Azure.ResourceManager.OperationTemplates/locations/eastus/operations/lro_create_aao
Expected response body:

```json
{
  "id": "/subscriptions/00000000-0000-0000-0000-000000000000/resourceGroups/test-rg/providers/Azure.ResourceManager.OperationTemplates/orders/order1",
  "name": "order1",
  "type": "Azure.ResourceManager.Resources/orders",
  "location": "eastus",
  "properties": {
    "productId": "product1",
    "amount": 1,
    "provisioningState": "InProgress"
  },
  "systemData": {
    "createdBy": "AzureSDK",
    "createdByType": "User",
    "createdAt": <any date>,
    "lastModifiedBy": "AzureSDK",
    "lastModifiedAt": <any date>,
    "lastModifiedByType": "User",
  }
}
```

Expected verb: GET
Expected URL: {endpoint}/subscriptions/00000000-0000-0000-0000-000000000000/providers/Azure.ResourceManager.OperationTemplates/locations/eastus/operations/lro_create_aao

Expected status code: 200
Expected response body:

```json
{
  "id": "/subscriptions/00000000-0000-0000-0000-000000000000/providers/Azure.ResourceManager.OperationTemplates/locations/eastus/operations/lro_create_aao",
  "name": "lro_create_aao",
  "startTime": "2024-11-08T01:41:53.5508583+00:00",
  "status": "InProgress"
}
```

Expected verb: GET
Expected URL: {endpoint}/subscriptions/00000000-0000-0000-0000-000000000000/providers/Azure.ResourceManager.OperationTemplates/locations/eastus/operations/lro_create_aao

Expected status code: 200
Expected response body:

```json
{
  "id": "/subscriptions/00000000-0000-0000-0000-000000000000/providers/Azure.ResourceManager.OperationTemplates/locations/eastus/operations/lro_create_aao",
  "name": "lro_create_aao",
  "status": "Succeeded",
  "startTime": "2024-11-08T01:41:53.5508583+00:00",
  "endTime": "2024-11-08T01:42:41.5354192+00:00"
}
```

Last get call on resource URL
Expected verb: GET
Expected URL: {endpoint}/subscriptions/00000000-0000-0000-0000-000000000000/resourceGroups/test-rg/providers/Azure.ResourceManager.OperationTemplates/orders/order1

Expected status code: 200
Expected response body:

```json
{
  "id": "/subscriptions/00000000-0000-0000-0000-000000000000/resourceGroups/test-rg/providers/Azure.ResourceManager.OperationTemplates/orders/order1",
  "name": "order1",
  "type": "Azure.ResourceManager.Resources/orders",
  "location": "eastus",
  "properties": {
    "productId": "product1",
    "amount": 1,
    "provisioningState": "Succeeded"
  },
  "systemData": {
    "createdBy": "AzureSDK",
    "createdByType": "User",
    "createdAt": <any date>,
    "lastModifiedBy": "AzureSDK",
    "lastModifiedAt": <any date>,
    "lastModifiedByType": "User",
  }
}
```

### Azure_ResourceManager_OperationTemplates_Lro_delete

- Endpoint: `delete https://management.azure.com`

Resource DELETE operation.
Service returns both Location header on initial request.

Expected verb: DELETE
Expected path: /subscriptions/00000000-0000-0000-0000-000000000000/resourceGroups/test-rg/providers/Azure.ResourceManager.OperationTemplates/orders/order1
Expected query parameter: api-version=2023-12-01-preview
Expected response status code: 202
Expected response header: Location={endpoint}/subscriptions/00000000-0000-0000-0000-000000000000/providers/Azure.ResourceManager.OperationTemplates/locations/eastus/operationResults/lro_delete_location
Expected no response body

Location first poll.
Expected verb: GET
Expected URL: {endpoint}/subscriptions/00000000-0000-0000-0000-000000000000/providers/Azure.ResourceManager.OperationTemplates/locations/eastus/operationResults/lro_delete_location
Expected status code: 202
Expected no response body

Location second poll.
Expected verb: GET
Expected URL: {endpoint}/subscriptions/00000000-0000-0000-0000-000000000000/providers/Azure.ResourceManager.OperationTemplates/locations/eastus/operationResults/lro_delete_location
Expected status code: 204
Expected no response body

### Azure_ResourceManager_OperationTemplates_Lro_export

- Endpoint: `post https://management.azure.com`

Resource POST operation.
Service returns both Location and Azure-AsyncOperation header on initial request.
final-state-via: location

Expected verb: POST
Expected path: /subscriptions/00000000-0000-0000-0000-000000000000/resourceGroups/test-rg/providers/Azure.ResourceManager.OperationTemplates/orders/order1/export
Expected query parameter: api-version=2023-12-01-preview
Expected request body:

```json
{
  "format": "csv"
}
```

Expected response status code: 202
Expected response headers:

- Azure-AsyncOperation={endpoint}/subscriptions/00000000-0000-0000-0000-000000000000/providers/Azure.ResourceManager.OperationTemplates/locations/eastus/operations/lro_post_aao
- Location={endpoint}/subscriptions/00000000-0000-0000-0000-000000000000/providers/Azure.ResourceManager.OperationTemplates/operations/lro_post_location
  Expected no response body

Whether you do polling through AAO, Location or combined, first one will respond with provisioning state "InProgress", second one with "Succeeded".

AAO first poll.
Expected verb: GET
Expected URL: {endpoint}/subscriptions/00000000-0000-0000-0000-000000000000/providers/Azure.ResourceManager.OperationTemplates/locations/eastus/operations/lro_post_aao
Expected status code: 200
Expected response body:

```json
{
  "id": "/subscriptions/00000000-0000-0000-0000-000000000000/providers/Azure.ResourceManager.OperationTemplates/locations/eastus/operations/lro_post_aao",
  "name": "lro_post_aao",
  "status": "InProgress",
  "startTime": "2024-11-08T01:41:53.5508583+00:00"
}
```

AAO second poll.
Expected verb: GET
Expected URL: {endpoint}/subscriptions/00000000-0000-0000-0000-000000000000/providers/Azure.ResourceManager.OperationTemplates/locations/eastus/operations/lro_post_aao
Expected status code: 200
Expected response body:

```json
{
  "id": "/subscriptions/00000000-0000-0000-0000-000000000000/providers/Azure.ResourceManager.OperationTemplates/locations/eastus/operations/lro_post_aao",
  "name": "lro_post_aao",
  "status": "Succeeded",
  "startTime": "2024-11-08T01:41:53.5508583+00:00",
  "endTime": "2024-11-08T01:42:41.5354192+00:00"
}
```

Location first poll.
Expected verb: GET
Expected URL: {endpoint}/subscriptions/00000000-0000-0000-0000-000000000000/providers/Azure.ResourceManager.OperationTemplates/locations/eastus/operations/lro_post_location
Expected status code: 202
Expected no response body

Location second poll.
Expected verb: GET
Expected URL: {endpoint}/subscriptions/00000000-0000-0000-0000-000000000000/providers/Azure.ResourceManager.OperationTemplates/locations/eastus/operations/lro_post_location
Expected status code: 200
Expected response body:

```json
{
  "content": "order1,product1,1"
}
```

### Azure_ResourceManager_Resources_Nested_createOrReplace

- Endpoint: `put https://management.azure.com`

Resource PUT operation.
Expected path: /subscriptions/00000000-0000-0000-0000-000000000000/resourceGroups/test-rg/providers/Azure.ResourceManager.Resources/topLevelTrackedResources/top/nestedProxyResources/nested
Expected query parameter: api-version=2023-12-01-preview
Expected request body:

```json
{
  "properties": {
    "description": "valid"
  }
}
```

Expected response body:

```json
{
  "id": "/subscriptions/00000000-0000-0000-0000-000000000000/resourceGroups/test-rg/providers/Azure.ResourceManager.Resources/topLevelTrackedResources/top/nestedProxyResources/nested",
  "name": "nested",
  "type": "nested",
  "properties":{
    "description": "valid",
    "provisioningState": "Succeeded"
  },
  "systemData": {
    "createdBy": "AzureSDK",
    "createdByType": "User",
    "createdAt": <any date>,
    "lastModifiedBy": "AzureSDK",
    "lastModifiedAt": <any date>,
    "lastModifiedByType": "User",
  }
}
```

### Azure_ResourceManager_Resources_Nested_delete

- Endpoint: `delete https://management.azure.com`

Resource DELETE operation.
Expected path: /subscriptions/00000000-0000-0000-0000-000000000000/resourceGroups/test-rg/providers/Azure.ResourceManager.Resources/topLevelTrackedResources/top/nestedProxyResources/nested
Expected query parameter: api-version=2023-12-01-preview
Expected response status code: 204

### Azure_ResourceManager_Resources_Nested_get

- Endpoint: `get https://management.azure.com`

Resource GET operation.
Expected path: /subscriptions/00000000-0000-0000-0000-000000000000/resourceGroups/test-rg/providers/Azure.ResourceManager.Resources/topLevelTrackedResources/top/nestedProxyResources/nested
Expected query parameter: api-version=2023-12-01-preview

Expected response body:

```json
{
  "id": "/subscriptions/00000000-0000-0000-0000-000000000000/resourceGroups/test-rg/providers/Azure.ResourceManager.Resources/topLevelTrackedResources/top/nestedProxyResources/nested",
  "name": "nested",
  "type": "nested",
  "properties":{
    "description": "valid",
    "provisioningState": "Succeeded"
  },
  "systemData": {
    "createdBy": "AzureSDK",
    "createdByType": "User",
    "createdAt": <any date>,
    "lastModifiedBy": "AzureSDK",
    "lastModifiedAt": <any date>,
    "lastModifiedByType": "User",
  }
}
```

### Azure_ResourceManager_Resources_Nested_listByTopLevelTrackedResource

- Endpoint: `get https://management.azure.com`

Resource LIST by parent resource operation.
Expected path: /subscriptions/00000000-0000-0000-0000-000000000000/resourceGroups/test-rg/providers/Azure.ResourceManager.Resources/topLevelTrackedResources/top/nestedProxyResources/nested
Expected query parameter: api-version=2023-12-01-preview

Expected response body:

```json
{
  "value": [{
    "id": "/subscriptions/00000000-0000-0000-0000-000000000000/resourceGroups/test-rg/providers/Azure.ResourceManager.Resources/topLevelTrackedResources/top/nestedProxyResources/nested",
    "name": "nested",
    "type": "nested",
    "properties":{
      "description": "valid",
      "provisioningState": "Succeeded"
    },
    "systemData": {
      "createdBy": "AzureSDK",
      "createdByType": "User",
      "createdAt": <any date>,
      "lastModifiedBy": "AzureSDK",
      "lastModifiedAt": <any date>,
      "lastModifiedByType": "User",
    }
  }]
}
```

### Azure_ResourceManager_Resources_Nested_update

- Endpoint: `patch https://management.azure.com`

Resource PATCH operation.
Expected path: /subscriptions/00000000-0000-0000-0000-000000000000/resourceGroups/test-rg/providers/Azure.ResourceManager.Resources/topLevelTrackedResources/top/nestedProxyResources/nested
Expected query parameter: api-version=2023-12-01-preview
Expected request body:

```json
{
  "properties": {
    "description": "valid2"
  }
}
```

Expected response body:

```json
{
  "id": "/subscriptions/00000000-0000-0000-0000-000000000000/resourceGroups/test-rg/providers/Azure.ResourceManager.Resources/topLevelTrackedResources/top/nestedProxyResources/nested",
  "name": "nested",
  "type": "nested",
  "properties":{
    "description": "valid2",
    "provisioningState": "Succeeded"
  },
  "systemData": {
    "createdBy": "AzureSDK",
    "createdByType": "User",
    "createdAt": <any date>,
    "lastModifiedBy": "AzureSDK",
    "lastModifiedAt": <any date>,
    "lastModifiedByType": "User",
  }
}
```

### Azure_ResourceManager_Resources_Singleton_createOrUpdate

- Endpoint: `put https://management.azure.com`

Resource PUT operation.
Expected path: /subscriptions/00000000-0000-0000-0000-000000000000/resourceGroups/test-rg/providers/Azure.ResourceManager.Resources/singletonTrackedResources/default
Expected query parameter: api-version=2023-12-01-preview
Expected request body:

```json
{
  "location": "eastus",
  "properties": {
    "description": "valid"
  }
}
```

Expected response body:

```json
{
  "id": "/subscriptions/00000000-0000-0000-0000-000000000000/resourceGroups/test-rg/providers/Azure.ResourceManager.Resources/singletonTrackedResources/default",
  "name": "default",
  "type": "Azure.ResourceManager.Resources/singletonTrackedResources",
  "location": "eastus",
  "properties": {
    "description": "valid",
    "provisioningState": "Succeeded"
  },
  "systemData": {
    "createdBy": "AzureSDK",
    "createdByType": "User",
    "createdAt": <any date>,
    "lastModifiedBy": "AzureSDK",
    "lastModifiedAt": <any date>,
    "lastModifiedByType": "User",
  }
}
```

### Azure_ResourceManager_Resources_Singleton_getByResourceGroup

- Endpoint: `get https://management.azure.com`

Resource GET operation.
Expected path: /subscriptions/00000000-0000-0000-0000-000000000000/resourceGroups/test-rg/providers/Azure.ResourceManager.Resources/singletonTrackedResources/default
Expected query parameter: api-version=2023-12-01-preview

Expected response body:

```json
{
  "id": "/subscriptions/00000000-0000-0000-0000-000000000000/resourceGroups/test-rg/providers/Azure.ResourceManager.Resources/singletonTrackedResources/default",
  "name": "default",
  "type": "Azure.ResourceManager.Resources/singletonTrackedResources",
  "location": "eastus",
  "properties":{
    "description": "valid",
    "provisioningState": "Succeeded"
  },
  "systemData": {
    "createdBy": "AzureSDK",
    "createdByType": "User",
    "createdAt": <any date>,
    "lastModifiedBy": "AzureSDK",
    "lastModifiedAt": <any date>,
    "lastModifiedByType": "User",
  }
}
```

### Azure_ResourceManager_Resources_Singleton_listByResourceGroup

- Endpoint: `get https://management.azure.com`

Resource LIST by resource group operation.
Expected path: /subscriptions/00000000-0000-0000-0000-000000000000/resourceGroups/test-rg/providers/Azure.ResourceManager.Resources/singletonTrackedResources
Expected query parameter: api-version=2023-12-01-preview

Expected response body:

```json
{
  "value": [{
    "id": "/subscriptions/00000000-0000-0000-0000-000000000000/resourceGroups/test-rg/providers/Azure.ResourceManager.Resources/singletonTrackedResources/default",
    "name": "default",
    "type": "Azure.ResourceManager.Resources/singletonTrackedResources",
    "location": "eastus",
    "properties":{
      "description": "valid",
      "provisioningState": "Succeeded"
    },
    "systemData": {
      "createdBy": "AzureSDK",
      "createdByType": "User",
      "createdAt": <any date>,
      "lastModifiedBy": "AzureSDK",
      "lastModifiedAt": <any date>,
      "lastModifiedByType": "User",
    }
  }]
}
```

### Azure_ResourceManager_Resources_Singleton_update

- Endpoint: `patch https://management.azure.com`

Resource PATCH operation.
Expected path: /subscriptions/00000000-0000-0000-0000-000000000000/resourceGroups/test-rg/providers/Azure.ResourceManager.Resources/singletonTrackedResources/default
Expected query parameter: api-version=2023-12-01-preview
Expected request body:

```json
{
  "properties": {
    "description": "valid2"
  }
}
```

Expected response body:

```json
{
  "id": "/subscriptions/00000000-0000-0000-0000-000000000000/resourceGroups/test-rg/providers/Azure.ResourceManager.Resources/singletonTrackedResources/default",
  "name": "default",
  "type": "Azure.ResourceManager.Resources/singletonTrackedResources",
  "location": "eastus",
  "properties":{
    "description": "valid2",
    "provisioningState": "Succeeded"
  },
  "systemData": {
    "createdBy": "AzureSDK",
    "createdByType": "User",
    "createdAt": <any date>,
    "lastModifiedBy": "AzureSDK",
    "lastModifiedAt": <any date>,
    "lastModifiedByType": "User",
  }
}
```

### Azure_ResourceManager_Resources_TopLevel_actionSync

- Endpoint: `post https://management.azure.com`

  Resource sync action.
  Expected path: /subscriptions/00000000-0000-0000-0000-000000000000/resourceGroups/test-rg/providers/Azure.ResourceManager.Resources/topLevelTrackedResources/top/actionSync
  Expected query parameter: api-version=2023-12-01-preview
  Expected request body:

  ```json
  {
    "message": "Resource action at top level.",
    "urgent": true
  }
  ```

### Azure_ResourceManager_Resources_TopLevel_createOrReplace

- Endpoint: `put https://management.azure.com`

Resource PUT operation.
Expected path: /subscriptions/00000000-0000-0000-0000-000000000000/resourceGroups/test-rg/providers/Azure.ResourceManager.Resources/topLevelTrackedResources/top
Expected query parameter: api-version=2023-12-01-preview
Expected request body:

```json
{
  "location": "eastus",
  "properties": {
    "description": "valid"
  }
}
```

Expected response body:

```json
{
  "id": "/subscriptions/00000000-0000-0000-0000-000000000000/resourceGroups/test-rg/providers/Azure.ResourceManager.Resources/topLevelTrackedResources/top",
  "name": "top",
  "type": "topLevel",
  "location": "eastus",
  "properties": {
    "description": "valid",
    "provisioningState": "Succeeded"
  },
  "systemData": {
    "createdBy": "AzureSDK",
    "createdByType": "User",
    "createdAt": <any date>,
    "lastModifiedBy": "AzureSDK",
    "lastModifiedAt": <any date>,
    "lastModifiedByType": "User",
  }
}
```

### Azure_ResourceManager_Resources_TopLevel_delete

- Endpoint: `delete https://management.azure.com`

Resource DELETE operation.
Expected path: /subscriptions/00000000-0000-0000-0000-000000000000/resourceGroups/test-rg/providers/Azure.ResourceManager.Resources/topLevelTrackedResources/top
Expected query parameter: api-version=2023-12-01-preview

````
Expected response status code: 204

### Azure_ResourceManager_Resources_TopLevel_get

- Endpoint: `get https://management.azure.com`

Resource GET operation.
Expected path: /subscriptions/00000000-0000-0000-0000-000000000000/resourceGroups/test-rg/providers/Azure.ResourceManager.Resources/topLevelTrackedResources/top
Expected query parameter: api-version=2023-12-01-preview

Expected response body:
```json
{
  "id": "/subscriptions/00000000-0000-0000-0000-000000000000/resourceGroups/test-rg/providers/Azure.ResourceManager.Resources/topLevelTrackedResources/top",
  "name": "top",
  "type": "topLevel",
  "location": "eastus",
  "properties":{
    "description": "valid",
    "provisioningState": "Succeeded"
  },
  "systemData": {
    "createdBy": "AzureSDK",
    "createdByType": "User",
    "createdAt": <any date>,
    "lastModifiedBy": "AzureSDK",
    "lastModifiedAt": <any date>,
    "lastModifiedByType": "User",
  }
}
````

### Azure_ResourceManager_Resources_TopLevel_listByResourceGroup

- Endpoint: `get https://management.azure.com`

Resource LIST by resource group operation.
Expected path: /subscriptions/00000000-0000-0000-0000-000000000000/resourceGroups/test-rg/providers/Azure.ResourceManager.Resources/topLevelTrackedResources
Expected query parameter: api-version=2023-12-01-preview

Expected response body:

```json
{
  "value": [{
    "id": "/subscriptions/00000000-0000-0000-0000-000000000000/resourceGroups/test-rg/providers/Azure.ResourceManager.Resources/topLevelTrackedResources/top",
    "name": "top",
    "type": "topLevel",
    "location": "eastus",
    "properties":{
      "description": "valid",
      "provisioningState": "Succeeded"
    },
    "systemData": {
      "createdBy": "AzureSDK",
      "createdByType": "User",
      "createdAt": <any date>,
      "lastModifiedBy": "AzureSDK",
      "lastModifiedAt": <any date>,
      "lastModifiedByType": "User",
    }
  }]
}
```

### Azure_ResourceManager_Resources_TopLevel_listBySubscription

- Endpoint: `get https://management.azure.com`

Resource LIST by subscription operation.
Expected path: /subscriptions/00000000-0000-0000-0000-000000000000/resourceGroups/test-rg/providers/Azure.ResourceManager.Resources/topLevelTrackedResources
Expected query parameter: api-version=2023-12-01-preview

Expected response body:

```json
{
  "value": [{
    "id": "/subscriptions/00000000-0000-0000-0000-000000000000/resourceGroups/test-rg/providers/Azure.ResourceManager.Resources/topLevelTrackedResources/top",
    "name": "top",
    "type": "topLevel",
    "location": "eastus",
    "properties":{
      "description": "valid",
      "provisioningState": "Succeeded"
    },
    "systemData": {
      "createdBy": "AzureSDK",
      "createdByType": "User",
      "createdAt": <any date>,
      "lastModifiedBy": "AzureSDK",
      "lastModifiedAt": <any date>,
      "lastModifiedByType": "User",
    }
  }]
}
```

### Azure_ResourceManager_Resources_TopLevel_update

- Endpoint: `patch https://management.azure.com`

Resource PATCH operation.
Expected path: /subscriptions/00000000-0000-0000-0000-000000000000/resourceGroups/test-rg/providers/Azure.ResourceManager.Resources/topLevelTrackedResources/top
Expected query parameter: api-version=2023-12-01-preview
Expected request body:

```json
{
  "properties": {
    "description": "valid2"
  }
}
```

Expected response body:

```json
{
  "id": "/subscriptions/00000000-0000-0000-0000-000000000000/resourceGroups/test-rg/providers/Azure.ResourceManager.Resources/topLevelTrackedResources/top",
  "name": "top",
  "type": "topLevel",
  "location": "eastus",
  "properties":{
    "description": "valid2",
    "provisioningState": "Succeeded"
  },
  "systemData": {
    "createdBy": "AzureSDK",
    "createdByType": "User",
    "createdAt": <any date>,
    "lastModifiedBy": "AzureSDK",
    "lastModifiedAt": <any date>,
    "lastModifiedByType": "User",
  }
}
```

### Azure_SpecialHeaders_XmsClientRequestId

- Endpoint: `get /azure/special-headers/x-ms-client-request-id/`

Test case for azure client request id header. SDK should not generate `clientRequestId` paramerter but use policy to auto-set the header.
Expected header parameters:

- x-ms-client-request-id=<any uuid string>
  Expected response header:
- x-ms-client-request-id=<uuid string same with request header>

### Client_Naming_Header_request

- Endpoint: `post /client/naming/header`

Testing that we can project a header name.
Your generated SDK should generate an operation header `parameter` with a single parameter called `clientName`.

Expected header parameter: `default-name="true"`

### Client_Naming_Header_response

- Endpoint: `get /client/naming/header`

Testing that we can project a header name.
Your generated SDK should generate an operation header `parameter` with a single parameter called `clientName`.

Expected response header: `default-name="true"`

### Client_Naming_Model_client

- Endpoint: `post /client/naming/model/client`

Testing that we can project the client name in our generated SDKs.
Your generated SDK should generate the model with name `ClientModel`.

Expected request body:

```json
{ "defaultName": true }
```

### Client_Naming_Model_language

- Endpoint: `post /client/naming/model/language`

Testing that we can project the language specific name in our generated SDKs.
Your generated SDK should generate the model with your language specific model name.

Expected request body:

```json
{ "defaultName": true }
```

### Client_Naming_operation

- Endpoint: `post /client/naming/operation`

Testing that we can project the operation name.
Your generated SDK should generate an operation called `clientName`.

Expected status code: 204

### Client_Naming_parameter

- Endpoint: `post /client/naming/parameter`

Testing that we can project a parameter name.
Your generated SDK should generate an operation `parameter` with a single parameter called `clientName`.

Expected query parameter: `defaultName="true"`

### Client_Naming_Property_client

- Endpoint: `post /client/naming/property/client`

Testing that we can project the client name in our generated SDKs.
Your generated SDK should generate ClientNameModel with one property `clientName` with wire name `defaultName`.

Expected request body:

```json
{ "defaultName": true }
```

### Client_Naming_Property_compatibleWithEncodedName

- Endpoint: `post /client/naming/property/compatible-with-encoded-name`

Testing that we can project the client name and the wire name.
Your generated SDK should generate ClientNameAndJsonEncodedNameModel with one property with client name `clientName` and wire name `wireName`.

Expected request body:

```json
{ "wireName": true }
```

### Client_Naming_Property_language

- Endpoint: `post /client/naming/property/language`

Testing that we can project the language specific name in our generated SDKs.
Your generated SDK should generate LanguageClientNameModel with one property with your language specific property name and wire name `defaultName`.

Expected request body:

```json
{ "defaultName": true }
```

### Client_Naming_UnionEnum_unionEnumMemberName

- Endpoint: `post /client/naming/union-enum/union-enum-member-name`

  Testing that we can project a enum name and enum value name.
  Your generated SDK should generate an Enum with members "ClientEnumValue1", "ClientEnumValue2".
  (The exact name may depend on language convention)

  Expected request body:

  ```json
  "value1"
  ```

### Client_Naming_UnionEnum_unionEnumName

- Endpoint: `post /client/naming/union-enum/union-enum-name`

  Testing that we can project a enum name and enum value name.
  Your generated SDK should generate an Enum "ClientExtensibleEnum".
  (The exact name may depend on language convention)

  Expected request body:

  ```json
  "value1"
  ```

### Client_Structure_AnotherClientOperationGroup

- Endpoints:
  - `post /client/structure/{client}/six`
  - `post /client/structure/{client}/five`

This is to show we can have multiple clients, with multiple operation groups in each client.
The client and its operation groups can be moved to a sub namespace/package.

```ts
const client2 = new SubNamespace.SecondClient("client-operation-group");

client2.five();
client2.group5.six();
```

### Client_Structure_ClientOperationGroup

- Endpoints:
  - `post /client/structure/{client}/two`
  - `post /client/structure/{client}/three`
  - `post /client/structure/{client}/four`
  - `post /client/structure/{client}/one`

This is to show we can have multiple clients, with multiple operation groups in each client.

```ts
const client1 = new FirstClient("client-operation-group");

client1.one();

client1.group3.two();
client1.group3.three();

client1.group4.four();
```

### Client_Structure_MultiClient

- Endpoints:
  - `post /client/structure/{client}/one`
  - `post /client/structure/{client}/three`
  - `post /client/structure/{client}/five`
  - `post /client/structure/{client}/two`
  - `post /client/structure/{client}/four`
  - `post /client/structure/{client}/six`

Include multiple clients in the same spec.

```ts
const clientA = new ClientAClient("multi-client");
const clientB = new ClientBClient("multi-client");

clientA.renamedOne();
clientA.renamedThree();
clientA.renamedFive();

clientB.renamedTwo();
clientB.renamedFour();
clientB.renamedSix();
```

### Client_Structure_RenamedOperation

- Endpoints:
  - `post /client/structure/{client}/two`
  - `post /client/structure/{client}/four`
  - `post /client/structure/{client}/six`
  - `post /client/structure/{client}/one`
  - `post /client/structure/{client}/three`
  - `post /client/structure/{client}/five`

This is to show we can have more than one operation group in a client. The client side should be able to call the api like

```ts
const client = new RenamedOperationClient("renamed-operation");

client.renamedOne();
client.renamedThree();
client.renamedFive();

client.group.renamedTwo();
client.group.renamedFour();
client.group.renamedSix();
```

### Client_Structure_Service

- Endpoints:
  - `post /client/structure/{client}/seven`
  - `post /client/structure/{client}/nine`
  - `post /client/structure/{client}/eight`
  - `post /client/structure/{client}/three`
  - `post /client/structure/{client}/four`
  - `post /client/structure/{client}/five`
  - `post /client/structure/{client}/six`
  - `post /client/structure/{client}/one`
  - `post /client/structure/{client}/two`

This is to show that if we don't do any customization. The client side should be able to call the api like

```ts
const client = new ServiceClient("default");
client.one();
client.two();
client.foo.three();
client.foo.four();
client.bar.five();
client.bar.six();
client.baz.foo.seven();
client.qux.eight();
client.qux.bar.nine();
```

### Client_Structure_TwoOperationGroup

- Endpoints:
  - `post /client/structure/{client}/one`
  - `post /client/structure/{client}/three`
  - `post /client/structure/{client}/four`
  - `post /client/structure/{client}/two`
  - `post /client/structure/{client}/five`
  - `post /client/structure/{client}/six`

This is to show we can have more than one operation group in a client. The client side should be able to call the api like

```ts
const client = new TwoOperationGroupClient("two-operation-group");

client.group1.one();
client.group1.three();
client.group1.four();

client.group2.two();
client.group2.five();
client.group2.six();
```

### Resiliency_ServiceDriven_addOperation

- Endpoint: `delete /resiliency/service-driven/client:v2/service:{serviceDeploymentVersion}/api-version:{apiVersion}/add-operation`

Need the following two calls:

- Call with client spec version "v1" with `serviceDeploymentVersion="v2"` and `apiVersion="v2"`
- Call with client spec version "v2" with `serviceDeploymentVersion="v2"` and `apiVersion="v2"`

There are three concepts that should be clarified:

1. Client spec version: refers to the spec that the client is generated from. 'v1' is a client generated from old.tsp and 'v2' is a client generated from main.tsp.
2. Service deployment version: refers to a deployment version of the service. 'v1' represents the initial deployment of the service with a single api version. 'v2' represents the new deployment of a service with multiple api versions
3. Api version: The initial deployment of the service only supports api version 'v1'. The new deployment of the service supports api versions 'v1' and 'v2'.

With the above two calls, we test the following configurations from this service spec:

- A client generated from the first service spec can break the glass and call the second deployment of a service with api version v2
- A client generated from the second service spec can call the second deployment of a service with api version v2 with the updated changes

Tests that we can grow up by adding an operation.

### Resiliency_ServiceDriven_AddOptionalParam_fromNone

- Endpoint: `head /resiliency/service-driven/client:v2/service:{serviceDeploymentVersion}/api-version:{apiVersion}/add-optional-param/from-none`

Need the following two calls:

- Pass in `serviceDeploymentVersion="v2"` and `apiVersion="v1"` with no parameters.
- Pass in `serviceDeploymentVersion="v2"` and `apiVersion="v2"` with query parameter `new-parameter="new"`.

There are three concepts that should be clarified:

1. Client spec version: refers to the spec that the client is generated from. 'v1' is a client generated from old.tsp and 'v2' is a client generated from main.tsp.
2. Service deployment version: refers to a deployment version of the service. 'v1' represents the initial deployment of the service with a single api version. 'v2' represents the new deployment of a service with multiple api versions
3. Api version: The initial deployment of the service only supports api version 'v1'. The new deployment of the service supports api versions 'v1' and 'v2'.

With the above two calls, we test the following configurations from this service spec:

- A client generated from the second service spec can call the second deployment of a service with api version v1
- A client generated from the second service spec can call the second deployment of a service with api version v2 with the updated changes

Tests that we can grow up an operation from accepting no parameters to accepting an optional input parameter.

### Resiliency_ServiceDriven_AddOptionalParam_fromOneOptional

- Endpoint: `get /resiliency/service-driven/client:v2/service:{serviceDeploymentVersion}/api-version:{apiVersion}/add-optional-param/from-one-optional`

Need the following two calls:

- Pass in `serviceDeploymentVersion="v2"` and `apiVersion="v1"` with query parameter `parameter="optional"`.
- Pass in `serviceDeploymentVersion="v2"` and `apiVersion="v2"` with query parameter `parameter="optional"` and query parameter `new-parameter="new"`.

There are three concepts that should be clarified:

1. Client spec version: refers to the spec that the client is generated from. 'v1' is a client generated from old.tsp and 'v2' is a client generated from main.tsp.
2. Service deployment version: refers to a deployment version of the service. 'v1' represents the initial deployment of the service with a single api version. 'v2' represents the new deployment of a service with multiple api versions
3. Api version: The initial deployment of the service only supports api version 'v1'. The new deployment of the service supports api versions 'v1' and 'v2'.

With the above two calls, we test the following configurations from this service spec:

- A client generated from the second service spec can call the second deployment of a service with api version v1
- A client generated from the second service spec can call the second deployment of a service with api version v2 with the updated changes

Tests that we can grow up an operation from accepting one optional parameter to accepting two optional parameters.

### Resiliency_ServiceDriven_AddOptionalParam_fromOneRequired

- Endpoint: `get /resiliency/service-driven/client:v2/service:{serviceDeploymentVersion}/api-version:{apiVersion}/add-optional-param/from-one-required`

Need the following two calls:

- Pass in `serviceDeploymentVersion="v2"` and `apiVersion="v1"` with query parameter `parameter="required"`.
- Pass in `serviceDeploymentVersion="v2"` and `apiVersion="v2"` with query parameter `parameter="required"` and query parameter `new-parameter="new"`.

There are three concepts that should be clarified:

1. Client spec version: refers to the spec that the client is generated from. 'v1' is a client generated from old.tsp and 'v2' is a client generated from main.tsp.
2. Service deployment version: refers to a deployment version of the service. 'v1' represents the initial deployment of the service with a single api version. 'v2' represents the new deployment of a service with multiple api versions
3. Api version: The initial deployment of the service only supports api version 'v1'. The new deployment of the service supports api versions 'v1' and 'v2'.

With the above two calls, we test the following configurations from this service spec:

- A client generated from the second service spec can call the second deployment of a service with api version v1
- A client generated from the second service spec can call the second deployment of a service with api version v2 with the updated changes

Tests that we can grow up an operation from accepting one required parameter to accepting a required parameter and an optional parameter.<|MERGE_RESOLUTION|>--- conflicted
+++ resolved
@@ -916,59 +916,6 @@
 }
 ```
 
-### Azure_ResourceManager_OperationTemplates_CheckNameAvailability_checkGlobal
-
-- Endpoint: `post https://management.azure.com`
-
-  Resource POST operation.
-  Expected path: /subscriptions/00000000-0000-0000-0000-000000000000/providers/Azure.ResourceManager.OperationTemplates/checkNameAvailability
-  Expected query parameter: api-version=2023-12-01-preview
-  Expected request body:
-
-  ```json
-  {
-    "name": "checkName",
-    "type": "Microsoft.Web/site"
-  }
-  ```
-
-  Expected response body:
-
-  ```json
-  {
-    "nameAvailable": false,
-    "reason": "AlreadyExists",
-    "message": "Hostname 'checkName' already exists. Please select a different name."
-  }
-  ```
-
-### Azure_ResourceManager_OperationTemplates_CheckNameAvailability_checkLocal
-
-- Endpoint: `post https://management.azure.com`
-
-Resource POST operation.
-Expected path: /subscriptions/00000000-0000-0000-0000-000000000000/providers/Azure.ResourceManager.OperationTemplates/locations/westus/checkNameAvailability
-Expected query parameter: api-version=2023-12-01-preview
-Expected request body:
-
-```json
-{
-  "name": "checkName",
-  "type": "Microsoft.Web/site"
-}
-```
-
-Expected response body:
-
-```json
-{
-  "nameAvailable": false,
-  "reason": "AlreadyExists",
-  "message": "Hostname 'checkName' already exists. Please select a different name."
-}
-```
-
-<<<<<<< HEAD
 ### Azure_ResourceManager_Resources_ExtensionsResources_createOrUpdate
 
 - Endpoint: `put https://management.azure.com`
@@ -1149,20 +1096,10 @@
 Expected path: /providers/Azure.ResourceManager.Resources/extensionsResources/extension
 Expected query parameter: api-version=2023-12-01-preview
 
-=======
-### Azure_ResourceManager_OperationTemplates_ListAvailableOperations
-
-- Endpoint: `get https://management.azure.com`
-
-Resource GET operation.
-Expected path: /providers/Azure.ResourceManager.OperationTemplates/operations
-Expected query parameter: api-version=2023-12-01-preview
->>>>>>> 111e0b96
-Expected response body:
-
-```json
-{
-<<<<<<< HEAD
+Expected response body:
+
+```json
+{
 "id": "/providers/Azure.ResourceManager.Resources/extensionsResources/extension",
 "name": "extension",
 "type": "Azure.ResourceManager.Resources/extensionsResources",
@@ -1520,7 +1457,72 @@
     "lastModifiedAt": <any date>,
     "lastModifiedByType": "User",
   }
-=======
+}
+```
+
+### Azure_ResourceManager_OperationTemplates_CheckNameAvailability_checkGlobal
+
+- Endpoint: `post https://management.azure.com`
+
+  Resource POST operation.
+  Expected path: /subscriptions/00000000-0000-0000-0000-000000000000/providers/Azure.ResourceManager.OperationTemplates/checkNameAvailability
+  Expected query parameter: api-version=2023-12-01-preview
+  Expected request body:
+
+  ```json
+  {
+    "name": "checkName",
+    "type": "Microsoft.Web/site"
+  }
+  ```
+
+  Expected response body:
+
+  ```json
+  {
+    "nameAvailable": false,
+    "reason": "AlreadyExists",
+    "message": "Hostname 'checkName' already exists. Please select a different name."
+  }
+  ```
+
+### Azure_ResourceManager_OperationTemplates_CheckNameAvailability_checkLocal
+
+- Endpoint: `post https://management.azure.com`
+
+Resource POST operation.
+Expected path: /subscriptions/00000000-0000-0000-0000-000000000000/providers/Azure.ResourceManager.OperationTemplates/locations/westus/checkNameAvailability
+Expected query parameter: api-version=2023-12-01-preview
+Expected request body:
+
+```json
+{
+  "name": "checkName",
+  "type": "Microsoft.Web/site"
+}
+```
+
+Expected response body:
+
+```json
+{
+  "nameAvailable": false,
+  "reason": "AlreadyExists",
+  "message": "Hostname 'checkName' already exists. Please select a different name."
+}
+```
+
+### Azure_ResourceManager_OperationTemplates_ListAvailableOperations
+
+- Endpoint: `get https://management.azure.com`
+
+Resource GET operation.
+Expected path: /providers/Azure.ResourceManager.OperationTemplates/operations
+Expected query parameter: api-version=2023-12-01-preview
+Expected response body:
+
+```json
+{
   "value": [
     {
       "name": "Microsoft.Compute/virtualMachines/write",
@@ -1535,7 +1537,6 @@
       "actionType": "Internal"
     }
   ]
->>>>>>> 111e0b96
 }
 ```
 
