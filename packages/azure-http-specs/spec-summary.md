# Spec Project summary

### Azure_ClientGenerator_Core_Access_InternalOperation

- Endpoints:
  - `get /azure/client-generator-core/access/internalOperation/noDecoratorInInternal`
  - `get /azure/client-generator-core/access/internalOperation/internalDecoratorInInternal`
  - `get /azure/client-generator-core/access/internalOperation/publicDecoratorInInternal`

This scenario contains internal operations. All should be generated but not exposed.
Expected query parameter: name="sample"
Expected response body:

```json
{
  "name": "sample"
}
```

### Azure_ClientGenerator_Core_Access_PublicOperation

- Endpoints:
  - `get /azure/client-generator-core/access/publicOperation/noDecoratorInPublic`
  - `get /azure/client-generator-core/access/publicOperation/publicDecoratorInPublic`

This scenario contains public operations. It should be generated and exported.
Expected query parameter: name="sample"
Expected response body:

```json
{
  "name": "sample"
}
```

### Azure_ClientGenerator_Core_Access_RelativeModelInOperation

- Endpoints:
  - `get /azure/client-generator-core/access/relativeModelInOperation/operation`
  - `get /azure/client-generator-core/access/relativeModelInOperation/discriminator`

This scenario contains internal operations. All should be generated but not exposed.

### Azure_ClientGenerator_Core_Access_SharedModelInOperation

- Endpoints:
  - `get /azure/client-generator-core/access/sharedModelInOperation/public`
  - `get /azure/client-generator-core/access/sharedModelInOperation/internal`

This scenario contains two operations, one public, another internal. The public one should be generated and exported while the internal one should be generated but not exposed.
Expected query parameter: name="sample"
Expected response body:

```json
{
  "name": "sample"
}
```

### Azure_ClientGenerator_Core_FlattenProperty_putFlattenModel

- Endpoint: `put /azure/client-generator-core/flatten-property/flattenModel`

Update and receive model with 1 level of flattening.
Expected input body:

```json
{
  "name": "foo",
  "properties": {
    "description": "bar",
    "age": 10
  }
}
```

Expected response body:

```json
{
  "name": "test",
  "properties": {
    "description": "test",
    "age": 1
  }
}
```

### Azure_ClientGenerator_Core_FlattenProperty_putNestedFlattenModel

- Endpoint: `put /azure/client-generator-core/flatten-property/nestedFlattenModel`

Update and receive model with 2 levels of flattening.
Expected input body:

```json
{
  "name": "foo",
  "properties": {
    "summary": "bar",
    "properties": {
      "description": "test",
      "age": 10
    }
  }
}
```

Expected response body:

```json
{
  "name": "test",
  "properties": {
    "summary": "test",
    "properties": {
      "description": "foo",
      "age": 1
    }
  }
}
```

### Azure_ClientGenerator_Core_Usage_ModelInOperation

- Endpoints:
  - `post /azure/client-generator-core/usage/inputToInputOutput`
  - `post /azure/client-generator-core/usage/outputToInputOutput`
  - `post /azure/client-generator-core/usage/modelInReadOnlyProperty`

This scenario contains two public operations. Both should be generated and exported.
The models are override to roundtrip, so they should be generated and exported as well.

### Azure_Core_Basic_createOrReplace

- Endpoint: `get /azure/core/basic`

Should only generate models named User and UserOrder.

Expected path parameter: id=1
Expected query parameter: api-version=2022-12-01-preview

Expected input body:

```json
{
  "name": "Madge"
}
```

Expected response body:

```json
{
  "id": 1,
  "name": "Madge",
  "etag": "11bdc430-65e8-45ad-81d9-8ffa60d55b59"
}
```

### Azure_Core_Basic_createOrUpdate

- Endpoint: `get /azure/core/basic`

Should only generate models named User and UserOrder.

Expected path parameter: id=1
Expected query parameter: api-version=2022-12-01-preview

Expected input body:

```json
{
  "name": "Madge"
}
```

Expected response body:

```json
{
  "id": 1,
  "name": "Madge"
}
```

### Azure_Core_Basic_delete

- Endpoint: `get /azure/core/basic`

Expected path parameter: id=1

Expected query parameter: api-version=2022-12-01-preview

Expected response of status code 204 with empty body.

### Azure_Core_Basic_export

- Endpoint: `get /azure/core/basic`

Should only generate models named User and UserOrder.

Expected path parameter: id=1
Expected query parameter: format=json
Expected query parameter: api-version=2022-12-01-preview

Expected response body:

```json
{
  "id": 1,
  "name": "Madge",
  "etag": "11bdc430-65e8-45ad-81d9-8ffa60d55b59"
}
```

### Azure_Core_Basic_exportAllUsers

- Endpoint: `post /azure/core/basic`

Should generate a model named User.

Expected query parameter: format=json
Expected query parameter: api-version=2022-12-01-preview

Expected response body:

```json
{
  "users": [
    {
      "id": 1,
      "name": "Madge",
      "etag": "11bdc430-65e8-45ad-81d9-8ffa60d55b59"
    },
    {
      "id": 2,
      "name": "John",
      "etag": "22bdc430-65e8-45ad-81d9-8ffa60d55b59"
    }
  ]
}
```

### Azure_Core_Basic_get

- Endpoint: `get /azure/core/basic`

Should only generate models named User and UserOrder.

Expected path parameter: id=1
Expected query parameter: api-version=2022-12-01-preview

Expected response body:

```json
{
  "id": 1,
  "name": "Madge",
  "etag": "11bdc430-65e8-45ad-81d9-8ffa60d55b59"
}
```

### Azure_Core_Basic_list

- Endpoint: `get /azure/core/basic`

Should only generate models named User and UserOrder.

Should not generate visible model like CustomPage.

Expected query parameter: api-version=2022-12-01-preview&top=5&skip=10&orderby=id&filter=id%20lt%2010&select=id&select=orders&select=etag&expand=orders

Expected response body:

```json
{
  "value": [
    {
      "id": 1,
      "name": "Madge",
      "etag": "11bdc430-65e8-45ad-81d9-8ffa60d55b59",
      "orders": [{ "id": 1, "userId": 1, "detail": "a recorder" }]
    },
    {
      "id": 2,
      "name": "John",
      "etag": "11bdc430-65e8-45ad-81d9-8ffa60d55b5a",
      "orders": [{ "id": 2, "userId": 2, "detail": "a TV" }]
    }
  ]
}
```

### Azure_Core_Lro_Rpc_longRunningRpc

- Endpoint: `post /azure/core/lro/rpc/generations:submit`

Should generate model GenerationOptions and GenerationResult.
GenerationResponse could be generated, depending on implementation.

Expected verb: POST
Expected request body:

```json
{
  "prompt": "text"
}
```

Expected status code: 202
Expected response header: operation-location={endpoint}/generations/operations/operation1
Expected response body:

```json
{
  "id": "operation1",
  "status": "InProgress"
}
```

Expected verb: GET
Expected URL: {endpoint}/generations/operations/operation1

Expected status code: 200
Expected response body:

```json
{
  "id": "operation1",
  "status": "InProgress"
}
```

Expected verb: GET
Expected URL: {endpoint}/generations/operations/operation1

Expected status code: 200
Expected response body:

```json
{
  "id": "operation1",
  "status": "Succeeded",
  "result": {
    "data": "text data"
  }
}
```

### Azure_Core_Lro_Standard_createOrReplace

- Endpoint: `get /azure/core/lro/standard`

Should only generate one model named User.

Expected verb: PUT
Expected path parameter: name=madge

Expected request body:

```json
{
  "role": "contributor"
}
```

Expected status code: 201
Expected response header: operation-location={endpoint}/users/madge/operations/operation1
Expected response body:

```json
{
  "name": "madge",
  "role": "contributor"
}
```

Expected verb: GET
Expected URL: {endpoint}/users/madge/operations/operation1

Expected status code: 200
Expected response body:

```json
{
  "id": "operation1",
  "status": "InProgress"
}
```

Expected verb: GET
Expected URL: {endpoint}/users/madge/operations/operation1

Expected status code: 200
Expected response body:

```json
{
  "id": "operation1",
  "status": "Succeeded"
}
```

(The last GET call on resource URL is optional)
Expected verb: GET
Expected URL: {endpoint}/users/madge

Expected status code: 200
Expected response body:

```json
{
  "name": "madge",
  "role": "contributor"
}
```

### Azure_Core_Lro_Standard_delete

- Endpoint: `get /azure/core/lro/standard`

Expected verb: DELETE
Expected path parameter: name=madge

Expected status code: 202
Expected response header: operation-location={endpoint}/users/madge/operations/operation2
Expected response body:

```json
{
  "id": "operation2",
  "status": "InProgress"
}
```

Expected verb: GET
Expected URL: {endpoint}/users/madge/operations/operation2

Expected status code: 200
Expected response body:

```json
{
  "id": "operation2",
  "status": "InProgress"
}
```

Expected verb: GET
Expected URL: {endpoint}/users/madge/operations/operation2

Expected status code: 200
Expected response body:

```json
{
  "id": "operation2",
  "status": "Succeeded"
}
```

### Azure_Core_Lro_Standard_export

- Endpoint: `get /azure/core/lro/standard`

Should only generate one model named ExportedUser.

Expected verb: POST
Expected path parameter: name=madge
Expected query parameter: format=json

Expected status code: 202
Expected response header: operation-location={endpoint}/users/madge/operations/operation3
Expected response body:

```json
{
  "id": "operation3",
  "status": "InProgress"
}
```

Expected verb: GET
Expected URL: {endpoint}/users/madge/operations/operation3

Expected status code: 200
Expected response body:

```json
{
  "id": "operation3",
  "status": "InProgress"
}
```

Expected verb: GET
Expected URL: {endpoint}/users/madge/operations/operation3

Expected status code: 200
Expected response body:

```json
{
  "id": "operation3",
  "status": "Succeeded",
  "result": {
    "name": "madge",
    "resourceUri": "/users/madge"
  }
}
```

### Azure_Core_Model_AzureCoreEmbeddingVector_get

- Endpoint: `get /azure/core/model/embeddingVector`

Expect to handle an embedding vector. Mock api will return [0, 1, 2, 3, 4]

### Azure_Core_Model_AzureCoreEmbeddingVector_post

- Endpoint: `post /azure/core/model/embeddingVector`

Expect to send a model which has an embedding vector property.

Expected request body:

```json
{ "embedding": [0, 1, 2, 3, 4] }
```

Expected response body:

```json
{ "embedding": [5, 6, 7, 8, 9] }
```

### Azure_Core_Model_AzureCoreEmbeddingVector_put

- Endpoint: `put /azure/core/model/embeddingVector`

Expect to send an embedding vector. Mock api expect to receive [0, 1, 2, 3, 4]

### Azure_Core_Page_listWithCustomPageModel

- Endpoint: `get /azure/core/page/custom-page`

Should ideally only generate models named User and UserOrder. If your language has to, you can also generate CustomPageModel

Expected query parameter: api-version=2022-12-01-preview

Expected response body:

```json
{
  "items": [
    {
      "id": 1,
      "name": "Madge",
      "etag": "11bdc430-65e8-45ad-81d9-8ffa60d55b59"
    }
  ]
}
```

### Azure_Core_Page_listWithPage

- Endpoint: `get /azure/core/page/page`

Should only generate models named User and UserOrder.

Should not generate visible model like Page.

Expected query parameter: api-version=2022-12-01-preview

Expected response body:

```json
{
  "value": [
    {
      "id": 1,
      "name": "Madge",
      "etag": "11bdc430-65e8-45ad-81d9-8ffa60d55b59"
    }
  ]
}
```

### Azure_Core_Page_listWithParameters

- Endpoint: `get /azure/core/page/parameters`

Expected query parameter: api-version=2022-12-01-preview&another=Second

Expected body parameter: {"inputName": "Madge"}

Expected response body:

```json
{
  "value": [
    {
      "id": 1,
      "name": "Madge",
      "etag": "11bdc430-65e8-45ad-81d9-8ffa60d55b59"
    }
  ]
}
```

### Azure_Core_Page_TwoModelsAsPageItem

- Endpoints:
  - `get /azure/core/page/first-item`
  - `get /azure/core/page/second-item`

This scenario is to test two operations with two different page item types.

### Azure_Core_Scalar_AzureLocationScalar_get

- Endpoint: `get /azure/core/scalar/azureLocation`

Expect to handle a azureLocation value. Mock api will return 'eastus'

### Azure_Core_Scalar_AzureLocationScalar_header

- Endpoint: `post /azure/core/scalar/azureLocation/header`

Expect to send a azureLocation value as header.
Expected header parameter: `region="eastus"`

### Azure_Core_Scalar_AzureLocationScalar_post

- Endpoint: `post /azure/core/scalar/azureLocation`

Expect to send a model which has an azureLocation property.

Expected request body:

```json
{ "location": "eastus" }
```

Expected response body:

```json
{ "location": "eastus" }
```

### Azure_Core_Scalar_AzureLocationScalar_put

- Endpoint: `put /azure/core/scalar/azureLocation`

Expect to send a azureLocation value. Mock api expect to receive 'eastus'

### Azure_Core_Scalar_AzureLocationScalar_query

- Endpoint: `post /azure/core/scalar/azureLocation/query`

Expect to send a azureLocation value as query.
Expected query parameter: `region="eastus"`

### Azure_Core_Traits_repeatableAction

- Endpoint: `get /azure/core/traits`

Expected path parameter: id=1
Expected header parameters:

- repeatability-request-id=<any uuid>
- repeatability-first-sent=<any HTTP header date>
  Expected request body:

```json
{
  "userActionValue": "test"
}
```

Expected response header:

- repeatability-result=accepted
  Expected response body:

```json
{
  "userActionResult": "test"
}
```

### Azure_Core_Traits_smokeTest

- Endpoint: `get /azure/core/traits`

SDK should not genreate `clientRequestId` paramerter but use policy to auto-set the header.
Expected path parameter: id=1
Expected query parameter: api-version=2022-12-01-preview
Expected header parameters:

- foo=123
- if-match=valid
- if-none-match=invalid
- if-unmodified-since=Fri, 26 Aug 2022 14:38:00 GMT
- if-modified-since=Thu, 26 Aug 2021 14:38:00 GMT
- x-ms-client-request-id=<any uuid string>

Expected response header:

- bar="456"
- x-ms-client-request-id=<uuid string same with request header>
- etag="11bdc430-65e8-45ad-81d9-8ffa60d55b59"

Expected response body:

```json
{
  "id": 1,
  "name": "Madge"
}
```

### Azure_Example_Basic

- Endpoint: `post /azure/example/basic/basic`

Expected request and response is same as the JSON example at examples/2022-12-01-preview/basic.json

When generate the code, one need to set the "examples-directory" option.

Expected query parameter: query-param=query&api-version=2022-12-01-preview
Expected header parameter: header-param=header

Expected input body:

```json
{
  "stringProperty": "text",
  "modelProperty": {
    "int32Property": 1,
    "float32Property": 1.5,
    "enumProperty": "EnumValue1"
  },
  "arrayProperty": ["item"],
  "recordProperty": {
    "record": "value"
  }
}
```

Expected response body:

```json
{
  "stringProperty": "text"
}
```

### Azure_Payload_Pageable_list

- Endpoint: `get /azure/payload/pageable`

List users.

SDK may hide the "maxpagesize" from API signature. The functionality of "maxpagesize" could be in related language Page model.

Expected query parameter:
maxpagesize=3

Expected response body:

```json
{
  "value": [
    {
      "name": "user5"
    },
    {
      "name": "user6"
    },
    {
      "name": "user7"
    }
  ],
  "nextLink": "{endpoint}/azure/payload/pageable?skipToken=name-user7&maxpagesize=3"
}
```

Expected query parameter:
skipToken=name-user7
maxpagesize=3

```json
{
  "value": [
    {
      "name": "user8"
    }
  ]
}
```

### Azure_ResourceManager_CommonProperties_ManagedIdentity_createWithSystemAssigned

- Endpoint: `put https://management.azure.com`

Resource PUT operation.
Expected path: /subscriptions/00000000-0000-0000-0000-000000000000/resourceGroups/test-rg/providers/Azure.ResourceManager.CommonProperties/managedIdentityTrackedResources/identity",
Expected query parameter: api-version=2023-12-01-preview
Expected request body:

```json
{
  "location": "eastus",
  "tags": {
    "tagKey1": "tagValue1"
  },
  "properties": {},
  "identity": {
    "type": "SystemAssigned"
  }
}
```

Expected response body:

```json
{
  "id":"/subscriptions/00000000-0000-0000-0000-000000000000/resourceGroups/test-rg/providers/Azure.ResourceManager.CommonProperties/managedIdentityTrackedResources/identity",
  "location": "eastus",
  "tags": {
    "tagKey1": "tagValue1"
  },
  "identity": {
    "type": "SystemAssigned",
    "principalId": <any uuid string>,
    "tenantId": <any uuid string>
   },
  "properties": {
    "provisioningState": "Succeeded"
  }
}
```

### Azure_ResourceManager_CommonProperties_ManagedIdentity_get

- Endpoint: `get https://management.azure.com`

Resource GET operation.
Expected path: /subscriptions/00000000-0000-0000-0000-000000000000/resourceGroups/test-rg/providers/Azure.ResourceManager.CommonProperties/managedIdentityTrackedResources/identity",
Expected query parameter: api-version=2023-12-01-preview

Expected response body:

```json
{
  "id":"/subscriptions/00000000-0000-0000-0000-000000000000/resourceGroups/test-rg/providers/Azure.ResourceManager.CommonProperties/managedIdentityTrackedResources/identity",
  "location": "eastus",
  "tags": {
    "tagKey1": "tagValue1"
  },
  "identity": {
    "type": "SystemAssigned",
    "principalId": <any uuid string>
    "tenantId": <any uuid string>
   },
  "properties": {
    "provisioningState": "Succeeded"
  }
}
```

### Azure_ResourceManager_CommonProperties_ManagedIdentity_updateWithUserAssignedAndSystemAssigned

- Endpoint: `patch https://management.azure.com`

Resource PATCH operation.
Expected path: /subscriptions/00000000-0000-0000-0000-000000000000/resourceGroups/test-rg/providers/Azure.ResourceManager.CommonProperties/managedIdentityTrackedResources/identity",
Expected query parameter: api-version=2023-12-01-preview
Expected request body:

```json
{
  "identity": {
    "type": "SystemAssigned,UserAssigned",
    "userAssignedIdentities": {
      "/subscriptions/00000000-0000-0000-0000-000000000000/resourceGroups/test-rg/providers/Microsoft.ManagedIdentity/userAssignedIdentities/id1": {}
    }
  }
}
```

Expected response body:

```json
{
  "id":"/subscriptions/00000000-0000-0000-0000-000000000000/resourceGroups/test-rg/providers/Azure.ResourceManager.CommonProperties/managedIdentityTrackedResources/identity",
  "location": "eastus",
  "tags": {
    "tagKey1": "tagValue1"
  },
  "identity": {
    "type": "SystemAssigned,UserAssigned",
    "userAssignedIdentities": {
      "/subscriptions/00000000-0000-0000-0000-000000000000/resourceGroups/test-rg/providers/Microsoft.ManagedIdentity/userAssignedIdentities/id1": {
        "principalId": <any uuid string>,
        "clientId": <any uuid string>
      },
    },
    "principalId": <any uuid string>,
    "tenantId": <any uuid string>
  },
  "properties": {
    "provisioningState": "Succeeded"
  }
}
```

<<<<<<< HEAD
### Azure_ResourceManager_OperationTemplates_CheckNameAvailability_checkGlobal

- Endpoint: `post https://management.azure.com`

  Resource POST operation.
  Expected path: /subscriptions/00000000-0000-0000-0000-000000000000/providers/Azure.ResourceManager.OperationTemplates/checkNameAvailability
  Expected query parameter: api-version=2023-12-01-preview
  Expected request body:

  ```json
  {
    "name": "checkName",
    "type": "Microsoft.Web/site"
  }
  ```

  Expected response body:

  ```json
  {
    "nameAvailable": false,
    "reason": "AlreadyExists",
    "message": "Hostname 'checkName' already exists. Please select a different name."
  }
  ```

### Azure_ResourceManager_OperationTemplates_CheckNameAvailability_checkLocal

- Endpoint: `post https://management.azure.com`

  Resource POST operation.
  Expected path: /subscriptions/00000000-0000-0000-0000-000000000000/providers/Azure.ResourceManager.OperationTemplates/locations/westus/checkNameAvailability
  Expected query parameter: api-version=2023-12-01-preview
  Expected request body:

  ```json
  {
    "name": "checkName",
    "type": "Microsoft.Web/site"
  }
  ```

  Expected response body:

  ```json
  {
    "nameAvailable": false,
    "reason": "AlreadyExists",
    "message": "Hostname 'checkName' already exists. Please select a different name."
  }
  ```
=======
### Azure_ResourceManager_OperationTemplates_Lro_createOrReplace

- Endpoint: `put https://management.azure.com`

Resource PUT operation.
Service returns "Azure-AsyncOperation" on initial request.
final-state-via: Azure-AsyncOperation

Expected verb: PUT
Expected path: /subscriptions/00000000-0000-0000-0000-000000000000/resourceGroups/test-rg/providers/Azure.ResourceManager.OperationTemplates/orders/order1
Expected query parameter: api-version=2023-12-01-preview
Expected request body:

```json
{
  "location": "eastus",
  "properties": {
    "productId": "product1",
    "amount": 1
  }
}
```

Expected status code: 201
Expected response header: Azure-AsyncOperation={endpoint}/subscriptions/00000000-0000-0000-0000-000000000000/providers/Azure.ResourceManager.OperationTemplates/locations/eastus/operations/lro_create_aao
Expected response body:

```json
{
  "id": "/subscriptions/00000000-0000-0000-0000-000000000000/resourceGroups/test-rg/providers/Azure.ResourceManager.OperationTemplates/orders/order1",
  "name": "order1",
  "type": "Azure.ResourceManager.Resources/orders",
  "location": "eastus",
  "properties": {
    "productId": "product1",
    "amount": 1,
    "provisioningState": "InProgress"
  },
  "systemData": {
    "createdBy": "AzureSDK",
    "createdByType": "User",
    "createdAt": <any date>,
    "lastModifiedBy": "AzureSDK",
    "lastModifiedAt": <any date>,
    "lastModifiedByType": "User",
  }
}
```

Expected verb: GET
Expected URL: {endpoint}/subscriptions/00000000-0000-0000-0000-000000000000/providers/Azure.ResourceManager.OperationTemplates/locations/eastus/operations/lro_create_aao

Expected status code: 200
Expected response body:

```json
{
  "id": "/subscriptions/00000000-0000-0000-0000-000000000000/providers/Azure.ResourceManager.OperationTemplates/locations/eastus/operations/lro_create_aao",
  "name": "lro_create_aao",
  "startTime": "2024-11-08T01:41:53.5508583+00:00",
  "status": "InProgress"
}
```

Expected verb: GET
Expected URL: {endpoint}/subscriptions/00000000-0000-0000-0000-000000000000/providers/Azure.ResourceManager.OperationTemplates/locations/eastus/operations/lro_create_aao

Expected status code: 200
Expected response body:

```json
{
  "id": "/subscriptions/00000000-0000-0000-0000-000000000000/providers/Azure.ResourceManager.OperationTemplates/locations/eastus/operations/lro_create_aao",
  "name": "lro_create_aao",
  "status": "Succeeded",
  "startTime": "2024-11-08T01:41:53.5508583+00:00",
  "endTime": "2024-11-08T01:42:41.5354192+00:00"
}
```

Last get call on resource URL
Expected verb: GET
Expected URL: {endpoint}/subscriptions/00000000-0000-0000-0000-000000000000/resourceGroups/test-rg/providers/Azure.ResourceManager.OperationTemplates/orders/order1

Expected status code: 200
Expected response body:

```json
{
  "id": "/subscriptions/00000000-0000-0000-0000-000000000000/resourceGroups/test-rg/providers/Azure.ResourceManager.OperationTemplates/orders/order1",
  "name": "order1",
  "type": "Azure.ResourceManager.Resources/orders",
  "location": "eastus",
  "properties": {
    "productId": "product1",
    "amount": 1,
    "provisioningState": "Succeeded"
  },
  "systemData": {
    "createdBy": "AzureSDK",
    "createdByType": "User",
    "createdAt": <any date>,
    "lastModifiedBy": "AzureSDK",
    "lastModifiedAt": <any date>,
    "lastModifiedByType": "User",
  }
}
```

### Azure_ResourceManager_OperationTemplates_Lro_delete

- Endpoint: `delete https://management.azure.com`

Resource DELETE operation.
Service returns both Location header on initial request.

Expected verb: DELETE
Expected path: /subscriptions/00000000-0000-0000-0000-000000000000/resourceGroups/test-rg/providers/Azure.ResourceManager.OperationTemplates/orders/order1
Expected query parameter: api-version=2023-12-01-preview
Expected response status code: 202
Expected response header: Location={endpoint}/subscriptions/00000000-0000-0000-0000-000000000000/providers/Azure.ResourceManager.OperationTemplates/locations/eastus/operationResults/lro_delete_location
Expected no response body

Location first poll.
Expected verb: GET
Expected URL: {endpoint}/subscriptions/00000000-0000-0000-0000-000000000000/providers/Azure.ResourceManager.OperationTemplates/locations/eastus/operationResults/lro_delete_location
Expected status code: 202
Expected no response body

Location second poll.
Expected verb: GET
Expected URL: {endpoint}/subscriptions/00000000-0000-0000-0000-000000000000/providers/Azure.ResourceManager.OperationTemplates/locations/eastus/operationResults/lro_delete_location
Expected status code: 204
Expected no response body

### Azure_ResourceManager_OperationTemplates_Lro_export

- Endpoint: `post https://management.azure.com`

Resource POST operation.
Service returns both Location and Azure-AsyncOperation header on initial request.
final-state-via: location

Expected verb: POST
Expected path: /subscriptions/00000000-0000-0000-0000-000000000000/resourceGroups/test-rg/providers/Azure.ResourceManager.OperationTemplates/orders/order1/export
Expected query parameter: api-version=2023-12-01-preview
Expected request body:

```json
{
  "format": "csv"
}
```

Expected response status code: 202
Expected response headers:

- Azure-AsyncOperation={endpoint}/subscriptions/00000000-0000-0000-0000-000000000000/providers/Azure.ResourceManager.OperationTemplates/locations/eastus/operations/lro_post_aao
- Location={endpoint}/subscriptions/00000000-0000-0000-0000-000000000000/providers/Azure.ResourceManager.OperationTemplates/operations/lro_post_location
  Expected no response body

Whether you do polling through AAO, Location or combined, first one will respond with provisioning state "InProgress", second one with "Succeeded".

AAO first poll.
Expected verb: GET
Expected URL: {endpoint}/subscriptions/00000000-0000-0000-0000-000000000000/providers/Azure.ResourceManager.OperationTemplates/locations/eastus/operations/lro_post_aao
Expected status code: 200
Expected response body:

```json
{
  "id": "/subscriptions/00000000-0000-0000-0000-000000000000/providers/Azure.ResourceManager.OperationTemplates/locations/eastus/operations/lro_post_aao",
  "name": "lro_post_aao",
  "status": "InProgress",
  "startTime": "2024-11-08T01:41:53.5508583+00:00"
}
```

AAO second poll.
Expected verb: GET
Expected URL: {endpoint}/subscriptions/00000000-0000-0000-0000-000000000000/providers/Azure.ResourceManager.OperationTemplates/locations/eastus/operations/lro_post_aao
Expected status code: 200
Expected response body:

```json
{
  "id": "/subscriptions/00000000-0000-0000-0000-000000000000/providers/Azure.ResourceManager.OperationTemplates/locations/eastus/operations/lro_post_aao",
  "name": "lro_post_aao",
  "status": "Succeeded",
  "startTime": "2024-11-08T01:41:53.5508583+00:00",
  "endTime": "2024-11-08T01:42:41.5354192+00:00"
}
```

Location first poll.
Expected verb: GET
Expected URL: {endpoint}/subscriptions/00000000-0000-0000-0000-000000000000/providers/Azure.ResourceManager.OperationTemplates/locations/eastus/operations/lro_post_location
Expected status code: 202
Expected no response body

Location second poll.
Expected verb: GET
Expected URL: {endpoint}/subscriptions/00000000-0000-0000-0000-000000000000/providers/Azure.ResourceManager.OperationTemplates/locations/eastus/operations/lro_post_location
Expected status code: 200
Expected response body:

```json
{
  "content": "order1,product1,1"
}
```
>>>>>>> f6ee7bb5

### Azure_ResourceManager_Resources_Nested_createOrReplace

- Endpoint: `put https://management.azure.com`

Resource PUT operation.
Expected path: /subscriptions/00000000-0000-0000-0000-000000000000/resourceGroups/test-rg/providers/Azure.ResourceManager.Resources/topLevelTrackedResources/top/nestedProxyResources/nested
Expected query parameter: api-version=2023-12-01-preview
Expected request body:

```json
{
  "properties": {
    "description": "valid"
  }
}
```

Expected response body:

```json
{
  "id": "/subscriptions/00000000-0000-0000-0000-000000000000/resourceGroups/test-rg/providers/Azure.ResourceManager.Resources/topLevelTrackedResources/top/nestedProxyResources/nested",
  "name": "nested",
  "type": "nested",
  "properties":{
    "description": "valid",
    "provisioningState": "Succeeded"
  },
  "systemData": {
    "createdBy": "AzureSDK",
    "createdByType": "User",
    "createdAt": <any date>,
    "lastModifiedBy": "AzureSDK",
    "lastModifiedAt": <any date>,
    "lastModifiedByType": "User",
  }
}
```

### Azure_ResourceManager_Resources_Nested_delete

- Endpoint: `delete https://management.azure.com`

Resource DELETE operation.
Expected path: /subscriptions/00000000-0000-0000-0000-000000000000/resourceGroups/test-rg/providers/Azure.ResourceManager.Resources/topLevelTrackedResources/top/nestedProxyResources/nested
Expected query parameter: api-version=2023-12-01-preview
Expected response status code: 204

### Azure_ResourceManager_Resources_Nested_get

- Endpoint: `get https://management.azure.com`

Resource GET operation.
Expected path: /subscriptions/00000000-0000-0000-0000-000000000000/resourceGroups/test-rg/providers/Azure.ResourceManager.Resources/topLevelTrackedResources/top/nestedProxyResources/nested
Expected query parameter: api-version=2023-12-01-preview

Expected response body:

```json
{
  "id": "/subscriptions/00000000-0000-0000-0000-000000000000/resourceGroups/test-rg/providers/Azure.ResourceManager.Resources/topLevelTrackedResources/top/nestedProxyResources/nested",
  "name": "nested",
  "type": "nested",
  "properties":{
    "description": "valid",
    "provisioningState": "Succeeded"
  },
  "systemData": {
    "createdBy": "AzureSDK",
    "createdByType": "User",
    "createdAt": <any date>,
    "lastModifiedBy": "AzureSDK",
    "lastModifiedAt": <any date>,
    "lastModifiedByType": "User",
  }
}
```

### Azure_ResourceManager_Resources_Nested_listByTopLevelTrackedResource

- Endpoint: `get https://management.azure.com`

Resource LIST by parent resource operation.
Expected path: /subscriptions/00000000-0000-0000-0000-000000000000/resourceGroups/test-rg/providers/Azure.ResourceManager.Resources/topLevelTrackedResources/top/nestedProxyResources/nested
Expected query parameter: api-version=2023-12-01-preview

Expected response body:

```json
{
  "value": [{
    "id": "/subscriptions/00000000-0000-0000-0000-000000000000/resourceGroups/test-rg/providers/Azure.ResourceManager.Resources/topLevelTrackedResources/top/nestedProxyResources/nested",
    "name": "nested",
    "type": "nested",
    "properties":{
      "description": "valid",
      "provisioningState": "Succeeded"
    },
    "systemData": {
      "createdBy": "AzureSDK",
      "createdByType": "User",
      "createdAt": <any date>,
      "lastModifiedBy": "AzureSDK",
      "lastModifiedAt": <any date>,
      "lastModifiedByType": "User",
    }
  }]
}
```

### Azure_ResourceManager_Resources_Nested_update

- Endpoint: `patch https://management.azure.com`

Resource PATCH operation.
Expected path: /subscriptions/00000000-0000-0000-0000-000000000000/resourceGroups/test-rg/providers/Azure.ResourceManager.Resources/topLevelTrackedResources/top/nestedProxyResources/nested
Expected query parameter: api-version=2023-12-01-preview
Expected request body:

```json
{
  "properties": {
    "description": "valid2"
  }
}
```

Expected response body:

```json
{
  "id": "/subscriptions/00000000-0000-0000-0000-000000000000/resourceGroups/test-rg/providers/Azure.ResourceManager.Resources/topLevelTrackedResources/top/nestedProxyResources/nested",
  "name": "nested",
  "type": "nested",
  "properties":{
    "description": "valid2",
    "provisioningState": "Succeeded"
  },
  "systemData": {
    "createdBy": "AzureSDK",
    "createdByType": "User",
    "createdAt": <any date>,
    "lastModifiedBy": "AzureSDK",
    "lastModifiedAt": <any date>,
    "lastModifiedByType": "User",
  }
}
```

### Azure_ResourceManager_Resources_Singleton_createOrUpdate

- Endpoint: `put https://management.azure.com`

Resource PUT operation.
Expected path: /subscriptions/00000000-0000-0000-0000-000000000000/resourceGroups/test-rg/providers/Azure.ResourceManager.Resources/singletonTrackedResources/default
Expected query parameter: api-version=2023-12-01-preview
Expected request body:

```json
{
  "location": "eastus",
  "properties": {
    "description": "valid"
  }
}
```

Expected response body:

```json
{
  "id": "/subscriptions/00000000-0000-0000-0000-000000000000/resourceGroups/test-rg/providers/Azure.ResourceManager.Resources/singletonTrackedResources/default",
  "name": "default",
  "type": "Azure.ResourceManager.Resources/singletonTrackedResources",
  "location": "eastus",
  "properties": {
    "description": "valid",
    "provisioningState": "Succeeded"
  },
  "systemData": {
    "createdBy": "AzureSDK",
    "createdByType": "User",
    "createdAt": <any date>,
    "lastModifiedBy": "AzureSDK",
    "lastModifiedAt": <any date>,
    "lastModifiedByType": "User",
  }
}
```

### Azure_ResourceManager_Resources_Singleton_getByResourceGroup

- Endpoint: `get https://management.azure.com`

Resource GET operation.
Expected path: /subscriptions/00000000-0000-0000-0000-000000000000/resourceGroups/test-rg/providers/Azure.ResourceManager.Resources/singletonTrackedResources/default
Expected query parameter: api-version=2023-12-01-preview

Expected response body:

```json
{
  "id": "/subscriptions/00000000-0000-0000-0000-000000000000/resourceGroups/test-rg/providers/Azure.ResourceManager.Resources/singletonTrackedResources/default",
  "name": "default",
  "type": "Azure.ResourceManager.Resources/singletonTrackedResources",
  "location": "eastus",
  "properties":{
    "description": "valid",
    "provisioningState": "Succeeded"
  },
  "systemData": {
    "createdBy": "AzureSDK",
    "createdByType": "User",
    "createdAt": <any date>,
    "lastModifiedBy": "AzureSDK",
    "lastModifiedAt": <any date>,
    "lastModifiedByType": "User",
  }
}
```

### Azure_ResourceManager_Resources_Singleton_listByResourceGroup

- Endpoint: `get https://management.azure.com`

Resource LIST by resource group operation.
Expected path: /subscriptions/00000000-0000-0000-0000-000000000000/resourceGroups/test-rg/providers/Azure.ResourceManager.Resources/singletonTrackedResources
Expected query parameter: api-version=2023-12-01-preview

Expected response body:

```json
{
  "value": [{
    "id": "/subscriptions/00000000-0000-0000-0000-000000000000/resourceGroups/test-rg/providers/Azure.ResourceManager.Resources/singletonTrackedResources/default",
    "name": "default",
    "type": "Azure.ResourceManager.Resources/singletonTrackedResources",
    "location": "eastus",
    "properties":{
      "description": "valid",
      "provisioningState": "Succeeded"
    },
    "systemData": {
      "createdBy": "AzureSDK",
      "createdByType": "User",
      "createdAt": <any date>,
      "lastModifiedBy": "AzureSDK",
      "lastModifiedAt": <any date>,
      "lastModifiedByType": "User",
    }
  }]
}
```

### Azure_ResourceManager_Resources_Singleton_update

- Endpoint: `patch https://management.azure.com`

Resource PATCH operation.
Expected path: /subscriptions/00000000-0000-0000-0000-000000000000/resourceGroups/test-rg/providers/Azure.ResourceManager.Resources/singletonTrackedResources/default
Expected query parameter: api-version=2023-12-01-preview
Expected request body:

```json
{
  "properties": {
    "description": "valid2"
  }
}
```

Expected response body:

```json
{
  "id": "/subscriptions/00000000-0000-0000-0000-000000000000/resourceGroups/test-rg/providers/Azure.ResourceManager.Resources/singletonTrackedResources/default",
  "name": "default",
  "type": "Azure.ResourceManager.Resources/singletonTrackedResources",
  "location": "eastus",
  "properties":{
    "description": "valid2",
    "provisioningState": "Succeeded"
  },
  "systemData": {
    "createdBy": "AzureSDK",
    "createdByType": "User",
    "createdAt": <any date>,
    "lastModifiedBy": "AzureSDK",
    "lastModifiedAt": <any date>,
    "lastModifiedByType": "User",
  }
}
```

### Azure_ResourceManager_Resources_TopLevel_actionSync

- Endpoint: `post https://management.azure.com`

  Resource sync action.
  Expected path: /subscriptions/00000000-0000-0000-0000-000000000000/resourceGroups/test-rg/providers/Azure.ResourceManager.Resources/topLevelTrackedResources/top/actionSync
  Expected query parameter: api-version=2023-12-01-preview
  Expected request body:

  ```json
  {
    "message": "Resource action at top level.",
    "urgent": true
  }
  ```

### Azure_ResourceManager_Resources_TopLevel_createOrReplace

- Endpoint: `put https://management.azure.com`

Resource PUT operation.
Expected path: /subscriptions/00000000-0000-0000-0000-000000000000/resourceGroups/test-rg/providers/Azure.ResourceManager.Resources/topLevelTrackedResources/top
Expected query parameter: api-version=2023-12-01-preview
Expected request body:

```json
{
  "location": "eastus",
  "properties": {
    "description": "valid"
  }
}
```

Expected response body:

```json
{
  "id": "/subscriptions/00000000-0000-0000-0000-000000000000/resourceGroups/test-rg/providers/Azure.ResourceManager.Resources/topLevelTrackedResources/top",
  "name": "top",
  "type": "topLevel",
  "location": "eastus",
  "properties": {
    "description": "valid",
    "provisioningState": "Succeeded"
  },
  "systemData": {
    "createdBy": "AzureSDK",
    "createdByType": "User",
    "createdAt": <any date>,
    "lastModifiedBy": "AzureSDK",
    "lastModifiedAt": <any date>,
    "lastModifiedByType": "User",
  }
}
```

### Azure_ResourceManager_Resources_TopLevel_delete

- Endpoint: `delete https://management.azure.com`

Resource DELETE operation.
Expected path: /subscriptions/00000000-0000-0000-0000-000000000000/resourceGroups/test-rg/providers/Azure.ResourceManager.Resources/topLevelTrackedResources/top
Expected query parameter: api-version=2023-12-01-preview

````
Expected response status code: 204

### Azure_ResourceManager_Resources_TopLevel_get

- Endpoint: `get https://management.azure.com`

Resource GET operation.
Expected path: /subscriptions/00000000-0000-0000-0000-000000000000/resourceGroups/test-rg/providers/Azure.ResourceManager.Resources/topLevelTrackedResources/top
Expected query parameter: api-version=2023-12-01-preview

Expected response body:
```json
{
  "id": "/subscriptions/00000000-0000-0000-0000-000000000000/resourceGroups/test-rg/providers/Azure.ResourceManager.Resources/topLevelTrackedResources/top",
  "name": "top",
  "type": "topLevel",
  "location": "eastus",
  "properties":{
    "description": "valid",
    "provisioningState": "Succeeded"
  },
  "systemData": {
    "createdBy": "AzureSDK",
    "createdByType": "User",
    "createdAt": <any date>,
    "lastModifiedBy": "AzureSDK",
    "lastModifiedAt": <any date>,
    "lastModifiedByType": "User",
  }
}
````

### Azure_ResourceManager_Resources_TopLevel_listByResourceGroup

- Endpoint: `get https://management.azure.com`

Resource LIST by resource group operation.
Expected path: /subscriptions/00000000-0000-0000-0000-000000000000/resourceGroups/test-rg/providers/Azure.ResourceManager.Resources/topLevelTrackedResources
Expected query parameter: api-version=2023-12-01-preview

Expected response body:

```json
{
  "value": [{
    "id": "/subscriptions/00000000-0000-0000-0000-000000000000/resourceGroups/test-rg/providers/Azure.ResourceManager.Resources/topLevelTrackedResources/top",
    "name": "top",
    "type": "topLevel",
    "location": "eastus",
    "properties":{
      "description": "valid",
      "provisioningState": "Succeeded"
    },
    "systemData": {
      "createdBy": "AzureSDK",
      "createdByType": "User",
      "createdAt": <any date>,
      "lastModifiedBy": "AzureSDK",
      "lastModifiedAt": <any date>,
      "lastModifiedByType": "User",
    }
  }]
}
```

### Azure_ResourceManager_Resources_TopLevel_listBySubscription

- Endpoint: `get https://management.azure.com`

Resource LIST by subscription operation.
Expected path: /subscriptions/00000000-0000-0000-0000-000000000000/resourceGroups/test-rg/providers/Azure.ResourceManager.Resources/topLevelTrackedResources
Expected query parameter: api-version=2023-12-01-preview

Expected response body:

```json
{
  "value": [{
    "id": "/subscriptions/00000000-0000-0000-0000-000000000000/resourceGroups/test-rg/providers/Azure.ResourceManager.Resources/topLevelTrackedResources/top",
    "name": "top",
    "type": "topLevel",
    "location": "eastus",
    "properties":{
      "description": "valid",
      "provisioningState": "Succeeded"
    },
    "systemData": {
      "createdBy": "AzureSDK",
      "createdByType": "User",
      "createdAt": <any date>,
      "lastModifiedBy": "AzureSDK",
      "lastModifiedAt": <any date>,
      "lastModifiedByType": "User",
    }
  }]
}
```

### Azure_ResourceManager_Resources_TopLevel_update

- Endpoint: `patch https://management.azure.com`

Resource PATCH operation.
Expected path: /subscriptions/00000000-0000-0000-0000-000000000000/resourceGroups/test-rg/providers/Azure.ResourceManager.Resources/topLevelTrackedResources/top
Expected query parameter: api-version=2023-12-01-preview
Expected request body:

```json
{
  "properties": {
    "description": "valid2"
  }
}
```

Expected response body:

```json
{
  "id": "/subscriptions/00000000-0000-0000-0000-000000000000/resourceGroups/test-rg/providers/Azure.ResourceManager.Resources/topLevelTrackedResources/top",
  "name": "top",
  "type": "topLevel",
  "location": "eastus",
  "properties":{
    "description": "valid2",
    "provisioningState": "Succeeded"
  },
  "systemData": {
    "createdBy": "AzureSDK",
    "createdByType": "User",
    "createdAt": <any date>,
    "lastModifiedBy": "AzureSDK",
    "lastModifiedAt": <any date>,
    "lastModifiedByType": "User",
  }
}
```

### Azure_SpecialHeaders_XmsClientRequestId

- Endpoint: `get /azure/special-headers/x-ms-client-request-id/`

Test case for azure client request id header. SDK should not generate `clientRequestId` paramerter but use policy to auto-set the header.
Expected header parameters:

- x-ms-client-request-id=<any uuid string>
  Expected response header:
- x-ms-client-request-id=<uuid string same with request header>

### Client_Naming_Header_request

- Endpoint: `post /client/naming/header`

Testing that we can project a header name.
Your generated SDK should generate an operation header `parameter` with a single parameter called `clientName`.

Expected header parameter: `default-name="true"`

### Client_Naming_Header_response

- Endpoint: `get /client/naming/header`

Testing that we can project a header name.
Your generated SDK should generate an operation header `parameter` with a single parameter called `clientName`.

Expected response header: `default-name="true"`

### Client_Naming_Model_client

- Endpoint: `post /client/naming/model/client`

Testing that we can project the client name in our generated SDKs.
Your generated SDK should generate the model with name `ClientModel`.

Expected request body:

```json
{ "defaultName": true }
```

### Client_Naming_Model_language

- Endpoint: `post /client/naming/model/language`

Testing that we can project the language specific name in our generated SDKs.
Your generated SDK should generate the model with your language specific model name.

Expected request body:

```json
{ "defaultName": true }
```

### Client_Naming_operation

- Endpoint: `post /client/naming/operation`

Testing that we can project the operation name.
Your generated SDK should generate an operation called `clientName`.

Expected status code: 204

### Client_Naming_parameter

- Endpoint: `post /client/naming/parameter`

Testing that we can project a parameter name.
Your generated SDK should generate an operation `parameter` with a single parameter called `clientName`.

Expected query parameter: `defaultName="true"`

### Client_Naming_Property_client

- Endpoint: `post /client/naming/property/client`

Testing that we can project the client name in our generated SDKs.
Your generated SDK should generate ClientNameModel with one property `clientName` with wire name `defaultName`.

Expected request body:

```json
{ "defaultName": true }
```

### Client_Naming_Property_compatibleWithEncodedName

- Endpoint: `post /client/naming/property/compatible-with-encoded-name`

Testing that we can project the client name and the wire name.
Your generated SDK should generate ClientNameAndJsonEncodedNameModel with one property with client name `clientName` and wire name `wireName`.

Expected request body:

```json
{ "wireName": true }
```

### Client_Naming_Property_language

- Endpoint: `post /client/naming/property/language`

Testing that we can project the language specific name in our generated SDKs.
Your generated SDK should generate LanguageClientNameModel with one property with your language specific property name and wire name `defaultName`.

Expected request body:

```json
{ "defaultName": true }
```

### Client_Naming_UnionEnum_unionEnumMemberName

- Endpoint: `post /client/naming/union-enum/union-enum-member-name`

  Testing that we can project a enum name and enum value name.
  Your generated SDK should generate an Enum with members "ClientEnumValue1", "ClientEnumValue2".
  (The exact name may depend on language convention)

  Expected request body:

  ```json
  "value1"
  ```

### Client_Naming_UnionEnum_unionEnumName

- Endpoint: `post /client/naming/union-enum/union-enum-name`

  Testing that we can project a enum name and enum value name.
  Your generated SDK should generate an Enum "ClientExtensibleEnum".
  (The exact name may depend on language convention)

  Expected request body:

  ```json
  "value1"
  ```

### Client_Structure_AnotherClientOperationGroup

- Endpoints:
  - `post /client/structure/{client}/six`
  - `post /client/structure/{client}/five`

This is to show we can have multiple clients, with multiple operation groups in each client.
The client and its operation groups can be moved to a sub namespace/package.

```ts
const client2 = new SubNamespace.SecondClient("client-operation-group");

client2.five();
client2.group5.six();
```

### Client_Structure_ClientOperationGroup

- Endpoints:
  - `post /client/structure/{client}/two`
  - `post /client/structure/{client}/three`
  - `post /client/structure/{client}/four`
  - `post /client/structure/{client}/one`

This is to show we can have multiple clients, with multiple operation groups in each client.

```ts
const client1 = new FirstClient("client-operation-group");

client1.one();

client1.group3.two();
client1.group3.three();

client1.group4.four();
```

### Client_Structure_MultiClient

- Endpoints:
  - `post /client/structure/{client}/one`
  - `post /client/structure/{client}/three`
  - `post /client/structure/{client}/five`
  - `post /client/structure/{client}/two`
  - `post /client/structure/{client}/four`
  - `post /client/structure/{client}/six`

Include multiple clients in the same spec.

```ts
const clientA = new ClientAClient("multi-client");
const clientB = new ClientBClient("multi-client");

clientA.renamedOne();
clientA.renamedThree();
clientA.renamedFive();

clientB.renamedTwo();
clientB.renamedFour();
clientB.renamedSix();
```

### Client_Structure_RenamedOperation

- Endpoints:
  - `post /client/structure/{client}/two`
  - `post /client/structure/{client}/four`
  - `post /client/structure/{client}/six`
  - `post /client/structure/{client}/one`
  - `post /client/structure/{client}/three`
  - `post /client/structure/{client}/five`

This is to show we can have more than one operation group in a client. The client side should be able to call the api like

```ts
const client = new RenamedOperationClient("renamed-operation");

client.renamedOne();
client.renamedThree();
client.renamedFive();

client.group.renamedTwo();
client.group.renamedFour();
client.group.renamedSix();
```

### Client_Structure_Service

- Endpoints:
  - `post /client/structure/{client}/seven`
  - `post /client/structure/{client}/nine`
  - `post /client/structure/{client}/eight`
  - `post /client/structure/{client}/three`
  - `post /client/structure/{client}/four`
  - `post /client/structure/{client}/five`
  - `post /client/structure/{client}/six`
  - `post /client/structure/{client}/one`
  - `post /client/structure/{client}/two`

This is to show that if we don't do any customization. The client side should be able to call the api like

```ts
const client = new ServiceClient("default");
client.one();
client.two();
client.foo.three();
client.foo.four();
client.bar.five();
client.bar.six();
client.baz.foo.seven();
client.qux.eight();
client.qux.bar.nine();
```

### Client_Structure_TwoOperationGroup

- Endpoints:
  - `post /client/structure/{client}/one`
  - `post /client/structure/{client}/three`
  - `post /client/structure/{client}/four`
  - `post /client/structure/{client}/two`
  - `post /client/structure/{client}/five`
  - `post /client/structure/{client}/six`

This is to show we can have more than one operation group in a client. The client side should be able to call the api like

```ts
const client = new TwoOperationGroupClient("two-operation-group");

client.group1.one();
client.group1.three();
client.group1.four();

client.group2.two();
client.group2.five();
client.group2.six();
```

### Resiliency_ServiceDriven_addOperation

- Endpoint: `delete /resiliency/service-driven/client:v2/service:{serviceDeploymentVersion}/api-version:{apiVersion}/add-operation`

Need the following two calls:

- Call with client spec version "v1" with `serviceDeploymentVersion="v2"` and `apiVersion="v2"`
- Call with client spec version "v2" with `serviceDeploymentVersion="v2"` and `apiVersion="v2"`

There are three concepts that should be clarified:

1. Client spec version: refers to the spec that the client is generated from. 'v1' is a client generated from old.tsp and 'v2' is a client generated from main.tsp.
2. Service deployment version: refers to a deployment version of the service. 'v1' represents the initial deployment of the service with a single api version. 'v2' represents the new deployment of a service with multiple api versions
3. Api version: The initial deployment of the service only supports api version 'v1'. The new deployment of the service supports api versions 'v1' and 'v2'.

With the above two calls, we test the following configurations from this service spec:

- A client generated from the first service spec can break the glass and call the second deployment of a service with api version v2
- A client generated from the second service spec can call the second deployment of a service with api version v2 with the updated changes

Tests that we can grow up by adding an operation.

### Resiliency_ServiceDriven_AddOptionalParam_fromNone

- Endpoint: `head /resiliency/service-driven/client:v2/service:{serviceDeploymentVersion}/api-version:{apiVersion}/add-optional-param/from-none`

Need the following two calls:

- Pass in `serviceDeploymentVersion="v2"` and `apiVersion="v1"` with no parameters.
- Pass in `serviceDeploymentVersion="v2"` and `apiVersion="v2"` with query parameter `new-parameter="new"`.

There are three concepts that should be clarified:

1. Client spec version: refers to the spec that the client is generated from. 'v1' is a client generated from old.tsp and 'v2' is a client generated from main.tsp.
2. Service deployment version: refers to a deployment version of the service. 'v1' represents the initial deployment of the service with a single api version. 'v2' represents the new deployment of a service with multiple api versions
3. Api version: The initial deployment of the service only supports api version 'v1'. The new deployment of the service supports api versions 'v1' and 'v2'.

With the above two calls, we test the following configurations from this service spec:

- A client generated from the second service spec can call the second deployment of a service with api version v1
- A client generated from the second service spec can call the second deployment of a service with api version v2 with the updated changes

Tests that we can grow up an operation from accepting no parameters to accepting an optional input parameter.

### Resiliency_ServiceDriven_AddOptionalParam_fromOneOptional

- Endpoint: `get /resiliency/service-driven/client:v2/service:{serviceDeploymentVersion}/api-version:{apiVersion}/add-optional-param/from-one-optional`

Need the following two calls:

- Pass in `serviceDeploymentVersion="v2"` and `apiVersion="v1"` with query parameter `parameter="optional"`.
- Pass in `serviceDeploymentVersion="v2"` and `apiVersion="v2"` with query parameter `parameter="optional"` and query parameter `new-parameter="new"`.

There are three concepts that should be clarified:

1. Client spec version: refers to the spec that the client is generated from. 'v1' is a client generated from old.tsp and 'v2' is a client generated from main.tsp.
2. Service deployment version: refers to a deployment version of the service. 'v1' represents the initial deployment of the service with a single api version. 'v2' represents the new deployment of a service with multiple api versions
3. Api version: The initial deployment of the service only supports api version 'v1'. The new deployment of the service supports api versions 'v1' and 'v2'.

With the above two calls, we test the following configurations from this service spec:

- A client generated from the second service spec can call the second deployment of a service with api version v1
- A client generated from the second service spec can call the second deployment of a service with api version v2 with the updated changes

Tests that we can grow up an operation from accepting one optional parameter to accepting two optional parameters.

### Resiliency_ServiceDriven_AddOptionalParam_fromOneRequired

- Endpoint: `get /resiliency/service-driven/client:v2/service:{serviceDeploymentVersion}/api-version:{apiVersion}/add-optional-param/from-one-required`

Need the following two calls:

- Pass in `serviceDeploymentVersion="v2"` and `apiVersion="v1"` with query parameter `parameter="required"`.
- Pass in `serviceDeploymentVersion="v2"` and `apiVersion="v2"` with query parameter `parameter="required"` and query parameter `new-parameter="new"`.

There are three concepts that should be clarified:

1. Client spec version: refers to the spec that the client is generated from. 'v1' is a client generated from old.tsp and 'v2' is a client generated from main.tsp.
2. Service deployment version: refers to a deployment version of the service. 'v1' represents the initial deployment of the service with a single api version. 'v2' represents the new deployment of a service with multiple api versions
3. Api version: The initial deployment of the service only supports api version 'v1'. The new deployment of the service supports api versions 'v1' and 'v2'.

With the above two calls, we test the following configurations from this service spec:

- A client generated from the second service spec can call the second deployment of a service with api version v1
- A client generated from the second service spec can call the second deployment of a service with api version v2 with the updated changes

Tests that we can grow up an operation from accepting one required parameter to accepting a required parameter and an optional parameter.<|MERGE_RESOLUTION|>--- conflicted
+++ resolved
@@ -915,8 +915,7 @@
   }
 }
 ```
-
-<<<<<<< HEAD
+  
 ### Azure_ResourceManager_OperationTemplates_CheckNameAvailability_checkGlobal
 
 - Endpoint: `post https://management.azure.com`
@@ -946,29 +945,29 @@
 ### Azure_ResourceManager_OperationTemplates_CheckNameAvailability_checkLocal
 
 - Endpoint: `post https://management.azure.com`
-
-  Resource POST operation.
-  Expected path: /subscriptions/00000000-0000-0000-0000-000000000000/providers/Azure.ResourceManager.OperationTemplates/locations/westus/checkNameAvailability
-  Expected query parameter: api-version=2023-12-01-preview
-  Expected request body:
-
-  ```json
-  {
-    "name": "checkName",
-    "type": "Microsoft.Web/site"
-  }
-  ```
-
-  Expected response body:
-
-  ```json
-  {
-    "nameAvailable": false,
-    "reason": "AlreadyExists",
-    "message": "Hostname 'checkName' already exists. Please select a different name."
-  }
-  ```
-=======
+  
+Resource POST operation.
+Expected path: /subscriptions/00000000-0000-0000-0000-000000000000/providers/Azure.ResourceManager.OperationTemplates/locations/westus/checkNameAvailability
+Expected query parameter: api-version=2023-12-01-preview
+Expected request body:
+  
+```json
+{
+  "name": "checkName",
+  "type": "Microsoft.Web/site"
+}
+```
+  
+Expected response body:
+  
+```json
+{
+  "nameAvailable": false,
+  "reason": "AlreadyExists",
+  "message": "Hostname 'checkName' already exists. Please select a different name."
+}
+```
+
 ### Azure_ResourceManager_OperationTemplates_Lro_createOrReplace
 
 - Endpoint: `put https://management.azure.com`
@@ -1180,7 +1179,6 @@
   "content": "order1,product1,1"
 }
 ```
->>>>>>> f6ee7bb5
 
 ### Azure_ResourceManager_Resources_Nested_createOrReplace
 
