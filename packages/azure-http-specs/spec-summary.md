# Spec Project summary

### Azure_ClientGenerator_Core_Access_InternalOperation

- Endpoints:
  - `get /azure/client-generator-core/access/internalOperation/noDecoratorInInternal`
  - `get /azure/client-generator-core/access/internalOperation/internalDecoratorInInternal`
  - `get /azure/client-generator-core/access/internalOperation/publicDecoratorInInternal`

This scenario contains internal operations. All should be generated but not exposed.
Expected query parameter: name="sample"
Expected response body:

```json
{
  "name": "sample"
}
```

### Azure_ClientGenerator_Core_Access_PublicOperation

- Endpoints:
  - `get /azure/client-generator-core/access/publicOperation/noDecoratorInPublic`
  - `get /azure/client-generator-core/access/publicOperation/publicDecoratorInPublic`

This scenario contains public operations. It should be generated and exported.
Expected query parameter: name="sample"
Expected response body:

```json
{
  "name": "sample"
}
```

### Azure_ClientGenerator_Core_Access_RelativeModelInOperation

- Endpoints:
  - `get /azure/client-generator-core/access/relativeModelInOperation/operation`
  - `get /azure/client-generator-core/access/relativeModelInOperation/discriminator`

This scenario contains internal operations. All should be generated but not exposed.

### Azure_ClientGenerator_Core_Access_SharedModelInOperation

- Endpoints:
  - `get /azure/client-generator-core/access/sharedModelInOperation/public`
  - `get /azure/client-generator-core/access/sharedModelInOperation/internal`

This scenario contains two operations, one public, another internal. The public one should be generated and exported while the internal one should be generated but not exposed.
Expected query parameter: name="sample"
Expected response body:

```json
{
  "name": "sample"
}
```

### Azure_ClientGenerator_Core_FlattenProperty_putFlattenModel

- Endpoint: `put /azure/client-generator-core/flatten-property/flattenModel`

Update and receive model with 1 level of flattening.
Expected input body:

```json
{
  "name": "foo",
  "properties": {
    "description": "bar",
    "age": 10
  }
}
```

Expected response body:

```json
{
  "name": "test",
  "properties": {
    "description": "test",
    "age": 1
  }
}
```

### Azure_ClientGenerator_Core_FlattenProperty_putNestedFlattenModel

- Endpoint: `put /azure/client-generator-core/flatten-property/nestedFlattenModel`

Update and receive model with 2 levels of flattening.
Expected input body:

```json
{
  "name": "foo",
  "properties": {
    "summary": "bar",
    "properties": {
      "description": "test",
      "age": 10
    }
  }
}
```

Expected response body:

```json
{
  "name": "test",
  "properties": {
    "summary": "test",
    "properties": {
      "description": "foo",
      "age": 1
    }
  }
}
```

### Azure_ClientGenerator_Core_Usage_ModelInOperation

- Endpoints:
  - `post /azure/client-generator-core/usage/inputToInputOutput`
  - `post /azure/client-generator-core/usage/outputToInputOutput`
  - `post /azure/client-generator-core/usage/modelInReadOnlyProperty`

This scenario contains two public operations. Both should be generated and exported.
The models are override to roundtrip, so they should be generated and exported as well.

### Azure_Core_Basic_createOrReplace

- Endpoint: `get /azure/core/basic`

Should only generate models named User and UserOrder.

Expected path parameter: id=1
Expected query parameter: api-version=2022-12-01-preview

Expected input body:

```json
{
  "name": "Madge"
}
```

Expected response body:

```json
{
  "id": 1,
  "name": "Madge",
  "etag": "11bdc430-65e8-45ad-81d9-8ffa60d55b59"
}
```

### Azure_Core_Basic_createOrUpdate

- Endpoint: `get /azure/core/basic`

Should only generate models named User and UserOrder.

Expected path parameter: id=1
Expected query parameter: api-version=2022-12-01-preview

Expected input body:

```json
{
  "name": "Madge"
}
```

Expected response body:

```json
{
  "id": 1,
  "name": "Madge"
}
```

### Azure_Core_Basic_delete

- Endpoint: `get /azure/core/basic`

Expected path parameter: id=1

Expected query parameter: api-version=2022-12-01-preview

Expected response of status code 204 with empty body.

### Azure_Core_Basic_export

- Endpoint: `get /azure/core/basic`

Should only generate models named User and UserOrder.

Expected path parameter: id=1
Expected query parameter: format=json
Expected query parameter: api-version=2022-12-01-preview

Expected response body:

```json
{
  "id": 1,
  "name": "Madge",
  "etag": "11bdc430-65e8-45ad-81d9-8ffa60d55b59"
}
```

### Azure_Core_Basic_exportAllUsers

- Endpoint: `post /azure/core/basic`

Should generate a model named User.

Expected query parameter: format=json
Expected query parameter: api-version=2022-12-01-preview

Expected response body:

```json
{
  "users": [
    {
      "id": 1,
      "name": "Madge",
      "etag": "11bdc430-65e8-45ad-81d9-8ffa60d55b59"
    },
    {
      "id": 2,
      "name": "John",
      "etag": "22bdc430-65e8-45ad-81d9-8ffa60d55b59"
    }
  ]
}
```

### Azure_Core_Basic_get

- Endpoint: `get /azure/core/basic`

Should only generate models named User and UserOrder.

Expected path parameter: id=1
Expected query parameter: api-version=2022-12-01-preview

Expected response body:

```json
{
  "id": 1,
  "name": "Madge",
  "etag": "11bdc430-65e8-45ad-81d9-8ffa60d55b59"
}
```

### Azure_Core_Basic_list

- Endpoint: `get /azure/core/basic`

Should only generate models named User and UserOrder.

Should not generate visible model like CustomPage.

Expected query parameter: api-version=2022-12-01-preview&top=5&skip=10&orderby=id&filter=id%20lt%2010&select=id&select=orders&select=etag&expand=orders

Expected response body:

```json
{
  "value": [
    {
      "id": 1,
      "name": "Madge",
      "etag": "11bdc430-65e8-45ad-81d9-8ffa60d55b59",
      "orders": [{ "id": 1, "userId": 1, "detail": "a recorder" }]
    },
    {
      "id": 2,
      "name": "John",
      "etag": "11bdc430-65e8-45ad-81d9-8ffa60d55b5a",
      "orders": [{ "id": 2, "userId": 2, "detail": "a TV" }]
    }
  ]
}
```

### Azure_Core_Lro_Rpc_longRunningRpc

- Endpoint: `post /azure/core/lro/rpc/generations:submit`

Should generate model GenerationOptions and GenerationResult.
GenerationResponse could be generated, depending on implementation.

Expected verb: POST
Expected request body:

```json
{
  "prompt": "text"
}
```

Expected status code: 202
Expected response header: operation-location={endpoint}/generations/operations/operation1
Expected response body:

```json
{
  "id": "operation1",
  "status": "InProgress"
}
```

Expected verb: GET
Expected URL: {endpoint}/generations/operations/operation1

Expected status code: 200
Expected response body:

```json
{
  "id": "operation1",
  "status": "InProgress"
}
```

Expected verb: GET
Expected URL: {endpoint}/generations/operations/operation1

Expected status code: 200
Expected response body:

```json
{
  "id": "operation1",
  "status": "Succeeded",
  "result": {
    "data": "text data"
  }
}
```

### Azure_Core_Lro_Standard_createOrReplace

- Endpoint: `get /azure/core/lro/standard`

Should only generate one model named User.

Expected verb: PUT
Expected path parameter: name=madge

Expected request body:

```json
{
  "role": "contributor"
}
```

Expected status code: 201
Expected response header: operation-location={endpoint}/users/madge/operations/operation1
Expected response body:

```json
{
  "name": "madge",
  "role": "contributor"
}
```

Expected verb: GET
Expected URL: {endpoint}/users/madge/operations/operation1

Expected status code: 200
Expected response body:

```json
{
  "id": "operation1",
  "status": "InProgress"
}
```

Expected verb: GET
Expected URL: {endpoint}/users/madge/operations/operation1

Expected status code: 200
Expected response body:

```json
{
  "id": "operation1",
  "status": "Succeeded"
}
```

(The last GET call on resource URL is optional)
Expected verb: GET
Expected URL: {endpoint}/users/madge

Expected status code: 200
Expected response body:

```json
{
  "name": "madge",
  "role": "contributor"
}
```

### Azure_Core_Lro_Standard_delete

- Endpoint: `get /azure/core/lro/standard`

Expected verb: DELETE
Expected path parameter: name=madge

Expected status code: 202
Expected response header: operation-location={endpoint}/users/madge/operations/operation2
Expected response body:

```json
{
  "id": "operation2",
  "status": "InProgress"
}
```

Expected verb: GET
Expected URL: {endpoint}/users/madge/operations/operation2

Expected status code: 200
Expected response body:

```json
{
  "id": "operation2",
  "status": "InProgress"
}
```

Expected verb: GET
Expected URL: {endpoint}/users/madge/operations/operation2

Expected status code: 200
Expected response body:

```json
{
  "id": "operation2",
  "status": "Succeeded"
}
```

### Azure_Core_Lro_Standard_export

- Endpoint: `get /azure/core/lro/standard`

Should only generate one model named ExportedUser.

Expected verb: POST
Expected path parameter: name=madge
Expected query parameter: format=json

Expected status code: 202
Expected response header: operation-location={endpoint}/users/madge/operations/operation3
Expected response body:

```json
{
  "id": "operation3",
  "status": "InProgress"
}
```

Expected verb: GET
Expected URL: {endpoint}/users/madge/operations/operation3

Expected status code: 200
Expected response body:

```json
{
  "id": "operation3",
  "status": "InProgress"
}
```

Expected verb: GET
Expected URL: {endpoint}/users/madge/operations/operation3

Expected status code: 200
Expected response body:

```json
{
  "id": "operation3",
  "status": "Succeeded",
  "result": {
    "name": "madge",
    "resourceUri": "/users/madge"
  }
}
```

### Azure_Core_Model_AzureCoreEmbeddingVector_get

- Endpoint: `get /azure/core/model/embeddingVector`

Expect to handle an embedding vector. Mock api will return [0, 1, 2, 3, 4]

### Azure_Core_Model_AzureCoreEmbeddingVector_post

- Endpoint: `post /azure/core/model/embeddingVector`

Expect to send a model which has an embedding vector property.

Expected request body:

```json
{ "embedding": [0, 1, 2, 3, 4] }
```

Expected response body:

```json
{ "embedding": [5, 6, 7, 8, 9] }
```

### Azure_Core_Model_AzureCoreEmbeddingVector_put

- Endpoint: `put /azure/core/model/embeddingVector`

Expect to send an embedding vector. Mock api expect to receive [0, 1, 2, 3, 4]

### Azure_Core_Page_listWithCustomPageModel

- Endpoint: `get /azure/core/page/custom-page`

Should ideally only generate models named User and UserOrder. If your language has to, you can also generate CustomPageModel

Expected query parameter: api-version=2022-12-01-preview

Expected response body:

```json
{
  "items": [
    {
      "id": 1,
      "name": "Madge",
      "etag": "11bdc430-65e8-45ad-81d9-8ffa60d55b59"
    }
  ]
}
```

### Azure_Core_Page_listWithPage

- Endpoint: `get /azure/core/page/page`

Should only generate models named User and UserOrder.

Should not generate visible model like Page.

Expected query parameter: api-version=2022-12-01-preview

Expected response body:

```json
{
  "value": [
    {
      "id": 1,
      "name": "Madge",
      "etag": "11bdc430-65e8-45ad-81d9-8ffa60d55b59"
    }
  ]
}
```

### Azure_Core_Page_listWithParameters

- Endpoint: `get /azure/core/page/parameters`

Expected query parameter: api-version=2022-12-01-preview&another=Second

Expected body parameter: {"inputName": "Madge"}

Expected response body:

```json
{
  "value": [
    {
      "id": 1,
      "name": "Madge",
      "etag": "11bdc430-65e8-45ad-81d9-8ffa60d55b59"
    }
  ]
}
```

### Azure_Core_Page_TwoModelsAsPageItem

- Endpoints:
  - `get /azure/core/page/first-item`
  - `get /azure/core/page/second-item`

This scenario is to test two operations with two different page item types.

### Azure_Core_Scalar_AzureLocationScalar_get

- Endpoint: `get /azure/core/scalar/azureLocation`

Expect to handle a azureLocation value. Mock api will return 'eastus'

### Azure_Core_Scalar_AzureLocationScalar_header

- Endpoint: `post /azure/core/scalar/azureLocation/header`

Expect to send a azureLocation value as header.
Expected header parameter: `region="eastus"`

### Azure_Core_Scalar_AzureLocationScalar_post

- Endpoint: `post /azure/core/scalar/azureLocation`

Expect to send a model which has an azureLocation property.

Expected request body:

```json
{ "location": "eastus" }
```

Expected response body:

```json
{ "location": "eastus" }
```

### Azure_Core_Scalar_AzureLocationScalar_put

- Endpoint: `put /azure/core/scalar/azureLocation`

Expect to send a azureLocation value. Mock api expect to receive 'eastus'

### Azure_Core_Scalar_AzureLocationScalar_query

- Endpoint: `post /azure/core/scalar/azureLocation/query`

Expect to send a azureLocation value as query.
Expected query parameter: `region="eastus"`

### Azure_Core_Traits_repeatableAction

- Endpoint: `get /azure/core/traits`

Expected path parameter: id=1
Expected header parameters:

- repeatability-request-id=<any uuid>
- repeatability-first-sent=<any HTTP header date>
  Expected request body:

```json
{
  "userActionValue": "test"
}
```

Expected response header:

- repeatability-result=accepted
  Expected response body:

```json
{
  "userActionResult": "test"
}
```

### Azure_Core_Traits_smokeTest

- Endpoint: `get /azure/core/traits`

SDK should not genreate `clientRequestId` paramerter but use policy to auto-set the header.
Expected path parameter: id=1
Expected query parameter: api-version=2022-12-01-preview
Expected header parameters:

- foo=123
- if-match=valid
- if-none-match=invalid
- if-unmodified-since=Fri, 26 Aug 2022 14:38:00 GMT
- if-modified-since=Thu, 26 Aug 2021 14:38:00 GMT
- x-ms-client-request-id=<any uuid string>

Expected response header:

- bar="456"
- x-ms-client-request-id=<uuid string same with request header>
- etag="11bdc430-65e8-45ad-81d9-8ffa60d55b59"

Expected response body:

```json
{
  "id": 1,
  "name": "Madge"
}
```

<<<<<<< HEAD
### Azure_Example_Basic

- Endpoint: `post /azure/example/basic/basic`

Expected request and response is same as the JSON example at examples/2022-12-01-preview/basic.json

When generate the code, one need to set the "examples-directory" option.

Expected query parameter: query-param=query&api-version=2022-12-01-preview
Expected header parameter: header-param=header

Expected input body:

```json
{
  "stringProperty": "text",
  "modelProperty": {
    "int32Property": 1,
    "float32Property": 1.5,
    "enumProperty": "EnumValue1"
  },
  "arrayProperty": ["item"],
  "recordProperty": {
    "record": "value"
  }
}
```

Expected response body:

```json
{
  "stringProperty": "text"
=======
### Azure_Payload_Pageable_list

- Endpoint: `get /azure/payload/pageable`

List users.

SDK may hide the "maxpagesize" from API signature. The functionality of "maxpagesize" could be in related language Page model.

Expected query parameter:
maxpagesize=3

Expected response body:

```json
{
  "value": [
    {
      "name": "user5"
    },
    {
      "name": "user6"
    },
    {
      "name": "user7"
    }
  ],
  "nextLink": "{endpoint}/azure/payload/pageable?skipToken=name-user7&maxpagesize=3"
}
```

Expected query parameter:
skipToken=name-user7
maxpagesize=3

```json
{
  "value": [
    {
      "name": "user8"
    }
  ]
>>>>>>> 3c2aafe9
}
```

### Azure_ResourceManager_CommonProperties_ManagedIdentity_createWithSystemAssigned

- Endpoint: `put https://management.azure.com`

Resource PUT operation.
Expected path: /subscriptions/00000000-0000-0000-0000-000000000000/resourceGroups/test-rg/providers/Azure.ResourceManager.CommonProperties/managedIdentityTrackedResources/identity",
Expected query parameter: api-version=2023-12-01-preview
Expected request body:

```json
{
  "location": "eastus",
  "tags": {
    "tagKey1": "tagValue1"
  },
  "properties": {},
  "identity": {
    "type": "SystemAssigned"
  }
}
```

Expected response body:

```json
{
  "id":"/subscriptions/00000000-0000-0000-0000-000000000000/resourceGroups/test-rg/providers/Azure.ResourceManager.CommonProperties/managedIdentityTrackedResources/identity",
  "location": "eastus",
  "tags": {
    "tagKey1": "tagValue1"
  },
  "identity": {
    "type": "SystemAssigned",
    "principalId": <any uuid string>,
    "tenantId": <any uuid string>
   },
  "properties": {
    "provisioningState": "Succeeded"
  }
}
```

### Azure_ResourceManager_CommonProperties_ManagedIdentity_get

- Endpoint: `get https://management.azure.com`

Resource GET operation.
Expected path: /subscriptions/00000000-0000-0000-0000-000000000000/resourceGroups/test-rg/providers/Azure.ResourceManager.CommonProperties/managedIdentityTrackedResources/identity",
Expected query parameter: api-version=2023-12-01-preview

Expected response body:

```json
{
  "id":"/subscriptions/00000000-0000-0000-0000-000000000000/resourceGroups/test-rg/providers/Azure.ResourceManager.CommonProperties/managedIdentityTrackedResources/identity",
  "location": "eastus",
  "tags": {
    "tagKey1": "tagValue1"
  },
  "identity": {
    "type": "SystemAssigned",
    "principalId": <any uuid string>
    "tenantId": <any uuid string>
   },
  "properties": {
    "provisioningState": "Succeeded"
  }
}
```

### Azure_ResourceManager_CommonProperties_ManagedIdentity_updateWithUserAssignedAndSystemAssigned

- Endpoint: `patch https://management.azure.com`

Resource PATCH operation.
Expected path: /subscriptions/00000000-0000-0000-0000-000000000000/resourceGroups/test-rg/providers/Azure.ResourceManager.CommonProperties/managedIdentityTrackedResources/identity",
Expected query parameter: api-version=2023-12-01-preview
Expected request body:

```json
{
  "identity": {
    "type": "SystemAssigned,UserAssigned",
    "userAssignedIdentities": {
      "/subscriptions/00000000-0000-0000-0000-000000000000/resourceGroups/test-rg/providers/Microsoft.ManagedIdentity/userAssignedIdentities/id1": {}
    }
  }
}
```

Expected response body:

```json
{
  "id":"/subscriptions/00000000-0000-0000-0000-000000000000/resourceGroups/test-rg/providers/Azure.ResourceManager.CommonProperties/managedIdentityTrackedResources/identity",
  "location": "eastus",
  "tags": {
    "tagKey1": "tagValue1"
  },
  "identity": {
    "type": "SystemAssigned,UserAssigned",
    "userAssignedIdentities": {
      "/subscriptions/00000000-0000-0000-0000-000000000000/resourceGroups/test-rg/providers/Microsoft.ManagedIdentity/userAssignedIdentities/id1": {
        "principalId": <any uuid string>,
        "clientId": <any uuid string>
      },
    },
    "principalId": <any uuid string>,
    "tenantId": <any uuid string>
  },
  "properties": {
    "provisioningState": "Succeeded"
  }
}
```

### Azure_ResourceManager_Resources_Nested_createOrReplace

- Endpoint: `put https://management.azure.com`

Resource PUT operation.
Expected path: /subscriptions/00000000-0000-0000-0000-000000000000/resourceGroups/test-rg/providers/Azure.ResourceManager.Resources/topLevelTrackedResources/top/nestedProxyResources/nested
Expected query parameter: api-version=2023-12-01-preview
Expected request body:

```json
{
  "properties": {
    "description": "valid"
  }
}
```

Expected response body:

```json
{
  "id": "/subscriptions/00000000-0000-0000-0000-000000000000/resourceGroups/test-rg/providers/Azure.ResourceManager.Resources/topLevelTrackedResources/top/nestedProxyResources/nested",
  "name": "nested",
  "type": "nested",
  "properties":{
    "description": "valid",
    "provisioningState": "Succeeded"
  },
  "systemData": {
    "createdBy": "AzureSDK",
    "createdByType": "User",
    "createdAt": <any date>,
    "lastModifiedBy": "AzureSDK",
    "lastModifiedAt": <any date>,
    "lastModifiedByType": "User",
  }
}
```

### Azure_ResourceManager_Resources_Nested_delete

- Endpoint: `delete https://management.azure.com`

Resource DELETE operation.
Expected path: /subscriptions/00000000-0000-0000-0000-000000000000/resourceGroups/test-rg/providers/Azure.ResourceManager.Resources/topLevelTrackedResources/top/nestedProxyResources/nested
Expected query parameter: api-version=2023-12-01-preview
Expected response status code: 204

### Azure_ResourceManager_Resources_Nested_get

- Endpoint: `get https://management.azure.com`

Resource GET operation.
Expected path: /subscriptions/00000000-0000-0000-0000-000000000000/resourceGroups/test-rg/providers/Azure.ResourceManager.Resources/topLevelTrackedResources/top/nestedProxyResources/nested
Expected query parameter: api-version=2023-12-01-preview

Expected response body:

```json
{
  "id": "/subscriptions/00000000-0000-0000-0000-000000000000/resourceGroups/test-rg/providers/Azure.ResourceManager.Resources/topLevelTrackedResources/top/nestedProxyResources/nested",
  "name": "nested",
  "type": "nested",
  "properties":{
    "description": "valid",
    "provisioningState": "Succeeded"
  },
  "systemData": {
    "createdBy": "AzureSDK",
    "createdByType": "User",
    "createdAt": <any date>,
    "lastModifiedBy": "AzureSDK",
    "lastModifiedAt": <any date>,
    "lastModifiedByType": "User",
  }
}
```

### Azure_ResourceManager_Resources_Nested_listByTopLevelTrackedResource

- Endpoint: `get https://management.azure.com`

Resource LIST by parent resource operation.
Expected path: /subscriptions/00000000-0000-0000-0000-000000000000/resourceGroups/test-rg/providers/Azure.ResourceManager.Resources/topLevelTrackedResources/top/nestedProxyResources/nested
Expected query parameter: api-version=2023-12-01-preview

Expected response body:

```json
{
  "value": [{
    "id": "/subscriptions/00000000-0000-0000-0000-000000000000/resourceGroups/test-rg/providers/Azure.ResourceManager.Resources/topLevelTrackedResources/top/nestedProxyResources/nested",
    "name": "nested",
    "type": "nested",
    "properties":{
      "description": "valid",
      "provisioningState": "Succeeded"
    },
    "systemData": {
      "createdBy": "AzureSDK",
      "createdByType": "User",
      "createdAt": <any date>,
      "lastModifiedBy": "AzureSDK",
      "lastModifiedAt": <any date>,
      "lastModifiedByType": "User",
    }
  }]
}
```

### Azure_ResourceManager_Resources_Nested_update

- Endpoint: `patch https://management.azure.com`

Resource PATCH operation.
Expected path: /subscriptions/00000000-0000-0000-0000-000000000000/resourceGroups/test-rg/providers/Azure.ResourceManager.Resources/topLevelTrackedResources/top/nestedProxyResources/nested
Expected query parameter: api-version=2023-12-01-preview
Expected request body:

```json
{
  "properties": {
    "description": "valid2"
  }
}
```

Expected response body:

```json
{
  "id": "/subscriptions/00000000-0000-0000-0000-000000000000/resourceGroups/test-rg/providers/Azure.ResourceManager.Resources/topLevelTrackedResources/top/nestedProxyResources/nested",
  "name": "nested",
  "type": "nested",
  "properties":{
    "description": "valid2",
    "provisioningState": "Succeeded"
  },
  "systemData": {
    "createdBy": "AzureSDK",
    "createdByType": "User",
    "createdAt": <any date>,
    "lastModifiedBy": "AzureSDK",
    "lastModifiedAt": <any date>,
    "lastModifiedByType": "User",
  }
}
```

### Azure_ResourceManager_Resources_Singleton_createOrUpdate

- Endpoint: `put https://management.azure.com`

Resource PUT operation.
Expected path: /subscriptions/00000000-0000-0000-0000-000000000000/resourceGroups/test-rg/providers/Azure.ResourceManager.Resources/singletonTrackedResources/default
Expected query parameter: api-version=2023-12-01-preview
Expected request body:

```json
{
  "location": "eastus",
  "properties": {
    "description": "valid"
  }
}
```

Expected response body:

```json
{
  "id": "/subscriptions/00000000-0000-0000-0000-000000000000/resourceGroups/test-rg/providers/Azure.ResourceManager.Resources/singletonTrackedResources/default",
  "name": "default",
  "type": "Azure.ResourceManager.Resources/singletonTrackedResources",
  "location": "eastus",
  "properties": {
    "description": "valid",
    "provisioningState": "Succeeded"
  },
  "systemData": {
    "createdBy": "AzureSDK",
    "createdByType": "User",
    "createdAt": <any date>,
    "lastModifiedBy": "AzureSDK",
    "lastModifiedAt": <any date>,
    "lastModifiedByType": "User",
  }
}
```

### Azure_ResourceManager_Resources_Singleton_getByResourceGroup

- Endpoint: `get https://management.azure.com`

Resource GET operation.
Expected path: /subscriptions/00000000-0000-0000-0000-000000000000/resourceGroups/test-rg/providers/Azure.ResourceManager.Resources/singletonTrackedResources/default
Expected query parameter: api-version=2023-12-01-preview

Expected response body:

```json
{
  "id": "/subscriptions/00000000-0000-0000-0000-000000000000/resourceGroups/test-rg/providers/Azure.ResourceManager.Resources/singletonTrackedResources/default",
  "name": "default",
  "type": "Azure.ResourceManager.Resources/singletonTrackedResources",
  "location": "eastus",
  "properties":{
    "description": "valid",
    "provisioningState": "Succeeded"
  },
  "systemData": {
    "createdBy": "AzureSDK",
    "createdByType": "User",
    "createdAt": <any date>,
    "lastModifiedBy": "AzureSDK",
    "lastModifiedAt": <any date>,
    "lastModifiedByType": "User",
  }
}
```

### Azure_ResourceManager_Resources_Singleton_listByResourceGroup

- Endpoint: `get https://management.azure.com`

Resource LIST by resource group operation.
Expected path: /subscriptions/00000000-0000-0000-0000-000000000000/resourceGroups/test-rg/providers/Azure.ResourceManager.Resources/singletonTrackedResources
Expected query parameter: api-version=2023-12-01-preview

Expected response body:

```json
{
  "value": [{
    "id": "/subscriptions/00000000-0000-0000-0000-000000000000/resourceGroups/test-rg/providers/Azure.ResourceManager.Resources/singletonTrackedResources/default",
    "name": "default",
    "type": "Azure.ResourceManager.Resources/singletonTrackedResources",
    "location": "eastus",
    "properties":{
      "description": "valid",
      "provisioningState": "Succeeded"
    },
    "systemData": {
      "createdBy": "AzureSDK",
      "createdByType": "User",
      "createdAt": <any date>,
      "lastModifiedBy": "AzureSDK",
      "lastModifiedAt": <any date>,
      "lastModifiedByType": "User",
    }
  }]
}
```

### Azure_ResourceManager_Resources_Singleton_update

- Endpoint: `patch https://management.azure.com`

Resource PATCH operation.
Expected path: /subscriptions/00000000-0000-0000-0000-000000000000/resourceGroups/test-rg/providers/Azure.ResourceManager.Resources/singletonTrackedResources/default
Expected query parameter: api-version=2023-12-01-preview
Expected request body:

```json
{
  "properties": {
    "description": "valid2"
  }
}
```

Expected response body:

```json
{
  "id": "/subscriptions/00000000-0000-0000-0000-000000000000/resourceGroups/test-rg/providers/Azure.ResourceManager.Resources/singletonTrackedResources/default",
  "name": "default",
  "type": "Azure.ResourceManager.Resources/singletonTrackedResources",
  "location": "eastus",
  "properties":{
    "description": "valid2",
    "provisioningState": "Succeeded"
  },
  "systemData": {
    "createdBy": "AzureSDK",
    "createdByType": "User",
    "createdAt": <any date>,
    "lastModifiedBy": "AzureSDK",
    "lastModifiedAt": <any date>,
    "lastModifiedByType": "User",
  }
}
```

### Azure_ResourceManager_Resources_TopLevel_actionSync

- Endpoint: `post https://management.azure.com`

  Resource sync action.
  Expected path: /subscriptions/00000000-0000-0000-0000-000000000000/resourceGroups/test-rg/providers/Azure.ResourceManager.Resources/topLevelTrackedResources/top/actionSync
  Expected query parameter: api-version=2023-12-01-preview
  Expected request body:

  ```json
  {
    "message": "Resource action at top level.",
    "urgent": true
  }
  ```

### Azure_ResourceManager_Resources_TopLevel_createOrReplace

- Endpoint: `put https://management.azure.com`

Resource PUT operation.
Expected path: /subscriptions/00000000-0000-0000-0000-000000000000/resourceGroups/test-rg/providers/Azure.ResourceManager.Resources/topLevelTrackedResources/top
Expected query parameter: api-version=2023-12-01-preview
Expected request body:

```json
{
  "location": "eastus",
  "properties": {
    "description": "valid"
  }
}
```

Expected response body:

```json
{
  "id": "/subscriptions/00000000-0000-0000-0000-000000000000/resourceGroups/test-rg/providers/Azure.ResourceManager.Resources/topLevelTrackedResources/top",
  "name": "top",
  "type": "topLevel",
  "location": "eastus",
  "properties": {
    "description": "valid",
    "provisioningState": "Succeeded"
  },
  "systemData": {
    "createdBy": "AzureSDK",
    "createdByType": "User",
    "createdAt": <any date>,
    "lastModifiedBy": "AzureSDK",
    "lastModifiedAt": <any date>,
    "lastModifiedByType": "User",
  }
}
```

### Azure_ResourceManager_Resources_TopLevel_delete

- Endpoint: `delete https://management.azure.com`

Resource DELETE operation.
Expected path: /subscriptions/00000000-0000-0000-0000-000000000000/resourceGroups/test-rg/providers/Azure.ResourceManager.Resources/topLevelTrackedResources/top
Expected query parameter: api-version=2023-12-01-preview

````
Expected response status code: 204

### Azure_ResourceManager_Resources_TopLevel_get

- Endpoint: `get https://management.azure.com`

Resource GET operation.
Expected path: /subscriptions/00000000-0000-0000-0000-000000000000/resourceGroups/test-rg/providers/Azure.ResourceManager.Resources/topLevelTrackedResources/top
Expected query parameter: api-version=2023-12-01-preview

Expected response body:
```json
{
  "id": "/subscriptions/00000000-0000-0000-0000-000000000000/resourceGroups/test-rg/providers/Azure.ResourceManager.Resources/topLevelTrackedResources/top",
  "name": "top",
  "type": "topLevel",
  "location": "eastus",
  "properties":{
    "description": "valid",
    "provisioningState": "Succeeded"
  },
  "systemData": {
    "createdBy": "AzureSDK",
    "createdByType": "User",
    "createdAt": <any date>,
    "lastModifiedBy": "AzureSDK",
    "lastModifiedAt": <any date>,
    "lastModifiedByType": "User",
  }
}
````

### Azure_ResourceManager_Resources_TopLevel_listByResourceGroup

- Endpoint: `get https://management.azure.com`

Resource LIST by resource group operation.
Expected path: /subscriptions/00000000-0000-0000-0000-000000000000/resourceGroups/test-rg/providers/Azure.ResourceManager.Resources/topLevelTrackedResources
Expected query parameter: api-version=2023-12-01-preview

Expected response body:

```json
{
  "value": [{
    "id": "/subscriptions/00000000-0000-0000-0000-000000000000/resourceGroups/test-rg/providers/Azure.ResourceManager.Resources/topLevelTrackedResources/top",
    "name": "top",
    "type": "topLevel",
    "location": "eastus",
    "properties":{
      "description": "valid",
      "provisioningState": "Succeeded"
    },
    "systemData": {
      "createdBy": "AzureSDK",
      "createdByType": "User",
      "createdAt": <any date>,
      "lastModifiedBy": "AzureSDK",
      "lastModifiedAt": <any date>,
      "lastModifiedByType": "User",
    }
  }]
}
```

### Azure_ResourceManager_Resources_TopLevel_listBySubscription

- Endpoint: `get https://management.azure.com`

Resource LIST by subscription operation.
Expected path: /subscriptions/00000000-0000-0000-0000-000000000000/resourceGroups/test-rg/providers/Azure.ResourceManager.Resources/topLevelTrackedResources
Expected query parameter: api-version=2023-12-01-preview

Expected response body:

```json
{
  "value": [{
    "id": "/subscriptions/00000000-0000-0000-0000-000000000000/resourceGroups/test-rg/providers/Azure.ResourceManager.Resources/topLevelTrackedResources/top",
    "name": "top",
    "type": "topLevel",
    "location": "eastus",
    "properties":{
      "description": "valid",
      "provisioningState": "Succeeded"
    },
    "systemData": {
      "createdBy": "AzureSDK",
      "createdByType": "User",
      "createdAt": <any date>,
      "lastModifiedBy": "AzureSDK",
      "lastModifiedAt": <any date>,
      "lastModifiedByType": "User",
    }
  }]
}
```

### Azure_ResourceManager_Resources_TopLevel_update

- Endpoint: `patch https://management.azure.com`

Resource PATCH operation.
Expected path: /subscriptions/00000000-0000-0000-0000-000000000000/resourceGroups/test-rg/providers/Azure.ResourceManager.Resources/topLevelTrackedResources/top
Expected query parameter: api-version=2023-12-01-preview
Expected request body:

```json
{
  "properties": {
    "description": "valid2"
  }
}
```

Expected response body:

```json
{
  "id": "/subscriptions/00000000-0000-0000-0000-000000000000/resourceGroups/test-rg/providers/Azure.ResourceManager.Resources/topLevelTrackedResources/top",
  "name": "top",
  "type": "topLevel",
  "location": "eastus",
  "properties":{
    "description": "valid2",
    "provisioningState": "Succeeded"
  },
  "systemData": {
    "createdBy": "AzureSDK",
    "createdByType": "User",
    "createdAt": <any date>,
    "lastModifiedBy": "AzureSDK",
    "lastModifiedAt": <any date>,
    "lastModifiedByType": "User",
  }
}
```

### Azure_SpecialHeaders_XmsClientRequestId

- Endpoint: `get /azure/special-headers/x-ms-client-request-id/`

Test case for azure client request id header. SDK should not generate `clientRequestId` paramerter but use policy to auto-set the header.
Expected header parameters:

- x-ms-client-request-id=<any uuid string>
  Expected response header:
- x-ms-client-request-id=<uuid string same with request header>

### Client_Naming_Header_request

- Endpoint: `post /client/naming/header`

Testing that we can project a header name.
Your generated SDK should generate an operation header `parameter` with a single parameter called `clientName`.

Expected header parameter: `default-name="true"`

### Client_Naming_Header_response

- Endpoint: `get /client/naming/header`

Testing that we can project a header name.
Your generated SDK should generate an operation header `parameter` with a single parameter called `clientName`.

Expected response header: `default-name="true"`

### Client_Naming_Model_client

- Endpoint: `post /client/naming/model/client`

Testing that we can project the client name in our generated SDKs.
Your generated SDK should generate the model with name `ClientModel`.

Expected request body:

```json
{ "defaultName": true }
```

### Client_Naming_Model_language

- Endpoint: `post /client/naming/model/language`

Testing that we can project the language specific name in our generated SDKs.
Your generated SDK should generate the model with your language specific model name.

Expected request body:

```json
{ "defaultName": true }
```

### Client_Naming_operation

- Endpoint: `post /client/naming/operation`

Testing that we can project the operation name.
Your generated SDK should generate an operation called `clientName`.

Expected status code: 204

### Client_Naming_parameter

- Endpoint: `post /client/naming/parameter`

Testing that we can project a parameter name.
Your generated SDK should generate an operation `parameter` with a single parameter called `clientName`.

Expected query parameter: `defaultName="true"`

### Client_Naming_Property_client

- Endpoint: `post /client/naming/property/client`

Testing that we can project the client name in our generated SDKs.
Your generated SDK should generate ClientNameModel with one property `clientName` with wire name `defaultName`.

Expected request body:

```json
{ "defaultName": true }
```

### Client_Naming_Property_compatibleWithEncodedName

- Endpoint: `post /client/naming/property/compatible-with-encoded-name`

Testing that we can project the client name and the wire name.
Your generated SDK should generate ClientNameAndJsonEncodedNameModel with one property with client name `clientName` and wire name `wireName`.

Expected request body:

```json
{ "wireName": true }
```

### Client_Naming_Property_language

- Endpoint: `post /client/naming/property/language`

Testing that we can project the language specific name in our generated SDKs.
Your generated SDK should generate LanguageClientNameModel with one property with your language specific property name and wire name `defaultName`.

Expected request body:

```json
{ "defaultName": true }
```

### Client_Naming_UnionEnum_unionEnumMemberName

- Endpoint: `post /client/naming/union-enum/union-enum-member-name`

  Testing that we can project a enum name and enum value name.
  Your generated SDK should generate an Enum with members "ClientEnumValue1", "ClientEnumValue2".
  (The exact name may depend on language convention)

  Expected request body:

  ```json
  "value1"
  ```

### Client_Naming_UnionEnum_unionEnumName

- Endpoint: `post /client/naming/union-enum/union-enum-name`

  Testing that we can project a enum name and enum value name.
  Your generated SDK should generate an Enum "ClientExtensibleEnum".
  (The exact name may depend on language convention)

  Expected request body:

  ```json
  "value1"
  ```

### Client_Structure_AnotherClientOperationGroup

- Endpoints:
  - `post /client/structure/{client}/six`
  - `post /client/structure/{client}/five`

This is to show we can have multiple clients, with multiple operation groups in each client.
The client and its operation groups can be moved to a sub namespace/package.

```ts
const client2 = new SubNamespace.SecondClient("client-operation-group");

client2.five();
client2.group5.six();
```

### Client_Structure_ClientOperationGroup

- Endpoints:
  - `post /client/structure/{client}/two`
  - `post /client/structure/{client}/three`
  - `post /client/structure/{client}/four`
  - `post /client/structure/{client}/one`

This is to show we can have multiple clients, with multiple operation groups in each client.

```ts
const client1 = new FirstClient("client-operation-group");

client1.one();

client1.group3.two();
client1.group3.three();

client1.group4.four();
```

### Client_Structure_MultiClient

- Endpoints:
  - `post /client/structure/{client}/one`
  - `post /client/structure/{client}/three`
  - `post /client/structure/{client}/five`
  - `post /client/structure/{client}/two`
  - `post /client/structure/{client}/four`
  - `post /client/structure/{client}/six`

Include multiple clients in the same spec.

```ts
const clientA = new ClientAClient("multi-client");
const clientB = new ClientBClient("multi-client");

clientA.renamedOne();
clientA.renamedThree();
clientA.renamedFive();

clientB.renamedTwo();
clientB.renamedFour();
clientB.renamedSix();
```

### Client_Structure_RenamedOperation

- Endpoints:
  - `post /client/structure/{client}/two`
  - `post /client/structure/{client}/four`
  - `post /client/structure/{client}/six`
  - `post /client/structure/{client}/one`
  - `post /client/structure/{client}/three`
  - `post /client/structure/{client}/five`

This is to show we can have more than one operation group in a client. The client side should be able to call the api like

```ts
const client = new RenamedOperationClient("renamed-operation");

client.renamedOne();
client.renamedThree();
client.renamedFive();

client.group.renamedTwo();
client.group.renamedFour();
client.group.renamedSix();
```

### Client_Structure_Service

- Endpoints:
  - `post /client/structure/{client}/seven`
  - `post /client/structure/{client}/nine`
  - `post /client/structure/{client}/eight`
  - `post /client/structure/{client}/three`
  - `post /client/structure/{client}/four`
  - `post /client/structure/{client}/five`
  - `post /client/structure/{client}/six`
  - `post /client/structure/{client}/one`
  - `post /client/structure/{client}/two`

This is to show that if we don't do any customization. The client side should be able to call the api like

```ts
const client = new ServiceClient("default");
client.one();
client.two();
client.foo.three();
client.foo.four();
client.bar.five();
client.bar.six();
client.baz.foo.seven();
client.qux.eight();
client.qux.bar.nine();
```

### Client_Structure_TwoOperationGroup

- Endpoints:
  - `post /client/structure/{client}/one`
  - `post /client/structure/{client}/three`
  - `post /client/structure/{client}/four`
  - `post /client/structure/{client}/two`
  - `post /client/structure/{client}/five`
  - `post /client/structure/{client}/six`

This is to show we can have more than one operation group in a client. The client side should be able to call the api like

```ts
const client = new TwoOperationGroupClient("two-operation-group");

client.group1.one();
client.group1.three();
client.group1.four();

client.group2.two();
client.group2.five();
client.group2.six();
```

### Resiliency_ServiceDriven_addOperation

- Endpoint: `delete /resiliency/service-driven/client:v2/service:{serviceDeploymentVersion}/api-version:{apiVersion}/add-operation`

Need the following two calls:

- Call with client spec version "v1" with `serviceDeploymentVersion="v2"` and `apiVersion="v2"`
- Call with client spec version "v2" with `serviceDeploymentVersion="v2"` and `apiVersion="v2"`

There are three concepts that should be clarified:

1. Client spec version: refers to the spec that the client is generated from. 'v1' is a client generated from old.tsp and 'v2' is a client generated from main.tsp.
2. Service deployment version: refers to a deployment version of the service. 'v1' represents the initial deployment of the service with a single api version. 'v2' represents the new deployment of a service with multiple api versions
3. Api version: The initial deployment of the service only supports api version 'v1'. The new deployment of the service supports api versions 'v1' and 'v2'.

With the above two calls, we test the following configurations from this service spec:

- A client generated from the first service spec can break the glass and call the second deployment of a service with api version v2
- A client generated from the second service spec can call the second deployment of a service with api version v2 with the updated changes

Tests that we can grow up by adding an operation.

### Resiliency_ServiceDriven_AddOptionalParam_fromNone

- Endpoint: `head /resiliency/service-driven/client:v2/service:{serviceDeploymentVersion}/api-version:{apiVersion}/add-optional-param/from-none`

Need the following two calls:

- Pass in `serviceDeploymentVersion="v2"` and `apiVersion="v1"` with no parameters.
- Pass in `serviceDeploymentVersion="v2"` and `apiVersion="v2"` with query parameter `new-parameter="new"`.

There are three concepts that should be clarified:

1. Client spec version: refers to the spec that the client is generated from. 'v1' is a client generated from old.tsp and 'v2' is a client generated from main.tsp.
2. Service deployment version: refers to a deployment version of the service. 'v1' represents the initial deployment of the service with a single api version. 'v2' represents the new deployment of a service with multiple api versions
3. Api version: The initial deployment of the service only supports api version 'v1'. The new deployment of the service supports api versions 'v1' and 'v2'.

With the above two calls, we test the following configurations from this service spec:

- A client generated from the second service spec can call the second deployment of a service with api version v1
- A client generated from the second service spec can call the second deployment of a service with api version v2 with the updated changes

Tests that we can grow up an operation from accepting no parameters to accepting an optional input parameter.

### Resiliency_ServiceDriven_AddOptionalParam_fromOneOptional

- Endpoint: `get /resiliency/service-driven/client:v2/service:{serviceDeploymentVersion}/api-version:{apiVersion}/add-optional-param/from-one-optional`

Need the following two calls:

- Pass in `serviceDeploymentVersion="v2"` and `apiVersion="v1"` with query parameter `parameter="optional"`.
- Pass in `serviceDeploymentVersion="v2"` and `apiVersion="v2"` with query parameter `parameter="optional"` and query parameter `new-parameter="new"`.

There are three concepts that should be clarified:

1. Client spec version: refers to the spec that the client is generated from. 'v1' is a client generated from old.tsp and 'v2' is a client generated from main.tsp.
2. Service deployment version: refers to a deployment version of the service. 'v1' represents the initial deployment of the service with a single api version. 'v2' represents the new deployment of a service with multiple api versions
3. Api version: The initial deployment of the service only supports api version 'v1'. The new deployment of the service supports api versions 'v1' and 'v2'.

With the above two calls, we test the following configurations from this service spec:

- A client generated from the second service spec can call the second deployment of a service with api version v1
- A client generated from the second service spec can call the second deployment of a service with api version v2 with the updated changes

Tests that we can grow up an operation from accepting one optional parameter to accepting two optional parameters.

### Resiliency_ServiceDriven_AddOptionalParam_fromOneRequired

- Endpoint: `get /resiliency/service-driven/client:v2/service:{serviceDeploymentVersion}/api-version:{apiVersion}/add-optional-param/from-one-required`

Need the following two calls:

- Pass in `serviceDeploymentVersion="v2"` and `apiVersion="v1"` with query parameter `parameter="required"`.
- Pass in `serviceDeploymentVersion="v2"` and `apiVersion="v2"` with query parameter `parameter="required"` and query parameter `new-parameter="new"`.

There are three concepts that should be clarified:

1. Client spec version: refers to the spec that the client is generated from. 'v1' is a client generated from old.tsp and 'v2' is a client generated from main.tsp.
2. Service deployment version: refers to a deployment version of the service. 'v1' represents the initial deployment of the service with a single api version. 'v2' represents the new deployment of a service with multiple api versions
3. Api version: The initial deployment of the service only supports api version 'v1'. The new deployment of the service supports api versions 'v1' and 'v2'.

With the above two calls, we test the following configurations from this service spec:

- A client generated from the second service spec can call the second deployment of a service with api version v1
- A client generated from the second service spec can call the second deployment of a service with api version v2 with the updated changes

Tests that we can grow up an operation from accepting one required parameter to accepting a required parameter and an optional parameter.<|MERGE_RESOLUTION|>--- conflicted
+++ resolved
@@ -720,7 +720,6 @@
 }
 ```
 
-<<<<<<< HEAD
 ### Azure_Example_Basic
 
 - Endpoint: `post /azure/example/basic/basic`
@@ -754,7 +753,9 @@
 ```json
 {
   "stringProperty": "text"
-=======
+}
+```
+
 ### Azure_Payload_Pageable_list
 
 - Endpoint: `get /azure/payload/pageable`
@@ -796,7 +797,6 @@
       "name": "user8"
     }
   ]
->>>>>>> 3c2aafe9
 }
 ```
 
