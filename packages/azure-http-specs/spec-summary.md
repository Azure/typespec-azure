--- conflicted
+++ resolved
@@ -916,15 +916,6 @@
 }
 ```
 
-<<<<<<< HEAD
-### Azure_ResourceManager_OperationTemplates_ListAvailableOperations
-
-- Endpoint: `get https://management.azure.com`
-
-Resource GET operation.
-Expected path: /providers/Azure.ResourceManager.OperationTemplates/operations
-Expected query parameter: api-version=2023-12-01-preview
-=======
 ### Azure_ResourceManager_OperationTemplates_CheckNameAvailability_checkGlobal
 
 - Endpoint: `post https://management.azure.com`
@@ -967,12 +958,27 @@
 }
 ```
 
->>>>>>> 81f8b29f
-Expected response body:
-
-```json
-{
-<<<<<<< HEAD
+Expected response body:
+
+```json
+{
+  "nameAvailable": false,
+  "reason": "AlreadyExists",
+  "message": "Hostname 'checkName' already exists. Please select a different name."
+}
+```
+
+### Azure_ResourceManager_OperationTemplates_ListAvailableOperations
+
+- Endpoint: `get https://management.azure.com`
+
+Resource GET operation.
+Expected path: /providers/Azure.ResourceManager.OperationTemplates/operations
+Expected query parameter: api-version=2023-12-01-preview
+Expected response body:
+
+```json
+{
   "value": [
     {
       "name": "Microsoft.Compute/virtualMachines/write",
@@ -987,11 +993,6 @@
       "actionType": "Internal"
     }
   ]
-=======
-  "nameAvailable": false,
-  "reason": "AlreadyExists",
-  "message": "Hostname 'checkName' already exists. Please select a different name."
->>>>>>> 81f8b29f
 }
 ```
 
