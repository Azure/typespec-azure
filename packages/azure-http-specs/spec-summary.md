--- conflicted
+++ resolved
@@ -916,7 +916,6 @@
 }
 ```
 
-<<<<<<< HEAD
 ### Azure_ResourceManager_Resources_LocationResources_createOrUpdate
 
 - Endpoint: `put https://management.azure.com`
@@ -1031,61 +1030,21 @@
 
 Resource PATCH operation.
 Expected path: /subscriptions/00000000-0000-0000-0000-000000000000/providers/Azure.ResourceManager.Resources/locations/eastus/locationResources/resource
-=======
-### Azure_ResourceManager_OperationTemplates_CheckNameAvailability_checkGlobal
-
-- Endpoint: `post https://management.azure.com`
-
-  Resource POST operation.
-  Expected path: /subscriptions/00000000-0000-0000-0000-000000000000/providers/Azure.ResourceManager.OperationTemplates/checkNameAvailability
-  Expected query parameter: api-version=2023-12-01-preview
-  Expected request body:
-
-  ```json
-  {
-    "name": "checkName",
-    "type": "Microsoft.Web/site"
-  }
-  ```
-
-  Expected response body:
-
-  ```json
-  {
-    "nameAvailable": false,
-    "reason": "AlreadyExists",
-    "message": "Hostname 'checkName' already exists. Please select a different name."
-  }
-  ```
-
-### Azure_ResourceManager_OperationTemplates_CheckNameAvailability_checkLocal
-
-- Endpoint: `post https://management.azure.com`
-
-Resource POST operation.
-Expected path: /subscriptions/00000000-0000-0000-0000-000000000000/providers/Azure.ResourceManager.OperationTemplates/locations/westus/checkNameAvailability
->>>>>>> 81f8b29f
 Expected query parameter: api-version=2023-12-01-preview
 Expected request body:
 
 ```json
 {
-<<<<<<< HEAD
   "properties": {
     "description": "valid2"
   }
-=======
-  "name": "checkName",
-  "type": "Microsoft.Web/site"
->>>>>>> 81f8b29f
-}
-```
-
-Expected response body:
-
-```json
-{
-<<<<<<< HEAD
+}
+```
+
+Expected response body:
+
+```json
+{
   "id": "/subscriptions/00000000-0000-0000-0000-000000000000/providers/Azure.ResourceManager.Resources/locations/eastus/locationResources/resource",
   "name": "resource",
   "type": "Azure.ResourceManager.Resources/locationResources",
@@ -1101,11 +1060,58 @@
     "lastModifiedAt": <any date>,
     "lastModifiedByType": "User",
   }
-=======
+}
+```
+
+### Azure_ResourceManager_OperationTemplates_CheckNameAvailability_checkGlobal
+
+- Endpoint: `post https://management.azure.com`
+
+  Resource POST operation.
+  Expected path: /subscriptions/00000000-0000-0000-0000-000000000000/providers/Azure.ResourceManager.OperationTemplates/checkNameAvailability
+  Expected query parameter: api-version=2023-12-01-preview
+  Expected request body:
+
+  ```json
+  {
+    "name": "checkName",
+    "type": "Microsoft.Web/site"
+  }
+  ```
+
+  Expected response body:
+
+  ```json
+  {
+    "nameAvailable": false,
+    "reason": "AlreadyExists",
+    "message": "Hostname 'checkName' already exists. Please select a different name."
+  }
+  ```
+
+### Azure_ResourceManager_OperationTemplates_CheckNameAvailability_checkLocal
+
+- Endpoint: `post https://management.azure.com`
+
+Resource POST operation.
+Expected path: /subscriptions/00000000-0000-0000-0000-000000000000/providers/Azure.ResourceManager.OperationTemplates/locations/westus/checkNameAvailability
+Expected query parameter: api-version=2023-12-01-preview
+Expected request body:
+
+```json
+{
+  "name": "checkName",
+  "type": "Microsoft.Web/site"
+}
+```
+
+Expected response body:
+
+```json
+{
   "nameAvailable": false,
   "reason": "AlreadyExists",
   "message": "Hostname 'checkName' already exists. Please select a different name."
->>>>>>> 81f8b29f
 }
 ```
 
