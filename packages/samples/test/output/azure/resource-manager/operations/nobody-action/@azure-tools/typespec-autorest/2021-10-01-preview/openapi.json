{
  "swagger": "2.0",
  "info": {
    "title": "ContosoProviderHubClient",
    "version": "2021-10-01-preview",
    "description": "Contoso Resource Provider management API.",
    "x-typespec-generated": [
      {
        "emitter": "@azure-tools/typespec-autorest"
      }
    ]
  },
  "schemes": [
    "https"
  ],
  "host": "management.azure.com",
  "produces": [
    "application/json"
  ],
  "consumes": [
    "application/json"
  ],
  "security": [
    {
      "azure_auth": [
        "user_impersonation"
      ]
    }
  ],
  "securityDefinitions": {
    "azure_auth": {
      "type": "oauth2",
      "description": "Azure Active Directory OAuth2 Flow.",
      "flow": "implicit",
      "authorizationUrl": "https://login.microsoftonline.com/common/oauth2/authorize",
      "scopes": {
        "user_impersonation": "impersonate your user account"
      }
    }
  },
  "tags": [
    {
      "name": "Operations"
    },
    {
      "name": "Employees"
    }
  ],
  "paths": {
    "/providers/Microsoft.ContosoProviderHub/operations": {
      "get": {
        "operationId": "Operations_List",
        "tags": [
          "Operations"
        ],
        "description": "List the operations for the provider",
        "parameters": [
          {
            "$ref": "../../../../../../../../../specs/resource-manager/common-types/v5/types.json#/parameters/ApiVersionParameter"
          }
        ],
        "responses": {
          "200": {
            "description": "Azure operation completed successfully.",
            "schema": {
              "$ref": "../../../../../../../../../specs/resource-manager/common-types/v5/types.json#/definitions/OperationListResult"
            }
          },
          "default": {
            "description": "An unexpected error response.",
            "schema": {
              "$ref": "../../../../../../../../../specs/resource-manager/common-types/v5/types.json#/definitions/ErrorResponse"
            }
          }
        },
        "x-ms-pageable": {
          "nextLinkName": "nextLink"
        }
      }
    },
    "/subscriptions/{subscriptionId}/providers/Microsoft.ContosoProviderHub/employees": {
      "get": {
        "operationId": "Employees_ListBySubscription",
        "tags": [
          "Employees"
        ],
        "description": "List Employee resources by subscription ID",
        "parameters": [
          {
            "$ref": "../../../../../../../../../specs/resource-manager/common-types/v5/types.json#/parameters/ApiVersionParameter"
          },
          {
            "$ref": "../../../../../../../../../specs/resource-manager/common-types/v5/types.json#/parameters/SubscriptionIdParameter"
          }
        ],
        "responses": {
          "200": {
            "description": "Azure operation completed successfully.",
            "schema": {
              "$ref": "#/definitions/EmployeeListResult"
            }
          },
          "default": {
            "description": "An unexpected error response.",
            "schema": {
              "$ref": "../../../../../../../../../specs/resource-manager/common-types/v5/types.json#/definitions/ErrorResponse"
            }
          }
        },
        "x-ms-pageable": {
          "nextLinkName": "nextLink"
        }
      }
    },
    "/subscriptions/{subscriptionId}/resourceGroups/{resourceGroupName}/providers/Microsoft.ContosoProviderHub/employees": {
      "get": {
        "operationId": "Employees_ListByResourceGroup",
        "tags": [
          "Employees"
        ],
        "description": "List Employee resources by resource group",
        "parameters": [
          {
            "$ref": "../../../../../../../../../specs/resource-manager/common-types/v5/types.json#/parameters/ApiVersionParameter"
          },
          {
            "$ref": "../../../../../../../../../specs/resource-manager/common-types/v5/types.json#/parameters/SubscriptionIdParameter"
          },
          {
            "$ref": "../../../../../../../../../specs/resource-manager/common-types/v5/types.json#/parameters/ResourceGroupNameParameter"
          }
        ],
        "responses": {
          "200": {
            "description": "Azure operation completed successfully.",
            "schema": {
              "$ref": "#/definitions/EmployeeListResult"
            }
          },
          "default": {
            "description": "An unexpected error response.",
            "schema": {
              "$ref": "../../../../../../../../../specs/resource-manager/common-types/v5/types.json#/definitions/ErrorResponse"
            }
          }
        },
        "x-ms-pageable": {
          "nextLinkName": "nextLink"
        }
      }
    },
    "/subscriptions/{subscriptionId}/resourceGroups/{resourceGroupName}/providers/Microsoft.ContosoProviderHub/employees/{employeeName}": {
      "get": {
        "operationId": "Employees_Get",
        "tags": [
          "Employees"
        ],
        "description": "Get a Employee",
        "parameters": [
          {
            "$ref": "../../../../../../../../../specs/resource-manager/common-types/v5/types.json#/parameters/ApiVersionParameter"
          },
          {
            "$ref": "../../../../../../../../../specs/resource-manager/common-types/v5/types.json#/parameters/SubscriptionIdParameter"
          },
          {
            "$ref": "../../../../../../../../../specs/resource-manager/common-types/v5/types.json#/parameters/ResourceGroupNameParameter"
          },
          {
            "name": "employeeName",
            "in": "path",
            "description": "The name of the Employee",
            "required": true,
            "type": "string",
            "pattern": "^[a-zA-Z0-9-]{3,24}$"
          }
        ],
        "responses": {
          "200": {
            "description": "Azure operation completed successfully.",
            "schema": {
              "$ref": "#/definitions/Employee"
            }
          },
          "default": {
            "description": "An unexpected error response.",
            "schema": {
              "$ref": "../../../../../../../../../specs/resource-manager/common-types/v5/types.json#/definitions/ErrorResponse"
            }
          }
        }
      },
      "put": {
        "operationId": "Employees_CreateOrUpdate",
        "tags": [
          "Employees"
        ],
        "description": "Create a Employee",
        "parameters": [
          {
            "$ref": "../../../../../../../../../specs/resource-manager/common-types/v5/types.json#/parameters/ApiVersionParameter"
          },
          {
            "$ref": "../../../../../../../../../specs/resource-manager/common-types/v5/types.json#/parameters/SubscriptionIdParameter"
          },
          {
            "$ref": "../../../../../../../../../specs/resource-manager/common-types/v5/types.json#/parameters/ResourceGroupNameParameter"
          },
          {
            "name": "employeeName",
            "in": "path",
            "description": "The name of the Employee",
            "required": true,
            "type": "string",
            "pattern": "^[a-zA-Z0-9-]{3,24}$"
          },
          {
            "name": "resource",
            "in": "body",
            "description": "Resource create parameters.",
            "required": true,
            "schema": {
              "$ref": "#/definitions/Employee"
            }
          }
        ],
        "responses": {
          "200": {
            "description": "Resource 'Employee' update operation succeeded",
            "schema": {
              "$ref": "#/definitions/Employee"
            }
          },
          "201": {
            "description": "Resource 'Employee' create operation succeeded",
            "schema": {
              "$ref": "#/definitions/Employee"
            },
            "headers": {
              "Azure-AsyncOperation": {
                "type": "string",
                "description": "A link to the status monitor"
              },
              "Retry-After": {
                "type": "integer",
                "format": "int32",
                "description": "The Retry-After header can indicate how long the client should wait before polling the operation status."
              }
            }
          },
          "default": {
            "description": "An unexpected error response.",
            "schema": {
              "$ref": "../../../../../../../../../specs/resource-manager/common-types/v5/types.json#/definitions/ErrorResponse"
            }
          }
        },
        "x-ms-long-running-operation-options": {
          "final-state-via": "azure-async-operation"
        },
        "x-ms-long-running-operation": true
      },
      "patch": {
        "operationId": "Employees_Update",
        "tags": [
          "Employees"
        ],
        "description": "Update a Employee",
        "parameters": [
          {
            "$ref": "../../../../../../../../../specs/resource-manager/common-types/v5/types.json#/parameters/ApiVersionParameter"
          },
          {
            "$ref": "../../../../../../../../../specs/resource-manager/common-types/v5/types.json#/parameters/SubscriptionIdParameter"
          },
          {
            "$ref": "../../../../../../../../../specs/resource-manager/common-types/v5/types.json#/parameters/ResourceGroupNameParameter"
          },
          {
            "name": "employeeName",
            "in": "path",
            "description": "The name of the Employee",
            "required": true,
            "type": "string",
            "pattern": "^[a-zA-Z0-9-]{3,24}$"
          },
          {
            "name": "properties",
            "in": "body",
            "description": "The resource properties to be updated.",
            "required": true,
            "schema": {
              "$ref": "#/definitions/EmployeeUpdate"
            }
          }
        ],
        "responses": {
          "200": {
            "description": "Azure operation completed successfully.",
            "schema": {
              "$ref": "#/definitions/Employee"
            }
          },
          "default": {
            "description": "An unexpected error response.",
            "schema": {
              "$ref": "../../../../../../../../../specs/resource-manager/common-types/v5/types.json#/definitions/ErrorResponse"
            }
          }
        }
      },
      "delete": {
        "operationId": "Employees_Delete",
        "tags": [
          "Employees"
        ],
        "description": "Delete a Employee",
        "parameters": [
          {
            "$ref": "../../../../../../../../../specs/resource-manager/common-types/v5/types.json#/parameters/ApiVersionParameter"
          },
          {
            "$ref": "../../../../../../../../../specs/resource-manager/common-types/v5/types.json#/parameters/SubscriptionIdParameter"
          },
          {
            "$ref": "../../../../../../../../../specs/resource-manager/common-types/v5/types.json#/parameters/ResourceGroupNameParameter"
          },
          {
            "name": "employeeName",
            "in": "path",
            "description": "The name of the Employee",
            "required": true,
            "type": "string",
            "pattern": "^[a-zA-Z0-9-]{3,24}$"
          }
        ],
        "responses": {
          "200": {
            "description": "Resource deleted successfully."
          },
          "204": {
            "description": "Resource does not exist."
          },
          "default": {
            "description": "An unexpected error response.",
            "schema": {
              "$ref": "../../../../../../../../../specs/resource-manager/common-types/v5/types.json#/definitions/ErrorResponse"
            }
          }
        }
      },
      "head": {
        "operationId": "Employees_CheckExistence",
        "tags": [
          "Employees"
        ],
        "description": "A sample HEAD operation to check resource existence",
        "parameters": [
          {
            "$ref": "../../../../../../../../../specs/resource-manager/common-types/v5/types.json#/parameters/ApiVersionParameter"
          },
          {
            "$ref": "../../../../../../../../../specs/resource-manager/common-types/v5/types.json#/parameters/SubscriptionIdParameter"
          },
          {
            "$ref": "../../../../../../../../../specs/resource-manager/common-types/v5/types.json#/parameters/ResourceGroupNameParameter"
          },
          {
            "name": "employeeName",
            "in": "path",
            "description": "The name of the Employee",
            "required": true,
            "type": "string",
            "pattern": "^[a-zA-Z0-9-]{3,24}$"
          }
        ],
        "responses": {
          "204": {
            "description": "The Azure resource exists"
          },
          "404": {
            "description": "The Azure resource is not found"
          },
          "default": {
            "description": "An unexpected error response.",
            "schema": {
              "$ref": "../../../../../../../../../specs/resource-manager/common-types/v5/types.json#/definitions/ErrorResponse"
            }
          }
        }
      }
    },
    "/subscriptions/{subscriptionId}/resourceGroups/{resourceGroupName}/providers/Microsoft.ContosoProviderHub/employees/{employeeName}/actionAsync": {
      "post": {
        "operationId": "Employees_ActionAsync",
        "tags": [
          "Employees"
        ],
        "description": "Sample async action with no request body",
        "parameters": [
          {
            "$ref": "../../../../../../../../../specs/resource-manager/common-types/v5/types.json#/parameters/ApiVersionParameter"
          },
          {
            "$ref": "../../../../../../../../../specs/resource-manager/common-types/v5/types.json#/parameters/SubscriptionIdParameter"
          },
          {
            "$ref": "../../../../../../../../../specs/resource-manager/common-types/v5/types.json#/parameters/ResourceGroupNameParameter"
          },
          {
            "name": "employeeName",
            "in": "path",
            "description": "The name of the Employee",
            "required": true,
            "type": "string",
            "pattern": "^[a-zA-Z0-9-]{3,24}$"
          }
        ],
        "responses": {
          "202": {
            "description": "Resource operation accepted.",
            "headers": {
              "Location": {
                "type": "string",
                "description": "The Location header contains the URL where the status of the long running operation can be checked."
              },
              "Retry-After": {
                "type": "integer",
                "format": "int32",
                "description": "The Retry-After header can indicate how long the client should wait before polling the operation status."
              }
            }
          },
          "204": {
            "description": "Azure operation completed successfully."
          },
          "default": {
            "description": "An unexpected error response.",
            "schema": {
              "$ref": "../../../../../../../../../specs/resource-manager/common-types/v5/types.json#/definitions/ErrorResponse"
            }
          }
        },
        "x-ms-long-running-operation-options": {
          "final-state-via": "location"
        },
        "x-ms-long-running-operation": true
      }
    },
    "/subscriptions/{subscriptionId}/resourceGroups/{resourceGroupName}/providers/Microsoft.ContosoProviderHub/employees/{employeeName}/actionNoReqResAsync": {
      "post": {
        "operationId": "Employees_ActionNoReqResAsync",
        "tags": [
          "Employees"
        ],
        "description": "Sample async action with no request body and response",
        "parameters": [
          {
            "$ref": "../../../../../../../../../specs/resource-manager/common-types/v5/types.json#/parameters/ApiVersionParameter"
          },
          {
            "$ref": "../../../../../../../../../specs/resource-manager/common-types/v5/types.json#/parameters/SubscriptionIdParameter"
          },
          {
            "$ref": "../../../../../../../../../specs/resource-manager/common-types/v5/types.json#/parameters/ResourceGroupNameParameter"
          },
          {
            "name": "employeeName",
            "in": "path",
            "description": "The name of the Employee",
            "required": true,
            "type": "string",
            "pattern": "^[a-zA-Z0-9-]{3,24}$"
          }
        ],
        "responses": {
          "202": {
            "description": "Resource operation accepted.",
            "headers": {
              "Location": {
                "type": "string",
                "description": "The Location header contains the URL where the status of the long running operation can be checked."
              },
              "Retry-After": {
                "type": "integer",
                "format": "int32",
                "description": "The Retry-After header can indicate how long the client should wait before polling the operation status."
              }
            }
          },
          "default": {
            "description": "An unexpected error response.",
            "schema": {
              "$ref": "../../../../../../../../../specs/resource-manager/common-types/v5/types.json#/definitions/ErrorResponse"
            }
          }
        },
        "x-ms-long-running-operation-options": {
          "final-state-via": "location"
        },
        "x-ms-long-running-operation": true
      }
    },
    "/subscriptions/{subscriptionId}/resourceGroups/{resourceGroupName}/providers/Microsoft.ContosoProviderHub/employees/{employeeName}/actionNoReqResSync": {
      "post": {
        "operationId": "Employees_ActionNoReqResSync",
        "tags": [
          "Employees"
        ],
        "description": "Sample sync action with no request body and response",
        "parameters": [
          {
            "$ref": "../../../../../../../../../specs/resource-manager/common-types/v5/types.json#/parameters/ApiVersionParameter"
          },
          {
            "$ref": "../../../../../../../../../specs/resource-manager/common-types/v5/types.json#/parameters/SubscriptionIdParameter"
          },
          {
            "$ref": "../../../../../../../../../specs/resource-manager/common-types/v5/types.json#/parameters/ResourceGroupNameParameter"
          },
          {
            "name": "employeeName",
            "in": "path",
            "description": "The name of the Employee",
            "required": true,
            "type": "string",
            "pattern": "^[a-zA-Z0-9-]{3,24}$"
          }
        ],
        "responses": {
          "204": {
            "description": "Action completed successfully."
          },
          "default": {
            "description": "An unexpected error response.",
            "schema": {
              "$ref": "../../../../../../../../../specs/resource-manager/common-types/v5/types.json#/definitions/ErrorResponse"
            }
          }
        }
      }
    },
    "/subscriptions/{subscriptionId}/resourceGroups/{resourceGroupName}/providers/Microsoft.ContosoProviderHub/employees/{employeeName}/actionSync": {
      "post": {
        "operationId": "Employees_ActionSync",
        "tags": [
          "Employees"
        ],
        "description": "Sample sync action with no request body",
        "parameters": [
          {
            "$ref": "../../../../../../../../../specs/resource-manager/common-types/v5/types.json#/parameters/ApiVersionParameter"
          },
          {
            "$ref": "../../../../../../../../../specs/resource-manager/common-types/v5/types.json#/parameters/SubscriptionIdParameter"
          },
          {
            "$ref": "../../../../../../../../../specs/resource-manager/common-types/v5/types.json#/parameters/ResourceGroupNameParameter"
          },
          {
            "name": "employeeName",
            "in": "path",
            "description": "The name of the Employee",
            "required": true,
            "type": "string",
            "pattern": "^[a-zA-Z0-9-]{3,24}$"
          }
        ],
        "responses": {
          "204": {
            "description": "Azure operation completed successfully."
          },
          "default": {
            "description": "An unexpected error response.",
            "schema": {
              "$ref": "../../../../../../../../../specs/resource-manager/common-types/v5/types.json#/definitions/ErrorResponse"
            }
          }
        }
      }
    }
  },
  "definitions": {
<<<<<<< HEAD
    "Azure.ResourceManager.CommonTypes.TrackedResourceUpdate": {
      "type": "object",
      "title": "Tracked Resource",
      "description": "The resource model definition for an Azure Resource Manager tracked top level resource which has 'tags' and a 'location'",
      "properties": {
        "tags": {
          "type": "object",
          "description": "Resource tags.",
          "additionalProperties": {
            "type": "string"
          }
        }
      },
      "allOf": [
        {
          "$ref": "../../../../../../../../../specs/resource-manager/common-types/v5/types.json#/definitions/Resource"
        }
      ]
    },
=======
>>>>>>> b9502125
    "Employee": {
      "type": "object",
      "description": "A ContosoProviderHub resource",
      "properties": {
        "properties": {
          "$ref": "#/definitions/EmployeeProperties",
          "description": "The resource-specific properties for this resource.",
          "x-ms-client-flatten": true
        }
      },
      "allOf": [
        {
          "$ref": "../../../../../../../../../specs/resource-manager/common-types/v5/types.json#/definitions/TrackedResource"
        }
      ]
    },
    "EmployeeListResult": {
      "type": "object",
      "description": "The response of a Employee list operation.",
      "properties": {
        "value": {
          "type": "array",
          "description": "The Employee items on this page",
          "items": {
            "$ref": "#/definitions/Employee"
          }
        },
        "nextLink": {
          "type": "string",
          "format": "uri",
          "description": "The link to the next page of items"
        }
      },
      "required": [
        "value"
      ]
    },
    "EmployeeProperties": {
      "type": "object",
      "description": "Employee properties",
      "properties": {
        "age": {
          "type": "integer",
          "format": "int32",
          "description": "Age of employee"
        },
        "city": {
          "type": "string",
          "description": "City of employee"
        },
        "profile": {
          "type": "string",
          "format": "base64url",
          "description": "Profile of employee"
        },
        "provisioningState": {
          "$ref": "#/definitions/ProvisioningState",
          "description": "The status of the last operation.",
          "readOnly": true
        }
      }
    },
    "EmployeeUpdate": {
      "type": "object",
      "description": "The type used for update operations of the Employee.",
      "properties": {
        "tags": {
          "type": "object",
          "description": "Resource tags.",
          "additionalProperties": {
            "type": "string"
          }
        },
        "properties": {
          "$ref": "#/definitions/EmployeeUpdateProperties",
          "description": "The resource-specific properties for this resource.",
          "x-ms-client-flatten": true
        }
      }
    },
    "EmployeeUpdateProperties": {
      "type": "object",
      "description": "The updatable properties of the Employee.",
      "properties": {
        "age": {
          "type": "integer",
          "format": "int32",
          "description": "Age of employee"
        },
        "city": {
          "type": "string",
          "description": "City of employee"
        },
        "profile": {
          "type": "string",
          "format": "base64url",
          "description": "Profile of employee"
        }
      }
    },
    "ProvisioningState": {
      "type": "string",
      "description": "The provisioning state of a resource.",
      "enum": [
        "Succeeded",
        "Failed",
        "Canceled",
        "Provisioning",
        "Updating",
        "Deleting",
        "Accepted"
      ],
      "x-ms-enum": {
        "name": "ProvisioningState",
        "modelAsString": true,
        "values": [
          {
            "name": "Succeeded",
            "value": "Succeeded",
            "description": "Resource has been created."
          },
          {
            "name": "Failed",
            "value": "Failed",
            "description": "Resource creation failed."
          },
          {
            "name": "Canceled",
            "value": "Canceled",
            "description": "Resource creation was canceled."
          },
          {
            "name": "Provisioning",
            "value": "Provisioning",
            "description": "The resource is being provisioned"
          },
          {
            "name": "Updating",
            "value": "Updating",
            "description": "The resource is updating"
          },
          {
            "name": "Deleting",
            "value": "Deleting",
            "description": "The resource is being deleted"
          },
          {
            "name": "Accepted",
            "value": "Accepted",
            "description": "The resource create request has been accepted"
          }
        ]
      },
      "readOnly": true
    }
  },
  "parameters": {}
}<|MERGE_RESOLUTION|>--- conflicted
+++ resolved
@@ -581,10 +581,8 @@
     }
   },
   "definitions": {
-<<<<<<< HEAD
     "Azure.ResourceManager.CommonTypes.TrackedResourceUpdate": {
       "type": "object",
-      "title": "Tracked Resource",
       "description": "The resource model definition for an Azure Resource Manager tracked top level resource which has 'tags' and a 'location'",
       "properties": {
         "tags": {
@@ -601,8 +599,6 @@
         }
       ]
     },
-=======
->>>>>>> b9502125
     "Employee": {
       "type": "object",
       "description": "A ContosoProviderHub resource",
