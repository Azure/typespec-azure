--- conflicted
+++ resolved
@@ -305,21 +305,8 @@
         "person": {
           "$ref": "#/definitions/PersonMergePatchUpdateReplaceOnly"
         },
-<<<<<<< HEAD
-        "relatives": {
-          "type": "array",
-          "items": {
-            "$ref": "#/definitions/PersonRelative"
-          },
-          "x-ms-mutability": [
-            "read",
-            "update",
-            "create"
-          ]
-=======
         "relationship": {
           "type": "string"
->>>>>>> 4b1bba1b
         }
       },
       "required": [
