--- conflicted
+++ resolved
@@ -38,18 +38,6 @@
     "!dist/test/**"
   ],
   "dependencies": {
-<<<<<<< HEAD
-    "@typespec/versioning": "workspace:~0.53.0",
-    "@typespec/compiler": "workspace:~0.53.1",
-    "@typespec/openapi": "workspace:~0.53.0",
-    "@typespec/openapi3": "workspace:~0.53.1",
-    "@typespec/http": "workspace:~0.53.0",
-    "@typespec/rest": "workspace:~0.53.0",
-    "@azure-tools/typespec-azure-core": "workspace:~0.39.1",
-    "@azure-tools/typespec-autorest": "workspace:~0.39.2",
-    "@azure-tools/typespec-azure-resource-manager": "workspace:~0.39.0",
-    "@azure-tools/typespec-client-generator-core": "workspace:~0.39.0"
-=======
     "@azure-tools/typespec-autorest": "workspace:~",
     "@azure-tools/typespec-azure-core": "workspace:~",
     "@azure-tools/typespec-azure-resource-manager": "workspace:~",
@@ -60,7 +48,6 @@
     "@typespec/openapi3": "workspace:~",
     "@typespec/rest": "workspace:~",
     "@typespec/versioning": "workspace:~"
->>>>>>> 6493de92
   },
   "devDependencies": {
     "@types/node": "~18.11.19",
