--- conflicted
+++ resolved
@@ -6,14 +6,8 @@
 using Autorest;
 using OpenAPI;
 
-<<<<<<< HEAD
-@info({
-  title: "Network security perimeter common type definitions",
-})
+@info(#{ title: "Network security perimeter common type definitions" })
 @doc("Common types for network security perimeters based on a shared API specification. These common, versioned type definitions are intended for resource providers (RPs, except Network RP) to use, and reuse, for defining their own API versions that share a set of type definitions that is consistent across providers.")
-=======
-@info(#{ title: "Network security perimeter common type definitions" })
->>>>>>> 6c5b0d25
 namespace Azure.ResourceManager.CommonTypes;
 
 @useRef("./types.json#/definitions/Resource")
