emit:
  - "@azure-tools/typespec-autorest"
options:
  "@azure-tools/typespec-autorest":
    use-read-only-status-schema: true
    arm-types-dir: "{project-root}/common-types"
linter:
  extends:
<<<<<<< HEAD
    # - "@azure-tools/typespec-azure-resource-manager/all"
    - "@azure-tools/typespec-azure-specs-rulesets/resource-manager"
  enable:
    "@azure-tools/typespec-azure-core/no-enum": true
=======
    - "@azure-tools/typespec-azure-resource-manager/all"
>>>>>>> f66083b3
<|MERGE_RESOLUTION|>--- conflicted
+++ resolved
@@ -6,11 +6,4 @@
     arm-types-dir: "{project-root}/common-types"
 linter:
   extends:
-<<<<<<< HEAD
-    # - "@azure-tools/typespec-azure-resource-manager/all"
-    - "@azure-tools/typespec-azure-specs-rulesets/resource-manager"
-  enable:
-    "@azure-tools/typespec-azure-core/no-enum": true
-=======
-    - "@azure-tools/typespec-azure-resource-manager/all"
->>>>>>> f66083b3
+    - "@azure-tools/typespec-azure-specs-rulesets/resource-manager"