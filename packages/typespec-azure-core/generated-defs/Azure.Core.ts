import type {
  DecoratorContext,
  Enum,
  EnumMember,
  Model,
  ModelProperty,
  Operation,
  Type,
  Union,
  UnionVariant,
} from "@typespec/compiler";

/**
 * Used for custom StatusMonitor implementation.
 * Identifies an Enum or ModelProperty as containing long-running operation
 * status.
 */
export type LroStatusDecorator = (
  context: DecoratorContext,
  entity: Enum | Union | ModelProperty,
) => void;

/**
 * Identifies a ModelProperty as containing the final location for the operation result.
 *
 * @param finalResult Sets the expected return value for the final result.  Overrides
 * any value provided in the decorated property, if the property uses ResourceLocation<Resource>.
 */
export type FinalLocationDecorator = (
  context: DecoratorContext,
  entity: ModelProperty,
  finalResult?: Type,
) => void;

/**
 * Identifies a model property as containing the location to poll for operation state.
 *
 * @param options PollingOptions for the poller pointed to by this link.  Overrides
 * settings derived from property value it is decorating, if the value of the
 * property is ResourceLocation<Resource>
 */
export type PollingLocationDecorator = (
  context: DecoratorContext,
  entity: ModelProperty,
  options?: Type,
) => void;

/**
 * Decorator that marks a Version EnumMember as a preview version.
 * This is used to indicate that the version is not yet stable and may change in future releases.
 *
 * @param target The EnumMember that represents the preview version.
 * @example
 * ```typespec
 * @versioned(Versions)
 * @service(#{ title: "Widget Service" })
 * namespace DemoService;
 *
 * enum Versions {
 *   v1,
 *   v2,
 *   @previewVersion
 *   v3Preview
 * }
 * ```
 */
export type PreviewVersionDecorator = (context: DecoratorContext, target: EnumMember) => void;

/**
<<<<<<< HEAD
 * Marks an Enum as being fixed since enums in Azure are
 * assumed to be extensible.
 */
export type FixedDecorator = (context: DecoratorContext, target: Enum) => void;

/**
 * Marks a Model as a paged collection.
 */
export type PagedResultDecorator = (context: DecoratorContext, entity: Model) => void;

/**
 * Identifies the ModelProperty that contains the paged items. Can only be used on a Model marked with `@pagedResult`.
 */
export type ItemsDecorator = (context: DecoratorContext, entity: ModelProperty) => void;

/**
=======
>>>>>>> fba7bbd0
 * Used for custom StatusMonitor implementation.
 * Identifies an EnumMember as a long-running "Succeeded" terminal state.
 */
export type LroSucceededDecorator = (
  context: DecoratorContext,
  entity: EnumMember | UnionVariant,
) => void;

/**
 * Used for custom StatusMonitor implementation.
 * Identifies an EnumMember as a long-running "Canceled" terminal state.
 */
export type LroCanceledDecorator = (
  context: DecoratorContext,
  entity: EnumMember | UnionVariant,
) => void;

/**
 * Used for custom StatusMonitor implementation.
 * Identifies an enum member as a long-running "Failed" terminal state.
 */
export type LroFailedDecorator = (
  context: DecoratorContext,
  entity: EnumMember | UnionVariant,
) => void;

/**
 * Used for custom StatusMonitor implementation.
 * Identifies a model property of a StatusMonitor as containing the result
 * of a long-running operation that terminates successfully (Succeeded).
 */
export type LroResultDecorator = (context: DecoratorContext, entity: ModelProperty) => void;

/**
 * Used for custom StatusMonitor implementation.
 * Identifies a model property of a StatusMonitor as containing the result
 * of a long-running operation that terminates unsuccessfully (Failed).
 */
export type LroErrorResultDecorator = (context: DecoratorContext, entity: ModelProperty) => void;

/**
 * Identifies an operation that is linked to the target operation.
 *
 * @param linkedOperation The linked Operation
 * @param linkType A string indicating the role of the linked operation
 * @param parameters Map of `RequestParameter<Name>` and/or `ResponseProperty<Name>` that will
 * be passed to the linked operation request.
 */
export type OperationLinkDecorator = (
  context: DecoratorContext,
  entity: Operation,
  linkedOperation: Operation,
  linkType: string,
  parameters?: Type,
) => void;

/**
 * Used to define how to call custom polling operations for long-running operations.
 *
 * @param targetParameter A reference to the polling operation parameter this parameter
 * provides a value for, or the name of that parameter. The default value is the name of
 * the decorated parameter or property.
 */
export type PollingOperationParameterDecorator = (
  context: DecoratorContext,
  entity: ModelProperty,
  targetParameter?: Type,
) => void;

/**
 * Identifies that an operation is a polling operation for an LRO.
 *
 * @param linkedOperation The linked Operation
 * @param parameters Map of `RequestParameter<Name>` and/or `ResponseProperty<Name>` that will
 * be passed to the linked operation request.
 */
export type PollingOperationDecorator = (
  context: DecoratorContext,
  entity: Operation,
  linkedOperation: Operation,
  parameters?: Type,
) => void;

/**
 * Identifies that an operation is the final operation for an LRO.
 *
 * @param linkedOperation The linked Operation
 * @param parameters Map of `RequestParameter<Name>` and/or `ResponseProperty<Name>` that will
 * be passed to the linked operation request.
 */
export type FinalOperationDecorator = (
  context: DecoratorContext,
  entity: Operation,
  linkedOperation: Operation,
  parameters?: Type,
) => void;

/**
 * Overrides the final state value for an operation
 *
 * @param finalState The desired final state value
 */
export type UseFinalStateViaDecorator = (
  context: DecoratorContext,
  entity: Operation,
  finalState: "original-uri" | "operation-location" | "location" | "azure-async-operation",
) => void;

/**
 * Identifies that an operation is used to retrieve the next page for paged operations.
 *
 * @param linkedOperation The linked Operation
 * @param parameters Map of `RequestParameter<Name>` and/or `ResponseProperty<Name>` that will
 * be passed to the linked operation request.
 */
export type NextPageOperationDecorator = (
  context: DecoratorContext,
  entity: Operation,
  linkedOperation: Operation,
  parameters?: Type,
) => void;

export type AzureCoreDecorators = {
  lroStatus: LroStatusDecorator;
  finalLocation: FinalLocationDecorator;
  pollingLocation: PollingLocationDecorator;
  previewVersion: PreviewVersionDecorator;
<<<<<<< HEAD
  fixed: FixedDecorator;
  pagedResult: PagedResultDecorator;
  items: ItemsDecorator;
=======
>>>>>>> fba7bbd0
  lroSucceeded: LroSucceededDecorator;
  lroCanceled: LroCanceledDecorator;
  lroFailed: LroFailedDecorator;
  lroResult: LroResultDecorator;
  lroErrorResult: LroErrorResultDecorator;
  operationLink: OperationLinkDecorator;
  pollingOperationParameter: PollingOperationParameterDecorator;
  pollingOperation: PollingOperationDecorator;
  finalOperation: FinalOperationDecorator;
  useFinalStateVia: UseFinalStateViaDecorator;
  nextPageOperation: NextPageOperationDecorator;
};<|MERGE_RESOLUTION|>--- conflicted
+++ resolved
@@ -67,13 +67,6 @@
 export type PreviewVersionDecorator = (context: DecoratorContext, target: EnumMember) => void;
 
 /**
-<<<<<<< HEAD
- * Marks an Enum as being fixed since enums in Azure are
- * assumed to be extensible.
- */
-export type FixedDecorator = (context: DecoratorContext, target: Enum) => void;
-
-/**
  * Marks a Model as a paged collection.
  */
 export type PagedResultDecorator = (context: DecoratorContext, entity: Model) => void;
@@ -84,8 +77,6 @@
 export type ItemsDecorator = (context: DecoratorContext, entity: ModelProperty) => void;
 
 /**
-=======
->>>>>>> fba7bbd0
  * Used for custom StatusMonitor implementation.
  * Identifies an EnumMember as a long-running "Succeeded" terminal state.
  */
@@ -213,12 +204,6 @@
   finalLocation: FinalLocationDecorator;
   pollingLocation: PollingLocationDecorator;
   previewVersion: PreviewVersionDecorator;
-<<<<<<< HEAD
-  fixed: FixedDecorator;
-  pagedResult: PagedResultDecorator;
-  items: ItemsDecorator;
-=======
->>>>>>> fba7bbd0
   lroSucceeded: LroSucceededDecorator;
   lroCanceled: LroCanceledDecorator;
   lroFailed: LroFailedDecorator;
