--- conflicted
+++ resolved
@@ -46,20 +46,11 @@
 ) => void;
 
 /**
- * Marks an Enum as being fixed since enums in Azure are
- * assumed to be extensible.
- */
-export type FixedDecorator = (context: DecoratorContext, target: Enum) => void;
-
-/**
  * Marks a Model as a paged collection.
  */
 export type PagedResultDecorator = (context: DecoratorContext, entity: Model) => void;
 
 /**
-<<<<<<< HEAD
- * Identifies the ModelProperty that contains the paged items. Can only be used on a Model marked with `@pagedResult`.
-=======
  * Decorator that marks a Version EnumMember as a preview version.
  * This is used to indicate that the version is not yet stable and may change in future releases.
  *
@@ -83,7 +74,11 @@
 /**
  * Marks an Enum as being fixed since enums in Azure are
  * assumed to be extensible.
->>>>>>> a1074ed6
+ */
+export type FixedDecorator = (context: DecoratorContext, target: Enum) => void;
+
+/**
+ * Identifies the ModelProperty that contains the paged items. Can only be used on a Model marked with `@pagedResult`.
  */
 export type ItemsDecorator = (context: DecoratorContext, entity: ModelProperty) => void;
 
@@ -214,14 +209,9 @@
   lroStatus: LroStatusDecorator;
   finalLocation: FinalLocationDecorator;
   pollingLocation: PollingLocationDecorator;
-<<<<<<< HEAD
-=======
-  items: ItemsDecorator;
+  fixed: FixedDecorator;
   pagedResult: PagedResultDecorator;
   previewVersion: PreviewVersionDecorator;
->>>>>>> a1074ed6
-  fixed: FixedDecorator;
-  pagedResult: PagedResultDecorator;
   items: ItemsDecorator;
   lroSucceeded: LroSucceededDecorator;
   lroCanceled: LroCanceledDecorator;
