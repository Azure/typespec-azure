using Reflection;

namespace Azure.Core {
  /**
<<<<<<< HEAD
=======
   * Decorator that marks a Version EnumMember as a preview version.
   * This is used to indicate that the version is not yet stable and may change in future releases.

   * @param target The EnumMember that represents the preview version.
   * @example
   * ```typespec
   * @versioned(Versions)
   * @service(#{ title: "Widget Service" })
   * namespace DemoService;
   *
   * enum Versions {
   *   v1,
   *   v2,
   *   @previewVersion
   *   v3Preview
   * }
   * ```
   * 
   */
  extern dec previewVersion(target: TypeSpec.Reflection.EnumMember);

  /**
   * Marks an Enum as being fixed since enums in Azure are
   * assumed to be extensible.
   */
  extern dec fixed(target: Enum);

  /**
>>>>>>> 74dacd8a
   * Marks a Model as a paged collection.
   */
  extern dec pagedResult(entity: Model);

  /**
   * Identifies the ModelProperty that contains the paged items. Can only be used on a Model marked with `@pagedResult`.
   */
  extern dec items(entity: ModelProperty);

  /**
   * Used for custom StatusMonitor implementation.
   * Identifies an Enum or ModelProperty as containing long-running operation
   * status.
   */
  extern dec lroStatus(entity: Enum | Union | ModelProperty);

  /**
   * Used for custom StatusMonitor implementation.
   * Identifies an EnumMember as a long-running "Succeeded" terminal state.
   */
  extern dec lroSucceeded(entity: EnumMember | UnionVariant);

  /**
   * Used for custom StatusMonitor implementation.
   * Identifies an EnumMember as a long-running "Canceled" terminal state.
   */
  extern dec lroCanceled(entity: EnumMember | UnionVariant);

  /**
   * Used for custom StatusMonitor implementation.
   * Identifies an enum member as a long-running "Failed" terminal state.
   */
  extern dec lroFailed(entity: EnumMember | UnionVariant);

  /**
   * Used for custom StatusMonitor implementation.
   * Identifies a model property of a StatusMonitor as containing the result
   * of a long-running operation that terminates successfully (Succeeded).
   */
  extern dec lroResult(entity: ModelProperty);

  /**
   * Used for custom StatusMonitor implementation.
   * Identifies a model property of a StatusMonitor as containing the result
   * of a long-running operation that terminates unsuccessfully (Failed).
   */
  extern dec lroErrorResult(entity: ModelProperty);

  /**
   * Identifies a model property as containing the location to poll for operation state.
   * @param options PollingOptions for the poller pointed to by this link.  Overrides
   * settings derived from property value it is decorating, if the value of the
   * property is ResourceLocation<Resource>
   */
  extern dec pollingLocation(entity: ModelProperty, options?: PollingOptions);

  /**
   * Identifies a ModelProperty as containing the final location for the operation result.
   * @param finalResult Sets the expected return value for the final result.  Overrides
   * any value provided in the decorated property, if the property uses ResourceLocation<Resource>.
   */
  extern dec finalLocation(entity: ModelProperty, finalResult?: Model | void);

  /**
   * Identifies an operation that is linked to the target operation.
   * @param linkedOperation The linked Operation
   * @param linkType A string indicating the role of the linked operation
   * @param parameters Map of `RequestParameter<Name>` and/or `ResponseProperty<Name>` that will
   * be passed to the linked operation request.
   */
  extern dec operationLink(
    entity: Operation,
    linkedOperation: Operation,
    linkType: valueof string,
    parameters?: {}
  );

  /**
   * Used to define how to call custom polling operations for long-running operations.
   *
   * @param targetParameter A reference to the polling operation parameter this parameter
   * provides a value for, or the name of that parameter. The default value is the name of
   * the decorated parameter or property.
   */
  extern dec pollingOperationParameter(
    entity: ModelProperty,
    targetParameter?: ModelProperty | string
  );

  /**
   * Identifies that an operation is a polling operation for an LRO.
   * @param linkedOperation The linked Operation
   * @param parameters Map of `RequestParameter<Name>` and/or `ResponseProperty<Name>` that will
   * be passed to the linked operation request.
   */
  extern dec pollingOperation(entity: Operation, linkedOperation: Operation, parameters?: {});

  /**
   * Identifies that an operation is the final operation for an LRO.
   * @param linkedOperation The linked Operation
   * @param parameters Map of `RequestParameter<Name>` and/or `ResponseProperty<Name>` that will
   * be passed to the linked operation request.
   */
  extern dec finalOperation(entity: Operation, linkedOperation: Operation, parameters?: {});

  /**
   * Overrides the final state value for an operation
   * @param finalState The desired final state value
   */
  extern dec useFinalStateVia(
    entity: Operation,
    finalState: valueof "original-uri" | "operation-location" | "location" | "azure-async-operation"
  );

  /**
   * Identifies that an operation is used to retrieve the next page for paged operations.
   * @param linkedOperation The linked Operation
   * @param parameters Map of `RequestParameter<Name>` and/or `ResponseProperty<Name>` that will
   * be passed to the linked operation request.
   */
  extern dec nextPageOperation(entity: Operation, linkedOperation: Operation, parameters?: {});
}

namespace Azure.Core.Foundations {
  /**
   * Deletes any key properties from the model.
   */
  extern dec omitKeyProperties(entity: Model);

  /**
   * Identifies a property on a request model that serves as a linked operation parameter.
   * @param name Property name on the target
   */
  extern dec requestParameter(entity: Model, name: valueof string);

  /**
   * Identifies a property on *all* non-error response models that serve as a linked operation parameter.
   * @param name Property name on the target
   */
  extern dec responseProperty(entity: Model, name: valueof string);
}

namespace Azure.Core.Foundations.Private {
  /**
   * Provides a Model describing parameter customizations to spread into the target.
   * @param customizations Model describing the customization to spread
   */
  extern dec spreadCustomParameters(entity: Model, customizations: Model);

  /**
   * Provides a Model describing response property customizations to spread into the target.
   * @param customizations Model describing the customization to spread
   */
  extern dec spreadCustomResponseProperties(entity: Model, customizations: Model);

  /**
   * Checks the Resource parameter of an operation signature to ensure it's a valid resource type.
   * Also marks the operation as a resource operation.
   * @param resourceType The possible resource Type to validate.
   */
  extern dec ensureResourceType(entity: TypeSpec.Reflection.Operation, resourceType: unknown);

  /**
   * Checks the Resource parameter of an operation signature to ensure it's a valid resource type.
   */
  extern dec needsRoute(entity: TypeSpec.Reflection.Operation);

  /**
   * Issues a warning if an operation which derives from an operation templated marked with `@ensureVerb`
   * differs from the verb specified.
   * @param templateName: Name of the template operation.
   * @param verb The intended HTTP verb.
   */
  extern dec ensureVerb(
    entity: TypeSpec.Reflection.Operation,
    templateName: valueof string,
    verb: valueof string
  );

  /**
   * Identifies that a model should be treated as an embedding vector.
   */
  extern dec embeddingVector(entity: TypeSpec.Reflection.Model, type: TypeSpec.Reflection.Scalar);

  model ArmResourceIdentifierConfigOptions {
    allowedResources: ArmResourceIdentifierAllowedResource[];
  }

  /** Configuration for the armResourceIdentifier scalar */
  extern dec armResourceIdentifierConfig(
    target: Scalar,
    options: ArmResourceIdentifierConfigOptions
  );

  /**
   * Sets the priority order of default final-state-via options for an operation
   * @param states: list of final-state-via options in priority order
   */
  extern dec defaultFinalStateVia(
    target: TypeSpec.Reflection.Operation,
    states: valueof ("operation-location" | "location" | "azure-async-operation")[]
  );

  /**
   * Internal decorator marking a scalar as a next link that requires parameterization before use.
   *
   * You most likely don't need to use this decorator since next links that require parameterization are against
   * guidelines.
   */
  extern dec parameterizedNextLinkConfig(target: Scalar, parameters: ModelProperty[]);
}<|MERGE_RESOLUTION|>--- conflicted
+++ resolved
@@ -2,8 +2,6 @@
 
 namespace Azure.Core {
   /**
-<<<<<<< HEAD
-=======
    * Decorator that marks a Version EnumMember as a preview version.
    * This is used to indicate that the version is not yet stable and may change in future releases.
 
@@ -26,13 +24,6 @@
   extern dec previewVersion(target: TypeSpec.Reflection.EnumMember);
 
   /**
-   * Marks an Enum as being fixed since enums in Azure are
-   * assumed to be extensible.
-   */
-  extern dec fixed(target: Enum);
-
-  /**
->>>>>>> 74dacd8a
    * Marks a Model as a paged collection.
    */
   extern dec pagedResult(entity: Model);
