import { Enum, Interface, Model, ModelProperty, Operation } from "@typespec/compiler";
import {
  BasicTestRunner,
  expectDiagnosticEmpty,
  expectDiagnostics,
  t,
} from "@typespec/compiler/testing";
import assert, { deepStrictEqual, ok, strictEqual } from "assert";
import { beforeEach, describe, it } from "vitest";
import {
  getFinalStateOverride,
  getLongRunningStates,
  getOperationLinks,
  getPagedResult,
  getParameterizedNextLinkArguments,
<<<<<<< HEAD
=======
  isFixed,
  isPreviewVersion,
  OperationLinkMetadata,
>>>>>>> 74dacd8a
} from "../src/decorators.js";
import { FinalStateValue } from "../src/lro-helpers.js";
import { createAzureCoreTestRunner, Tester } from "./test-host.js";

describe("typespec-azure-core: decorators", () => {
  let runner: BasicTestRunner;

  beforeEach(async () => {
    runner = await createAzureCoreTestRunner();
  });

  describe("@previewVersion", () => {
    it("emit diagnostic if use on non enum member", async () => {
      const diagnostics = await runner.diagnose(`
        @previewVersion
        model Foo {}
      `);
      expectDiagnostics(diagnostics, {
        code: "decorator-wrong-target",
        message:
          "Cannot apply @previewVersion decorator to Azure.MyService.Foo since it is not assignable to EnumMember",
      });
    });

    it("emit diagnostic if use on enum member that is not part of a version enum", async () => {
      const diagnostics = await runner.diagnose(`
        enum Foo {
          @previewVersion
          v1: "1.0",
        }
      `);
      expectDiagnostics(diagnostics, {
        code: "@azure-tools/typespec-azure-core/preview-version-invalid-enum-member",
        message: "@previewVersion can only be applied to members of a Version enum.",
      });
    });

    it("emit diagnostic if use on enum member that is not the last member", async () => {
      const diagnostics = await Tester.diagnose(`
        import "@typespec/versioning";
        import "@azure-tools/typespec-azure-core";

        using Versioning;

        @versioned(Versions)
        @service(#{ title: "Widget Service" })
        namespace DemoService;

        enum Versions {
          v1,
          @Azure.Core.previewVersion
          v2Preview: "2.0-preview",
          v2: "2.0",
        }
      `);
      expectDiagnostics(diagnostics, {
        code: "@azure-tools/typespec-azure-core/preview-version-last-member",
        message:
          "@previewVersion can only be applied to the last member of a Version enum. Having it on other members will cause unstable apis to show up in subsequent stable versions.",
      });
    });

    it("succeeds to decorate the last enum member", async () => {
      const { program, v2Preview } = await Tester.compile(t.code`
        import "@typespec/versioning";
        import "@azure-tools/typespec-azure-core";

        using Versioning;

        @versioned(Versions)
        @service(#{ title: "Widget Service" })
        namespace DemoService;

        enum Versions {
          v1,
          @Azure.Core.previewVersion
          ${t.enumMember("v2Preview")}: "2.0-preview",
        }
      `);

      assert(v2Preview.name === "v2Preview");
      assert(isPreviewVersion(program, v2Preview));
    });
  });

  describe("@pagedResult", () => {
    it("emit diagnostic if use on non model", async () => {
      const diagnostics = await runner.diagnose(`
        #suppress "@azure-tools/typespec-azure-core/use-standard-operations" "This is test code."
        @pagedResult
        op foo(): Page<{}>;
      `);

      expectDiagnostics(diagnostics, {
        code: "decorator-wrong-target",
        message:
          "Cannot apply @pagedResult decorator to Azure.MyService.foo since it is not assignable to Model",
      });
    });

    it("marks model with @pagedResult", async () => {
      const { Foo } = await runner.compile(`
        @test @pagedResult
        model Foo {
          @items
          foos: string[];

          @nextLink
          nextThing?: string;
        }
      `);
      const actual = getPagedResult(runner.program, Foo as Model);
      assert(actual?.itemsProperty?.name === "foos");
      assert(actual?.itemsPath === "foos");
      deepStrictEqual(actual?.itemsSegments, ["foos"]);
      assert(actual?.nextLinkProperty?.name === "nextThing");
      assert(actual?.nextLinkPath === "nextThing");
      deepStrictEqual(actual?.nextLinkSegments, ["nextThing"]);
    });

    it("marks non-standard model with @pagedResult", async () => {
      const { Foo } = await runner.compile(`
        @test @pagedResult
        model Foo {
          boo: {
            @items
            things: string[];

            doo: {
              @nextLink
              next?: string;  
            }
          }
        }
      `);
      const actual = getPagedResult(runner.program, Foo as Model);
      assert(actual?.itemsProperty?.name === "things");
      assert(actual?.itemsPath === "boo.things");
      deepStrictEqual(actual?.itemsSegments, ["boo", "things"]);
      assert(actual?.nextLinkProperty?.name === "next");
      assert(actual?.nextLinkPath === "boo.doo.next");
      deepStrictEqual(actual?.nextLinkSegments, ["boo", "doo", "next"]);
    });

    it("allows items and nextLink property to have `.` in name", async () => {
      const { Foo } = await runner.compile(`
        @test @pagedResult
        model Foo {
          @items
          \`base.things\`: string[];

          @nextLink
          \`base.next\`?: string;  
        }
      `);
      const actual = getPagedResult(runner.program, Foo as Model);
      deepStrictEqual(actual?.itemsSegments, ["base.things"]);
      deepStrictEqual(actual?.nextLinkSegments, ["base.next"]);
    });

    it("doesn't mark without @pagedResult", async () => {
      const { Foo } = await runner.compile(`
        @test
        model Foo {}
      `);

      strictEqual(getPagedResult(runner.program, Foo as Model), undefined);
    });

    it("supports Page<T> template", async () => {
      const { Foo } = await runner.compile(`
        @test 
        model Foo is Page<{}> {}
      `);
      const actual = getPagedResult(runner.program, Foo as Model);
      assert(actual?.itemsProperty?.name === "value");
      deepStrictEqual(actual?.itemsSegments, ["value"]);

      assert(actual?.nextLinkProperty?.name === "nextLink");
      deepStrictEqual(actual?.nextLinkSegments, ["nextLink"]);
    });

    it("supports pagedMetadata on operation with union return", async () => {
      const { foo } = await runner.compile(`
        model FooPage is Page<{}>;
        
        @error
        model FooError {};

        #suppress "@azure-tools/typespec-azure-core/use-standard-operations" "This is test code."
        @test
        op foo(): FooPage | FooError;
      `);
      const actual = getPagedResult(runner.program, foo as Operation);
      assert(actual?.itemsProperty?.name === "value");
      deepStrictEqual(actual?.itemsSegments, ["value"]);

      assert(actual?.nextLinkProperty?.name === "nextLink");
      deepStrictEqual(actual?.nextLinkSegments, ["nextLink"]);

      assert(actual?.modelType.name === "FooPage");
    });

    it("supports pagedMetadata on operation with model return", async () => {
      const { foo } = await runner.compile(`
        model FooPage is Page<{}>;

        #suppress "@azure-tools/typespec-azure-core/use-standard-operations" "This is test code."
        @test
        op foo(): FooPage;
      `);
      const actual = getPagedResult(runner.program, foo as Operation);
      assert(actual?.itemsProperty?.name === "value");
      deepStrictEqual(actual?.itemsSegments, ["value"]);

      assert(actual?.nextLinkProperty?.name === "nextLink");
      deepStrictEqual(actual?.nextLinkSegments, ["nextLink"]);
      assert(actual?.modelType.name === "FooPage");
    });

    it("supports pagedMetadata on operation with intersected paged model return", async () => {
      const { foo } = await runner.compile(`
        @pagedResult
        @doc(".")
        model MyPage {
          @items
          @doc(".")
          value?: string[];

          @doc(".")
          nested: {
            @nextLink
            @doc(".")
            nextLink: string;
          }
        }

        @doc(".")
        model ETagParam {
          @header
          @doc(".")
          ETag?: string;
        }

        #suppress "@azure-tools/typespec-azure-core/use-standard-operations" "This is test code."
        @test
        @doc(".")
        @route("/test")
        op foo is Azure.Core.Foundations.Operation<{}, ETagParam & MyPage>;
      `);
      const actual = getPagedResult(runner.program, foo as Operation);
      ok(actual?.itemsProperty?.name === "value");
      deepStrictEqual(actual?.itemsSegments, ["value"]);

      ok(actual?.nextLinkProperty?.name === "nextLink");
      deepStrictEqual(actual?.nextLinkSegments, ["nested", "nextLink"]);
      ok(actual?.modelType.name === "MyPage");
    });

    it("supports pagedMetadata on operation with inherited paged model return", async () => {
      const { foo } = await runner.compile(`
        @pagedResult
        @doc(".")
        model MyPage {
          @doc(".")
          nested: {
            @items
            @doc(".")
            values?: string[];

            @nextLink
            @doc(".")
            nextLink: string;
          }
        }

        @doc(".")
        model MyFooPageResult extends MyPage {
          @header
          @doc(".")
          ETag: string;
        }
        
        #suppress "@azure-tools/typespec-azure-core/use-standard-operations" "This is test code."
        @test
        @doc(".")
        @route("/test")
        op foo is Azure.Core.Foundations.Operation<{}, MyFooPageResult>;
      `);
      const actual = getPagedResult(runner.program, foo as Operation);
      ok(actual?.itemsProperty?.name === "values");
      deepStrictEqual(actual?.itemsSegments, ["nested", "values"]);

      ok(actual?.nextLinkProperty?.name === "nextLink");
      deepStrictEqual(actual?.nextLinkSegments, ["nested", "nextLink"]);

      ok(actual?.modelType.name === "MyFooPageResult");
    });

    it("supports @nextPageOperation", async () => {
      const code = `
      using Rest.Resource;

      model MyResource {
        @key
        @segment("resourceName")
        name: string;
      };

      @test
      interface Foo {
        #suppress "@azure-tools/typespec-azure-core/use-standard-operations" "This is a test."
        @route("fooPage/")
        @get nextPage is Azure.Core.Foundations.Operation<{ nextLink: string }, Azure.Core.Page<MyResource>>;

        @nextPageOperation(Foo.nextPage, { nextLink: ResponseProperty<"nextLink"> })
        list is Azure.Core.ResourceList<MyResource>;
      }
      `;
      const [result, diagnostics] = await runner.compileAndDiagnose(code);
      expectDiagnosticEmpty(diagnostics);

      const { Foo } = result as { Foo: Interface };

      const pagedResult = getPagedResult(runner.program, Foo.operations.get("list")!);
      strictEqual(pagedResult?.nextLinkOperation?.name, "nextPage");
    });
  });

  describe("@lroStatus", () => {
    it("emits diagnostic if used on wrong type", async () => {
      const diagnostics = await runner.diagnose(`
        #suppress "@azure-tools/typespec-azure-core/use-standard-operations" "This is test code."
        @lroStatus
        op foo(): Page<{}>;

        @lroStatus
        interface Foo {
        }
      `);

      expectDiagnostics(diagnostics, [
        {
          code: "decorator-wrong-target",
          message:
            "Cannot apply @lroStatus decorator to Azure.MyService.foo since it is not assignable to Enum | Union | ModelProperty",
        },
        {
          code: "decorator-wrong-target",
          message:
            "Cannot apply @lroStatus decorator to Azure.MyService.Foo since it is not assignable to Enum | Union | ModelProperty",
        },
      ]);
    });

    it("emits diagnostic when model property type isn't valid", async () => {
      const diagnostics = await runner.diagnose(`
        model BadStatusType {
          @lroStatus status: int32;
        }

        model BadUnionType {
          @lroStatus status: "Succeeded" | int64;
        }
      `);

      expectDiagnostics(diagnostics, [
        {
          code: "@azure-tools/typespec-azure-core/lro-status-property-invalid-type",
          message: "Property type must be a union of strings or an enum.",
        },
        {
          code: "@azure-tools/typespec-azure-core/lro-status-union-non-string",
          message: "Union contains non-string value type Scalar.",
        },
        {
          code: "@azure-tools/typespec-azure-core/lro-status-missing",
          message: "Terminal long-running operation states are missing: Failed.",
        },
      ]);
    });

    it("emits diagnostic when standard terminal states are missing", async () => {
      const diagnostics = await runner.diagnose(`
        model UnionMissingStates {
          @lroStatus status: "Completed" | "Failed" | "Cancelled" | "Working" | "Extra";
        }

        @lroStatus
        enum EnumMissingStates {
          Succeeded, Error, Cancelled
        }
        `);

      expectDiagnostics(diagnostics, [
        {
          code: "@azure-tools/typespec-azure-core/lro-status-missing",
          message: "Terminal long-running operation states are missing: Succeeded.",
        },
        {
          code: "@azure-tools/typespec-azure-core/lro-status-missing",
          message: "Terminal long-running operation states are missing: Failed.",
        },
      ]);
    });

    it("returns LRO states from a string union", async () => {
      const { StatusModel } = (await runner.compile(`
        @test
        model StatusModel {
          @lroStatus status: "Succeeded" | "Failed" | "Canceled" | "Working" | "Extra";
        }
`)) as { StatusModel: Model };

      deepStrictEqual(getLongRunningStates(runner.program, StatusModel.properties.get("status")!), {
        succeededState: ["Succeeded"],
        failedState: ["Failed"],
        canceledState: ["Canceled"],
        states: ["Succeeded", "Failed", "Canceled", "Working", "Extra"],
      });
    });

    it("returns LRO states from an enum type", async () => {
      const { DefaultLroStates, CustomLroStates } = (await runner.compile(`
        @test
        @lroStatus
        enum DefaultLroStates {
          Succeeded,
          Failed,
          Canceled,
          Extra,
        }

        @test
        @lroStatus
        enum CustomLroStates {
          @lroSucceeded Donezo,
          @lroFailed Borked,
          @lroCanceled Chucked,
          HaveAnother,
        }
`)) as { DefaultLroStates: Enum; CustomLroStates: Enum };

      deepStrictEqual(getLongRunningStates(runner.program, DefaultLroStates), {
        succeededState: ["Succeeded"],
        failedState: ["Failed"],
        canceledState: ["Canceled"],
        states: ["Succeeded", "Failed", "Canceled", "Extra"],
      });

      deepStrictEqual(getLongRunningStates(runner.program, CustomLroStates), {
        succeededState: ["Donezo"],
        failedState: ["Borked"],
        canceledState: ["Chucked"],
        states: ["Donezo", "Borked", "Chucked", "HaveAnother"],
      });
    });

    it("returns LRO states from an named union type", async () => {
      const { DefaultLroStates, CustomLroStates } = (await runner.compile(`
        @test
        @lroStatus
        union DefaultLroStates {
          "Succeeded",
          "Failed",
          "Canceled",
          "Extra",
        }

        @test
        @lroStatus
        union CustomLroStates {
          @lroSucceeded "Donezo",
          @lroFailed "Borked",
          @lroCanceled "Chucked",
          "HaveAnother",
        }
      `)) as { DefaultLroStates: Enum; CustomLroStates: Enum };

      deepStrictEqual(getLongRunningStates(runner.program, DefaultLroStates), {
        succeededState: ["Succeeded"],
        failedState: ["Failed"],
        canceledState: ["Canceled"],
        states: ["Succeeded", "Failed", "Canceled", "Extra"],
      });

      deepStrictEqual(getLongRunningStates(runner.program, CustomLroStates), {
        succeededState: ["Donezo"],
        failedState: ["Borked"],
        canceledState: ["Chucked"],
        states: ["Donezo", "Borked", "Chucked", "HaveAnother"],
      });
    });

    it("returns LRO states from an named union type built with enum", async () => {
      const { DefaultLroStates } = (await runner.compile(`
        enum CommonStates {
          Succeeded,
          Failed,
          Canceled
        }

        @test
        @lroStatus
        union DefaultLroStates {
          CommonStates,
          "Extra",
        }
      `)) as { DefaultLroStates: Enum; CustomLroStates: Enum };

      deepStrictEqual(getLongRunningStates(runner.program, DefaultLroStates), {
        succeededState: ["Succeeded"],
        failedState: ["Failed"],
        canceledState: ["Canceled"],
        states: ["Succeeded", "Failed", "Canceled", "Extra"],
      });
    });

    it("returns LRO states from a string type with known values", async () => {
      const { DefaultLroStates, CustomLroStates } = (await runner.compile(`
        @test
        @lroStatus
        enum DefaultLroStates {
          Succeeded,
          Failed,
          Canceled,
          Extra,
        }

        @test
        @lroStatus
        enum CustomLroStates {
          @lroSucceeded Donezo,
          @lroFailed Borked,
          @lroCanceled Chucked,
          HaveAnother,
        }
`)) as { DefaultLroStates: Model; CustomLroStates: Model };

      deepStrictEqual(getLongRunningStates(runner.program, DefaultLroStates), {
        succeededState: ["Succeeded"],
        failedState: ["Failed"],
        canceledState: ["Canceled"],
        states: ["Succeeded", "Failed", "Canceled", "Extra"],
      });

      deepStrictEqual(getLongRunningStates(runner.program, CustomLroStates), {
        succeededState: ["Donezo"],
        failedState: ["Borked"],
        canceledState: ["Chucked"],
        states: ["Donezo", "Borked", "Chucked", "HaveAnother"],
      });
    });

    it("resolve default state from union variant name", async () => {
      const { DefaultLroStates } = (await runner.compile(`
        @test
        @lroStatus
        union DefaultLroStates {
          Succeeded: "uSucceeded",
          Failed: "uFailed",
          Canceled: "uCancelled",
          Extra: "uExtra",
        }
      `)) as { DefaultLroStates: Model };

      deepStrictEqual(getLongRunningStates(runner.program, DefaultLroStates), {
        succeededState: ["Succeeded"],
        failedState: ["Failed"],
        canceledState: ["Canceled"],
        states: ["Succeeded", "Failed", "Canceled", "Extra"],
      });
    });
  });

  describe("@operationLink", () => {
    it("works for sample usage", async () => {
      const code = `
      using Rest.Resource;
      
      model MyResource {
        @key("resourceName")
        @segment("resources")
        name: string;
      };

      model LroResponseWithCompletion<T> {
        @statusCode code: "202";
        @header("x-ms-operation-id") operationId: string;
      }
      
      model ResourceStatus {
        statusId: string;
        status: "InProgress" | "Canceled" | "Succeeded" | "Failed";
      }
      
      @test
      @autoRoute
      interface Foo {
        @get read is Azure.Core.StandardResourceOperations.ResourceRead<MyResource>;

        #suppress "@azure-tools/typespec-azure-core/use-standard-operations" "This is test code."
        @get status(...KeysOf<MyResource>, @path @segment("statuses") statusId: string) : ResourceStatus | Foundations.ErrorResponse;

        #suppress "@azure-tools/typespec-azure-core/use-standard-operations" "This is test code."
        @pollingOperation(Foo.status, {resourceName: RequestParameter<"name">, statusId: ResponseProperty<"operationId">})
        @finalOperation(Foo.read, {resourceName: RequestParameter<"name">})
        @put createOrUpdate(...KeysOf<MyResource>, @body body: MyResource) : LroResponseWithCompletion<MyResource> | Foundations.ErrorResponse;
      }
      `;
      const diagnostics = await runner.diagnose(code);
      expectDiagnosticEmpty(diagnostics);

      const { Foo } = (await runner.compile(code)) as { Foo: Interface };

      const result = getOperationLinks(
        runner.program,
        Foo.operations.get("createOrUpdate")!,
      ) as Map<string, OperationLinkMetadata>;
      assert(result !== undefined);
      assert(result.get("final") !== undefined);
      assert(result.get("polling") !== undefined);
    });

    it("raises diagnostic if RequestParameter or ResponseProperty are not used", async () => {
      const code = `
      using Rest.Resource;
      
      model FooBody {
        id: string;
      }

      model FooResult {
        resultId: string;
      }

      @test
      interface Foo {
        @get bar(statusId: string) : {status: "Succeeded" | "Failed" | "Canceled"};

        @pollingOperation(Foo.bar, {poll: string})
        @put foo(@body body: FooBody): FooResult;
      }
      `;
      const diagnostics = await runner.diagnose(code);
      expectDiagnostics(diagnostics, {
        code: "@azure-tools/typespec-azure-core/operation-link-parameter-invalid",
        message: "Parameters must be of template type RequestParameter<T> or ResponseProperty<T>.",
      });
    });

    it("raises diagnostic if parameter does not exist on linked operation", async () => {
      const code = `
      using Rest.Resource;
      
      model FooBody {
        id: string;
      }

      model FooResult {
        resultId: string;
      }

      @test
      interface Foo {
        @get bar(statusId: string) : {status: "Succeeded" | "Failed" | "Canceled"};

        @pollingOperation(Foo.bar, {poll: RequestParameter<"resourceName">})
        @put foo(@body body: FooBody): FooResult;
      }
      `;
      const diagnostics = await runner.diagnose(code);
      expectDiagnostics(diagnostics, {
        code: "@azure-tools/typespec-azure-core/operation-link-parameter-invalid-target",
        message: "Request parameter 'poll' not found in linked operation.",
      });
    });

    it("raises diagnostic if requestParameter does not exist", async () => {
      const code = `
      using Rest.Resource;
      
      model FooBody {
        id: string;
      }

      model FooResult {
        resultId: string;
      }

      @test
      interface Foo {
        @get bar(statusId: string) : {status: "Succeeded" | "Failed" | "Canceled"};

        @pollingOperation(Foo.bar, {statusId: RequestParameter<"resourceName">})
        @put foo(@body body: FooBody): FooResult;
      }
      `;
      const diagnostics = await runner.diagnose(code);
      expectDiagnostics(diagnostics, {
        code: "@azure-tools/typespec-azure-core/request-parameter-invalid",
        message: "Request parameter 'resourceName' not found on request body model.",
      });
    });

    it("passes if requestParameter exists", async () => {
      const code = `
      using Rest.Resource;
      
      model FooBody {
        id: string;
      }

      model FooResult {
        resultId: string;
      }

      @test
      interface Foo {
        #suppress "@azure-tools/typespec-azure-core/use-standard-operations" "This is test code."
        @get bar(statusId: string) : {status: "Succeeded" | "Failed" | "Canceled"};

        #suppress "@azure-tools/typespec-azure-core/use-standard-operations" "This is test code."
        @pollingOperation(Foo.bar, {statusId: RequestParameter<"id">})
        @put foo(@body body: FooBody): FooResult;
      }
      `;
      const diagnostics = await runner.diagnose(code);
      expectDiagnosticEmpty(diagnostics);
    });

    it("raises diagnostic if responseProperty does not exist", async () => {
      const code = `
      using Rest.Resource;
      
      model FooBody {
        id: string;
      }

      model FooResult {
        @statusCode code: 202;
        resultId: string;
      }

      @test
      interface Foo {
        @get bar(statusId: string) : {status: "Succeeded" | "Failed" | "Canceled"};

        @pollingOperation(Foo.bar, {statusId: ResponseProperty<"poll">})
        @put foo(@body body: FooBody): FooResult | Foundations.ErrorResponse;
      }
      `;
      const diagnostics = await runner.diagnose(code);
      expectDiagnostics(diagnostics, {
        code: "@azure-tools/typespec-azure-core/response-property-invalid",
        message: "Response property 'poll' not found on success response model.",
      });
    });

    it("passes if responseProperty exists", async () => {
      const code = `
      using Rest.Resource;
      
      model FooBody {
        id: string;
      }
  
      model FooResult {
        @statusCode code: 202;
        resultId: string;
      }
  
      @test
      interface Foo {
        #suppress "@azure-tools/typespec-azure-core/use-standard-operations" "This is test code."
        @get bar(statusId: string) : {status: "Succeeded" | "Failed" | "Canceled"};

        #suppress "@azure-tools/typespec-azure-core/use-standard-operations" "This is test code."
        @pollingOperation(Foo.bar, {statusId: ResponseProperty<"resultId">})
        @put foo(@body body: FooBody): FooResult | Foundations.ErrorResponse;
      }
      `;
      const diagnostics = await runner.diagnose(code);
      expectDiagnosticEmpty(diagnostics);
    });
  });
  describe("@useFinalStateVia", () => {
    it("correctly overrides PUT lro final-state-via", async () => {
      const code = `
      #suppress "@azure-tools/typespec-azure-core/use-standard-operations" "This is test code."
      @pollingOperation(bar)
      @useFinalStateVia("operation-location")
      @test @put op foo(): {@header("Operation-Location") loc: string};

      #suppress "@azure-tools/typespec-azure-core/use-standard-operations" "This is test code."
      @route("/polling")
      @get op bar(): {status: "Succeeded" | "Failed" | "Cancelled"};
      `;
      const [{ foo }, diagnostics] = await runner.compileAndDiagnose(code);
      expectDiagnosticEmpty(diagnostics);
      const op = foo as Operation;

      assert.ok(op);
      assert.deepStrictEqual(op.kind, "Operation");
      const finalState = getFinalStateOverride(runner.program, op);
      assert.deepStrictEqual(finalState, FinalStateValue.operationLocation);
    });
    it("emits diagnostic for invalid PUT override", async () => {
      const code = `
      #suppress "@azure-tools/typespec-azure-core/use-standard-operations" "This is test code."
      @pollingOperation(bar)
      @useFinalStateVia("operation-location")
      @test @put op foo(): {loc: string};

      #suppress "@azure-tools/typespec-azure-core/use-standard-operations" "This is test code."
      @route("/polling")
      @get op bar(): {status: "Succeeded" | "Failed" | "Cancelled"};
      `;
      const diagnostics = await runner.diagnose(code);
      expectDiagnostics(diagnostics, {
        code: "@azure-tools/typespec-azure-core/invalid-final-state",
        message:
          "There was no header corresponding to the desired final-state-via value 'operation-location'.",
      });
    });
    it("emits error for missing header", async () => {
      const code = `
      #suppress "@azure-tools/typespec-azure-core/use-standard-operations" "This is test code."
      @pollingOperation(bar)
      @useFinalStateVia("location")
      @post op foo(): {};

      #suppress "@azure-tools/typespec-azure-core/use-standard-operations" "This is test code."
      @route("/polling")
      @get op bar(): {status: "Succeeded" | "Failed" | "Cancelled"};
      `;
      const diagnostics = await runner.diagnose(code);
      expectDiagnostics(diagnostics, {
        code: "@azure-tools/typespec-azure-core/invalid-final-state",
        message: `There was no header corresponding to the desired final-state-via value 'location'.`,
      });
    });
    it("emits error for original-uri on non-PUT request", async () => {
      const code = `
      #suppress "@azure-tools/typespec-azure-core/use-standard-operations" "This is test code."
      @pollingOperation(bar)
      @useFinalStateVia("original-uri")
      @post op foo(): {};

      #suppress "@azure-tools/typespec-azure-core/use-standard-operations" "This is test code."
      @route("/polling")
      @get op bar(): {status: "Succeeded" | "Failed" | "Cancelled"};
      `;
      const diagnostics = await runner.diagnose(code);
      expectDiagnostics(diagnostics, {
        code: "@azure-tools/typespec-azure-core/invalid-final-state",
        message: "The final state value 'original-uri' can only be used in http PUT operations",
      });
    });
  });
  describe("@pollingOperation", () => {
    it("emit error if response of operation is a scalar", async () => {
      const code = `
      #suppress "@azure-tools/typespec-azure-core/use-standard-operations" "This is test code."
      @pollingOperation(bar)
      @put op foo(): string;

      #suppress "@azure-tools/typespec-azure-core/use-standard-operations" "This is test code."
      @route("/polling")
      @get op bar(): string;
      `;
      const diagnostics = await runner.diagnose(code);
      expectDiagnostics(diagnostics, {
        code: "@azure-tools/typespec-azure-core/polling-operation-return-model",
        message:
          "An operation annotated with @pollingOperation must return a model or union of model.",
      });
    });

    it("emit error if response of operation is union with a scalar", async () => {
      const code = `
      #suppress "@azure-tools/typespec-azure-core/use-standard-operations" "This is test code."
      @pollingOperation(bar)
      @put op foo(): {@statusCode _: 200} | string;

      #suppress "@azure-tools/typespec-azure-core/use-standard-operations" "This is test code."
      @route("/polling")
      @get op bar(): string;
      `;
      const diagnostics = await runner.diagnose(code);
      expectDiagnostics(diagnostics, {
        code: "@azure-tools/typespec-azure-core/polling-operation-return-model",
        message:
          "An operation annotated with @pollingOperation must return a model or union of model.",
      });
    });

    it("succeed if response is a model", async () => {
      const code = `
      #suppress "@azure-tools/typespec-azure-core/use-standard-operations" "This is test code."
      @pollingOperation(bar)
      @put op foo(): {};

      #suppress "@azure-tools/typespec-azure-core/use-standard-operations" "This is test code."
      @route("/polling")
      @get op bar(): {status: "Succeeded" | "Failed" | "Canceled"};
      `;
      const diagnostics = await runner.diagnose(code);
      expectDiagnosticEmpty(diagnostics);
    });

    it("succeed if response is a union of model", async () => {
      const code = `
      #suppress "@azure-tools/typespec-azure-core/use-standard-operations" "This is test code."
      @pollingOperation(bar)
      @put op foo(): {@statusCode _: 200} | {@statusCode _: 201};

      #suppress "@azure-tools/typespec-azure-core/use-standard-operations" "This is test code."
      @route("/polling")
      @get op bar(): {status: "Succeeded" | "Failed" | "Canceled"};
      `;
      const diagnostics = await runner.diagnose(code);
      expectDiagnosticEmpty(diagnostics);
    });
  });

  describe("@parameterizedNextLinkConfig", () => {
    it("single parameter", async () => {
      const { includePending, nextLink } = (await runner.compile(`
        model ListCertificateOptions {
          @test includePending?: string;
        }
        model Certificate {}
        model Page {
          @items items: Certificate[];
          @test @nextLink nextLink: Azure.Core.Legacy.parameterizedNextLink<[ListCertificateOptions.includePending]>;
        }
`)) as { includePending: ModelProperty; nextLink: ModelProperty };
      assert.strictEqual(nextLink.type.kind, "Scalar");
      const templateArgs = getParameterizedNextLinkArguments(runner.program, nextLink.type);
      assert.strictEqual(templateArgs?.length, 1);
      assert.strictEqual(templateArgs[0], includePending);
    });
    it("multiple parameter", async () => {
      const { includePending, includeExpired, nextLink } = (await runner.compile(`
        model ListCertificateOptions {
          @test includePending?: string;
          @test includeExpired?: string;
        }
        model Certificate {}
        model Page {
          @items items: Certificate[];
          @test @nextLink nextLink: Azure.Core.Legacy.parameterizedNextLink<[
            ListCertificateOptions.includePending,
            ListCertificateOptions.includeExpired
          ]>;
        }
`)) as { includePending: ModelProperty; includeExpired: ModelProperty; nextLink: ModelProperty };
      assert.strictEqual(nextLink.type.kind, "Scalar");
      const templateArgs = getParameterizedNextLinkArguments(runner.program, nextLink.type);
      assert.strictEqual(templateArgs?.length, 2);
      assert.strictEqual(templateArgs[0], includePending);
      assert.strictEqual(templateArgs[1], includeExpired);
    });
    it("no parameter", async () => {
      const diagnostics = await runner.diagnose(`
        model Certificate {}
        model Page {
          @items items: Certificate[];
          @test @nextLink nextLink: Azure.Core.Legacy.parameterizedNextLink;
        }
`);
      expectDiagnostics(diagnostics, {
        code: "invalid-template-args",
        message: "Template argument 'ParameterizedParams' is required and not specified.",
      });
    });
    it("call getParameterizedNextLinkArguments on unrelated type", async () => {
      const { includePending } = (await runner.compile(`
        model ListCertificateOptions {
          @test includePending?: string;
      }
`)) as { includePending: ModelProperty };
      assert.strictEqual(includePending.type.kind, "Scalar");
      assert.ok(!getParameterizedNextLinkArguments(runner.program, includePending.type));
    });
  });
});<|MERGE_RESOLUTION|>--- conflicted
+++ resolved
@@ -13,12 +13,8 @@
   getOperationLinks,
   getPagedResult,
   getParameterizedNextLinkArguments,
-<<<<<<< HEAD
-=======
-  isFixed,
   isPreviewVersion,
   OperationLinkMetadata,
->>>>>>> 74dacd8a
 } from "../src/decorators.js";
 import { FinalStateValue } from "../src/lro-helpers.js";
 import { createAzureCoreTestRunner, Tester } from "./test-host.js";
