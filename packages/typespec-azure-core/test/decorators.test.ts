import { Enum, Interface, Model, ModelProperty, Operation } from "@typespec/compiler";
import {
  BasicTestRunner,
  expectDiagnosticEmpty,
  expectDiagnostics,
} from "@typespec/compiler/testing";
import assert, { deepStrictEqual, ok, strictEqual } from "assert";
import { beforeEach, describe, it } from "vitest";
import {
  getFinalStateOverride,
  getOperationLinks,
  getPagedResult,
  getParameterizedNextLinkArguments,
<<<<<<< HEAD
  isFixed,
=======
  isPreviewVersion,
>>>>>>> fba7bbd0
  OperationLinkMetadata,
} from "../src/decorators.js";
import { FinalStateValue } from "../src/lro-helpers.js";
import { createAzureCoreTestRunner } from "./test-host.js";

describe("typespec-azure-core: decorators", () => {
  let runner: BasicTestRunner;

  beforeEach(async () => {
    runner = await createAzureCoreTestRunner();
  });

  describe("@pagedResult", () => {
    it("emit diagnostic if use on non model", async () => {
      const diagnostics = await runner.diagnose(`
        #suppress "@azure-tools/typespec-azure-core/use-standard-operations" "This is test code."
        @pagedResult
        op foo(): Page<{}>;
      `);

      expectDiagnostics(diagnostics, {
        code: "decorator-wrong-target",
        message:
          "Cannot apply @pagedResult decorator to Azure.MyService.foo since it is not assignable to Model",
      });
    });

    it("marks model with @pagedResult", async () => {
      const { Foo } = await runner.compile(`
        @test @pagedResult
        model Foo {
          @items
          foos: string[];

          @nextLink
          nextThing?: string;
        }
      `);
      const actual = getPagedResult(runner.program, Foo as Model);
      assert(actual?.itemsProperty?.name === "foos");
      assert(actual?.itemsPath === "foos");
      deepStrictEqual(actual?.itemsSegments, ["foos"]);
      assert(actual?.nextLinkProperty?.name === "nextThing");
      assert(actual?.nextLinkPath === "nextThing");
      deepStrictEqual(actual?.nextLinkSegments, ["nextThing"]);
    });

    it("marks non-standard model with @pagedResult", async () => {
      const { Foo } = await runner.compile(`
        @test @pagedResult
        model Foo {
          boo: {
            @items
            things: string[];

            doo: {
              @nextLink
              next?: string;  
            }
          }
        }
      `);
      const actual = getPagedResult(runner.program, Foo as Model);
      assert(actual?.itemsProperty?.name === "things");
      assert(actual?.itemsPath === "boo.things");
      deepStrictEqual(actual?.itemsSegments, ["boo", "things"]);
      assert(actual?.nextLinkProperty?.name === "next");
      assert(actual?.nextLinkPath === "boo.doo.next");
      deepStrictEqual(actual?.nextLinkSegments, ["boo", "doo", "next"]);
    });

    it("allows items and nextLink property to have `.` in name", async () => {
      const { Foo } = await runner.compile(`
        @test @pagedResult
        model Foo {
          @items
          \`base.things\`: string[];

          @nextLink
          \`base.next\`?: string;  
        }
      `);
      const actual = getPagedResult(runner.program, Foo as Model);
      deepStrictEqual(actual?.itemsSegments, ["base.things"]);
      deepStrictEqual(actual?.nextLinkSegments, ["base.next"]);
    });

    it("doesn't mark without @pagedResult", async () => {
      const { Foo } = await runner.compile(`
        @test
        model Foo {}
      `);

      strictEqual(getPagedResult(runner.program, Foo as Model), undefined);
    });

    it("supports Page<T> template", async () => {
      const { Foo } = await runner.compile(`
        @test 
        model Foo is Page<{}> {}
      `);
      const actual = getPagedResult(runner.program, Foo as Model);
      assert(actual?.itemsProperty?.name === "value");
      deepStrictEqual(actual?.itemsSegments, ["value"]);

      assert(actual?.nextLinkProperty?.name === "nextLink");
      deepStrictEqual(actual?.nextLinkSegments, ["nextLink"]);
    });

    it("supports pagedMetadata on operation with union return", async () => {
      const { foo } = await runner.compile(`
        model FooPage is Page<{}>;
        
        @error
        model FooError {};

        #suppress "@azure-tools/typespec-azure-core/use-standard-operations" "This is test code."
        @test
        op foo(): FooPage | FooError;
      `);
      const actual = getPagedResult(runner.program, foo as Operation);
      assert(actual?.itemsProperty?.name === "value");
      deepStrictEqual(actual?.itemsSegments, ["value"]);

      assert(actual?.nextLinkProperty?.name === "nextLink");
      deepStrictEqual(actual?.nextLinkSegments, ["nextLink"]);

      assert(actual?.modelType.name === "FooPage");
    });

    it("supports pagedMetadata on operation with model return", async () => {
      const { foo } = await runner.compile(`
        model FooPage is Page<{}>;

        #suppress "@azure-tools/typespec-azure-core/use-standard-operations" "This is test code."
        @test
        op foo(): FooPage;
      `);
      const actual = getPagedResult(runner.program, foo as Operation);
      assert(actual?.itemsProperty?.name === "value");
      deepStrictEqual(actual?.itemsSegments, ["value"]);

      assert(actual?.nextLinkProperty?.name === "nextLink");
      deepStrictEqual(actual?.nextLinkSegments, ["nextLink"]);
      assert(actual?.modelType.name === "FooPage");
    });

    it("supports pagedMetadata on operation with intersected paged model return", async () => {
      const { foo } = await runner.compile(`
        @pagedResult
        @doc(".")
        model MyPage {
          @items
          @doc(".")
          value?: string[];

          @doc(".")
          nested: {
            @nextLink
            @doc(".")
            nextLink: string;
          }
        }

        @doc(".")
        model ETagParam {
          @header
          @doc(".")
          ETag?: string;
        }

        #suppress "@azure-tools/typespec-azure-core/use-standard-operations" "This is test code."
        @test
        @doc(".")
        @route("/test")
        op foo is Azure.Core.Foundations.Operation<{}, ETagParam & MyPage>;
      `);
      const actual = getPagedResult(runner.program, foo as Operation);
      ok(actual?.itemsProperty?.name === "value");
      deepStrictEqual(actual?.itemsSegments, ["value"]);

      ok(actual?.nextLinkProperty?.name === "nextLink");
      deepStrictEqual(actual?.nextLinkSegments, ["nested", "nextLink"]);
      ok(actual?.modelType.name === "MyPage");
    });

    it("supports pagedMetadata on operation with inherited paged model return", async () => {
      const { foo } = await runner.compile(`
        @pagedResult
        @doc(".")
        model MyPage {
          @doc(".")
          nested: {
            @items
            @doc(".")
            values?: string[];

            @nextLink
            @doc(".")
            nextLink: string;
          }
        }

        @doc(".")
        model MyFooPageResult extends MyPage {
          @header
          @doc(".")
          ETag: string;
        }
        
        #suppress "@azure-tools/typespec-azure-core/use-standard-operations" "This is test code."
        @test
        @doc(".")
        @route("/test")
        op foo is Azure.Core.Foundations.Operation<{}, MyFooPageResult>;
      `);
      const actual = getPagedResult(runner.program, foo as Operation);
      ok(actual?.itemsProperty?.name === "values");
      deepStrictEqual(actual?.itemsSegments, ["nested", "values"]);

      ok(actual?.nextLinkProperty?.name === "nextLink");
      deepStrictEqual(actual?.nextLinkSegments, ["nested", "nextLink"]);

      ok(actual?.modelType.name === "MyFooPageResult");
    });

    it("supports @nextPageOperation", async () => {
      const code = `
      using Rest.Resource;

      model MyResource {
        @key
        @segment("resourceName")
        name: string;
      };

      @test
      interface Foo {
        #suppress "@azure-tools/typespec-azure-core/use-standard-operations" "This is a test."
        @route("fooPage/")
        @get nextPage is Azure.Core.Foundations.Operation<{ nextLink: string }, Azure.Core.Page<MyResource>>;

        @nextPageOperation(Foo.nextPage, { nextLink: ResponseProperty<"nextLink"> })
        list is Azure.Core.ResourceList<MyResource>;
      }
      `;
      const [result, diagnostics] = await runner.compileAndDiagnose(code);
      expectDiagnosticEmpty(diagnostics);

      const { Foo } = result as { Foo: Interface };

      const pagedResult = getPagedResult(runner.program, Foo.operations.get("list")!);
      strictEqual(pagedResult?.nextLinkOperation?.name, "nextPage");
    });
  });

  describe("@operationLink", () => {
    it("works for sample usage", async () => {
      const code = `
      using Rest.Resource;
      
      model MyResource {
        @key("resourceName")
        @segment("resources")
        name: string;
      };

      model LroResponseWithCompletion<T> {
        @statusCode code: "202";
        @header("x-ms-operation-id") operationId: string;
      }
      
      model ResourceStatus {
        statusId: string;
        status: "InProgress" | "Canceled" | "Succeeded" | "Failed";
      }
      
      @test
      @autoRoute
      interface Foo {
        @get read is Azure.Core.StandardResourceOperations.ResourceRead<MyResource>;

        #suppress "@azure-tools/typespec-azure-core/use-standard-operations" "This is test code."
        @get status(...KeysOf<MyResource>, @path @segment("statuses") statusId: string) : ResourceStatus | Foundations.ErrorResponse;

        #suppress "@azure-tools/typespec-azure-core/use-standard-operations" "This is test code."
        @pollingOperation(Foo.status, {resourceName: RequestParameter<"name">, statusId: ResponseProperty<"operationId">})
        @finalOperation(Foo.read, {resourceName: RequestParameter<"name">})
        @put createOrUpdate(...KeysOf<MyResource>, @body body: MyResource) : LroResponseWithCompletion<MyResource> | Foundations.ErrorResponse;
      }
      `;
      const diagnostics = await runner.diagnose(code);
      expectDiagnosticEmpty(diagnostics);

      const { Foo } = (await runner.compile(code)) as { Foo: Interface };

      const result = getOperationLinks(
        runner.program,
        Foo.operations.get("createOrUpdate")!,
      ) as Map<string, OperationLinkMetadata>;
      assert(result !== undefined);
      assert(result.get("final") !== undefined);
      assert(result.get("polling") !== undefined);
    });

    it("raises diagnostic if RequestParameter or ResponseProperty are not used", async () => {
      const code = `
      using Rest.Resource;
      
      model FooBody {
        id: string;
      }

      model FooResult {
        resultId: string;
      }

      @test
      interface Foo {
        @get bar(statusId: string) : {status: "Succeeded" | "Failed" | "Canceled"};

        @pollingOperation(Foo.bar, {poll: string})
        @put foo(@body body: FooBody): FooResult;
      }
      `;
      const diagnostics = await runner.diagnose(code);
      expectDiagnostics(diagnostics, {
        code: "@azure-tools/typespec-azure-core/operation-link-parameter-invalid",
        message: "Parameters must be of template type RequestParameter<T> or ResponseProperty<T>.",
      });
    });

    it("raises diagnostic if parameter does not exist on linked operation", async () => {
      const code = `
      using Rest.Resource;
      
      model FooBody {
        id: string;
      }

      model FooResult {
        resultId: string;
      }

      @test
      interface Foo {
        @get bar(statusId: string) : {status: "Succeeded" | "Failed" | "Canceled"};

        @pollingOperation(Foo.bar, {poll: RequestParameter<"resourceName">})
        @put foo(@body body: FooBody): FooResult;
      }
      `;
      const diagnostics = await runner.diagnose(code);
      expectDiagnostics(diagnostics, {
        code: "@azure-tools/typespec-azure-core/operation-link-parameter-invalid-target",
        message: "Request parameter 'poll' not found in linked operation.",
      });
    });

    it("raises diagnostic if requestParameter does not exist", async () => {
      const code = `
      using Rest.Resource;
      
      model FooBody {
        id: string;
      }

      model FooResult {
        resultId: string;
      }

      @test
      interface Foo {
        @get bar(statusId: string) : {status: "Succeeded" | "Failed" | "Canceled"};

        @pollingOperation(Foo.bar, {statusId: RequestParameter<"resourceName">})
        @put foo(@body body: FooBody): FooResult;
      }
      `;
      const diagnostics = await runner.diagnose(code);
      expectDiagnostics(diagnostics, {
        code: "@azure-tools/typespec-azure-core/request-parameter-invalid",
        message: "Request parameter 'resourceName' not found on request body model.",
      });
    });

    it("passes if requestParameter exists", async () => {
      const code = `
      using Rest.Resource;
      
      model FooBody {
        id: string;
      }

      model FooResult {
        resultId: string;
      }

      @test
      interface Foo {
        #suppress "@azure-tools/typespec-azure-core/use-standard-operations" "This is test code."
        @get bar(statusId: string) : {status: "Succeeded" | "Failed" | "Canceled"};

        #suppress "@azure-tools/typespec-azure-core/use-standard-operations" "This is test code."
        @pollingOperation(Foo.bar, {statusId: RequestParameter<"id">})
        @put foo(@body body: FooBody): FooResult;
      }
      `;
      const diagnostics = await runner.diagnose(code);
      expectDiagnosticEmpty(diagnostics);
    });

    it("raises diagnostic if responseProperty does not exist", async () => {
      const code = `
      using Rest.Resource;
      
      model FooBody {
        id: string;
      }

      model FooResult {
        @statusCode code: 202;
        resultId: string;
      }

      @test
      interface Foo {
        @get bar(statusId: string) : {status: "Succeeded" | "Failed" | "Canceled"};

        @pollingOperation(Foo.bar, {statusId: ResponseProperty<"poll">})
        @put foo(@body body: FooBody): FooResult | Foundations.ErrorResponse;
      }
      `;
      const diagnostics = await runner.diagnose(code);
      expectDiagnostics(diagnostics, {
        code: "@azure-tools/typespec-azure-core/response-property-invalid",
        message: "Response property 'poll' not found on success response model.",
      });
    });

    it("passes if responseProperty exists", async () => {
      const code = `
      using Rest.Resource;
      
      model FooBody {
        id: string;
      }
  
      model FooResult {
        @statusCode code: 202;
        resultId: string;
      }
  
      @test
      interface Foo {
        #suppress "@azure-tools/typespec-azure-core/use-standard-operations" "This is test code."
        @get bar(statusId: string) : {status: "Succeeded" | "Failed" | "Canceled"};

        #suppress "@azure-tools/typespec-azure-core/use-standard-operations" "This is test code."
        @pollingOperation(Foo.bar, {statusId: ResponseProperty<"resultId">})
        @put foo(@body body: FooBody): FooResult | Foundations.ErrorResponse;
      }
      `;
      const diagnostics = await runner.diagnose(code);
      expectDiagnosticEmpty(diagnostics);
    });
  });
  describe("@useFinalStateVia", () => {
    it("correctly overrides PUT lro final-state-via", async () => {
      const code = `
      #suppress "@azure-tools/typespec-azure-core/use-standard-operations" "This is test code."
      @pollingOperation(bar)
      @useFinalStateVia("operation-location")
      @test @put op foo(): {@header("Operation-Location") loc: string};

      #suppress "@azure-tools/typespec-azure-core/use-standard-operations" "This is test code."
      @route("/polling")
      @get op bar(): {status: "Succeeded" | "Failed" | "Cancelled"};
      `;
      const [{ foo }, diagnostics] = await runner.compileAndDiagnose(code);
      expectDiagnosticEmpty(diagnostics);
      const op = foo as Operation;

      assert.ok(op);
      assert.deepStrictEqual(op.kind, "Operation");
      const finalState = getFinalStateOverride(runner.program, op);
      assert.deepStrictEqual(finalState, FinalStateValue.operationLocation);
    });
    it("emits diagnostic for invalid PUT override", async () => {
      const code = `
      #suppress "@azure-tools/typespec-azure-core/use-standard-operations" "This is test code."
      @pollingOperation(bar)
      @useFinalStateVia("operation-location")
      @test @put op foo(): {loc: string};

      #suppress "@azure-tools/typespec-azure-core/use-standard-operations" "This is test code."
      @route("/polling")
      @get op bar(): {status: "Succeeded" | "Failed" | "Cancelled"};
      `;
      const diagnostics = await runner.diagnose(code);
      expectDiagnostics(diagnostics, {
        code: "@azure-tools/typespec-azure-core/invalid-final-state",
        message:
          "There was no header corresponding to the desired final-state-via value 'operation-location'.",
      });
    });
    it("emits error for missing header", async () => {
      const code = `
      #suppress "@azure-tools/typespec-azure-core/use-standard-operations" "This is test code."
      @pollingOperation(bar)
      @useFinalStateVia("location")
      @post op foo(): {};

      #suppress "@azure-tools/typespec-azure-core/use-standard-operations" "This is test code."
      @route("/polling")
      @get op bar(): {status: "Succeeded" | "Failed" | "Cancelled"};
      `;
      const diagnostics = await runner.diagnose(code);
      expectDiagnostics(diagnostics, {
        code: "@azure-tools/typespec-azure-core/invalid-final-state",
        message: `There was no header corresponding to the desired final-state-via value 'location'.`,
      });
    });
    it("emits error for original-uri on non-PUT request", async () => {
      const code = `
      #suppress "@azure-tools/typespec-azure-core/use-standard-operations" "This is test code."
      @pollingOperation(bar)
      @useFinalStateVia("original-uri")
      @post op foo(): {};

      #suppress "@azure-tools/typespec-azure-core/use-standard-operations" "This is test code."
      @route("/polling")
      @get op bar(): {status: "Succeeded" | "Failed" | "Cancelled"};
      `;
      const diagnostics = await runner.diagnose(code);
      expectDiagnostics(diagnostics, {
        code: "@azure-tools/typespec-azure-core/invalid-final-state",
        message: "The final state value 'original-uri' can only be used in http PUT operations",
      });
    });
  });
  describe("@pollingOperation", () => {
    it("emit error if response of operation is a scalar", async () => {
      const code = `
      #suppress "@azure-tools/typespec-azure-core/use-standard-operations" "This is test code."
      @pollingOperation(bar)
      @put op foo(): string;

      #suppress "@azure-tools/typespec-azure-core/use-standard-operations" "This is test code."
      @route("/polling")
      @get op bar(): string;
      `;
      const diagnostics = await runner.diagnose(code);
      expectDiagnostics(diagnostics, {
        code: "@azure-tools/typespec-azure-core/polling-operation-return-model",
        message:
          "An operation annotated with @pollingOperation must return a model or union of model.",
      });
    });

    it("emit error if response of operation is union with a scalar", async () => {
      const code = `
      #suppress "@azure-tools/typespec-azure-core/use-standard-operations" "This is test code."
      @pollingOperation(bar)
      @put op foo(): {@statusCode _: 200} | string;

      #suppress "@azure-tools/typespec-azure-core/use-standard-operations" "This is test code."
      @route("/polling")
      @get op bar(): string;
      `;
      const diagnostics = await runner.diagnose(code);
      expectDiagnostics(diagnostics, {
        code: "@azure-tools/typespec-azure-core/polling-operation-return-model",
        message:
          "An operation annotated with @pollingOperation must return a model or union of model.",
      });
    });

    it("succeed if response is a model", async () => {
      const code = `
      #suppress "@azure-tools/typespec-azure-core/use-standard-operations" "This is test code."
      @pollingOperation(bar)
      @put op foo(): {};

      #suppress "@azure-tools/typespec-azure-core/use-standard-operations" "This is test code."
      @route("/polling")
      @get op bar(): {status: "Succeeded" | "Failed" | "Canceled"};
      `;
      const diagnostics = await runner.diagnose(code);
      expectDiagnosticEmpty(diagnostics);
    });

    it("succeed if response is a union of model", async () => {
      const code = `
      #suppress "@azure-tools/typespec-azure-core/use-standard-operations" "This is test code."
      @pollingOperation(bar)
      @put op foo(): {@statusCode _: 200} | {@statusCode _: 201};

      #suppress "@azure-tools/typespec-azure-core/use-standard-operations" "This is test code."
      @route("/polling")
      @get op bar(): {status: "Succeeded" | "Failed" | "Canceled"};
      `;
      const diagnostics = await runner.diagnose(code);
      expectDiagnosticEmpty(diagnostics);
    });
  });

  describe("@parameterizedNextLinkConfig", () => {
    it("single parameter", async () => {
      const { includePending, nextLink } = (await runner.compile(`
        model ListCertificateOptions {
          @test includePending?: string;
        }
        model Certificate {}
        model Page {
          @items items: Certificate[];
          @test @nextLink nextLink: Azure.Core.Legacy.parameterizedNextLink<[ListCertificateOptions.includePending]>;
        }
`)) as { includePending: ModelProperty; nextLink: ModelProperty };
      assert.strictEqual(nextLink.type.kind, "Scalar");
      const templateArgs = getParameterizedNextLinkArguments(runner.program, nextLink.type);
      assert.strictEqual(templateArgs?.length, 1);
      assert.strictEqual(templateArgs[0], includePending);
    });
    it("multiple parameter", async () => {
      const { includePending, includeExpired, nextLink } = (await runner.compile(`
        model ListCertificateOptions {
          @test includePending?: string;
          @test includeExpired?: string;
        }
        model Certificate {}
        model Page {
          @items items: Certificate[];
          @test @nextLink nextLink: Azure.Core.Legacy.parameterizedNextLink<[
            ListCertificateOptions.includePending,
            ListCertificateOptions.includeExpired
          ]>;
        }
`)) as { includePending: ModelProperty; includeExpired: ModelProperty; nextLink: ModelProperty };
      assert.strictEqual(nextLink.type.kind, "Scalar");
      const templateArgs = getParameterizedNextLinkArguments(runner.program, nextLink.type);
      assert.strictEqual(templateArgs?.length, 2);
      assert.strictEqual(templateArgs[0], includePending);
      assert.strictEqual(templateArgs[1], includeExpired);
    });
    it("no parameter", async () => {
      const diagnostics = await runner.diagnose(`
        model Certificate {}
        model Page {
          @items items: Certificate[];
          @test @nextLink nextLink: Azure.Core.Legacy.parameterizedNextLink;
        }
`);
      expectDiagnostics(diagnostics, {
        code: "invalid-template-args",
        message: "Template argument 'ParameterizedParams' is required and not specified.",
      });
    });
    it("call getParameterizedNextLinkArguments on unrelated type", async () => {
      const { includePending } = (await runner.compile(`
        model ListCertificateOptions {
          @test includePending?: string;
      }
`)) as { includePending: ModelProperty };
      assert.strictEqual(includePending.type.kind, "Scalar");
      assert.ok(!getParameterizedNextLinkArguments(runner.program, includePending.type));
    });
  });
});<|MERGE_RESOLUTION|>--- conflicted
+++ resolved
@@ -1,4 +1,4 @@
-import { Enum, Interface, Model, ModelProperty, Operation } from "@typespec/compiler";
+import { Interface, Model, ModelProperty, Operation } from "@typespec/compiler";
 import {
   BasicTestRunner,
   expectDiagnosticEmpty,
@@ -11,11 +11,6 @@
   getOperationLinks,
   getPagedResult,
   getParameterizedNextLinkArguments,
-<<<<<<< HEAD
-  isFixed,
-=======
-  isPreviewVersion,
->>>>>>> fba7bbd0
   OperationLinkMetadata,
 } from "../src/decorators.js";
 import { FinalStateValue } from "../src/lro-helpers.js";
