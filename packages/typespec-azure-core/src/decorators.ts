import { AzureCoreStateKeys, createDiagnostic, reportDiagnostic } from "./lib.js";
import { getAllProperties } from "./utils.js";

import {
  compilerAssert,
  createDiagnosticCollector,
  DecoratorContext,
  Diagnostic,
  DiagnosticCollector,
  Enum,
  EnumMember,
  getNamespaceFullName,
  getTypeName,
  ignoreDiagnostics,
  IntrinsicType,
  isKey,
  isNeverType,
  isTemplateDeclarationOrInstance,
  isVoidType,
  Model,
  ModelProperty,
  Operation,
  Program,
  Scalar,
  setTypeSpecNamespace,
  Type,
  typespecTypeToJson,
  Union,
  UnionVariant,
  walkPropertiesInherited,
} from "@typespec/compiler";
import { $ } from "@typespec/compiler/typekit";
import { useStateMap, useStateSet } from "@typespec/compiler/utils";
import {
  getHttpOperation,
  getRoutePath,
  HttpOperation,
  HttpOperationResponse,
} from "@typespec/http";
import { getResourceTypeKey, getSegment, isAutoRoute } from "@typespec/rest";
import { getVersionForEnumMember } from "@typespec/versioning";
import { OmitKeyPropertiesDecorator } from "../generated-defs/Azure.Core.Foundations.js";
import {
  ArmResourceIdentifierConfigDecorator,
  DefaultFinalStateViaDecorator,
  EmbeddingVectorDecorator,
  EnsureResourceTypeDecorator,
  EnsureVerbDecorator,
  NeedsRouteDecorator,
  ParameterizedNextLinkConfigDecorator,
  SpreadCustomParametersDecorator,
  SpreadCustomResponsePropertiesDecorator,
} from "../generated-defs/Azure.Core.Foundations.Private.js";
import {
  FinalLocationDecorator,
  FinalOperationDecorator,
  ItemsDecorator,
  LroCanceledDecorator,
  LroErrorResultDecorator,
  LroFailedDecorator,
  LroStatusDecorator,
  LroSucceededDecorator,
  NextPageOperationDecorator,
  OperationLinkDecorator,
  PagedResultDecorator,
  PollingLocationDecorator,
  PollingOperationDecorator,
  PollingOperationParameterDecorator,
  PreviewVersionDecorator,
  UseFinalStateViaDecorator,
} from "../generated-defs/Azure.Core.js";
import { FinalStateValue, OperationLink } from "./lro-helpers.js";
import {
  extractStatusMonitorInfo,
  getLroOperationInfo,
  PropertyMap,
  ResultInfo,
  StatusMonitorMetadata,
} from "./lro-info.js";

/*
 * Constants for polling and final operation links
 */

export const PollingOperationKey: string = "polling";
export const FinalOperationKey = "final";

<<<<<<< HEAD
=======
// @fixed

export const $fixed: FixedDecorator = (context: DecoratorContext, target: Enum) => {
  context.program.stateMap(AzureCoreStateKeys.fixed).set(target, true);
};

const [isPreviewVersion, markPreviewVersion] = useStateSet<EnumMember>(
  AzureCoreStateKeys.previewVersion,
);

export { isPreviewVersion };

export const $previewVersion: PreviewVersionDecorator = (
  context: DecoratorContext,
  target: EnumMember,
) => {
  markPreviewVersion(context.program, target);
};

export function checkPreviewVersion(program: Program) {
  const previewVersions = program.stateSet(
    AzureCoreStateKeys.previewVersion,
  ) as Iterable<EnumMember>;

  for (const target of previewVersions) {
    const resolvedVersion = getVersionForEnumMember(program, target);

    // Validate that the target is a member of a Version enum
    if (!resolvedVersion) {
      program.reportDiagnostic(
        createDiagnostic({
          code: "preview-version-invalid-enum-member",
          target,
        }),
      );
      return;
    }

    // Validate that the target is the last member of the Version enum
    const totalMembers = resolvedVersion.enumMember.enum.members.size;
    if (resolvedVersion.index !== totalMembers - 1) {
      program.reportDiagnostic(
        createDiagnostic({
          code: "preview-version-last-member",
          target,
        }),
      );
      return;
    }
  }
}

export function isFixed(program: Program, target: Enum): boolean {
  return program.stateMap(AzureCoreStateKeys.fixed).get(target) !== undefined;
}

>>>>>>> 74dacd8a
// pagedResult

export const $pagedResult: PagedResultDecorator = (context: DecoratorContext, entity: Model) => {
  context.program.stateMap(AzureCoreStateKeys.pagedResult).set(entity, true);
};

export interface PagedResultMetadata {
  modelType: Model;
  itemsProperty?: ModelProperty;
  /** @deprecated use itemsSegments  */
  itemsPath?: string;
  /** Path to the items property. */
  itemsSegments?: string[];
  nextLinkProperty?: ModelProperty;
  /** @deprecated use nextLinkSegments */
  nextLinkPath?: string;
  /** Path to the next link property. */
  nextLinkSegments?: string[];
  nextLinkOperation?: Operation;
}

interface PropertyPath {
  path: string;
  segments: string[];
  property: ModelProperty;
}

function findPathToProperty(
  program: Program,
  entity: Model,
  condition: (prop: ModelProperty) => boolean,
  current: string[] = [],
): PropertyPath | undefined {
  for (const prop of entity.properties.values()) {
    const match = condition(prop);
    if (match) {
      const segments = [...current, prop.name];
      return {
        property: prop,
        path: segments.join("."),
        segments,
      };
    } else {
      if (prop.type.kind === "Model") {
        const items = findPathToProperty(program, prop.type, condition, [...current, prop.name]);
        if (items !== undefined) {
          return items;
        }
      }
    }
  }
  return undefined;
}

function _getItems(program: Program, entity: Model): PropertyPath | undefined {
  return findPathToProperty(program, entity, (prop) => getItems(program, prop) !== undefined);
}

function _getNextLink(program: Program, entity: Model): PropertyPath | undefined {
  return findPathToProperty(program, entity, (prop) => getNextLink(program, prop) === true);
}

/**
 * Find all named models that could have been the source of the given
 * property. This includes the named parents of all property sources in a
 * chain.
 */
function getNamedSourceModels(property: ModelProperty): Set<Model> | undefined {
  if (!property.sourceProperty) {
    return undefined;
  }
  const set = new Set<Model>();
  for (let p: ModelProperty | undefined = property; p; p = p.sourceProperty) {
    if (p.model?.name) {
      set.add(p.model);
    }
  }
  return set;
}

/**
 * Retrieves PagedResultMetadata for a model, if available. If passed an
 * operation, this will search the operations return type for any paged
 * response and return the PagedResultMetadata for that response.
 */
export function getPagedResult(
  program: Program,
  entity: Model | Operation,
): PagedResultMetadata | undefined {
  let metadata: PagedResultMetadata | undefined = undefined;
  switch (entity.kind) {
    case "Model":
      if (program.stateMap(AzureCoreStateKeys.pagedResult).get(entity)) {
        metadata = { modelType: entity };
        const items = _getItems(program, entity);
        if (items !== undefined) {
          metadata.itemsProperty = items.property;
          // eslint-disable-next-line @typescript-eslint/no-deprecated
          metadata.itemsPath = items.path;
          metadata.itemsSegments = items.segments;
        }
        const nextLink = _getNextLink(program, entity);
        if (nextLink !== undefined) {
          metadata.nextLinkProperty = nextLink.property;
          // eslint-disable-next-line @typescript-eslint/no-deprecated
          metadata.nextLinkPath = nextLink.path;
          metadata.nextLinkSegments = nextLink.segments;
        }
        return metadata;
      } else if (entity.templateMapper) {
        for (const arg of entity.templateMapper.args) {
          metadata = getPagedResult(program, arg as Model);
          if (metadata !== undefined) {
            break;
          }
        }
        break;
      } else if (entity.name === "") {
        // for anonymous models, get the effective type of the properties to see if any are paged
        // if they are, then the anonymous model is probably paged too
        for (const property of entity.properties.values()) {
          const sources = getNamedSourceModels(property);
          if (sources) {
            for (const source of sources) {
              const sourceMetadata = getPagedResult(program, source);
              if (sourceMetadata) {
                return sourceMetadata;
              }
            }
          }
        }
      }
      if (entity.baseModel) {
        const parentMetadata = getPagedResult(program, entity.baseModel);
        if (parentMetadata) {
          parentMetadata.modelType = entity;
          return parentMetadata;
        }
      }
      break;
    case "Operation":
      switch (entity.returnType.kind) {
        case "Union":
          for (const variant of entity.returnType.variants.values()) {
            metadata = getPagedResult(program, variant.type as Model);
            if (metadata !== undefined) {
              break;
            }
          }
          break;
        case "Model":
          metadata = getPagedResult(program, entity.returnType as Model);
          break;
      }
      if (metadata !== undefined) {
        const nextLinkOperation = getOperationLink(program, entity, "nextPage");
        if (nextLinkOperation !== undefined) {
          metadata.nextLinkOperation = nextLinkOperation.linkedOperation;
        }
      }
  }
  return metadata;
}

export const $items: ItemsDecorator = (context: DecoratorContext, entity: ModelProperty) => {
  context.program.stateMap(AzureCoreStateKeys.items).set(entity, true);
};

/**
 * Returns `true` if the property is marked with `@items`.
 */
export function getItems(program: Program, entity: Type): boolean | undefined {
  return program.stateMap(AzureCoreStateKeys.items).get(entity);
}

/**
 * Returns `true` if the property is marked with `@nextLink`.
 */
export function getNextLink(program: Program, entity: ModelProperty): boolean | undefined {
  return program.stateSet(Symbol.for(`TypeSpec.nextLink`)).has(entity);
}

/**
 *  Provides the names of terminal long-running operation states plus any
 *  additional states defined for the operation.
 **/
export interface LongRunningStates {
  // The string which represents the "Succeeded" state.
  succeededState: string[];

  // The string which represents the "Failed" state.
  failedState: string[];

  // The string which represents the "Canceled" state.
  canceledState: string[];

  // The full array of long-running operation states.
  states: string[];
}

export const $lroStatus: LroStatusDecorator = (
  context: DecoratorContext,
  entity: Enum | Union | ModelProperty,
) => {
  const [states, diagnostics] = extractLroStates(context.program, entity);
  if (diagnostics.length > 0) context.program.reportDiagnostics(diagnostics);
  context.program.stateMap(AzureCoreStateKeys.lroStatus).set(entity, states);
};

// Internal use only
type PartialLongRunningStates = Partial<LongRunningStates> &
  Pick<LongRunningStates, "states"> &
  Pick<LongRunningStates, "succeededState"> &
  Pick<LongRunningStates, "failedState"> &
  Pick<LongRunningStates, "canceledState">;

function storeLroState(
  program: Program,
  states: PartialLongRunningStates,
  name: string,
  member?: EnumMember | UnionVariant,
) {
  const expectedStates: [
    string,
    (program: Program, entity: EnumMember | UnionVariant) => boolean,
    () => void,
  ][] = [
    ["Succeeded", isLroSucceededState, () => states.succeededState.push(name)],
    ["Failed", isLroFailedState, () => states.failedState.push(name)],
    ["Canceled", isLroCanceledState, () => states.canceledState.push(name)],
  ];

  states.states.push(name);
  for (const [knownState, stateTest, setter] of expectedStates) {
    if (name === knownState || (member && stateTest(program, member))) {
      setter();
      break;
    }
  }
}

function extractLroStatesFromUnion(
  program: Program,
  entity: Type,
  lroStateResult: PartialLongRunningStates,
  diagnostics: DiagnosticCollector,
) {
  if (entity.kind === "Union") {
    for (const variant of entity.variants.values()) {
      const option = variant.type;
      if (option.kind === "Enum") {
        for (const member of option.members.values()) {
          storeLroState(program, lroStateResult, member.name, member);
        }
      } else if (option.kind === "Union") {
        extractLroStatesFromUnion(program, option, lroStateResult, diagnostics);
      } else if (option.kind === "Scalar" && option.name === "string") {
        // Ignore string marking this union as open.
        continue;
      } else if (option.kind !== "String") {
        diagnostics.add(
          createDiagnostic({
            code: "lro-status-union-non-string",
            target: option,
            format: {
              type: option.kind,
            },
          }),
        );

        return diagnostics.wrap(undefined);
      } else {
        storeLroState(
          program,
          lroStateResult,
          typeof variant.name === "string" ? variant.name : option.value,
          variant,
        );
      }
    }
  }
  return;
}

export function extractLroStates(
  program: Program,
  entity: Type,
): [LongRunningStates | undefined, readonly Diagnostic[]] {
  const result: PartialLongRunningStates = {
    states: [],
    succeededState: [],
    failedState: [],
    canceledState: [],
  };
  const diagnostics = createDiagnosticCollector();
  if (entity.kind === "ModelProperty") {
    // Call the function recursively on the property type
    return extractLroStates(program, entity.type);
  } else if (entity.kind === "Enum") {
    for (const member of entity.members.values()) {
      storeLroState(program, result, member.name, member);
    }
  } else if (entity.kind === "Union") {
    extractLroStatesFromUnion(program, entity, result, diagnostics);
  } else {
    diagnostics.add(
      createDiagnostic({
        code: "lro-status-property-invalid-type",
        target: entity,
        format: {
          type: entity.kind,
        },
      }),
    );

    return diagnostics.wrap(undefined);
  }

  // Make sure all terminal states have been identified
  const missingStates: string[] = [];
  if (result.succeededState.length < 1) {
    missingStates.push("Succeeded");
  }
  if (result.failedState.length < 1) {
    missingStates.push("Failed");
  }

  if (missingStates.length > 0) {
    diagnostics.add(
      createDiagnostic({
        code: "lro-status-missing",
        target: entity,
        format: {
          states: missingStates.join(", "),
        },
      }),
    );

    return diagnostics.wrap(undefined);
  }

  return diagnostics.wrap(result as LongRunningStates);
}

/**
 *  Returns the `LongRunningStates` associated with `entity`.
 */
export function getLongRunningStates(
  program: Program,
  entity: Enum | Model | Scalar | ModelProperty,
): LongRunningStates | undefined {
  // Otherwise just check the type itself
  return program.stateMap(AzureCoreStateKeys.lroStatus).get(entity);
}

/**
 * Return the property that contains the lro status
 * @param program The program to process
 * @param target The model to check for lro status
 */
export function getLroStatusProperty(program: Program, target: Model): ModelProperty | undefined {
  function getProvisioningState(props: Map<string, ModelProperty>): ModelProperty | undefined {
    let innerProps: Map<string, ModelProperty> | undefined = undefined;
    let result: ModelProperty | undefined = undefined;
    const innerProperty = props.get("properties");
    result = props.get("provisioningState");
    if (
      result === undefined &&
      innerProperty !== undefined &&
      innerProperty.type?.kind === "Model"
    ) {
      innerProps = getAllProperties(innerProperty.type);
      result = innerProps.get("provisioningState");
    }

    return result;
  }
  const props = getAllProperties(target);
  for (const [_, prop] of props.entries()) {
    let values = program.stateMap(AzureCoreStateKeys.lroStatus).get(prop);
    if (values !== undefined) return prop;
    if (prop.type.kind === "Enum" || prop.type.kind === "Union") {
      values = program.stateMap(AzureCoreStateKeys.lroStatus).get(prop.type);
      if (values !== undefined) return prop;
    }
  }

  const statusProp = props.get("status") ?? getProvisioningState(props);
  if (statusProp) {
    const [states, _] = extractLroStates(program, statusProp);
    if (states !== undefined) return statusProp;
  }

  return undefined;
}

//@lroResult

/**
 * Marks the property in a StatusMonitor that contains the logical result
 * of a successful operation.
 * @param context The decorator execution context.
 * @param entity The model property that contains the logical result.
 */
export const $lroResult = (context: DecoratorContext, entity: ModelProperty) => {
  context.program.stateMap(AzureCoreStateKeys.lroResult).set(entity, entity);
};

/**
 * Gets the logical result property from a StatusMonitor
 * @param program The program to process.
 * @param entity The StatusMonitor model to process.
 * @param useDefault Use the default result property if no other
 * property is marked. (defaults to true)
 */
export function getLroResult(
  program: Program,
  entity: Model,
  useDefault: boolean = true,
): [ModelProperty | undefined, readonly Diagnostic[]] {
  const diagnostics = createDiagnosticCollector();
  let count = 0;
  let resultProperty: ModelProperty | undefined = undefined;
  let defaultProperty: ModelProperty | undefined = undefined;
  for (const prop of walkPropertiesInherited(entity)) {
    const candidateProperty = program.stateMap(AzureCoreStateKeys.lroResult).get(prop);
    if (candidateProperty !== undefined) {
      resultProperty = candidateProperty;
      count++;
    }

    if (prop.name.toLowerCase() === "result") defaultProperty = prop;
  }

  if (count > 1) {
    diagnostics.add(
      createDiagnostic({
        code: "lro-status-monitor-invalid-result-property",
        target: entity,
        format: { resultType: "result", decorator: "@lroResult" },
      }),
    );
  }

  if (resultProperty === undefined && useDefault) resultProperty = defaultProperty;
  if (resultProperty && isNeverType(resultProperty.type)) resultProperty = undefined;
  return diagnostics.wrap(resultProperty);
}

//@lroErrorResult

/**
 * Marks the property in a StatusMonitor that contains the error result
 * of a failed operation.
 * @param context The decorator execution context.
 * @param entity The model property that contains the error result.
 */
export const $lroErrorResult: LroErrorResultDecorator = (
  context: DecoratorContext,
  entity: ModelProperty,
) => {
  const { program } = context;
  program.stateMap(AzureCoreStateKeys.lroErrorResult).set(entity, entity);
};

/**
 * Gets the error result property from a StatusMonitor
 * @param program The program to process.
 * @param entity The StatusMonitor model to process.
 * @param useDefault Use the default error property if no other
 * property is marked. (defaults to true)
 */
export function getLroErrorResult(
  program: Program,
  entity: Model,
  useDefault: boolean = true,
): [ModelProperty | undefined, readonly Diagnostic[]] {
  const diagnostics = createDiagnosticCollector();
  let count = 0;
  let resultProperty: ModelProperty | undefined = undefined;
  let defaultProperty: ModelProperty | undefined = undefined;
  for (const prop of walkPropertiesInherited(entity)) {
    const candidateProperty = program.stateMap(AzureCoreStateKeys.lroErrorResult).get(prop);
    if (candidateProperty !== undefined) {
      resultProperty = candidateProperty;
      count++;
    }

    if (prop.name.toLowerCase() === "error") defaultProperty = prop;
  }

  if (count > 1) {
    diagnostics.add(
      createDiagnostic({
        code: "lro-status-monitor-invalid-result-property",
        target: entity,
        format: { resultType: "error", decorator: "@lroErrorResult" },
      }),
    );
  }

  if (resultProperty === undefined && useDefault) resultProperty = defaultProperty;
  return diagnostics.wrap(resultProperty);
}

//@pollingOperationParameter

export const $pollingOperationParameter: PollingOperationParameterDecorator = (
  context: DecoratorContext,
  entity: ModelProperty,
  target?: Type,
) => {
  const { program } = context;
  let storedValue: ModelProperty | string | undefined;
  switch (target?.kind) {
    case "ModelProperty":
      storedValue = target;
      break;
    case "String":
      storedValue = target.value;
      break;
    default:
      storedValue = undefined;
  }
  program
    .stateMap(AzureCoreStateKeys.pollingOperationParameter)
    .set(entity, storedValue ?? entity.name);
};

export function getPollingOperationParameter(
  program: Program,
  entity: ModelProperty,
): string | ModelProperty | undefined {
  return program.stateMap(AzureCoreStateKeys.pollingOperationParameter).get(entity);
}

// @lroSucceeded

export const $lroSucceeded: LroSucceededDecorator = (
  context: DecoratorContext,
  entity: EnumMember | UnionVariant,
) => {
  context.program.stateSet(AzureCoreStateKeys.lroSucceeded).add(entity);
};

/**
 *  Returns `true` if the enum member represents a "succeeded" state.
 */
export function isLroSucceededState(program: Program, entity: EnumMember | UnionVariant) {
  return program.stateSet(AzureCoreStateKeys.lroSucceeded).has(entity);
}

// @lroCanceled

export const $lroCanceled: LroCanceledDecorator = (
  context: DecoratorContext,
  entity: EnumMember | UnionVariant,
) => {
  context.program.stateSet(AzureCoreStateKeys.lroCanceled).add(entity);
};

/**
 *  Returns `true` if the enum member represents a "canceled" state.
 */
export function isLroCanceledState(program: Program, entity: EnumMember | UnionVariant) {
  return program.stateSet(AzureCoreStateKeys.lroCanceled).has(entity);
}

// @lroFailed

export const $lroFailed: LroFailedDecorator = (
  context: DecoratorContext,
  entity: EnumMember | UnionVariant,
) => {
  context.program.stateSet(AzureCoreStateKeys.lroFailed).add(entity);
};

/**
 *  Returns `true` if the enum member represents a "failed" state.
 */
export function isLroFailedState(program: Program, entity: EnumMember | UnionVariant): boolean {
  return program.stateSet(AzureCoreStateKeys.lroFailed).has(entity);
}

// @pollingLocation

/** Extra information about polling control stored with a polling link */
export type PollingLocationInfo = StatusMonitorPollingLocationInfo;

/** The abstract type for polling control information */
export interface PollingLocationBase {
  /** The kind of polling being done */
  kind: pollingOptionsKind;
  /** The model property containing the polling link */
  target: ModelProperty;
  /** The type of the poller */
  pollingModel?: Model | IntrinsicType;
  /** The type of the final result after polling completes */
  finalResult?: Model | IntrinsicType;
}

/** Collected data for status monitor polling links */
export interface StatusMonitorPollingLocationInfo extends PollingLocationBase {
  /** The kind of status monitor */
  kind: pollingOptionsKind.StatusMonitor;
  /** The status monitor detailed data for control of polling. */
  info: StatusMonitorMetadata;
}

// keys of the pollingOptions type
const optionsKindKey = "kind";
const finalPropertyKey = "finalProperty";
const pollingModelKey = "pollingModel";
const finalResultKey = "finalResult";

export enum pollingOptionsKind {
  StatusMonitor = "statusMonitor",
}
export const $pollingLocation: PollingLocationDecorator = (
  context: DecoratorContext,
  entity: ModelProperty,
  options?: Type,
) => {
  const { program } = context;
  if (options) {
    if (isNeverType(options)) return;
    const info = extractPollingLocationInfo(program, entity, options);
    if (info) {
      program.stateMap(AzureCoreStateKeys.pollingLocationInfo).set(entity, info);
    }
  }

  program.stateSet(AzureCoreStateKeys.pollingOperationParameter).add(entity);
};

/**
 * Gets polling information stored with a field that contains a link to an Lro polling endpoint
 * @param program The program to check
 * @param target The ModelProperty to check for polling info
 */
export function getPollingLocationInfo(
  program: Program,
  target: ModelProperty,
): PollingLocationInfo | undefined {
  return program.stateMap(AzureCoreStateKeys.pollingLocationInfo).get(target);
}

function extractUnionVariantValue(type: Type): string | undefined {
  if (type.kind === "UnionVariant" && type.type.kind === "String") return type.type.value;
  return undefined;
}

function extractPollingLocationInfo(
  program: Program,
  target: ModelProperty,
  options: Type,
): PollingLocationInfo | undefined {
  if (options.kind !== "Model") return undefined;
  const kind = options.properties.get(optionsKindKey);
  if (kind === undefined) return undefined;
  const kindValue: string | undefined = extractUnionVariantValue(kind.type);
  if (kindValue === undefined) return undefined;
  const pollingInfo: {
    pollingModel?: Model | IntrinsicType;
    finalResult?: Model | IntrinsicType;
    target: ModelProperty;
    useForFinalState?: boolean;
  } = { target: target };
  const pollingModel = options.properties.get(pollingModelKey)?.type;
  if (pollingModel && pollingModel.kind === "Model") pollingInfo.pollingModel = pollingModel;
  if (pollingModel && isVoidType(pollingModel))
    pollingInfo.pollingModel = $(program).intrinsic.void;
  const finalResult = options.properties.get(finalResultKey)?.type;
  if (finalResult && finalResult.kind === "Model") pollingInfo.finalResult = finalResult;
  if (finalResult && isVoidType(finalResult)) pollingInfo.finalResult = $(program).intrinsic.void;
  switch (kindValue) {
    case pollingOptionsKind.StatusMonitor:
      return extractStatusMonitorLocationInfo(program, options, pollingInfo);
    default:
      return undefined;
  }
}

function extractStatusMonitorLocationInfo(
  program: Program,
  options: Model,
  baseInfo: {
    pollingModel?: Model | IntrinsicType;
    finalResult?: Model | IntrinsicType;
    target: ModelProperty;
    useForFInalState?: boolean;
  },
): StatusMonitorPollingLocationInfo | undefined {
  const kind = options.properties.get(optionsKindKey);
  if (kind === undefined || extractUnionVariantValue(kind.type) !== "statusMonitor")
    return undefined;
  if (baseInfo.pollingModel === undefined || baseInfo.pollingModel.kind === "Intrinsic")
    return undefined;
  const finalProperty = options.properties.get(finalPropertyKey)?.type;
  let finalPropertyValue: ModelProperty | undefined = undefined;
  if (finalProperty && finalProperty.kind === "ModelProperty") finalPropertyValue = finalProperty;
  if (
    finalProperty &&
    finalProperty.kind === "String" &&
    baseInfo.pollingModel.properties.has(finalProperty.value)
  ) {
    finalPropertyValue = baseInfo.pollingModel.properties.get(finalProperty.value);
  }
  if (finalPropertyValue === undefined)
    finalPropertyValue = ignoreDiagnostics(getLroResult(program, baseInfo.pollingModel, true));
  const statusProperty = getLroStatusProperty(program, baseInfo.pollingModel);
  if (statusProperty === undefined) return undefined;
  const statusMonitor = ignoreDiagnostics(
    extractStatusMonitorInfo(program, baseInfo.pollingModel, statusProperty),
  );
  if (statusMonitor === undefined) return undefined;
  statusMonitor.successProperty = finalPropertyValue;
  baseInfo.finalResult =
    finalPropertyValue?.type?.kind === "Model"
      ? finalPropertyValue.type
      : $(program).intrinsic.void;
  return {
    kind: pollingOptionsKind.StatusMonitor,
    info: statusMonitor,
    ...baseInfo,
  };
}

/**
 *  Returns `true` if the property is marked with @pollingLocation.
 */
export function isPollingLocation(program: Program, entity: ModelProperty): boolean {
  return program.stateSet(AzureCoreStateKeys.pollingOperationParameter).has(entity);
}

// @finalLocation

export const $finalLocation: FinalLocationDecorator = (
  context: DecoratorContext,
  entity: ModelProperty,
  finalResult?: Type,
) => {
  const { program } = context;
  if (finalResult !== undefined && isNeverType(finalResult)) return;
  program.stateSet(AzureCoreStateKeys.finalLocations).add(entity);
  switch (finalResult?.kind) {
    case "Model":
      program.stateMap(AzureCoreStateKeys.finalLocationResults).set(entity, finalResult);
      break;
    case "Intrinsic":
      if (isVoidType(finalResult)) {
        program.stateMap(AzureCoreStateKeys.finalLocationResults).set(entity, finalResult);
      }
  }
};

/**
 *  Returns `true` if the property is marked with @finalLocation.
 */
export function isFinalLocation(program: Program, entity: ModelProperty): boolean {
  return program.stateSet(AzureCoreStateKeys.finalLocations).has(entity);
}

export function getFinalLocationValue(
  program: Program,
  entity: ModelProperty,
): Model | IntrinsicType | undefined {
  return program.stateMap(AzureCoreStateKeys.finalLocationResults).get(entity);
}

/**
 * overrides the final state for an lro
 * @param context The execution context for the decorator
 * @param entity The decorated operation
 * @param finalState The desired value for final-state-via
 */
export const $useFinalStateVia: UseFinalStateViaDecorator = (
  context: DecoratorContext,
  entity: Operation,
  finalState: string,
) => {
  const { program } = context;
  let finalStateVia: FinalStateValue;
  switch (finalState?.toLowerCase()) {
    case "original-uri":
      finalStateVia = FinalStateValue.originalUri;
      break;
    case "operation-location":
      finalStateVia = FinalStateValue.operationLocation;
      break;
    case "location":
      finalStateVia = FinalStateValue.location;
      break;
    case "azure-async-operation":
      finalStateVia = FinalStateValue.azureAsyncOperation;
      break;
    default:
      reportDiagnostic(program, {
        code: "invalid-final-state",
        target: entity,
        messageId: "badValue",
        format: { finalStateValue: finalState },
      });
      return;
  }

  const operation = ignoreDiagnostics(getHttpOperation(program, entity));
  const storedValue = validateFinalState(program, operation, finalStateVia);
  if (storedValue !== undefined || operation.verb === "put") {
    program.stateMap(AzureCoreStateKeys.finalStateOverride).set(entity, finalStateVia);
  }
  if (
    storedValue === undefined &&
    [
      FinalStateValue.operationLocation,
      FinalStateValue.location,
      FinalStateValue.azureAsyncOperation,
    ].includes(finalStateVia)
  ) {
    reportDiagnostic(program, {
      code: "invalid-final-state",
      target: entity,
      messageId: "noHeader",
      format: { finalStateValue: finalStateVia },
    });
  }
};

type LroHeader = "azure-asyncoperation" | "location" | "operation-location";

function getLroHeaderName(finalState: FinalStateValue): LroHeader | undefined {
  switch (finalState) {
    case FinalStateValue.azureAsyncOperation:
      return "azure-asyncoperation";
    case FinalStateValue.location:
      return "location";
    case FinalStateValue.operationLocation:
      return "operation-location";
    default:
      return undefined;
  }
}

function getLroHeader(propertyName: string): LroHeader | undefined {
  const name = propertyName.toLowerCase();
  switch (name) {
    case "azure-asyncoperation":
    case "location":
    case "operation-location":
      return name;
    default:
      return undefined;
  }
}

function getLroHeaders(response: HttpOperationResponse): Set<LroHeader> | undefined {
  const result = new Set<LroHeader>();
  for (const content of response.responses) {
    if (content.headers) {
      for (const candidate of Object.keys(content.headers)) {
        const headerName = getLroHeader(candidate);
        if (headerName !== undefined) {
          result.add(headerName);
        }
      }
    }
  }

  return result;
}

function validateFinalState(
  program: Program,
  operation: HttpOperation,
  finalState: FinalStateValue,
): FinalStateValue | undefined {
  if (finalState === FinalStateValue.originalUri) {
    if (operation.verb !== "put") {
      reportDiagnostic(program, {
        code: "invalid-final-state",
        target: operation.operation,
        messageId: "notPut",
      });
      return undefined;
    }

    return FinalStateValue.originalUri;
  }

  const header = getLroHeaderName(finalState);
  if (header === undefined) {
    reportDiagnostic(program, {
      code: "invalid-final-state",
      target: operation.operation,
      messageId: "badValue",
      format: { finalStateValue: finalState },
    });
    return undefined;
  }

  for (const response of operation.responses) {
    const lroHeaders = getLroHeaders(response);
    if (lroHeaders?.has(header)) {
      return finalState;
    }
  }

  return undefined;
}

function validateFinalStates(
  program: Program,
  operation: Operation,
  finalStates: FinalStateValue[],
): FinalStateValue | undefined {
  const httpOp = ignoreDiagnostics(getHttpOperation(program, operation));
  for (const state of finalStates) {
    if (validateFinalState(program, httpOp, state)) return state;
  }

  return undefined;
}

/**
 * Get the overridden final state value for this operation, if any
 * @param program The program to process
 * @param operation The operation to check for an override value
 * @returns The FInalStateValue if it exists, otherwise undefined
 */
export function getFinalStateOverride(
  program: Program,
  operation: Operation,
): FinalStateValue | undefined {
  return program.stateMap(AzureCoreStateKeys.finalStateOverride).get(operation);
}

export const $omitKeyProperties: OmitKeyPropertiesDecorator = (
  context: DecoratorContext,
  entity: Model,
) => {
  // Delete any key properties from the model
  for (const [key, prop] of entity.properties) {
    if (isKey(context.program, prop)) {
      entity.properties.delete(key);
    }
  }
};

export interface OperationLinkMetadata {
  parameters?: Type;
  linkedOperation: Operation;
  linkType: string;

  link?: OperationLink;
  parameterMap?: Map<string, PropertyMap>;
  result?: ResultInfo;
}

export const $operationLink: OperationLinkDecorator = (
  context: DecoratorContext,
  entity: Operation,
  linkedOperation: Operation,
  linkType: string,
  parameters?: Type,
) => {
  if (parameters && parameters.kind !== "Model") {
    return;
  }
  const { program } = context;
  const [operationInfo, diagnostics] = getLroOperationInfo(
    program,
    entity,
    linkedOperation,
    parameters,
  );
  if (diagnostics.length > 0) {
    program.reportDiagnostics(diagnostics);
  }

  // An operation may have many operationLinks, so treat them as a collection
  let items = context.program.stateMap(AzureCoreStateKeys.operationLink).get(entity) as Map<
    string,
    OperationLinkMetadata
  >;
  if (items === undefined) {
    items = new Map<string, OperationLinkMetadata>();
  }
  items.set(linkType, {
    parameters: parameters,
    linkedOperation: linkedOperation,
    linkType: linkType,
    link: operationInfo?.getOperationLink(),
    parameterMap: operationInfo?.getInvocationInfo()?.parameterMap,
    result: operationInfo?.getResultInfo(),
  } as OperationLinkMetadata);
  context.program.stateMap(AzureCoreStateKeys.operationLink).set(entity, items);
};

/**
 * Returns the `OperationLinkMetadata` for a given operation and link type, or undefined.
 */
export function getOperationLink(
  program: Program,
  entity: Operation,
  linkType: string,
): OperationLinkMetadata | undefined {
  const items = program.stateMap(AzureCoreStateKeys.operationLink).get(entity) as Map<
    string,
    OperationLinkMetadata
  >;
  if (items !== undefined) {
    return items.get(linkType);
  }
  return items;
}

/**
 * Returns the collection of `OperationLinkMetadata` for a given operation, if any, or undefined.
 */
export function getOperationLinks(
  program: Program,
  entity: Operation,
): Map<string, OperationLinkMetadata> | undefined {
  return program.stateMap(AzureCoreStateKeys.operationLink).get(entity) as Map<
    string,
    OperationLinkMetadata
  >;
}

export const $pollingOperation: PollingOperationDecorator = (
  context: DecoratorContext,
  target: Operation,
  linkedOperation: Operation,
  parameters?: Type,
) => {
  const { program } = context;
  const isValidReturnType =
    target.returnType.kind === "Model" ||
    (target.returnType.kind === "Union" &&
      [...target.returnType.variants.values()].every((x) => x.type.kind === "Model"));
  if (!isValidReturnType) {
    reportDiagnostic(context.program, {
      code: "polling-operation-return-model",
      target: target,
    });
    return;
  }
  context.call($operationLink, target, linkedOperation, PollingOperationKey, parameters);

  const operationDetails = getOperationLink(program, target, PollingOperationKey);
  if (operationDetails === undefined || operationDetails.result === undefined) {
    reportDiagnostic(context.program, {
      code: "polling-operation-return-model",
      target: target,
    });
    return;
  }

  if (operationDetails.result.statusMonitor === undefined) {
    reportDiagnostic(context.program, {
      code: "polling-operation-no-status-monitor",
      target: linkedOperation,
    });
    return;
  }

  if (operationDetails.result.statusMonitor.terminationInfo.succeededState.length < 1) {
    reportDiagnostic(context.program, {
      code: "polling-operation-no-lro-success",
      target: operationDetails.result.statusMonitor.monitorType,
    });
  }

  if (operationDetails.result.statusMonitor.terminationInfo.failedState.length < 1) {
    reportDiagnostic(context.program, {
      code: "polling-operation-no-lro-failure",
      target: operationDetails.result.statusMonitor.monitorType,
    });
  }

  if (operationDetails.parameterMap === undefined && operationDetails.link === undefined) {
    reportDiagnostic(context.program, {
      code: "polling-operation-no-ref-or-link",
      target: target,
    });
  }
};

export const $finalOperation: FinalOperationDecorator = (
  context: DecoratorContext,
  entity: Operation,
  linkedOperation: Operation,
  parameters?: Type,
) => {
  const { program } = context;
  context.call($operationLink, entity, linkedOperation, FinalOperationKey, parameters);

  const operationDetails = getOperationLink(program, entity, FinalOperationKey);
  if (operationDetails === undefined || operationDetails.result === undefined) {
    reportDiagnostic(context.program, {
      code: "invalid-final-operation",
      target: entity,
    });
  }
};

export const $nextPageOperation: NextPageOperationDecorator = (
  context: DecoratorContext,
  entity: Operation,
  linkedOperation: Operation,
  parameters?: Type,
) => {
  context.call($operationLink, entity, linkedOperation, "nextPage", parameters);
};

export const $requestParameter = (context: DecoratorContext, entity: Model, name: string) => {
  context.program.stateMap(AzureCoreStateKeys.requestParameter).set(entity, name);
};

export function getRequestParameter(program: Program, entity: ModelProperty): string | undefined {
  if (entity.type.kind !== "Model") return undefined;
  const parameterName: string | undefined = program
    .stateMap(AzureCoreStateKeys.requestParameter)
    .get(entity.type);
  return parameterName;
}

export const $responseProperty = (context: DecoratorContext, entity: Model, name: string) => {
  context.program.stateMap(AzureCoreStateKeys.responseParameter).set(entity, name);
};

export function getResponseProperty(program: Program, entity: ModelProperty): string | undefined {
  if (entity.type.kind !== "Model") return undefined;
  const parameterName: string | undefined = program
    .stateMap(AzureCoreStateKeys.responseParameter)
    .get(entity.type);
  return parameterName;
}

export const $spreadCustomParameters: SpreadCustomParametersDecorator = (
  context: DecoratorContext,
  entity: Model,
  customizations: Model,
) => {
  const customParameters: Type | undefined = customizations.properties.get("parameters")?.type;
  if (customParameters) {
    if (customParameters.kind !== "Model") {
      // The constraint checker will have complained about this already.
      return;
    }

    // Copy all parameters into this model type
    // TODO: This needs to use the equivalent of Checker.checkSpreadProperty
    // once a helper method is available
    for (const [key, value] of customParameters.properties) {
      entity.properties.set(
        key,
        context.program.checker.cloneType(value, {
          sourceProperty: value,
          model: entity,
        }),
      );
    }
  }
};

export const $spreadCustomResponseProperties: SpreadCustomResponsePropertiesDecorator = (
  context: DecoratorContext,
  entity: Model,
  customizations: Model,
) => {
  const customResponseProperties: Type | undefined =
    customizations.properties.get("response")?.type;
  if (customResponseProperties) {
    if (customResponseProperties.kind !== "Model") {
      // The constraint checker will have complained about this already.
      return;
    }

    // Copy all parameters into this model type
    // TODO: This needs to use the equivalent of Checker.checkSpreadProperty
    // once a helper method is available
    for (const [key, value] of customResponseProperties.properties) {
      entity.properties.set(
        key,
        context.program.checker.cloneType(value, {
          sourceProperty: value,
          model: entity,
        }),
      );
    }
  }
};

export const $ensureResourceType: EnsureResourceTypeDecorator = (
  context: DecoratorContext,
  entity: Operation,
  resourceType: Type,
) => {
  if (resourceType.kind === "TemplateParameter") {
    return;
  }

  // Mark the operation as a resource operation
  context.program.stateSet(AzureCoreStateKeys.resourceOperation).add(entity);

  if (resourceType.kind !== "Model") {
    context.program.reportDiagnostic({
      code: "invalid-argument",
      message: `This operation expects a Model for its TResource parameter.`,
      severity: "error",
      target: entity,
    });

    return;
  }

  // If the operation is defined under Azure.Core, ignore these diagnostics.
  // We're only concerned with user-defined operations.
  if (entity.namespace && getNamespaceFullName(entity.namespace).startsWith("Azure.Core")) {
    return;
  }

  const key = getResourceTypeKey(context.program, resourceType);
  if (!key) {
    reportDiagnostic(context.program, {
      code: "invalid-resource-type",
      target: entity,
      messageId: "missingKey",
      format: {
        name: getTypeName(resourceType),
      },
    });

    return;
  }

  if (!getSegment(context.program, key.keyProperty)) {
    reportDiagnostic(context.program, {
      code: "invalid-resource-type",
      target: entity,
      messageId: "missingSegment",
      format: {
        name: getTypeName(resourceType),
      },
    });
  }
};

export function isResourceOperation(program: Program, operation: Operation): boolean {
  return program.stateSet(AzureCoreStateKeys.resourceOperation).has(operation);
}

export const $needsRoute: NeedsRouteDecorator = (context: DecoratorContext, entity: Operation) => {
  // If the operation is not templated, add it to the list of operations to
  // check later
  if (entity.node === undefined || entity.node.templateParameters.length === 0) {
    context.program.stateSet(AzureCoreStateKeys.needsRoute).add(entity);
  }
};

export function checkRpcRoutes(program: Program) {
  (program.stateSet(AzureCoreStateKeys.needsRoute) as Set<Operation>).forEach((op: Operation) => {
    if (
      op.node === undefined ||
      (op.node.templateParameters.length === 0 &&
        !isAutoRoute(program, op) &&
        !getRoutePath(program, op))
    ) {
      reportDiagnostic(program, {
        code: "rpc-operation-needs-route",
        target: op,
      });
    }
  });
}

export const $ensureVerb: EnsureVerbDecorator = (
  context: DecoratorContext,
  entity: Operation,
  templateName: string,
  verb: string,
) => {
  context.program.stateMap(AzureCoreStateKeys.ensureVerb).set(entity, [templateName, verb]);
};

export function checkEnsureVerb(program: Program) {
  const opMap = program.stateMap(AzureCoreStateKeys.ensureVerb) as Map<Operation, string>;
  for (const [operation, [templateName, requiredVerb]] of opMap.entries()) {
    if (isTemplateDeclarationOrInstance(operation)) continue;
    const verb = getHttpOperation(program, operation)[0].verb.toString().toLowerCase();
    const reqVerb: string = requiredVerb.toLowerCase();
    if (verb !== reqVerb) {
      reportDiagnostic(program, {
        code: "verb-conflict",
        target: operation,
        format: {
          templateName: templateName,
          verb: verb.toUpperCase(),
          requiredVerb: reqVerb.toUpperCase(),
        },
      });
    }
  }
}

export interface EmbeddingVectorMetadata {
  elementType: Type;
}

/** @internal */
export const $embeddingVector: EmbeddingVectorDecorator = (
  context: DecoratorContext,
  entity: Model,
  elementType: Type,
) => {
  const metadata: EmbeddingVectorMetadata = {
    elementType: elementType,
  };
  context.program.stateMap(AzureCoreStateKeys.embeddingVector).set(entity, metadata);
};

/**
 * If the provided model is an embedding vector, returns the appropriate metadata; otherwise,
 * returns undefined.
 * @param model the model to query
 * @returns `EmbeddingVectorMetadata`, if applicable, or undefined.
 */
export function getAsEmbeddingVector(
  program: Program,
  model: Model,
): EmbeddingVectorMetadata | undefined {
  return program.stateMap(AzureCoreStateKeys.embeddingVector).get(model);
}

export interface ArmResourceIdentifierConfig {
  readonly allowedResources: readonly ArmResourceIdentifierAllowedResource[];
}

export type ArmResourceDeploymentScope =
  | "Tenant"
  | "Subscription"
  | "ResourceGroup"
  | "ManagementGroup"
  | "Extension";

export interface ArmResourceIdentifierAllowedResource {
  /** The type of resource that is being referred to. For example Microsoft.Network/virtualNetworks or Microsoft.Network/virtualNetworks/subnets. See Example Types for more examples. */
  readonly type: string;

  /**
   * An array of scopes. If not specified, the default scope is ["ResourceGroup"].
   * See [Allowed Scopes](https://github.com/Azure/autorest/tree/main/docs/extensions#allowed-scopes).
   */
  readonly scopes?: ArmResourceDeploymentScope[];
}

/** @internal */
export const $armResourceIdentifierConfig: ArmResourceIdentifierConfigDecorator = (
  context: DecoratorContext,
  entity: Scalar,
  config: Type,
) => {
  if (config.kind !== "Model") return;
  const prop = config.properties.get("allowedResources");
  if (prop === undefined || prop.type.kind !== "Tuple") return;
  const [data, diagnostics] = typespecTypeToJson<ArmResourceIdentifierConfig>(
    prop.type,
    context.getArgumentTarget(0)!,
  );
  context.program.reportDiagnostics(diagnostics);

  if (data) {
    context.program
      .stateMap(AzureCoreStateKeys.armResourceIdentifierConfig)
      .set(entity, { allowedResources: data });
  }
};

/** Returns the config attached to an armResourceIdentifierScalar */
export function getArmResourceIdentifierConfig(
  program: Program,
  entity: Scalar,
): ArmResourceIdentifierConfig {
  return program.stateMap(AzureCoreStateKeys.armResourceIdentifierConfig).get(entity);
}

export const $defaultFinalStateVia: DefaultFinalStateViaDecorator = (
  context: DecoratorContext,
  target: Operation,
  states: unknown, // TODO: replace with actual type when available
) => {
  const { program } = context;
  const finalStateValues: FinalStateValue[] = [];
  for (const finalState of states as string[]) {
    switch (finalState?.toLowerCase()) {
      case "operation-location":
        finalStateValues.push(FinalStateValue.operationLocation);
        break;
      case "location":
        finalStateValues.push(FinalStateValue.location);
        break;
      case "azure-async-operation":
        finalStateValues.push(FinalStateValue.azureAsyncOperation);
        break;
      default:
        reportDiagnostic(program, {
          code: "invalid-final-state",
          target: target,
          messageId: "badValue",
          format: { finalStateValue: finalState },
        });
        return;
    }
  }
  const storedValue = validateFinalStates(program, target, finalStateValues);
  if (storedValue !== undefined) {
    program.stateMap(AzureCoreStateKeys.finalStateOverride).set(target, storedValue);
  }
};

const [getParameterizedNextLinkArguments, markParameterizedNextLinkConfigTemplate] = useStateMap<
  Scalar,
  ModelProperty[]
>(AzureCoreStateKeys.parameterizedNextLinkConfig);

const parameterizedNextLinkConfigDecorator: ParameterizedNextLinkConfigDecorator = (
  context,
  target,
  parameters,
) => {
  // Workaround as it seems like decorators are called when missing template arguments
  if (parameters.kind === "Model") return;
  compilerAssert(
    parameters.kind === "Tuple",
    "Using the defined internal scalar parameterizedNextLink will result in a Tuple template argument type",
  );
  markParameterizedNextLinkConfigTemplate(context.program, target, parameters.values as any);
};

export { getParameterizedNextLinkArguments, parameterizedNextLinkConfigDecorator };

setTypeSpecNamespace("Foundations", $omitKeyProperties, $requestParameter, $responseProperty);
setTypeSpecNamespace(
  "Foundations.Private",
  $spreadCustomResponseProperties,
  $spreadCustomParameters,
  $ensureResourceType,
  $needsRoute,
  $ensureVerb,
  $embeddingVector,
  $armResourceIdentifierConfig,
  $defaultFinalStateVia,
  parameterizedNextLinkConfigDecorator,
);<|MERGE_RESOLUTION|>--- conflicted
+++ resolved
@@ -85,14 +85,6 @@
 export const PollingOperationKey: string = "polling";
 export const FinalOperationKey = "final";
 
-<<<<<<< HEAD
-=======
-// @fixed
-
-export const $fixed: FixedDecorator = (context: DecoratorContext, target: Enum) => {
-  context.program.stateMap(AzureCoreStateKeys.fixed).set(target, true);
-};
-
 const [isPreviewVersion, markPreviewVersion] = useStateSet<EnumMember>(
   AzureCoreStateKeys.previewVersion,
 );
@@ -139,11 +131,6 @@
   }
 }
 
-export function isFixed(program: Program, target: Enum): boolean {
-  return program.stateMap(AzureCoreStateKeys.fixed).get(target) !== undefined;
-}
-
->>>>>>> 74dacd8a
 // pagedResult
 
 export const $pagedResult: PagedResultDecorator = (context: DecoratorContext, entity: Model) => {
