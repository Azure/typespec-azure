--- conflicted
+++ resolved
@@ -3,227 +3,10 @@
 import { DecoratorContext, Model, ModelProperty, Program } from "@typespec/compiler";
 import { getUniqueItems } from "./decorators/unique-items.js";
 
-<<<<<<< HEAD
-// pagedResult
-
-export const $pagedResult: PagedResultDecorator = (context: DecoratorContext, entity: Model) => {
-  context.program.stateMap(AzureCoreStateKeys.pagedResult).set(entity, true);
-};
-
-export interface PagedResultMetadata {
-  modelType: Model;
-  itemsProperty?: ModelProperty;
-  /** @deprecated use itemsSegments  */
-  itemsPath?: string;
-  /** Path to the items property. */
-  itemsSegments?: string[];
-  nextLinkProperty?: ModelProperty;
-  /** @deprecated use nextLinkSegments */
-  nextLinkPath?: string;
-  /** Path to the next link property. */
-  nextLinkSegments?: string[];
-  nextLinkOperation?: Operation;
-}
-
-interface PropertyPath {
-  path: string;
-  segments: string[];
-  property: ModelProperty;
-}
-
-function findPathToProperty(
-  program: Program,
-  entity: Model,
-  condition: (prop: ModelProperty) => boolean,
-  current: string[] = [],
-): PropertyPath | undefined {
-  for (const prop of entity.properties.values()) {
-    const match = condition(prop);
-    if (match) {
-      const segments = [...current, prop.name];
-      return {
-        property: prop,
-        path: segments.join("."),
-        segments,
-      };
-    } else {
-      if (prop.type.kind === "Model") {
-        const items = findPathToProperty(program, prop.type, condition, [...current, prop.name]);
-        if (items !== undefined) {
-          return items;
-        }
-      }
-    }
-  }
-  return undefined;
-}
-
-function _getItems(program: Program, entity: Model): PropertyPath | undefined {
-  return findPathToProperty(program, entity, (prop) => getItems(program, prop) !== undefined);
-}
-
-function _getNextLink(program: Program, entity: Model): PropertyPath | undefined {
-  return findPathToProperty(program, entity, (prop) => getNextLink(program, prop) === true);
-}
 
 /**
- * Find all named models that could have been the source of the given
- * property. This includes the named parents of all property sources in a
- * chain.
- */
-function getNamedSourceModels(property: ModelProperty): Set<Model> | undefined {
-  if (!property.sourceProperty) {
-    return undefined;
-  }
-  const set = new Set<Model>();
-  for (let p: ModelProperty | undefined = property; p; p = p.sourceProperty) {
-    if (p.model?.name) {
-      set.add(p.model);
-    }
-  }
-  return set;
-}
-
-/**
- * Retrieves PagedResultMetadata for a model, if available. If passed an
- * operation, this will search the operations return type for any paged
- * response and return the PagedResultMetadata for that response.
- */
-export function getPagedResult(
-  program: Program,
-  entity: Model | Operation,
-): PagedResultMetadata | undefined {
-  let metadata: PagedResultMetadata | undefined = undefined;
-  switch (entity.kind) {
-    case "Model":
-      if (program.stateMap(AzureCoreStateKeys.pagedResult).get(entity)) {
-        metadata = { modelType: entity };
-        const items = _getItems(program, entity);
-        if (items !== undefined) {
-          metadata.itemsProperty = items.property;
-          // eslint-disable-next-line @typescript-eslint/no-deprecated
-          metadata.itemsPath = items.path;
-          metadata.itemsSegments = items.segments;
-        }
-        const nextLink = _getNextLink(program, entity);
-        if (nextLink !== undefined) {
-          metadata.nextLinkProperty = nextLink.property;
-          // eslint-disable-next-line @typescript-eslint/no-deprecated
-          metadata.nextLinkPath = nextLink.path;
-          metadata.nextLinkSegments = nextLink.segments;
-        }
-        return metadata;
-      } else if (entity.templateMapper) {
-        for (const arg of entity.templateMapper.args) {
-          metadata = getPagedResult(program, arg as Model);
-          if (metadata !== undefined) {
-            break;
-          }
-        }
-        break;
-      } else if (entity.name === "") {
-        // for anonymous models, get the effective type of the properties to see if any are paged
-        // if they are, then the anonymous model is probably paged too
-        for (const property of entity.properties.values()) {
-          const sources = getNamedSourceModels(property);
-          if (sources) {
-            for (const source of sources) {
-              const sourceMetadata = getPagedResult(program, source);
-              if (sourceMetadata) {
-                return sourceMetadata;
-              }
-            }
-          }
-        }
-      }
-      if (entity.baseModel) {
-        const parentMetadata = getPagedResult(program, entity.baseModel);
-        if (parentMetadata) {
-          parentMetadata.modelType = entity;
-          return parentMetadata;
-        }
-      }
-      break;
-    case "Operation":
-      switch (entity.returnType.kind) {
-        case "Union":
-          for (const variant of entity.returnType.variants.values()) {
-            metadata = getPagedResult(program, variant.type as Model);
-            if (metadata !== undefined) {
-              break;
-            }
-          }
-          break;
-        case "Model":
-          metadata = getPagedResult(program, entity.returnType as Model);
-          break;
-      }
-      if (metadata !== undefined) {
-        const nextLinkOperation = getOperationLink(program, entity, "nextPage");
-        if (nextLinkOperation !== undefined) {
-          metadata.nextLinkOperation = nextLinkOperation.linkedOperation;
-        }
-      }
-  }
-  return metadata;
-}
-
-export const $items: ItemsDecorator = (context: DecoratorContext, entity: ModelProperty) => {
-  context.call($decorators.TypeSpec.pageItems, entity);
-  context.program.stateMap(AzureCoreStateKeys.items).set(entity, true);
-};
-
-/**
- * Returns `true` if the property is marked with `@items`.
- */
-export function getItems(program: Program, entity: Type): boolean | undefined {
-  return program.stateMap(AzureCoreStateKeys.items).get(entity);
-}
-
-/**
- * Returns `true` if the property is marked with `@nextLink`.
- */
-export function getNextLink(program: Program, entity: ModelProperty): boolean | undefined {
-  return program.stateSet(Symbol.for(`TypeSpec.nextLink`)).has(entity);
-}
-
-export const $nextPageOperation: NextPageOperationDecorator = (
-  context: DecoratorContext,
-  entity: Operation,
-  linkedOperation: Operation,
-  parameters?: Type,
-) => {
-  context.call($operationLink, entity, linkedOperation, "nextPage", parameters);
-};
-
-=======
-export const $requestParameter = (context: DecoratorContext, entity: Model, name: string) => {
-  context.program.stateMap(AzureCoreStateKeys.requestParameter).set(entity, name);
-};
-
-export function getRequestParameter(program: Program, entity: ModelProperty): string | undefined {
-  if (entity.type.kind !== "Model") return undefined;
-  const parameterName: string | undefined = program
-    .stateMap(AzureCoreStateKeys.requestParameter)
-    .get(entity.type);
-  return parameterName;
-}
-
-export const $responseProperty = (context: DecoratorContext, entity: Model, name: string) => {
-  context.program.stateMap(AzureCoreStateKeys.responseParameter).set(entity, name);
-};
-
-export function getResponseProperty(program: Program, entity: ModelProperty): string | undefined {
-  if (entity.type.kind !== "Model") return undefined;
-  const parameterName: string | undefined = program
-    .stateMap(AzureCoreStateKeys.responseParameter)
-    .get(entity.type);
-  return parameterName;
-}
-
->>>>>>> 0d2eb567
-/**
- * Checks if an array model or array-valued model property has unique items.
+ * Checks if an array model or array-valued model property has 
+ e items.
  * @param program The program context.
  * @param type The model or model property to check.
  * @returns True if the model or model property has unique items, false otherwise.
