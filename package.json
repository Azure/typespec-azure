{
  "name": "@azure-tools/typespec-azure-monorepo",
  "version": "0.0.1",
  "private": true,
  "type": "module",
  "packageManager": "pnpm@8.13.1",
  "scripts": {
    "run-all": "pnpm -r --filter=!./core/",
    "build": "pnpm run-all --workspace-concurrency=Infinity --aggregate-output --reporter=append-only build ",
    "check-version-mismatch": "syncpack list-mismatches",
    "change": "chronus",
    "clean": "pnpm run-all run clean",
    "cspell": "cspell --no-progress .",
    "dogfood": "pnpm install && pnpm build && pnpm run-all dogfood",
    "fix-version-mismatch": "syncpack fix-mismatches",
    "format": "pnpm run prettier --write",
    "format:check": "pnpm run prettier --check",
    "lint": "eslint . --max-warnings=0",
    "lint:fix": "eslint . --fix",
    "pack:all": "chronus pack --pack-destination ./temp/artifacts",
    "preinstall": "npx only-allow pnpm",
    "prepare-publish": "node ./eng/scripts/prepare-publish.js",
    "prettier": "prettier . --config .prettierrc.json",
    "purge": "rimraf --glob \"packages/*/node_modules/\" --glob \"core/packages/*/node_modules/\"",
    "regen-docs": "pnpm run-all  --parallel --aggregate-output --reporter=append-only run regen-docs",
    "regen-samples": "pnpm run-all run regen-samples",
    "test:ci": "pnpm -r --filter=!./core/ --filter=!./core/** --aggregate-output --reporter=append-only --sequential test:ci",
    "test:e2e": "pnpm run-all run test:e2e",
    "test": "pnpm run-all run test",
    "update-latest-docs": "pnpm run-all run update-latest-docs",
    "watch": "tsc --build ./tsconfig.ws.json --watch"
  },
  "devDependencies": {
    "@chronus/chronus": "^0.10.0",
    "@chronus/github": "^0.3.2",
    "@eslint/js": "^8.57.0",
    "@pnpm/find-workspace-packages": "^6.0.9",
    "@types/node": "~18.11.19",
<<<<<<< HEAD
    "@typescript-eslint/parser": "^7.7.0",
    "@typescript-eslint/utils": "^7.7.0",
=======
    "@typescript-eslint/parser": "^7.6.0",
    "@typescript-eslint/utils": "^7.6.0",
>>>>>>> dd9907ce
    "c8": "^9.1.0",
    "cspell": "^8.7.0",
    "eslint": "^8.57.0",
    "eslint-plugin-deprecation": "^2.0.0",
    "eslint-plugin-import": "^2.29.1",
    "eslint-plugin-unicorn": "^52.0.0",
    "eslint-plugin-vitest": "^0.5.3",
    "prettier": "~3.2.5",
    "prettier-plugin-organize-imports": "~3.2.4",
    "rimraf": "~5.0.5",
    "syncpack": "^12.3.0",
    "typescript": "~5.4.5",
<<<<<<< HEAD
    "typescript-eslint": "^7.7.0",
=======
    "typescript-eslint": "^7.6.0",
>>>>>>> dd9907ce
    "vitest": "^1.5.0"
  },
  "syncpack": {
    "dependencyTypes": [
      "dev",
      "overrides",
      "peer",
      "pnpmOverrides",
      "prod",
      "resolutions"
    ]
  },
  "dependencies": {
    "picocolors": "~1.0.0"
  },
  "pnpm": {
    "overrides": {
      "@fluentui/react-theme": "9.1.17"
    }
  }
}<|MERGE_RESOLUTION|>--- conflicted
+++ resolved
@@ -36,13 +36,8 @@
     "@eslint/js": "^8.57.0",
     "@pnpm/find-workspace-packages": "^6.0.9",
     "@types/node": "~18.11.19",
-<<<<<<< HEAD
-    "@typescript-eslint/parser": "^7.7.0",
-    "@typescript-eslint/utils": "^7.7.0",
-=======
     "@typescript-eslint/parser": "^7.6.0",
     "@typescript-eslint/utils": "^7.6.0",
->>>>>>> dd9907ce
     "c8": "^9.1.0",
     "cspell": "^8.7.0",
     "eslint": "^8.57.0",
@@ -55,11 +50,7 @@
     "rimraf": "~5.0.5",
     "syncpack": "^12.3.0",
     "typescript": "~5.4.5",
-<<<<<<< HEAD
-    "typescript-eslint": "^7.7.0",
-=======
     "typescript-eslint": "^7.6.0",
->>>>>>> dd9907ce
     "vitest": "^1.5.0"
   },
   "syncpack": {
