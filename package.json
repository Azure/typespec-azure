--- conflicted
+++ resolved
@@ -36,14 +36,8 @@
     "@chronus/github": "^0.4.4",
     "@eslint/js": "^9.12.0",
     "@pnpm/find-workspace-packages": "^6.0.9",
-<<<<<<< HEAD
-    "@types/node": "~18.11.19",
-    "@typescript-eslint/parser": "^7.17.0",
-    "@typescript-eslint/utils": "^7.17.0",
+    "@types/node": "~22.7.5",
     "@vitest/coverage-v8": "^2.0.4",
-=======
-    "@types/node": "~22.7.5",
->>>>>>> ba520e6f
     "c8": "^10.1.2",
     "cspell": "^8.14.4",
     "eslint": "^9.12.0",
