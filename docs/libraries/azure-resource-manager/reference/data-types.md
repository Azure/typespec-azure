--- conflicted
+++ resolved
@@ -387,21 +387,12 @@
 
 #### Properties
 
-<<<<<<< HEAD
 | Name                            | Type                                                                                         | Description                                                                                                                                                                                                                                                                                                                        |
 | ------------------------------- | -------------------------------------------------------------------------------------------- | ---------------------------------------------------------------------------------------------------------------------------------------------------------------------------------------------------------------------------------------------------------------------------------------------------------------------------------- |
 | keyEncryptionKeyIdentity?       | [`KeyEncryptionKeyIdentity`](./data-types.md#Azure.ResourceManager.KeyEncryptionKeyIdentity) | The type of identity to use. Values can be systemAssignedIdentity, userAssignedIdentity, or delegatedResourceIdentity.                                                                                                                                                                                                             |
-| userAssignedIdentityResourceId? | [`ResourceIdentifier`](#Azure.ResourceManager.ResourceIdentifier)                            | User assigned identity to use for accessing key encryption key Url. Ex: /subscriptions/fa5fc227-a624-475e-b696-cdd604c735bc/resourceGroups/<resource group>/providers/Microsoft.ManagedIdentity/userAssignedIdentities/myId. Mutually exclusive with identityType systemAssignedIdentity.                                          |
+| userAssignedIdentityResourceId? | `Core.armResourceIdentifier`                                                                 | User assigned identity to use for accessing key encryption key Url. Ex: /subscriptions/fa5fc227-a624-475e-b696-cdd604c735bc/resourceGroups/<resource group>/providers/Microsoft.ManagedIdentity/userAssignedIdentities/myId. Mutually exclusive with identityType systemAssignedIdentity.                                          |
 | federatedClientId?              | `Core.uuid`                                                                                  | application client identity to use for accessing key encryption key Url in a different tenant. Ex: f83c6b1b-4d34-47e4-bb34-9d83df58b540                                                                                                                                                                                            |
-| delegatedIdentityClientId       | `Core.uuid`                                                                                  | delegated identity to use for accessing key encryption key Url. Ex: /subscriptions/fa5fc227-a624-475e-b696-cdd604c735bc/resourceGroups/<resource group>/providers/Microsoft.ManagedIdentity/userAssignedIdentities/myId. Mutually exclusive with identityType systemAssignedIdentity and userAssignedIdentity - internal use only. |
-=======
-| Name                            | Type                                                                                   | Description                                                                                                                                                                                                                                                                                                                        |
-| ------------------------------- | -------------------------------------------------------------------------------------- | ---------------------------------------------------------------------------------------------------------------------------------------------------------------------------------------------------------------------------------------------------------------------------------------------------------------------------------- |
-| keyEncryptionIdentity?          | [`KeyEncryptionIdentity`](./data-types.md#Azure.ResourceManager.KeyEncryptionIdentity) | The type of identity to use. Values can be systemAssignedIdentity, userAssignedIdentity, or delegatedResourceIdentity.                                                                                                                                                                                                             |
-| userAssignedIdentityResourceId? | `Core.armResourceIdentifier`                                                           | User assigned identity to use for accessing key encryption key Url. Ex: /subscriptions/fa5fc227-a624-475e-b696-cdd604c735bc/resourceGroups/<resource group>/providers/Microsoft.ManagedIdentity/userAssignedIdentities/myId. Mutually exclusive with identityType systemAssignedIdentity.                                          |
-| federatedClientId?              | `Core.uuid`                                                                            | application client identity to use for accessing key encryption key Url in a different tenant. Ex: f83c6b1b-4d34-47e4-bb34-9d83df58b540                                                                                                                                                                                            |
-| delegatedIdentityClientId?      | `Core.uuid`                                                                            | delegated identity to use for accessing key encryption key Url. Ex: /subscriptions/fa5fc227-a624-475e-b696-cdd604c735bc/resourceGroups/<resource group>/providers/Microsoft.ManagedIdentity/userAssignedIdentities/myId. Mutually exclusive with identityType systemAssignedIdentity and userAssignedIdentity - internal use only. |
->>>>>>> 8181cd05
+| delegatedIdentityClientId?      | `Core.uuid`                                                                                  | delegated identity to use for accessing key encryption key Url. Ex: /subscriptions/fa5fc227-a624-475e-b696-cdd604c735bc/resourceGroups/<resource group>/providers/Microsoft.ManagedIdentity/userAssignedIdentities/myId. Mutually exclusive with identityType systemAssignedIdentity and userAssignedIdentity - internal use only. |
 
 ### `DefaultProvisioningStateProperty` {#Azure.ResourceManager.DefaultProvisioningStateProperty}
 
@@ -1128,7 +1119,6 @@
 enum Azure.ResourceManager.Versions
 ```
 
-<<<<<<< HEAD
 ### `InfrastructureEncryption` {#Azure.ResourceManager.InfrastructureEncryption}
 
 (Optional) Discouraged to include in resource definition. Only needed where it is possible to disable platform (AKA infrastructure) encryption. Azure SQL TDE is an example of this. Values are enabled and disabled.
@@ -1145,47 +1135,6 @@
 union Azure.ResourceManager.KeyEncryptionKeyIdentity
 ```
 
-### `ResourceIdentifier` {#Azure.ResourceManager.ResourceIdentifier}
-
-A type definition that refers the id to an Azure Resource Manager resource.
-
-Sample usage:
-otherArmId: ResourceIdentifier;
-networkId: ResourceIdentifier<[{type:"\\Microsoft.Network\\vnet"}]>
-vmIds: ResourceIdentifier<[{type:"\\Microsoft.Compute\\vm", scopes["*"]}]>
-
-```typespec
-scalar Azure.ResourceManager.ResourceIdentifier
-```
-
-### `ResourceIdentifier` {#Azure.ResourceManager.ResourceIdentifier}
-
-A type definition that refers the id to an Azure Resource Manager resource.
-
-Sample usage:
-otherArmId: ResourceIdentifier;
-networkId: ResourceIdentifier<[{type:"\\Microsoft.Network\\vnet"}]>
-vmIds: ResourceIdentifier<[{type:"\\Microsoft.Compute\\vm", scopes["*"]}]>
-
-```typespec
-scalar Azure.ResourceManager.ResourceIdentifier
-```
-
-### `ResourceIdentifier` {#Azure.ResourceManager.ResourceIdentifier}
-
-A type definition that refers the id to an Azure Resource Manager resource.
-
-Sample usage:
-otherArmId: ResourceIdentifier;
-networkId: ResourceIdentifier<[{type:"\\Microsoft.Network\\vnet"}]>
-vmIds: ResourceIdentifier<[{type:"\\Microsoft.Compute\\vm", scopes["*"]}]>
-
-```typespec
-scalar Azure.ResourceManager.ResourceIdentifier
-```
-
-=======
->>>>>>> 8181cd05
 ## Azure.ResourceManager.CommonTypes
 
 ### `Versions` {#Azure.ResourceManager.CommonTypes.Versions}
