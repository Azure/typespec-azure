---
title: "Data types"
toc_min_heading_level: 2
toc_max_heading_level: 3
---

# Data types

## Azure.ResourceManager

### `ApiVersionParameter` {#Azure.ResourceManager.ApiVersionParameter}

The default api-version parameter type.

```typespec
model Azure.ResourceManager.ApiVersionParameter
```

#### Properties

| Name       | Type     | Description                                |
| ---------- | -------- | ------------------------------------------ |
| apiVersion | `string` | The API version to use for this operation. |

### `ArmAcceptedLroResponse` {#Azure.ResourceManager.ArmAcceptedLroResponse}

```typespec
model Azure.ResourceManager.ArmAcceptedLroResponse<Description, LroHeaders>
```

#### Template Parameters

| Name        | Description                                                                        |
| ----------- | ---------------------------------------------------------------------------------- |
| Description | The description of the response status (defaults to `Resource operation accepted`) |
| LroHeaders  | Optional. The lro headers that appear in the Accepted response                     |

#### Properties

| Name       | Type  | Description      |
| ---------- | ----- | ---------------- |
| statusCode | `202` | The status code. |

### `ArmAcceptedResponse` {#Azure.ResourceManager.ArmAcceptedResponse}

```typespec
model Azure.ResourceManager.ArmAcceptedResponse<Message, ExtraHeaders>
```

#### Template Parameters

| Name         | Description                                                                        |
| ------------ | ---------------------------------------------------------------------------------- |
| Message      | The description of the response status (defaults to `Resource operation accepted`) |
| ExtraHeaders | Additional headers in the response. Default includes Retry-After header            |

#### Properties

| Name       | Type  | Description      |
| ---------- | ----- | ---------------- |
| statusCode | `202` | The status code. |

### `ArmAsyncOperationHeader` {#Azure.ResourceManager.ArmAsyncOperationHeader}

The standard header for asynchronous operation polling

```typespec
model Azure.ResourceManager.ArmAsyncOperationHeader<StatusMonitor, UrlValue>
```

#### Template Parameters

| Name          | Description                                       |
| ------------- | ------------------------------------------------- |
| StatusMonitor | The status monitor type for lro polling           |
| UrlValue      | The value type of the Azure-AsyncOperation header |

#### Properties

| Name                 | Type       | Description                  |
| -------------------- | ---------- | ---------------------------- |
| azureAsyncOperation? | `UrlValue` | A link to the status monitor |

### `ArmCombinedLroHeaders` {#Azure.ResourceManager.ArmCombinedLroHeaders}

Provide Both Azure-AsyncOperation and Location headers

```typespec
model Azure.ResourceManager.ArmCombinedLroHeaders<StatusMonitor, FinalResult, PollingUrlValue, FinalUrlValue>
```

#### Template Parameters

| Name            | Description                                                                       |
| --------------- | --------------------------------------------------------------------------------- |
| StatusMonitor   | The type of the polling StatusMonitor when following the Azure-AsyncOperation url |
| FinalResult     | The type of the logical result when following the location header                 |
| PollingUrlValue | The value type of the link to the status monitor                                  |
| FinalUrlValue   | The value type fo the link to the final result                                    |

#### Properties

| Name                 | Type              | Description                                                                                         |
| -------------------- | ----------------- | --------------------------------------------------------------------------------------------------- |
| azureAsyncOperation? | `PollingUrlValue` | A link to the status monitor                                                                        |
| location?            | `FinalUrlValue`   | The Location header contains the URL where the status of the long running operation can be checked. |

### `ArmCreatedResponse` {#Azure.ResourceManager.ArmCreatedResponse}

The Azure Resource Manager 201 response for a resource

```typespec
model Azure.ResourceManager.ArmCreatedResponse<ResponseBody, ExtraHeaders>
```

#### Template Parameters

| Name         | Description                                                             |
| ------------ | ----------------------------------------------------------------------- |
| ResponseBody | The contents of the response body                                       |
| ExtraHeaders | Additional headers in the response. Default includes Retry-After header |

#### Properties

| Name       | Type           | Description                                         |
| ---------- | -------------- | --------------------------------------------------- |
| statusCode | `201`          | The status code.                                    |
| body       | `ResponseBody` | The body type of the operation request or response. |

### `ArmDeleteAcceptedLroResponse` {#Azure.ResourceManager.ArmDeleteAcceptedLroResponse}

```typespec
model Azure.ResourceManager.ArmDeleteAcceptedLroResponse<LroHeaders>
```

#### Template Parameters

| Name       | Description                                                           |
| ---------- | --------------------------------------------------------------------- |
| LroHeaders | Optional. Allows overriding the Lro headers returned in the response. |

#### Properties

| Name       | Type  | Description      |
| ---------- | ----- | ---------------- |
| statusCode | `202` | The status code. |

### `ArmDeleteAcceptedResponse` {#Azure.ResourceManager.ArmDeleteAcceptedResponse}

```typespec
model Azure.ResourceManager.ArmDeleteAcceptedResponse
```

#### Properties

| Name        | Type    | Description                                                                                              |
| ----------- | ------- | -------------------------------------------------------------------------------------------------------- |
| statusCode  | `202`   | The status code.                                                                                         |
| retryAfter? | `int32` | The Retry-After header can indicate how long the client should wait before polling the operation status. |

### `ArmDeletedNoContentResponse` {#Azure.ResourceManager.ArmDeletedNoContentResponse}

```typespec
model Azure.ResourceManager.ArmDeletedNoContentResponse
```

#### Properties

| Name       | Type  | Description      |
| ---------- | ----- | ---------------- |
| statusCode | `204` | The status code. |

### `ArmDeletedResponse` {#Azure.ResourceManager.ArmDeletedResponse}

The response for synchronous delete of a resource

```typespec
model Azure.ResourceManager.ArmDeletedResponse
```

#### Properties

| Name       | Type  | Description      |
| ---------- | ----- | ---------------- |
| statusCode | `200` | The status code. |

### `ArmLocationResource` {#Azure.ResourceManager.ArmLocationResource}

Template for ARM location resources. Use the parameter to specify

```typespec
model Azure.ResourceManager.ArmLocationResource<BaseType>
```

#### Template Parameters

| Name     | Description |
| -------- | ----------- |
| BaseType |             |

#### Properties

| Name     | Type     | Description        |
| -------- | -------- | ------------------ |
| location | `string` | The location name. |

### `ArmLroLocationHeader` {#Azure.ResourceManager.ArmLroLocationHeader}

The default header for lro PUT and DELETE polling

```typespec
model Azure.ResourceManager.ArmLroLocationHeader<LroPollingOptions, FinalResult, UrlValue>
```

#### Template Parameters

| Name              | Description                                                     |
| ----------------- | --------------------------------------------------------------- |
| LroPollingOptions | The polling options when polling the url in the location header |
| FinalResult       | The ultimate final result of the logical operation              |
| UrlValue          | The value type for the location header                          |

#### Properties

| Name      | Type       | Description                                                                                         |
| --------- | ---------- | --------------------------------------------------------------------------------------------------- |
| location? | `UrlValue` | The Location header contains the URL where the status of the long running operation can be checked. |

### `ArmNoContentResponse` {#Azure.ResourceManager.ArmNoContentResponse}

Standard Azure Resource Manager NoContent (204) response

```typespec
model Azure.ResourceManager.ArmNoContentResponse<Message>
```

#### Template Parameters

| Name    | Description                                                                             |
| ------- | --------------------------------------------------------------------------------------- |
| Message | The description of the response status (defaults to `Operation completed successfully`) |

#### Properties

| Name       | Type  | Description      |
| ---------- | ----- | ---------------- |
| statusCode | `204` | The status code. |

### `ArmOperationStatus` {#Azure.ResourceManager.ArmOperationStatus}

Standard Azure Resource Manager operation status response

```typespec
model Azure.ResourceManager.ArmOperationStatus<Properties, StatusValues>
```

#### Template Parameters

| Name         | Description                                    |
| ------------ | ---------------------------------------------- |
| Properties   | Optional resource-specific properties          |
| StatusValues | The set of allowed values for operation status |

#### Properties

| Name             | Type                                                                           | Description                                                                                                      |
| ---------------- | ------------------------------------------------------------------------------ | ---------------------------------------------------------------------------------------------------------------- |
| properties?      | `Properties`                                                                   | RP-specific properties for the operationStatus resource, only appears when operation ended with Succeeded status |
| status           | `StatusValues`                                                                 | The operation status                                                                                             |
| id               | `Core.uuid`                                                                    | The unique identifier for the operationStatus resource                                                           |
| name?            | `string`                                                                       | The name of the operationStatus resource                                                                         |
| startTime?       | `utcDateTime`                                                                  | Operation start time                                                                                             |
| endTime?         | `utcDateTime`                                                                  | Operation complete time                                                                                          |
| percentComplete? | `float64`                                                                      | The progress made toward completing the operation                                                                |
| error?           | [`ErrorDetail`](./data-types.md#Azure.ResourceManager.Foundations.ErrorDetail) | Errors that occurred if the operation ended with Canceled or Failed status                                       |

### `ArmResourceCreatedResponse` {#Azure.ResourceManager.ArmResourceCreatedResponse}

```typespec
model Azure.ResourceManager.ArmResourceCreatedResponse<Resource, LroHeaders>
```

#### Template Parameters

| Name       | Description                                                |
| ---------- | ---------------------------------------------------------- |
| Resource   | The resource being updated                                 |
| LroHeaders | Optional. The lro headers returned with a Created response |

#### Properties

| Name       | Type       | Description      |
| ---------- | ---------- | ---------------- |
| statusCode | `201`      | The status code. |
| body       | `Resource` |                  |

### `ArmResourceCreatedSyncResponse` {#Azure.ResourceManager.ArmResourceCreatedSyncResponse}

```typespec
model Azure.ResourceManager.ArmResourceCreatedSyncResponse<Resource>
```

#### Template Parameters

| Name     | Description                |
| -------- | -------------------------- |
| Resource | The resource being updated |

#### Properties

| Name       | Type       | Description                                         |
| ---------- | ---------- | --------------------------------------------------- |
| body       | `Resource` | The body type of the operation request or response. |
| statusCode | `201`      | The status code.                                    |

### `ArmResourceExistsResponse` {#Azure.ResourceManager.ArmResourceExistsResponse}

```typespec
model Azure.ResourceManager.ArmResourceExistsResponse
```

#### Properties

| Name       | Type  | Description      |
| ---------- | ----- | ---------------- |
| statusCode | `204` | The status code. |

### `ArmResourceNotFoundResponse` {#Azure.ResourceManager.ArmResourceNotFoundResponse}

```typespec
model Azure.ResourceManager.ArmResourceNotFoundResponse
```

#### Properties

| Name       | Type  | Description      |
| ---------- | ----- | ---------------- |
| statusCode | `404` | The status code. |

### `ArmResourceUpdatedResponse` {#Azure.ResourceManager.ArmResourceUpdatedResponse}

```typespec
model Azure.ResourceManager.ArmResourceUpdatedResponse<Resource>
```

#### Template Parameters

| Name     | Description                |
| -------- | -------------------------- |
| Resource | The resource being updated |

#### Properties

| Name       | Type       | Description                                         |
| ---------- | ---------- | --------------------------------------------------- |
| statusCode | `200`      | The status code.                                    |
| body       | `Resource` | The body type of the operation request or response. |

### `ArmResponse` {#Azure.ResourceManager.ArmResponse}

The Azure Resource Manager synchronous OK response

```typespec
model Azure.ResourceManager.ArmResponse<ResponseBody>
```

#### Template Parameters

| Name         | Description                       |
| ------------ | --------------------------------- |
| ResponseBody | The contents of the response body |

#### Properties

| Name       | Type           | Description                                         |
| ---------- | -------------- | --------------------------------------------------- |
| statusCode | `200`          | The status code.                                    |
| body       | `ResponseBody` | The body type of the operation request or response. |

### `CustomerManagedKeyEncryption` {#Azure.ResourceManager.CustomerManagedKeyEncryption}

Customer-managed key encryption properties for the resource.

```typespec
model Azure.ResourceManager.CustomerManagedKeyEncryption
```

#### Properties

| Name                            | Type                                                                                         | Description                                                                                                                                                                                                                                                                                                                        |
| ------------------------------- | -------------------------------------------------------------------------------------------- | ---------------------------------------------------------------------------------------------------------------------------------------------------------------------------------------------------------------------------------------------------------------------------------------------------------------------------------- |
| keyEncryptionKeyIdentity?       | [`KeyEncryptionKeyIdentity`](./data-types.md#Azure.ResourceManager.KeyEncryptionKeyIdentity) | The type of identity to use. Values can be systemAssignedIdentity, userAssignedIdentity, or delegatedResourceIdentity.                                                                                                                                                                                                             |
| userAssignedIdentityResourceId? | `Core.armResourceIdentifier`                                                                 | User assigned identity to use for accessing key encryption key Url. Ex: /subscriptions/fa5fc227-a624-475e-b696-cdd604c735bc/resourceGroups/<resource group>/providers/Microsoft.ManagedIdentity/userAssignedIdentities/myId. Mutually exclusive with identityType systemAssignedIdentity.                                          |
| federatedClientId?              | `Core.uuid`                                                                                  | application client identity to use for accessing key encryption key Url in a different tenant. Ex: f83c6b1b-4d34-47e4-bb34-9d83df58b540                                                                                                                                                                                            |
| delegatedIdentityClientId?      | `Core.uuid`                                                                                  | delegated identity to use for accessing key encryption key Url. Ex: /subscriptions/fa5fc227-a624-475e-b696-cdd604c735bc/resourceGroups/<resource group>/providers/Microsoft.ManagedIdentity/userAssignedIdentities/myId. Mutually exclusive with identityType systemAssignedIdentity and userAssignedIdentity - internal use only. |

### `DefaultProvisioningStateProperty` {#Azure.ResourceManager.DefaultProvisioningStateProperty}

Standard resource provisioning state model. If you do not have any custom provisioning state,
you can spread this model directly into your resource property model.

```typespec
model Azure.ResourceManager.DefaultProvisioningStateProperty
```

#### Examples

```typespec
model FooProperties {
  // Only have standard Succeeded, Failed, Cancelled states
  ...DefaultProvisioningStateProperty;
}
```

#### Properties

| Name               | Type                                                                                           | Description                             |
| ------------------ | ---------------------------------------------------------------------------------------------- | --------------------------------------- |
| provisioningState? | [`ResourceProvisioningState`](./data-types.md#Azure.ResourceManager.ResourceProvisioningState) | The provisioning state of the resource. |

### `Encryption` {#Azure.ResourceManager.Encryption}

Model used only to spread in the `encryption` envelope property for a resource.

```typespec
model Azure.ResourceManager.Encryption
```

#### Examples

```typespec
model Foo is TrackedResource<FooProperties> {
  ...Encryption;
}
```

#### Properties

| Name       | Type                                                                                       | Description                                  |
| ---------- | ------------------------------------------------------------------------------------------ | -------------------------------------------- |
| encryption | [`EncryptionConfiguration`](./data-types.md#Azure.ResourceManager.EncryptionConfiguration) | All encryption configuration for a resource. |

### `EncryptionConfiguration` {#Azure.ResourceManager.EncryptionConfiguration}

All encryption configuration for a resource.

```typespec
model Azure.ResourceManager.EncryptionConfiguration
```

#### Properties

| Name                          | Type                                                                                                 | Description                                                                                                                                                                                          |
| ----------------------------- | ---------------------------------------------------------------------------------------------------- | ---------------------------------------------------------------------------------------------------------------------------------------------------------------------------------------------------- |
| infrastructureEncryption?     | [`InfrastructureEncryption`](./data-types.md#Azure.ResourceManager.InfrastructureEncryption)         | Indicates if infrastructure encryption is enabled or disabled.                                                                                                                                       |
| customerManagedKeyEncryption? | [`CustomerManagedKeyEncryption`](./data-types.md#Azure.ResourceManager.CustomerManagedKeyEncryption) | All customer-managed key encryption properties for the resource.                                                                                                                                     |
| keyEncryptionKeyUrl?          | `string`                                                                                             | key encryption key Url, versioned or unversioned. Ex: https://contosovault.vault.azure.net/keys/contosokek/562a4bb76b524a1493a6afe8e536ee78 or https://contosovault.vault.azure.net/keys/contosokek. |

### `EntityTag` {#Azure.ResourceManager.EntityTag}

Model used only to spread in the standard `eTag` envelope property for a resource

```typespec
model Azure.ResourceManager.EntityTag
```

#### Examples

```typespec
model Foo is TrackedResource<FooProperties> {
  // Only have standard Succeeded, Failed, Cancelled states
  ...EntityTag;
}
```

#### Properties

| Name  | Type     | Description                                                                                                                                                                                                                                                                                                                                                         |
| ----- | -------- | ------------------------------------------------------------------------------------------------------------------------------------------------------------------------------------------------------------------------------------------------------------------------------------------------------------------------------------------------------------------- |
| eTag? | `string` | If eTag is provided in the response body, it may also be provided as a header per the normal etag convention. Entity tags are used for comparing two or more entities from the same requested resource. HTTP/1.1 uses entity tags in the etag (section 14.19), If-Match (section 14.24), If-None-Match (section 14.26), and If-Range (section 14.27) header fields. |

### `ErrorResponse` {#Azure.ResourceManager.ErrorResponse}

The standard Azure Resource Manager error response

```typespec
model Azure.ResourceManager.ErrorResponse
```

#### Properties

| Name   | Type                                                                           | Description       |
| ------ | ------------------------------------------------------------------------------ | ----------------- |
| error? | [`ErrorDetail`](./data-types.md#Azure.ResourceManager.Foundations.ErrorDetail) | The error object. |

### `ExtensionResource` {#Azure.ResourceManager.ExtensionResource}

Concrete extension resource types can be created by aliasing this type using a specific property type.

See more details on [different Azure Resource Manager resource type here.](https://azure.github.io/typespec-azure/docs/howtos/ARM/resource-type)

```typespec
model Azure.ResourceManager.ExtensionResource<Properties>
```

#### Template Parameters

| Name       | Description                                                           |
| ---------- | --------------------------------------------------------------------- |
| Properties | A model containing the provider-specific properties for this resource |

#### Properties

| Name        | Type         | Description |
| ----------- | ------------ | ----------- |
| properties? | `Properties` |             |

### `KeysOf` {#Azure.ResourceManager.KeysOf}

Extracts the key (path) parameters from a resource and its parents

```typespec
model Azure.ResourceManager.KeysOf<Resource>
```

#### Template Parameters

| Name     | Description                             |
| -------- | --------------------------------------- |
| Resource | The resource to extract properties from |

#### Properties

None

### `LocationParameter` {#Azure.ResourceManager.LocationParameter}

DEPRECATED - DO NOT USE
The default location parameter type.

```typespec
model Azure.ResourceManager.LocationParameter
```

#### Properties

| Name     | Type     | Description        |
| -------- | -------- | ------------------ |
| location | `string` | The location name. |

### `LocationResourceParameter` {#Azure.ResourceManager.LocationResourceParameter}

The default location parameter type.

```typespec
model Azure.ResourceManager.LocationResourceParameter
```

#### Properties

| Name     | Type     | Description        |
| -------- | -------- | ------------------ |
| location | `string` | The location name. |

### `ManagedBy` {#Azure.ResourceManager.ManagedBy}

Model used only to spread in the standard `managedBy` envelope property for a resource

```typespec
model Azure.ResourceManager.ManagedBy
```

#### Examples

```typespec
model Foo is TrackedResource<FooProperties> {
  // Only have standard Succeeded, Failed, Cancelled states
  ...ManagedBy;
}
```

#### Properties

| Name       | Type     | Description                                                                                                                                                                                                                                                                                        |
| ---------- | -------- | -------------------------------------------------------------------------------------------------------------------------------------------------------------------------------------------------------------------------------------------------------------------------------------------------- |
| managedBy? | `string` | The fully qualified resource ID of the resource that manages this resource. Indicates if this resource is managed by another Azure resource. If this is present, complete mode deployment will not delete the resource if it is removed from the template since it is managed by another resource. |

### `ManagedServiceIdentity` {#Azure.ResourceManager.ManagedServiceIdentity}

Standard Azure Resource Manager definition of ManagedServiceIdentity

```typespec
model Azure.ResourceManager.ManagedServiceIdentity
```

#### Properties

| Name      | Type                                                                                                       | Description                                               |
| --------- | ---------------------------------------------------------------------------------------------------------- | --------------------------------------------------------- |
| identity? | [`ManagedIdentityProperties`](./data-types.md#Azure.ResourceManager.Foundations.ManagedIdentityProperties) | The managed service identities assigned to this resource. |

### `ManagedSystemAssignedIdentity` {#Azure.ResourceManager.ManagedSystemAssignedIdentity}

Standard Azure Resource Manager definition of ManagedServiceIdentity for services
that only support system-defined identities

```typespec
model Azure.ResourceManager.ManagedSystemAssignedIdentity
```

#### Properties

| Name      | Type                                                                                                                   | Description                                               |
| --------- | ---------------------------------------------------------------------------------------------------------------------- | --------------------------------------------------------- |
| identity? | [`ManagedSystemIdentityProperties`](./data-types.md#Azure.ResourceManager.Foundations.ManagedSystemIdentityProperties) | The managed service identities assigned to this resource. |

### `ParentKeysOf` {#Azure.ResourceManager.ParentKeysOf}

Extracts the key (path) parameters from the parent(s) of the given resource

```typespec
model Azure.ResourceManager.ParentKeysOf<Resource>
```

#### Template Parameters

| Name     | Description                             |
| -------- | --------------------------------------- |
| Resource | The resource to extract properties from |

#### Properties

None

### `PrivateEndpoint` {#Azure.ResourceManager.PrivateEndpoint}

The private endpoint resource

```typespec
model Azure.ResourceManager.PrivateEndpoint
```

#### Properties

| Name | Type                         | Description                                  |
| ---- | ---------------------------- | -------------------------------------------- |
| id?  | `Core.armResourceIdentifier` | The resource identifier for private endpoint |

### `PrivateEndpointConnection` {#Azure.ResourceManager.PrivateEndpointConnection}

The private endpoint connection resource

```typespec
model Azure.ResourceManager.PrivateEndpointConnection
```

#### Properties

| Name        | Type                                                                                                               | Description                                |
| ----------- | ------------------------------------------------------------------------------------------------------------------ | ------------------------------------------ |
| properties? | [`PrivateEndpointConnectionProperties`](./data-types.md#Azure.ResourceManager.PrivateEndpointConnectionProperties) | The private endpoint connection properties |

### `PrivateEndpointConnectionParameter` {#Azure.ResourceManager.PrivateEndpointConnectionParameter}

The name of the private endpoint connection associated with the Azure resource.

```typespec
model Azure.ResourceManager.PrivateEndpointConnectionParameter<Segment>
```

#### Template Parameters

| Name    | Description                                                                                     |
| ------- | ----------------------------------------------------------------------------------------------- |
| Segment | The resource type name for private endpoint connections (default is privateEndpointConnections) |

#### Properties

| Name | Type     | Description                                                                     |
| ---- | -------- | ------------------------------------------------------------------------------- |
| name | `string` | The name of the private endpoint connection associated with the Azure resource. |

### `PrivateEndpointConnectionProperties` {#Azure.ResourceManager.PrivateEndpointConnectionProperties}

Properties of he private endpoint connection resource

```typespec
model Azure.ResourceManager.PrivateEndpointConnectionProperties
```

#### Properties

| Name                              | Type                                                                                                                             | Description                                                                                          |
| --------------------------------- | -------------------------------------------------------------------------------------------------------------------------------- | ---------------------------------------------------------------------------------------------------- |
| groupIds?                         | `string[]`                                                                                                                       | The group identifiers for the private endpoint resource                                              |
| privateEndpoint?                  | [`PrivateEndpoint`](./data-types.md#Azure.ResourceManager.PrivateEndpoint)                                                       | The private endpoint resource                                                                        |
| privateLinkServiceConnectionState | [`PrivateLinkServiceConnectionState`](./data-types.md#Azure.ResourceManager.PrivateLinkServiceConnectionState)                   | A collection of information about the state of the connection between service consumer and provider. |
| provisioningState?                | [`PrivateEndpointConnectionProvisioningState`](./data-types.md#Azure.ResourceManager.PrivateEndpointConnectionProvisioningState) | The provisioning state of the private endpoint connection resource.                                  |

### `PrivateEndpointConnectionResourceListResult` {#Azure.ResourceManager.PrivateEndpointConnectionResourceListResult}

List of private endpoint connections associated with the specified resource.

```typespec
model Azure.ResourceManager.PrivateEndpointConnectionResourceListResult
```

#### Properties

| Name   | Type                                          | Description                           |
| ------ | --------------------------------------------- | ------------------------------------- |
| value? | `ResourceManager.PrivateEndpointConnection[]` | Array of private endpoint connections |

### `PrivateLinkResource` {#Azure.ResourceManager.PrivateLinkResource}

```typespec
model Azure.ResourceManager.PrivateLinkResource
```

#### Properties

| Name        | Type                                                                                                   | Description                              |
| ----------- | ------------------------------------------------------------------------------------------------------ | ---------------------------------------- |
| properties? | [`PrivateLinkResourceProperties`](./data-types.md#Azure.ResourceManager.PrivateLinkResourceProperties) | Properties of the private link resource. |

### `PrivateLinkResourceListResult` {#Azure.ResourceManager.PrivateLinkResourceListResult}

A list of private link resources.

```typespec
model Azure.ResourceManager.PrivateLinkResourceListResult
```

#### Properties

| Name   | Type                                    | Description                     |
| ------ | --------------------------------------- | ------------------------------- |
| value? | `ResourceManager.PrivateLinkResource[]` | Array of private link resources |

### `PrivateLinkResourceParameter` {#Azure.ResourceManager.PrivateLinkResourceParameter}

The name of the private link associated with the Azure resource.

```typespec
model Azure.ResourceManager.PrivateLinkResourceParameter<Segment>
```

#### Template Parameters

| Name    | Description                                                                |
| ------- | -------------------------------------------------------------------------- |
| Segment | The resource type name for private links (default is privateLinkResources) |

#### Properties

| Name | Type     | Description                                                      |
| ---- | -------- | ---------------------------------------------------------------- |
| name | `string` | The name of the private link associated with the Azure resource. |

### `PrivateLinkResourceProperties` {#Azure.ResourceManager.PrivateLinkResourceProperties}

Properties of a private link resource.

```typespec
model Azure.ResourceManager.PrivateLinkResourceProperties
```

#### Properties

| Name               | Type       | Description                                           |
| ------------------ | ---------- | ----------------------------------------------------- |
| groupId?           | `string`   | The private link resource group id.                   |
| requiredMembers?   | `string[]` | The private link resource required member names.      |
| requiredZoneNames? | `string[]` | The private link resource private link DNS zone name. |

### `PrivateLinkServiceConnectionState` {#Azure.ResourceManager.PrivateLinkServiceConnectionState}

A collection of information about the state of the connection between service consumer and provider.

```typespec
model Azure.ResourceManager.PrivateLinkServiceConnectionState
```

#### Properties

| Name             | Type                                                                                                                     | Description                                                                                      |
| ---------------- | ------------------------------------------------------------------------------------------------------------------------ | ------------------------------------------------------------------------------------------------ |
| status?          | [`PrivateEndpointServiceConnectionStatus`](./data-types.md#Azure.ResourceManager.PrivateEndpointServiceConnectionStatus) | Indicates whether the connection has been Approved/Rejected/Removed by the owner of the service. |
| description?     | `string`                                                                                                                 | The reason for approval/rejection of the connection.                                             |
| actionsRequired? | `string`                                                                                                                 | A message indicating if changes on the service provider require any updates on the consumer.     |

### `ProviderNamespace` {#Azure.ResourceManager.ProviderNamespace}

Model describing the provider namespace.

```typespec
model Azure.ResourceManager.ProviderNamespace<Resource>
```

#### Template Parameters

| Name     | Description                             |
| -------- | --------------------------------------- |
| Resource | The resource provided by the namespace. |

#### Properties

| Name     | Type                             | Description |
| -------- | -------------------------------- | ----------- |
| provider | `"Microsoft.ThisWillBeReplaced"` |             |

### `ProxyResource` {#Azure.ResourceManager.ProxyResource}

Concrete proxy resource types can be created by aliasing this type using a specific property type.

See more details on [different Azure Resource Manager resource type here.](https://azure.github.io/typespec-azure/docs/howtos/ARM/resource-type)

```typespec
model Azure.ResourceManager.ProxyResource<Properties>
```

#### Template Parameters

| Name       | Description                                                           |
| ---------- | --------------------------------------------------------------------- |
| Properties | A model containing the provider-specific properties for this resource |

#### Properties

| Name        | Type         | Description |
| ----------- | ------------ | ----------- |
| properties? | `Properties` |             |

### `ResourceGroupLocationResource` {#Azure.ResourceManager.ResourceGroupLocationResource}

The location resource for resourceGroup-based locations. This can be used as a parent
resource for resource types that are homed in a resourceGroup-based location.

```typespec
model Azure.ResourceManager.ResourceGroupLocationResource
```

#### Properties

| Name     | Type     | Description        |
| -------- | -------- | ------------------ |
| location | `string` | The location name. |

### `ResourceGroupParameter` {#Azure.ResourceManager.ResourceGroupParameter}

The default resource group parameter type.

```typespec
model Azure.ResourceManager.ResourceGroupParameter
```

#### Properties

| Name              | Type     | Description                                                   |
| ----------------- | -------- | ------------------------------------------------------------- |
| resourceGroupName | `string` | The name of the resource group. The name is case insensitive. |

### `ResourceInstanceParameters` {#Azure.ResourceManager.ResourceInstanceParameters}

The dynamic parameters of a resource instance - pass in the proper base type to indicate
where the resource is based. The default is in a resource group

```typespec
model Azure.ResourceManager.ResourceInstanceParameters<Resource, BaseParameters>
```

#### Template Parameters

| Name           | Description                                              |
| -------------- | -------------------------------------------------------- |
| Resource       | The resource to get parameters for                       |
| BaseParameters | The parameters representing the base Uri of the resource |

#### Properties

| Name     | Type                             | Description                              |
| -------- | -------------------------------- | ---------------------------------------- |
| provider | `"Microsoft.ThisWillBeReplaced"` | The provider namespace for the resource. |

### `ResourceKind` {#Azure.ResourceManager.ResourceKind}

Model used only to spread in the standard `kind` envelope property for a resource

```typespec
model Azure.ResourceManager.ResourceKind
```

#### Examples

```typespec
model Foo is TrackedResource<FooProperties> {
  // Only have standard Succeeded, Failed, Cancelled states
  ...ResourceKind;
}
```

#### Properties

| Name  | Type     | Description                                                                                                                                                                                                                           |
| ----- | -------- | ------------------------------------------------------------------------------------------------------------------------------------------------------------------------------------------------------------------------------------- |
| kind? | `string` | Metadata used by portal/tooling/etc to render different UX experiences for resources of the same type; e.g. ApiApps are a kind of Microsoft.Web/sites type. If supported, the resource provider must validate and persist this value. |

### `ResourceListResult` {#Azure.ResourceManager.ResourceListResult}

Paged response containing resources

```typespec
model Azure.ResourceManager.ResourceListResult<Resource>
```

#### Template Parameters

| Name     | Description                                                                |
| -------- | -------------------------------------------------------------------------- |
| Resource | The type of the values returned in the paged response (must be a resource) |

#### Properties

| Name      | Type                             | Description                        |
| --------- | -------------------------------- | ---------------------------------- |
| value     | `Array<Element>`                 | The {name} items on this page      |
| nextLink? | `TypeSpec.Rest.ResourceLocation` | The link to the next page of items |

### `ResourceParentParameters` {#Azure.ResourceManager.ResourceParentParameters}

The dynamic parameters of a list call for a resource instance - pass in the proper base type to indicate
where the list should take place. The default is in a resource group

```typespec
model Azure.ResourceManager.ResourceParentParameters<Resource, BaseParameters>
```

#### Template Parameters

| Name           | Description                                              |
| -------------- | -------------------------------------------------------- |
| Resource       | The resource to get parameters for                       |
| BaseParameters | The parameters representing the base Uri of the resource |

#### Properties

| Name     | Type                             | Description                              |
| -------- | -------------------------------- | ---------------------------------------- |
| provider | `"Microsoft.ThisWillBeReplaced"` | The provider namespace for the resource. |

### `ResourcePlan` {#Azure.ResourceManager.ResourcePlan}

Model used only to spread in the standard `plan` envelope property for a resource

```typespec
model Azure.ResourceManager.ResourcePlan
```

#### Examples

```typespec
model Foo is TrackedResource<FooProperties> {
  // Only have standard Succeeded, Failed, Cancelled states
  ...ResourcePlan;
}
```

#### Properties

| Name  | Type                                                                                     | Description                   |
| ----- | ---------------------------------------------------------------------------------------- | ----------------------------- |
| plan? | [`ResourcePlanType`](./data-types.md#Azure.ResourceManager.Foundations.ResourcePlanType) | Details of the resource plan. |

### `ResourceSku` {#Azure.ResourceManager.ResourceSku}

Model used only to spread in the standard `sku` envelope property for a resource

```typespec
model Azure.ResourceManager.ResourceSku
```

#### Examples

```typespec
model Foo is TrackedResource<FooProperties> {
  // Only have standard Succeeded, Failed, Cancelled states
  ...ResourceSku;
}
```

#### Properties

| Name | Type                                                                                   | Description                                             |
| ---- | -------------------------------------------------------------------------------------- | ------------------------------------------------------- |
| sku? | [`ResourceSkuType`](./data-types.md#Azure.ResourceManager.Foundations.ResourceSkuType) | The SKU (Stock Keeping Unit) assigned to this resource. |

### `ResourceUriParameter` {#Azure.ResourceManager.ResourceUriParameter}

The default resourceUri parameter type.

```typespec
model Azure.ResourceManager.ResourceUriParameter
```

#### Properties

| Name        | Type     | Description                                                            |
| ----------- | -------- | ---------------------------------------------------------------------- |
| resourceUri | `string` | The fully qualified Azure Resource manager identifier of the resource. |

### `SubscriptionIdParameter` {#Azure.ResourceManager.SubscriptionIdParameter}

The default subscriptionId parameter type.

```typespec
model Azure.ResourceManager.SubscriptionIdParameter
```

#### Properties

| Name           | Type     | Description                        |
| -------------- | -------- | ---------------------------------- |
| subscriptionId | `string` | The ID of the target subscription. |

### `SubscriptionLocationResource` {#Azure.ResourceManager.SubscriptionLocationResource}

The location resource for subscription-based locations. This can be used as a parent
resource for resource types that are homed in a subscription-based location.

```typespec
model Azure.ResourceManager.SubscriptionLocationResource
```

#### Properties

| Name     | Type     | Description        |
| -------- | -------- | ------------------ |
| location | `string` | The location name. |

### `TenantLocationResource` {#Azure.ResourceManager.TenantLocationResource}

The location resource for tenant-based locations. This can be used as a parent
resource for resource types that are homed in a tenant-based location.

```typespec
model Azure.ResourceManager.TenantLocationResource
```

#### Properties

| Name     | Type     | Description        |
| -------- | -------- | ------------------ |
| location | `string` | The location name. |

### `TrackedResource` {#Azure.ResourceManager.TrackedResource}

Concrete tracked resource types can be created by aliasing this type using a specific property type.

See more details on [different Azure Resource Manager resource type here.](https://azure.github.io/typespec-azure/docs/howtos/ARM/resource-type)

```typespec
model Azure.ResourceManager.TrackedResource<Properties>
```

#### Template Parameters

| Name       | Description                                                           |
| ---------- | --------------------------------------------------------------------- |
| Properties | A model containing the provider-specific properties for this resource |

#### Properties

| Name        | Type         | Description |
| ----------- | ------------ | ----------- |
| properties? | `Properties` |             |

<<<<<<< HEAD
### `InfrastructureEncryption` {#Azure.ResourceManager.InfrastructureEncryption}

(Optional) Discouraged to include in resource definition. Only needed where it is possible to disable platform (AKA infrastructure) encryption. Azure SQL TDE is an example of this. Values are enabled and disabled.

```typespec
enum Azure.ResourceManager.InfrastructureEncryption
```

### `KeyEncryptionIdentity` {#Azure.ResourceManager.KeyEncryptionIdentity}

The type of identity to use.

```typespec
enum Azure.ResourceManager.KeyEncryptionIdentity
```

### `Versions` {#Azure.ResourceManager.Versions}

Supported versions of Azure.ResourceManager building blocks.

```typespec
enum Azure.ResourceManager.Versions
```

=======
>>>>>>> d9c1a599
### `PrivateEndpointConnectionProvisioningState` {#Azure.ResourceManager.PrivateEndpointConnectionProvisioningState}

The provisioning state of the connection

```typespec
union Azure.ResourceManager.PrivateEndpointConnectionProvisioningState
```

### `PrivateEndpointServiceConnectionStatus` {#Azure.ResourceManager.PrivateEndpointServiceConnectionStatus}

The private endpoint connection status

```typespec
union Azure.ResourceManager.PrivateEndpointServiceConnectionStatus
```

### `ResourceProvisioningState` {#Azure.ResourceManager.ResourceProvisioningState}

Standard terminal provisioning state of resource type. You can include in your
custom provision state to avoid duplication and ensure consistency

```typespec
union Azure.ResourceManager.ResourceProvisioningState
```

#### Examples

```typespec
union FooProvisioningState {
  ResourceProvisioningState, // include standard provisioning states
  starting: "starting",
  started: "started",
  stopping: "stopping",
  stopped: "stopped",
}
```

<<<<<<< HEAD
=======
### `Versions` {#Azure.ResourceManager.Versions}

Supported versions of Azure.ResourceManager building blocks.

```typespec
enum Azure.ResourceManager.Versions
```

### `InfrastructureEncryption` {#Azure.ResourceManager.InfrastructureEncryption}

(Optional) Discouraged to include in resource definition. Only needed where it is possible to disable platform (AKA infrastructure) encryption. Azure SQL TDE is an example of this. Values are enabled and disabled.

```typespec
union Azure.ResourceManager.InfrastructureEncryption
```

### `KeyEncryptionKeyIdentity` {#Azure.ResourceManager.KeyEncryptionKeyIdentity}

The type of identity to use.

```typespec
union Azure.ResourceManager.KeyEncryptionKeyIdentity
```

>>>>>>> d9c1a599
## Azure.ResourceManager.CommonTypes

### `Versions` {#Azure.ResourceManager.CommonTypes.Versions}

The Azure Resource Manager common-types versions.

```typespec
enum Azure.ResourceManager.CommonTypes.Versions
```

## Azure.ResourceManager.Foundations

### `ArmResource` {#Azure.ResourceManager.Foundations.ArmResource}

Base model that defines common properties for all Azure Resource Manager resources.

```typespec
model Azure.ResourceManager.Foundations.ArmResource
```

#### Properties

| Name        | Type                                                                         | Description                                                                                                                                                                               |
| ----------- | ---------------------------------------------------------------------------- | ----------------------------------------------------------------------------------------------------------------------------------------------------------------------------------------- |
| id          | `string`                                                                     | Fully qualified resource ID for the resource. Ex - /subscriptions/{subscriptionId}/resourceGroups/{resourceGroupName}/providers/{resourceProviderNamespace}/{resourceType}/{resourceName} |
| type        | `string`                                                                     | The type of the resource. E.g. "Microsoft.Compute/virtualMachines" or "Microsoft.Storage/storageAccounts"                                                                                 |
| systemData? | [`SystemData`](./data-types.md#Azure.ResourceManager.Foundations.SystemData) | Azure Resource Manager metadata containing createdBy and modifiedBy information.                                                                                                          |

### `ArmResourceBase` {#Azure.ResourceManager.Foundations.ArmResourceBase}

Base class used for type definitions

```typespec
model Azure.ResourceManager.Foundations.ArmResourceBase
```

#### Properties

None

### `ArmTagsProperty` {#Azure.ResourceManager.Foundations.ArmTagsProperty}

Standard type definition for Azure Resource Manager Tags property.

It is included in the TrackedResource template definition.

```typespec
model Azure.ResourceManager.Foundations.ArmTagsProperty
```

#### Properties

| Name  | Type             | Description    |
| ----- | ---------------- | -------------- |
| tags? | `Record<string>` | Resource tags. |

### `CheckNameAvailabilityRequest` {#Azure.ResourceManager.Foundations.CheckNameAvailabilityRequest}

The check availability request body.

```typespec
model Azure.ResourceManager.Foundations.CheckNameAvailabilityRequest
```

#### Properties

| Name  | Type     | Description                                                          |
| ----- | -------- | -------------------------------------------------------------------- |
| name? | `string` | The name of the resource for which availability needs to be checked. |
| type? | `string` | The resource type.                                                   |

### `CheckNameAvailabilityResponse` {#Azure.ResourceManager.Foundations.CheckNameAvailabilityResponse}

The check availability result.

```typespec
model Azure.ResourceManager.Foundations.CheckNameAvailabilityResponse
```

#### Properties

| Name           | Type                                                                                                           | Description                                          |
| -------------- | -------------------------------------------------------------------------------------------------------------- | ---------------------------------------------------- |
| nameAvailable? | `boolean`                                                                                                      | Indicates if the resource name is available.         |
| reason?        | [`CheckNameAvailabilityReason`](./data-types.md#Azure.ResourceManager.Foundations.CheckNameAvailabilityReason) | The reason why the given name is not available.      |
| message?       | `string`                                                                                                       | Detailed reason why the given name is not available. |

### `DefaultBaseParameters` {#Azure.ResourceManager.Foundations.DefaultBaseParameters}

Base parameters for a resource.

```typespec
model Azure.ResourceManager.Foundations.DefaultBaseParameters<Resource>
```

#### Template Parameters

| Name     | Description               |
| -------- | ------------------------- |
| Resource | The type of the resource. |

#### Properties

| Name              | Type     | Description                                                            |
| ----------------- | -------- | ---------------------------------------------------------------------- |
| apiVersion        | `string` | The API version to use for this operation.                             |
| subscriptionId    | `string` | The ID of the target subscription.                                     |
| location          | `string` | The location name.                                                     |
| resourceGroupName | `string` | The name of the resource group. The name is case insensitive.          |
| resourceUri       | `string` | The fully qualified Azure Resource manager identifier of the resource. |

### `ErrorAdditionalInfo` {#Azure.ResourceManager.Foundations.ErrorAdditionalInfo}

The resource management error additional info.

```typespec
model Azure.ResourceManager.Foundations.ErrorAdditionalInfo
```

#### Properties

| Name  | Type     | Description               |
| ----- | -------- | ------------------------- |
| type? | `string` | The additional info type. |
| info? | `{}`     | The additional info.      |

### `ErrorDetail` {#Azure.ResourceManager.Foundations.ErrorDetail}

The error detail.

```typespec
model Azure.ResourceManager.Foundations.ErrorDetail
```

#### Properties

| Name            | Type                                                | Description                |
| --------------- | --------------------------------------------------- | -------------------------- |
| code?           | `string`                                            | The error code.            |
| message?        | `string`                                            | The error message.         |
| target?         | `string`                                            | The error target.          |
| details?        | `ResourceManager.Foundations.ErrorDetail[]`         | The error details.         |
| additionalInfo? | `ResourceManager.Foundations.ErrorAdditionalInfo[]` | The error additional info. |

### `ExtensionBaseParameters` {#Azure.ResourceManager.Foundations.ExtensionBaseParameters}

The static parameters for an extension resource

```typespec
model Azure.ResourceManager.Foundations.ExtensionBaseParameters
```

#### Properties

| Name        | Type     | Description                                                            |
| ----------- | -------- | ---------------------------------------------------------------------- |
| apiVersion  | `string` | The API version to use for this operation.                             |
| resourceUri | `string` | The fully qualified Azure Resource manager identifier of the resource. |

### `ExtensionResourceBase` {#Azure.ResourceManager.Foundations.ExtensionResourceBase}

The base extension resource.

```typespec
model Azure.ResourceManager.Foundations.ExtensionResourceBase
```

#### Properties

None

### `ExtensionScope` {#Azure.ResourceManager.Foundations.ExtensionScope}

Parameter model for listing an extension resource

```typespec
model Azure.ResourceManager.Foundations.ExtensionScope<Resource>
```

#### Template Parameters

| Name     | Description               |
| -------- | ------------------------- |
| Resource | The type of the resource. |

#### Properties

| Name        | Type                             | Description                                                            |
| ----------- | -------------------------------- | ---------------------------------------------------------------------- |
| apiVersion  | `string`                         | The API version to use for this operation.                             |
| resourceUri | `string`                         | The fully qualified Azure Resource manager identifier of the resource. |
| provider    | `"Microsoft.ThisWillBeReplaced"` | The provider namespace for the resource.                               |

### `LocationBaseParameters` {#Azure.ResourceManager.Foundations.LocationBaseParameters}

The static parameters for a location-based resource

```typespec
model Azure.ResourceManager.Foundations.LocationBaseParameters
```

#### Properties

| Name           | Type     | Description                                |
| -------------- | -------- | ------------------------------------------ |
| apiVersion     | `string` | The API version to use for this operation. |
| subscriptionId | `string` | The ID of the target subscription.         |
| location       | `string` | The location name.                         |

### `LocationScope` {#Azure.ResourceManager.Foundations.LocationScope}

Parameter model for listing a resource at the location scope

```typespec
model Azure.ResourceManager.Foundations.LocationScope<Resource>
```

#### Template Parameters

| Name     | Description               |
| -------- | ------------------------- |
| Resource | The type of the resource. |

#### Properties

| Name           | Type                             | Description                                |
| -------------- | -------------------------------- | ------------------------------------------ |
| apiVersion     | `string`                         | The API version to use for this operation. |
| subscriptionId | `string`                         | The ID of the target subscription.         |
| location       | `string`                         | The location name.                         |
| provider       | `"Microsoft.ThisWillBeReplaced"` | The provider namespace for the resource.   |

### `ManagedIdentityProperties` {#Azure.ResourceManager.Foundations.ManagedIdentityProperties}

The properties of the managed service identities assigned to this resource.

```typespec
model Azure.ResourceManager.Foundations.ManagedIdentityProperties
```

#### Properties

| Name                    | Type                                                                                                         | Description                                             |
| ----------------------- | ------------------------------------------------------------------------------------------------------------ | ------------------------------------------------------- |
| tenantId?               | `string`                                                                                                     | The Active Directory tenant id of the principal.        |
| principalId?            | `string`                                                                                                     | The active directory identifier of this principal.      |
| type                    | [`ManagedServiceIdentityType`](./data-types.md#Azure.ResourceManager.Foundations.ManagedServiceIdentityType) | The type of managed identity assigned to this resource. |
| userAssignedIdentities? | `Record<ResourceManager.Foundations.UserAssignedIdentity>`                                                   | The identities assigned to this resource by the user.   |

### `ManagedSystemIdentityProperties` {#Azure.ResourceManager.Foundations.ManagedSystemIdentityProperties}

The properties of the service-assigned identity associated with this resource.

```typespec
model Azure.ResourceManager.Foundations.ManagedSystemIdentityProperties
```

#### Properties

| Name         | Type                                                                                                                       | Description                                             |
| ------------ | -------------------------------------------------------------------------------------------------------------------------- | ------------------------------------------------------- |
| tenantId?    | `string`                                                                                                                   | The Active Directory tenant id of the principal.        |
| principalId? | `string`                                                                                                                   | The active directory identifier of this principal.      |
| type         | [`SystemAssignedServiceIdentityType`](./data-types.md#Azure.ResourceManager.Foundations.SystemAssignedServiceIdentityType) | The type of managed identity assigned to this resource. |

### `Operation` {#Azure.ResourceManager.Foundations.Operation}

Details of a REST API operation, returned from the Resource Provider Operations API

```typespec
model Azure.ResourceManager.Foundations.Operation
```

#### Properties

| Name          | Type                                                                                     | Description                                                                                                                                                                     |
| ------------- | ---------------------------------------------------------------------------------------- | ------------------------------------------------------------------------------------------------------------------------------------------------------------------------------- |
| name?         | `string`                                                                                 | The name of the operation, as per Resource-Based Access Control (RBAC). Examples: "Microsoft.Compute/virtualMachines/write", "Microsoft.Compute/virtualMachines/capture/action" |
| isDataAction? | `boolean`                                                                                | Whether the operation applies to data-plane. This is "true" for data-plane operations and "false" for Azure Resource Manager/control-plane operations.                          |
| display?      | [`OperationDisplay`](./data-types.md#Azure.ResourceManager.Foundations.OperationDisplay) | Localized display information for this particular operation.                                                                                                                    |
| origin?       | [`Origin`](./data-types.md#Azure.ResourceManager.Foundations.Origin)                     | The intended executor of the operation; as in Resource Based Access Control (RBAC) and audit logs UX. Default value is "user,system"                                            |
| actionType?   | [`ActionType`](./data-types.md#Azure.ResourceManager.Foundations.ActionType)             | Extensible enum. Indicates the action type. "Internal" refers to actions that are for internal only APIs.                                                                       |

### `OperationDisplay` {#Azure.ResourceManager.Foundations.OperationDisplay}

Localized display information for and operation.

```typespec
model Azure.ResourceManager.Foundations.OperationDisplay
```

#### Properties

| Name         | Type     | Description                                                                                                                                         |
| ------------ | -------- | --------------------------------------------------------------------------------------------------------------------------------------------------- |
| provider?    | `string` | The localized friendly form of the resource provider name, e.g. "Microsoft Monitoring Insights" or "Microsoft Compute".                             |
| resource?    | `string` | The localized friendly name of the resource type related to this operation. E.g. "Virtual Machines" or "Job Schedule Collections".                  |
| operation?   | `string` | The concise, localized friendly name for the operation; suitable for dropdowns. E.g. "Create or Update Virtual Machine", "Restart Virtual Machine". |
| description? | `string` | The short, localized friendly description of the operation; suitable for tool tips and detailed views.                                              |

### `OperationIdParameter` {#Azure.ResourceManager.Foundations.OperationIdParameter}

The default operationId parameter type.

```typespec
model Azure.ResourceManager.Foundations.OperationIdParameter
```

#### Properties

| Name        | Type     | Description                           |
| ----------- | -------- | ------------------------------------- |
| operationId | `string` | The ID of an ongoing async operation. |

### `OperationListResult` {#Azure.ResourceManager.Foundations.OperationListResult}

A list of REST API operations supported by an Azure Resource Provider. It contains an URL link to get the next set of results.

```typespec
model Azure.ResourceManager.Foundations.OperationListResult
```

#### Properties

| Name      | Type                                      | Description                        |
| --------- | ----------------------------------------- | ---------------------------------- |
| value     | `ResourceManager.Foundations.Operation[]` | The Operation items on this page   |
| nextLink? | `TypeSpec.Rest.ResourceLocation`          | The link to the next page of items |

### `OperationStatusResult` {#Azure.ResourceManager.Foundations.OperationStatusResult}

The current status of an async operation.

```typespec
model Azure.ResourceManager.Foundations.OperationStatusResult
```

#### Properties

| Name             | Type                                                                           | Description                                 |
| ---------------- | ------------------------------------------------------------------------------ | ------------------------------------------- |
| id?              | `string`                                                                       | Fully qualified ID for the async operation. |
| name?            | `string`                                                                       | Name of the async operation.                |
| status           | `string`                                                                       | Operation status.                           |
| percentComplete? | `int32`                                                                        | Percent of the operation that is complete.  |
| startTime?       | `utcDateTime`                                                                  | The start time of the operation.            |
| endTime?         | `utcDateTime`                                                                  | The end time of the operation.              |
| operations       | `ResourceManager.Foundations.OperationStatusResult[]`                          | The operations list.                        |
| error?           | [`ErrorDetail`](./data-types.md#Azure.ResourceManager.Foundations.ErrorDetail) | If present, details of the operation error. |

### `ProxyResourceBase` {#Azure.ResourceManager.Foundations.ProxyResourceBase}

The base proxy resource.

```typespec
model Azure.ResourceManager.Foundations.ProxyResourceBase
```

#### Properties

None

### `ProxyResourceUpdateModel` {#Azure.ResourceManager.Foundations.ProxyResourceUpdateModel}

The type used for update operations of the resource.

```typespec
model Azure.ResourceManager.Foundations.ProxyResourceUpdateModel<Resource, Properties>
```

#### Template Parameters

| Name       | Description                 |
| ---------- | --------------------------- |
| Resource   | The type of the resource.   |
| Properties | The type of the properties. |

#### Properties

| Name        | Type                                                                              | Description |
| ----------- | --------------------------------------------------------------------------------- | ----------- |
| properties? | `ResourceManager.Foundations.ResourceUpdateModelProperties<Resource, Properties>` |             |

### `ResourceGroupBaseParameters` {#Azure.ResourceManager.Foundations.ResourceGroupBaseParameters}

The static parameters for a resource-group based resource

```typespec
model Azure.ResourceManager.Foundations.ResourceGroupBaseParameters
```

#### Properties

| Name              | Type     | Description                                                   |
| ----------------- | -------- | ------------------------------------------------------------- |
| apiVersion        | `string` | The API version to use for this operation.                    |
| subscriptionId    | `string` | The ID of the target subscription.                            |
| resourceGroupName | `string` | The name of the resource group. The name is case insensitive. |

### `ResourceGroupScope` {#Azure.ResourceManager.Foundations.ResourceGroupScope}

Parameter model for listing a resource at the resource group scope

```typespec
model Azure.ResourceManager.Foundations.ResourceGroupScope<Resource>
```

#### Template Parameters

| Name     | Description               |
| -------- | ------------------------- |
| Resource | The type of the resource. |

#### Properties

| Name              | Type                             | Description                                                            |
| ----------------- | -------------------------------- | ---------------------------------------------------------------------- |
| apiVersion        | `string`                         | The API version to use for this operation.                             |
| subscriptionId    | `string`                         | The ID of the target subscription.                                     |
| location          | `string`                         | The location name.                                                     |
| resourceGroupName | `string`                         | The name of the resource group. The name is case insensitive.          |
| resourceUri       | `string`                         | The fully qualified Azure Resource manager identifier of the resource. |
| provider          | `"Microsoft.ThisWillBeReplaced"` | The provider namespace for the resource.                               |

### `ResourcePlanType` {#Azure.ResourceManager.Foundations.ResourcePlanType}

Details of the resource plan.

```typespec
model Azure.ResourceManager.Foundations.ResourcePlanType
```

#### Properties

| Name           | Type     | Description                                                                                                                                                 |
| -------------- | -------- | ----------------------------------------------------------------------------------------------------------------------------------------------------------- |
| name           | `string` | A user defined name of the 3rd Party Artifact that is being procured.                                                                                       |
| publisher      | `string` | The publisher of the 3rd Party Artifact that is being bought. E.g. NewRelic                                                                                 |
| product        | `string` | The 3rd Party artifact that is being procured. E.g. NewRelic. Product maps to the OfferID specified for the artifact at the time of Data Market onboarding. |
| promotionCode? | `string` | A publisher provided promotion code as provisioned in Data Market for the said product/artifact.                                                            |
| version?       | `string` | The version of the desired product/artifact.                                                                                                                |

### `ResourceSkuType` {#Azure.ResourceManager.Foundations.ResourceSkuType}

The SKU (Stock Keeping Unit) assigned to this resource.

```typespec
model Azure.ResourceManager.Foundations.ResourceSkuType
```

#### Properties

| Name      | Type                                                                   | Description                                                                                                                                          |
| --------- | ---------------------------------------------------------------------- | ---------------------------------------------------------------------------------------------------------------------------------------------------- |
| name      | `string`                                                               | The name of the SKU, usually a combination of letters and numbers, for example, 'P3'                                                                 |
| tier?     | [`SkuTier`](./data-types.md#Azure.ResourceManager.Foundations.SkuTier) | This field is required to be implemented by the Resource Provider if the service has more than one tier, but is not required on a PUT.               |
| size?     | `string`                                                               | The SKU size. When the name field is the combination of tier and some other value, this would be the standalone code.                                |
| family?   | `string`                                                               | If the service has different generations of hardware, for the same SKU, then that can be captured here.                                              |
| capacity? | `int32`                                                                | If the SKU supports scale out/in then the capacity integer should be included. If scale out/in is not possible for the resource this may be omitted. |

### `ResourceUpdateModel` {#Azure.ResourceManager.Foundations.ResourceUpdateModel}

Defines a model type used to create named resource update models
e.g. `model MyResourceUpdate is ResourceUpdate<MyResourceProperties> {}`

```typespec
model Azure.ResourceManager.Foundations.ResourceUpdateModel<Resource, Properties>
```

#### Template Parameters

| Name       | Description                 |
| ---------- | --------------------------- |
| Resource   | The type of the resource.   |
| Properties | The type of the properties. |

#### Properties

| Name        | Type                                                                              | Description |
| ----------- | --------------------------------------------------------------------------------- | ----------- |
| properties? | `ResourceManager.Foundations.ResourceUpdateModelProperties<Resource, Properties>` |             |

### `ResourceUpdateModelProperties` {#Azure.ResourceManager.Foundations.ResourceUpdateModelProperties}

Defines a properties type used to create named resource update models.
This type is not used directly, it is referenced by ResourceUpdateModel.

```typespec
model Azure.ResourceManager.Foundations.ResourceUpdateModelProperties<Resource, Properties>
```

#### Template Parameters

| Name       | Description                 |
| ---------- | --------------------------- |
| Resource   | The type of the resource.   |
| Properties | The type of the properties. |

#### Properties

None

### `SubscriptionBaseParameters` {#Azure.ResourceManager.Foundations.SubscriptionBaseParameters}

The static parameters for a subscription based resource

```typespec
model Azure.ResourceManager.Foundations.SubscriptionBaseParameters
```

#### Properties

| Name           | Type     | Description                                |
| -------------- | -------- | ------------------------------------------ |
| apiVersion     | `string` | The API version to use for this operation. |
| subscriptionId | `string` | The ID of the target subscription.         |

### `SubscriptionScope` {#Azure.ResourceManager.Foundations.SubscriptionScope}

Parameter model for listing a resource at the subscription scope

```typespec
model Azure.ResourceManager.Foundations.SubscriptionScope<Resource>
```

#### Template Parameters

| Name     | Description               |
| -------- | ------------------------- |
| Resource | The type of the resource. |

#### Properties

| Name           | Type                             | Description                                |
| -------------- | -------------------------------- | ------------------------------------------ |
| apiVersion     | `string`                         | The API version to use for this operation. |
| subscriptionId | `string`                         | The ID of the target subscription.         |
| provider       | `"Microsoft.ThisWillBeReplaced"` | The provider namespace for the resource.   |

### `SystemData` {#Azure.ResourceManager.Foundations.SystemData}

Metadata pertaining to creation and last modification of the resource.

```typespec
model Azure.ResourceManager.Foundations.SystemData
```

#### Properties

| Name                | Type                                                                               | Description                                           |
| ------------------- | ---------------------------------------------------------------------------------- | ----------------------------------------------------- |
| createdBy?          | `string`                                                                           | The identity that created the resource.               |
| createdByType?      | [`createdByType`](./data-types.md#Azure.ResourceManager.Foundations.createdByType) | The type of identity that created the resource.       |
| createdAt?          | `plainDate`                                                                        | The type of identity that created the resource.       |
| lastModifiedBy?     | `string`                                                                           | The identity that last modified the resource.         |
| lastModifiedByType? | [`createdByType`](./data-types.md#Azure.ResourceManager.Foundations.createdByType) | The type of identity that last modified the resource. |
| lastModifiedAt?     | `plainDate`                                                                        | The timestamp of resource last modification (UTC)     |

### `TagsUpdateModel` {#Azure.ResourceManager.Foundations.TagsUpdateModel}

The type used for updating tags in resources.

```typespec
model Azure.ResourceManager.Foundations.TagsUpdateModel<Resource>
```

#### Template Parameters

| Name     | Description               |
| -------- | ------------------------- |
| Resource | The type of the resource. |

#### Properties

| Name  | Type             | Description    |
| ----- | ---------------- | -------------- |
| tags? | `Record<string>` | Resource tags. |

### `TenantBaseParameters` {#Azure.ResourceManager.Foundations.TenantBaseParameters}

The static parameters for a tenant-based resource

```typespec
model Azure.ResourceManager.Foundations.TenantBaseParameters
```

#### Properties

| Name       | Type     | Description                                |
| ---------- | -------- | ------------------------------------------ |
| apiVersion | `string` | The API version to use for this operation. |

### `TenantScope` {#Azure.ResourceManager.Foundations.TenantScope}

Parameter model for listing a resource at the tenant scope

```typespec
model Azure.ResourceManager.Foundations.TenantScope<Resource>
```

#### Template Parameters

| Name     | Description               |
| -------- | ------------------------- |
| Resource | The type of the resource. |

#### Properties

| Name       | Type                             | Description                                |
| ---------- | -------------------------------- | ------------------------------------------ |
| apiVersion | `string`                         | The API version to use for this operation. |
| provider   | `"Microsoft.ThisWillBeReplaced"` | The provider namespace for the resource.   |

### `TrackedResourceBase` {#Azure.ResourceManager.Foundations.TrackedResourceBase}

The base tracked resource.

```typespec
model Azure.ResourceManager.Foundations.TrackedResourceBase
```

#### Properties

| Name     | Type             | Description                               |
| -------- | ---------------- | ----------------------------------------- |
| location | `string`         | The geo-location where the resource lives |
| tags?    | `Record<string>` | Resource tags.                            |

### `UserAssignedIdentity` {#Azure.ResourceManager.Foundations.UserAssignedIdentity}

A managed identity assigned by the user.

```typespec
model Azure.ResourceManager.Foundations.UserAssignedIdentity
```

#### Properties

| Name         | Type     | Description                                                |
| ------------ | -------- | ---------------------------------------------------------- |
| clientId?    | `string` | The active directory client identifier for this principal. |
| principalId? | `string` | The active directory identifier for this principal.        |

### `ResourceHome` {#Azure.ResourceManager.Foundations.ResourceHome}

An internal enum to indicate the resource support for various path types

```typespec
enum Azure.ResourceManager.Foundations.ResourceHome
```

### `SkuTier` {#Azure.ResourceManager.Foundations.SkuTier}

Available service tiers for the SKU.

```typespec
enum Azure.ResourceManager.Foundations.SkuTier
```

### `ActionType` {#Azure.ResourceManager.Foundations.ActionType}

Extensible enum. Indicates the action type. "Internal" refers to actions that are for internal only APIs.

```typespec
union Azure.ResourceManager.Foundations.ActionType
```

### `CheckNameAvailabilityReason` {#Azure.ResourceManager.Foundations.CheckNameAvailabilityReason}

Possible reasons for a name not being available.

```typespec
union Azure.ResourceManager.Foundations.CheckNameAvailabilityReason
```

### `createdByType` {#Azure.ResourceManager.Foundations.createdByType}

The kind of entity that created the resource.

```typespec
union Azure.ResourceManager.Foundations.createdByType
```

### `ManagedServiceIdentityType` {#Azure.ResourceManager.Foundations.ManagedServiceIdentityType}

The kind of managed identity assigned to this resource.

```typespec
union Azure.ResourceManager.Foundations.ManagedServiceIdentityType
```

### `Origin` {#Azure.ResourceManager.Foundations.Origin}

The intended executor of the operation; as in Resource Based Access Control (RBAC) and audit logs UX. Default value is "user,system"

```typespec
union Azure.ResourceManager.Foundations.Origin
```

### `SystemAssignedServiceIdentityType` {#Azure.ResourceManager.Foundations.SystemAssignedServiceIdentityType}

The kind of managemed identity assigned to this resource.

```typespec
union Azure.ResourceManager.Foundations.SystemAssignedServiceIdentityType
```<|MERGE_RESOLUTION|>--- conflicted
+++ resolved
@@ -1074,33 +1074,6 @@
 | ----------- | ------------ | ----------- |
 | properties? | `Properties` |             |
 
-<<<<<<< HEAD
-### `InfrastructureEncryption` {#Azure.ResourceManager.InfrastructureEncryption}
-
-(Optional) Discouraged to include in resource definition. Only needed where it is possible to disable platform (AKA infrastructure) encryption. Azure SQL TDE is an example of this. Values are enabled and disabled.
-
-```typespec
-enum Azure.ResourceManager.InfrastructureEncryption
-```
-
-### `KeyEncryptionIdentity` {#Azure.ResourceManager.KeyEncryptionIdentity}
-
-The type of identity to use.
-
-```typespec
-enum Azure.ResourceManager.KeyEncryptionIdentity
-```
-
-### `Versions` {#Azure.ResourceManager.Versions}
-
-Supported versions of Azure.ResourceManager building blocks.
-
-```typespec
-enum Azure.ResourceManager.Versions
-```
-
-=======
->>>>>>> d9c1a599
 ### `PrivateEndpointConnectionProvisioningState` {#Azure.ResourceManager.PrivateEndpointConnectionProvisioningState}
 
 The provisioning state of the connection
@@ -1129,17 +1102,15 @@
 #### Examples
 
 ```typespec
-union FooProvisioningState {
-  ResourceProvisioningState, // include standard provisioning states
-  starting: "starting",
-  started: "started",
-  stopping: "stopping",
-  stopped: "stopped",
+enum FooProvisioningState {
+  ...ResourceProvisioningState, // include standard provisioning states
+  starting,
+  started,
+  stopping,
+  stopped,
 }
 ```
 
-<<<<<<< HEAD
-=======
 ### `Versions` {#Azure.ResourceManager.Versions}
 
 Supported versions of Azure.ResourceManager building blocks.
@@ -1164,7 +1135,6 @@
 union Azure.ResourceManager.KeyEncryptionKeyIdentity
 ```
 
->>>>>>> d9c1a599
 ## Azure.ResourceManager.CommonTypes
 
 ### `Versions` {#Azure.ResourceManager.CommonTypes.Versions}
