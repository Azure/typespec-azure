---
title: "Data types"
toc_min_heading_level: 2
toc_max_heading_level: 3
---

# Data types

## Azure.ResourceManager

### `ApiVersionParameter` {#Azure.ResourceManager.ApiVersionParameter}

The default api-version parameter type.

```typespec
model Azure.ResourceManager.ApiVersionParameter
```

#### Properties

| Name       | Type     | Description                                |
| ---------- | -------- | ------------------------------------------ |
| apiVersion | `string` | The API version to use for this operation. |

### `ArmAcceptedLroResponse` {#Azure.ResourceManager.ArmAcceptedLroResponse}

```typespec
model Azure.ResourceManager.ArmAcceptedLroResponse<Description, LroHeaders>
```

#### Template Parameters

| Name        | Description                                                                        |
| ----------- | ---------------------------------------------------------------------------------- |
| Description | The description of the response status (defaults to `Resource operation accepted`) |
| LroHeaders  | Optional. The lro headers that appear in the Accepted response                     |

#### Properties

| Name        | Type    | Description                                                                                              |
| ----------- | ------- | -------------------------------------------------------------------------------------------------------- |
| statusCode  | `202`   | The status code.                                                                                         |
| retryAfter? | `int32` | The Retry-After header can indicate how long the client should wait before polling the operation status. |

### `ArmAcceptedResponse` {#Azure.ResourceManager.ArmAcceptedResponse}

```typespec
model Azure.ResourceManager.ArmAcceptedResponse<Message>
```

#### Template Parameters

| Name    | Description                                                                        |
| ------- | ---------------------------------------------------------------------------------- |
| Message | The description of the response status (defaults to `Resource operation accepted`) |

#### Properties

| Name        | Type    | Description                                                                                              |
| ----------- | ------- | -------------------------------------------------------------------------------------------------------- |
| statusCode  | `202`   | The status code.                                                                                         |
| retryAfter? | `int32` | The Retry-After header can indicate how long the client should wait before polling the operation status. |

### `ArmAsyncOperationHeader` {#Azure.ResourceManager.ArmAsyncOperationHeader}

The standard header for asynchronous operation polling

```typespec
model Azure.ResourceManager.ArmAsyncOperationHeader<StatusMonitor, UrlValue>
```

#### Template Parameters

| Name          | Description                                       |
| ------------- | ------------------------------------------------- |
| StatusMonitor | The status monitor type for lro polling           |
| UrlValue      | The value type of the Azure-AsyncOperation header |

#### Properties

| Name                 | Type       | Description                  |
| -------------------- | ---------- | ---------------------------- |
| azureAsyncOperation? | `UrlValue` | A link to the status monitor |

### `ArmCombinedLroHeaders` {#Azure.ResourceManager.ArmCombinedLroHeaders}

Provide Both Azure-AsyncOperation and Location headers

```typespec
model Azure.ResourceManager.ArmCombinedLroHeaders<StatusMonitor, FinalResult, PollingUrlValue, FinalUrlValue>
```

#### Template Parameters

| Name            | Description                                                                       |
| --------------- | --------------------------------------------------------------------------------- |
| StatusMonitor   | The type of the polling StatusMonitor when following the Azure-AsyncOperation url |
| FinalResult     | The type of the logical result when following the location header                 |
| PollingUrlValue | The value type of the link to the status monitor                                  |
| FinalUrlValue   | The value type fo the link to the final result                                    |

#### Properties

| Name                 | Type              | Description                                                                                         |
| -------------------- | ----------------- | --------------------------------------------------------------------------------------------------- |
| azureAsyncOperation? | `PollingUrlValue` | A link to the status monitor                                                                        |
| location?            | `FinalUrlValue`   | The Location header contains the URL where the status of the long running operation can be checked. |

### `ArmCreatedResponse` {#Azure.ResourceManager.ArmCreatedResponse}

The Azure Resource Manager 201 response for a resource

```typespec
model Azure.ResourceManager.ArmCreatedResponse<ResponseBody>
```

#### Template Parameters

| Name         | Description                       |
| ------------ | --------------------------------- |
| ResponseBody | The contents of the response body |

#### Properties

| Name        | Type           | Description                                                                                              |
| ----------- | -------------- | -------------------------------------------------------------------------------------------------------- |
| statusCode  | `201`          | The status code.                                                                                         |
| retryAfter? | `int32`        | The Retry-After header can indicate how long the client should wait before polling the operation status. |
| body        | `ResponseBody` | The body type of the operation request or response.                                                      |

### `ArmDeleteAcceptedLroResponse` {#Azure.ResourceManager.ArmDeleteAcceptedLroResponse}

```typespec
model Azure.ResourceManager.ArmDeleteAcceptedLroResponse<LroHeaders>
```

#### Template Parameters

| Name       | Description                                                           |
| ---------- | --------------------------------------------------------------------- |
| LroHeaders | Optional. Allows overriding the Lro headers returned in the response. |

#### Properties

| Name        | Type    | Description                                                                                              |
| ----------- | ------- | -------------------------------------------------------------------------------------------------------- |
| statusCode  | `202`   | The status code.                                                                                         |
| retryAfter? | `int32` | The Retry-After header can indicate how long the client should wait before polling the operation status. |

### `ArmDeleteAcceptedResponse` {#Azure.ResourceManager.ArmDeleteAcceptedResponse}

```typespec
model Azure.ResourceManager.ArmDeleteAcceptedResponse
```

#### Properties

| Name        | Type    | Description                                                                                              |
| ----------- | ------- | -------------------------------------------------------------------------------------------------------- |
| statusCode  | `202`   | The status code.                                                                                         |
| retryAfter? | `int32` | The Retry-After header can indicate how long the client should wait before polling the operation status. |

### `ArmDeletedNoContentResponse` {#Azure.ResourceManager.ArmDeletedNoContentResponse}

```typespec
model Azure.ResourceManager.ArmDeletedNoContentResponse
```

#### Properties

| Name       | Type  | Description      |
| ---------- | ----- | ---------------- |
| statusCode | `204` | The status code. |

### `ArmDeletedResponse` {#Azure.ResourceManager.ArmDeletedResponse}

The response for synchronous delete of a resource

```typespec
model Azure.ResourceManager.ArmDeletedResponse
```

#### Properties

| Name       | Type  | Description      |
| ---------- | ----- | ---------------- |
| statusCode | `200` | The status code. |

### `ArmLocationResource` {#Azure.ResourceManager.ArmLocationResource}

Template for ARM location resources. Use the parameter to specify

```typespec
model Azure.ResourceManager.ArmLocationResource<BaseType>
```

#### Template Parameters

| Name     | Description |
| -------- | ----------- |
| BaseType |             |

#### Properties

| Name     | Type     | Description        |
| -------- | -------- | ------------------ |
| location | `string` | The location name. |

### `ArmLroLocationHeader` {#Azure.ResourceManager.ArmLroLocationHeader}

The default header for lro PUT and DELETE polling

```typespec
model Azure.ResourceManager.ArmLroLocationHeader<LroPollingOptions, FinalResult, UrlValue>
```

#### Template Parameters

| Name              | Description                                                     |
| ----------------- | --------------------------------------------------------------- |
| LroPollingOptions | The polling options when polling the url in the location header |
| FinalResult       | The ultimate final result of the logical operation              |
| UrlValue          | The value type for the location header                          |

#### Properties

| Name      | Type       | Description                                                                                         |
| --------- | ---------- | --------------------------------------------------------------------------------------------------- |
| location? | `UrlValue` | The Location header contains the URL where the status of the long running operation can be checked. |

### `ArmNoContentResponse` {#Azure.ResourceManager.ArmNoContentResponse}

Standard Azure Resource Manager NoContent (204) response

```typespec
model Azure.ResourceManager.ArmNoContentResponse<Message>
```

#### Template Parameters

| Name    | Description                                                                             |
| ------- | --------------------------------------------------------------------------------------- |
| Message | The description of the response status (defaults to `Operation completed successfully`) |

#### Properties

| Name       | Type  | Description      |
| ---------- | ----- | ---------------- |
| statusCode | `204` | The status code. |

### `ArmOperationStatus` {#Azure.ResourceManager.ArmOperationStatus}

Standard Azure Resource Manager operation status response

```typespec
model Azure.ResourceManager.ArmOperationStatus<Properties, StatusValues>
```

#### Template Parameters

| Name         | Description                                    |
| ------------ | ---------------------------------------------- |
| Properties   | Optional resource-specific properties          |
| StatusValues | The set of allowed values for operation status |

#### Properties

| Name             | Type                                                                           | Description                                                                                                      |
| ---------------- | ------------------------------------------------------------------------------ | ---------------------------------------------------------------------------------------------------------------- |
| properties?      | `Properties`                                                                   | RP-specific properties for the operationStatus resource, only appears when operation ended with Succeeded status |
| status           | `StatusValues`                                                                 | The operation status                                                                                             |
| id               | `Core.uuid`                                                                    | The unique identifier for the operationStatus resource                                                           |
| name?            | `string`                                                                       | The name of the operationStatus resource                                                                         |
| startTime?       | `utcDateTime`                                                                  | Operation start time                                                                                             |
| endTime?         | `utcDateTime`                                                                  | Operation complete time                                                                                          |
| percentComplete? | `float64`                                                                      | The progress made toward completing the operation                                                                |
| error?           | [`ErrorDetail`](./data-types.md#Azure.ResourceManager.Foundations.ErrorDetail) | Errors that occurred if the operation ended with Canceled or Failed status                                       |

### `ArmResourceCreatedResponse` {#Azure.ResourceManager.ArmResourceCreatedResponse}

```typespec
model Azure.ResourceManager.ArmResourceCreatedResponse<Resource, LroHeaders>
```

#### Template Parameters

| Name       | Description                                                |
| ---------- | ---------------------------------------------------------- |
| Resource   | The resource being updated                                 |
| LroHeaders | Optional. The lro headers returned with a Created response |

#### Properties

| Name        | Type       | Description                                                                                              |
| ----------- | ---------- | -------------------------------------------------------------------------------------------------------- |
| statusCode  | `201`      | The status code.                                                                                         |
| retryAfter? | `int32`    | The Retry-After header can indicate how long the client should wait before polling the operation status. |
| body        | `Resource` |                                                                                                          |

### `ArmResourceCreatedSyncResponse` {#Azure.ResourceManager.ArmResourceCreatedSyncResponse}

```typespec
model Azure.ResourceManager.ArmResourceCreatedSyncResponse<Resource>
```

#### Template Parameters

| Name     | Description                |
| -------- | -------------------------- |
| Resource | The resource being updated |

<<<<<<< HEAD
### `ArmResourceExistsResponse` {#Azure.ResourceManager.ArmResourceExistsResponse}

```typespec
model Azure.ResourceManager.ArmResourceExistsResponse
```

### `ArmResourceNotFoundResponse` {#Azure.ResourceManager.ArmResourceNotFoundResponse}

```typespec
model Azure.ResourceManager.ArmResourceNotFoundResponse
```
=======
#### Properties

| Name       | Type       | Description                                         |
| ---------- | ---------- | --------------------------------------------------- |
| body       | `Resource` | The body type of the operation request or response. |
| statusCode | `201`      | The status code.                                    |
>>>>>>> 69e3f7ae

### `ArmResourceUpdatedResponse` {#Azure.ResourceManager.ArmResourceUpdatedResponse}

```typespec
model Azure.ResourceManager.ArmResourceUpdatedResponse<Resource>
```

#### Template Parameters

| Name     | Description                |
| -------- | -------------------------- |
| Resource | The resource being updated |

#### Properties

| Name       | Type       | Description                                         |
| ---------- | ---------- | --------------------------------------------------- |
| statusCode | `200`      | The status code.                                    |
| body       | `Resource` | The body type of the operation request or response. |

### `ArmResponse` {#Azure.ResourceManager.ArmResponse}

The Azure Resource Manager synchronous OK response

```typespec
model Azure.ResourceManager.ArmResponse<ResponseBody>
```

#### Template Parameters

| Name         | Description                       |
| ------------ | --------------------------------- |
| ResponseBody | The contents of the response body |

#### Properties

| Name       | Type           | Description                                         |
| ---------- | -------------- | --------------------------------------------------- |
| statusCode | `200`          | The status code.                                    |
| body       | `ResponseBody` | The body type of the operation request or response. |

### `CustomerManagedKeyEncryption` {#Azure.ResourceManager.CustomerManagedKeyEncryption}

Customer-managed key encryption properties for the resource.

```typespec
model Azure.ResourceManager.CustomerManagedKeyEncryption
```

#### Properties

| Name                            | Type                                                                                   | Description                                                                                                                                                                                                                                                                                                                        |
| ------------------------------- | -------------------------------------------------------------------------------------- | ---------------------------------------------------------------------------------------------------------------------------------------------------------------------------------------------------------------------------------------------------------------------------------------------------------------------------------- |
| keyEncryptionIdentity?          | [`KeyEncryptionIdentity`](./data-types.md#Azure.ResourceManager.KeyEncryptionIdentity) | The type of identity to use. Values can be systemAssignedIdentity, userAssignedIdentity, or delegatedResourceIdentity.                                                                                                                                                                                                             |
| userAssignedIdentityResourceId? | [`ResourceIdentifier`](#Azure.ResourceManager.ResourceIdentifier)                      | User assigned identity to use for accessing key encryption key Url. Ex: /subscriptions/fa5fc227-a624-475e-b696-cdd604c735bc/resourceGroups/<resource group>/providers/Microsoft.ManagedIdentity/userAssignedIdentities/myId. Mutually exclusive with identityType systemAssignedIdentity.                                          |
| federatedClientId?              | `Core.uuid`                                                                            | application client identity to use for accessing key encryption key Url in a different tenant. Ex: f83c6b1b-4d34-47e4-bb34-9d83df58b540                                                                                                                                                                                            |
| delegatedIdentityClientId       | `Core.uuid`                                                                            | delegated identity to use for accessing key encryption key Url. Ex: /subscriptions/fa5fc227-a624-475e-b696-cdd604c735bc/resourceGroups/<resource group>/providers/Microsoft.ManagedIdentity/userAssignedIdentities/myId. Mutually exclusive with identityType systemAssignedIdentity and userAssignedIdentity - internal use only. |

### `DefaultProvisioningStateProperty` {#Azure.ResourceManager.DefaultProvisioningStateProperty}

Standard resource provisioning state model. If you do not have any custom provisioning state,
you can spread this model directly into your resource property model.

```typespec
model Azure.ResourceManager.DefaultProvisioningStateProperty
```

#### Examples

```typespec
model FooProperties {
  // Only have standard Succeeded, Failed, Cancelled states
  ...DefaultProvisioningStateProperty;
}
```

#### Properties

| Name              | Type                                                                                           | Description                             |
| ----------------- | ---------------------------------------------------------------------------------------------- | --------------------------------------- |
| provisioningState | [`ResourceProvisioningState`](./data-types.md#Azure.ResourceManager.ResourceProvisioningState) | The provisioning state of the resource. |

### `Encryption` {#Azure.ResourceManager.Encryption}

Model used only to spread in the `encryption` envelope property for a resource.

```typespec
model Azure.ResourceManager.Encryption
```

#### Examples

```typespec
model Foo is TrackedResource<FooProperties> {
  ...Encryption;
}
```

#### Properties

| Name       | Type                                                                                       | Description                                  |
| ---------- | ------------------------------------------------------------------------------------------ | -------------------------------------------- |
| encryption | [`EncryptionConfiguration`](./data-types.md#Azure.ResourceManager.EncryptionConfiguration) | All encryption configuration for a resource. |

### `EncryptionConfiguration` {#Azure.ResourceManager.EncryptionConfiguration}

All encryption configuration for a resource.

```typespec
model Azure.ResourceManager.EncryptionConfiguration
```

#### Properties

| Name                          | Type                                                                                                 | Description                                                                                                                                                                                          |
| ----------------------------- | ---------------------------------------------------------------------------------------------------- | ---------------------------------------------------------------------------------------------------------------------------------------------------------------------------------------------------- |
| infrastructureEncryption?     | [`InfrastructureEncryption`](./data-types.md#Azure.ResourceManager.InfrastructureEncryption)         | Indicates if infrastructure encryption is enabled or disabled.                                                                                                                                       |
| customerManagedKeyEncryption? | [`CustomerManagedKeyEncryption`](./data-types.md#Azure.ResourceManager.CustomerManagedKeyEncryption) | All customer-managed key encryption properties for the resource.                                                                                                                                     |
| keyEncryptionKeyUrl?          | `string`                                                                                             | key encryption key Url, versioned or unversioned. Ex: https://contosovault.vault.azure.net/keys/contosokek/562a4bb76b524a1493a6afe8e536ee78 or https://contosovault.vault.azure.net/keys/contosokek. |

### `EntityTag` {#Azure.ResourceManager.EntityTag}

Model used only to spread in the standard `eTag` envelope property for a resource

```typespec
model Azure.ResourceManager.EntityTag
```

#### Examples

```typespec
model Foo is TrackedResource<FooProperties> {
  // Only have standard Succeeded, Failed, Cancelled states
  ...EntityTag;
}
```

#### Properties

| Name  | Type     | Description                                                                                                                                                                                                                                                                                                                                                         |
| ----- | -------- | ------------------------------------------------------------------------------------------------------------------------------------------------------------------------------------------------------------------------------------------------------------------------------------------------------------------------------------------------------------------- |
| eTag? | `string` | If eTag is provided in the response body, it may also be provided as a header per the normal etag convention. Entity tags are used for comparing two or more entities from the same requested resource. HTTP/1.1 uses entity tags in the etag (section 14.19), If-Match (section 14.24), If-None-Match (section 14.26), and If-Range (section 14.27) header fields. |

### `ErrorResponse` {#Azure.ResourceManager.ErrorResponse}

The standard Azure Resource Manager error response

```typespec
model Azure.ResourceManager.ErrorResponse
```

#### Properties

| Name   | Type                                                                           | Description       |
| ------ | ------------------------------------------------------------------------------ | ----------------- |
| error? | [`ErrorDetail`](./data-types.md#Azure.ResourceManager.Foundations.ErrorDetail) | The error object. |

### `ExtensionResource` {#Azure.ResourceManager.ExtensionResource}

Concrete extension resource types can be created by aliasing this type using a specific property type.

See more details on [different Azure Resource Manager resource type here.](https://azure.github.io/typespec-azure/docs/howtos/ARM/resource-type)

```typespec
model Azure.ResourceManager.ExtensionResource<Properties>
```

#### Template Parameters

| Name       | Description                                                           |
| ---------- | --------------------------------------------------------------------- |
| Properties | A model containing the provider-specific properties for this resource |

#### Properties

| Name        | Type         | Description |
| ----------- | ------------ | ----------- |
| properties? | `Properties` |             |

### `KeysOf` {#Azure.ResourceManager.KeysOf}

Extracts the key (path) parameters from a resource and its parents

```typespec
model Azure.ResourceManager.KeysOf<Resource>
```

#### Template Parameters

| Name     | Description                             |
| -------- | --------------------------------------- |
| Resource | The resource to extract properties from |

#### Properties

None

### `LocationParameter` {#Azure.ResourceManager.LocationParameter}

DEPRECATED - DO NOT USE
The default location parameter type.

```typespec
model Azure.ResourceManager.LocationParameter
```

#### Properties

| Name     | Type     | Description        |
| -------- | -------- | ------------------ |
| location | `string` | The location name. |

### `LocationResourceParameter` {#Azure.ResourceManager.LocationResourceParameter}

The default location parameter type.

```typespec
model Azure.ResourceManager.LocationResourceParameter
```

#### Properties

| Name     | Type     | Description        |
| -------- | -------- | ------------------ |
| location | `string` | The location name. |

### `ManagedBy` {#Azure.ResourceManager.ManagedBy}

Model used only to spread in the standard `managedBy` envelope property for a resource

```typespec
model Azure.ResourceManager.ManagedBy
```

#### Examples

```typespec
model Foo is TrackedResource<FooProperties> {
  // Only have standard Succeeded, Failed, Cancelled states
  ...ManagedBy;
}
```

#### Properties

| Name       | Type     | Description                                                                                                                                                                                                                                                                                        |
| ---------- | -------- | -------------------------------------------------------------------------------------------------------------------------------------------------------------------------------------------------------------------------------------------------------------------------------------------------- |
| managedBy? | `string` | The fully qualified resource ID of the resource that manages this resource. Indicates if this resource is managed by another Azure resource. If this is present, complete mode deployment will not delete the resource if it is removed from the template since it is managed by another resource. |

### `ManagedServiceIdentity` {#Azure.ResourceManager.ManagedServiceIdentity}

Standard Azure Resource Manager definition of ManagedServiceIdentity

```typespec
model Azure.ResourceManager.ManagedServiceIdentity
```

#### Properties

| Name      | Type                                                                                                       | Description                                               |
| --------- | ---------------------------------------------------------------------------------------------------------- | --------------------------------------------------------- |
| identity? | [`ManagedIdentityProperties`](./data-types.md#Azure.ResourceManager.Foundations.ManagedIdentityProperties) | The managed service identities assigned to this resource. |

### `ManagedSystemAssignedIdentity` {#Azure.ResourceManager.ManagedSystemAssignedIdentity}

Standard Azure Resource Manager definition of ManagedServiceIdentity for services
that only support system-defined identities

```typespec
model Azure.ResourceManager.ManagedSystemAssignedIdentity
```

#### Properties

| Name      | Type                                                                                                                   | Description                                               |
| --------- | ---------------------------------------------------------------------------------------------------------------------- | --------------------------------------------------------- |
| identity? | [`ManagedSystemIdentityProperties`](./data-types.md#Azure.ResourceManager.Foundations.ManagedSystemIdentityProperties) | The managed service identities assigned to this resource. |

### `ParentKeysOf` {#Azure.ResourceManager.ParentKeysOf}

Extracts the key (path) parameters from the parent(s) of the given resource

```typespec
model Azure.ResourceManager.ParentKeysOf<Resource>
```

#### Template Parameters

| Name     | Description                             |
| -------- | --------------------------------------- |
| Resource | The resource to extract properties from |

#### Properties

None

### `PrivateEndpoint` {#Azure.ResourceManager.PrivateEndpoint}

The private endpoint resource

```typespec
model Azure.ResourceManager.PrivateEndpoint
```

#### Properties

| Name | Type                                                              | Description                                  |
| ---- | ----------------------------------------------------------------- | -------------------------------------------- |
| id?  | [`ResourceIdentifier`](#Azure.ResourceManager.ResourceIdentifier) | The resource identifier for private endpoint |

### `PrivateEndpointConnection` {#Azure.ResourceManager.PrivateEndpointConnection}

The private endpoint connection resource

```typespec
model Azure.ResourceManager.PrivateEndpointConnection
```

#### Properties

| Name        | Type                                                                                                               | Description                                |
| ----------- | ------------------------------------------------------------------------------------------------------------------ | ------------------------------------------ |
| properties? | [`PrivateEndpointConnectionProperties`](./data-types.md#Azure.ResourceManager.PrivateEndpointConnectionProperties) | The private endpoint connection properties |

### `PrivateEndpointConnectionParameter` {#Azure.ResourceManager.PrivateEndpointConnectionParameter}

The name of the private endpoint connection associated with the Azure resource.

```typespec
model Azure.ResourceManager.PrivateEndpointConnectionParameter<Segment>
```

#### Template Parameters

| Name    | Description                                                                                     |
| ------- | ----------------------------------------------------------------------------------------------- |
| Segment | The resource type name for private endpoint connections (default is privateEndpointConnections) |

#### Properties

| Name | Type     | Description                                                                     |
| ---- | -------- | ------------------------------------------------------------------------------- |
| name | `string` | The name of the private endpoint connection associated with the Azure resource. |

### `PrivateEndpointConnectionProperties` {#Azure.ResourceManager.PrivateEndpointConnectionProperties}

Properties of he private endpoint connection resource

```typespec
model Azure.ResourceManager.PrivateEndpointConnectionProperties
```

#### Properties

| Name                              | Type                                                                                                                             | Description                                                                                          |
| --------------------------------- | -------------------------------------------------------------------------------------------------------------------------------- | ---------------------------------------------------------------------------------------------------- |
| groupIds?                         | `string[]`                                                                                                                       | The group identifiers for the private endpoint resource                                              |
| privateEndpoint?                  | [`PrivateEndpoint`](./data-types.md#Azure.ResourceManager.PrivateEndpoint)                                                       | The private endpoint resource                                                                        |
| privateLinkServiceConnectionState | [`PrivateLinkServiceConnectionState`](./data-types.md#Azure.ResourceManager.PrivateLinkServiceConnectionState)                   | A collection of information about the state of the connection between service consumer and provider. |
| provisioningState?                | [`PrivateEndpointConnectionProvisioningState`](./data-types.md#Azure.ResourceManager.PrivateEndpointConnectionProvisioningState) | The provisioning state of the private endpoint connection resource.                                  |

### `PrivateEndpointConnectionResourceListResult` {#Azure.ResourceManager.PrivateEndpointConnectionResourceListResult}

List of private endpoint connections associated with the specified resource.

```typespec
model Azure.ResourceManager.PrivateEndpointConnectionResourceListResult
```

#### Properties

| Name   | Type                                          | Description                           |
| ------ | --------------------------------------------- | ------------------------------------- |
| value? | `ResourceManager.PrivateEndpointConnection[]` | Array of private endpoint connections |

### `PrivateLinkResource` {#Azure.ResourceManager.PrivateLinkResource}

```typespec
model Azure.ResourceManager.PrivateLinkResource
```

#### Properties

| Name        | Type                                                                                                   | Description                              |
| ----------- | ------------------------------------------------------------------------------------------------------ | ---------------------------------------- |
| properties? | [`PrivateLinkResourceProperties`](./data-types.md#Azure.ResourceManager.PrivateLinkResourceProperties) | Properties of the private link resource. |

### `PrivateLinkResourceListResult` {#Azure.ResourceManager.PrivateLinkResourceListResult}

A list of private link resources.

```typespec
model Azure.ResourceManager.PrivateLinkResourceListResult
```

#### Properties

| Name   | Type                                    | Description                     |
| ------ | --------------------------------------- | ------------------------------- |
| value? | `ResourceManager.PrivateLinkResource[]` | Array of private link resources |

### `PrivateLinkResourceParameter` {#Azure.ResourceManager.PrivateLinkResourceParameter}

The name of the private link associated with the Azure resource.

```typespec
model Azure.ResourceManager.PrivateLinkResourceParameter<Segment>
```

#### Template Parameters

| Name    | Description                                                                |
| ------- | -------------------------------------------------------------------------- |
| Segment | The resource type name for private links (default is privateLinkResources) |

#### Properties

| Name | Type     | Description                                                      |
| ---- | -------- | ---------------------------------------------------------------- |
| name | `string` | The name of the private link associated with the Azure resource. |

### `PrivateLinkResourceProperties` {#Azure.ResourceManager.PrivateLinkResourceProperties}

Properties of a private link resource.

```typespec
model Azure.ResourceManager.PrivateLinkResourceProperties
```

#### Properties

| Name               | Type       | Description                                           |
| ------------------ | ---------- | ----------------------------------------------------- |
| groupId?           | `string`   | The private link resource group id.                   |
| requiredMembers?   | `string[]` | The private link resource required member names.      |
| requiredZoneNames? | `string[]` | The private link resource private link DNS zone name. |

### `PrivateLinkServiceConnectionState` {#Azure.ResourceManager.PrivateLinkServiceConnectionState}

A collection of information about the state of the connection between service consumer and provider.

```typespec
model Azure.ResourceManager.PrivateLinkServiceConnectionState
```

#### Properties

| Name             | Type                                                                                                                     | Description                                                                                      |
| ---------------- | ------------------------------------------------------------------------------------------------------------------------ | ------------------------------------------------------------------------------------------------ |
| status?          | [`PrivateEndpointServiceConnectionStatus`](./data-types.md#Azure.ResourceManager.PrivateEndpointServiceConnectionStatus) | Indicates whether the connection has been Approved/Rejected/Removed by the owner of the service. |
| description?     | `string`                                                                                                                 | The reason for approval/rejection of the connection.                                             |
| actionsRequired? | `string`                                                                                                                 | A message indicating if changes on the service provider require any updates on the consumer.     |

### `ProviderNamespace` {#Azure.ResourceManager.ProviderNamespace}

Model describing the provider namespace.

```typespec
model Azure.ResourceManager.ProviderNamespace<Resource>
```

#### Template Parameters

| Name     | Description                             |
| -------- | --------------------------------------- |
| Resource | The resource provided by the namespace. |

#### Properties

| Name     | Type                             | Description |
| -------- | -------------------------------- | ----------- |
| provider | `"Microsoft.ThisWillBeReplaced"` |             |

### `ProxyResource` {#Azure.ResourceManager.ProxyResource}

Concrete proxy resource types can be created by aliasing this type using a specific property type.

See more details on [different Azure Resource Manager resource type here.](https://azure.github.io/typespec-azure/docs/howtos/ARM/resource-type)

```typespec
model Azure.ResourceManager.ProxyResource<Properties>
```

#### Template Parameters

| Name       | Description                                                           |
| ---------- | --------------------------------------------------------------------- |
| Properties | A model containing the provider-specific properties for this resource |

#### Properties

| Name        | Type         | Description |
| ----------- | ------------ | ----------- |
| properties? | `Properties` |             |

### `ResourceGroupLocationResource` {#Azure.ResourceManager.ResourceGroupLocationResource}

The location resource for resourceGroup-based locations. This can be used as a parent
resource for resource types that are homed in a resourceGroup-based location.

```typespec
model Azure.ResourceManager.ResourceGroupLocationResource
```

#### Properties

| Name     | Type     | Description        |
| -------- | -------- | ------------------ |
| location | `string` | The location name. |

### `ResourceGroupParameter` {#Azure.ResourceManager.ResourceGroupParameter}

The default resource group parameter type.

```typespec
model Azure.ResourceManager.ResourceGroupParameter
```

#### Properties

| Name              | Type     | Description                                                   |
| ----------------- | -------- | ------------------------------------------------------------- |
| resourceGroupName | `string` | The name of the resource group. The name is case insensitive. |

### `ResourceIdentifierAllowedResource` {#Azure.ResourceManager.ResourceIdentifierAllowedResource}

Used in ResourceIdentifier definition to represent a particular type of Azure Resource Manager resource, enabling constraints based on resource type.
See [link](https://github.com/Azure/autorest/tree/main/docs/extensions#schema)

```typespec
model Azure.ResourceManager.ResourceIdentifierAllowedResource
```

#### Properties

| Name    | Type       | Description                                                                                                                                                                          |
| ------- | ---------- | ------------------------------------------------------------------------------------------------------------------------------------------------------------------------------------ |
| type    | `string`   | The type of resource that is being referred to. For example Microsoft.Network/virtualNetworks or Microsoft.Network/virtualNetworks/subnets. See Example Types for more examples.     |
| scopes? | `string[]` | An array of scopes. If not specified, the default scope is ["ResourceGroup"].<br />See [Allowed Scopes](https://github.com/Azure/autorest/tree/main/docs/extensions#allowed-scopes). |

### `ResourceInstanceParameters` {#Azure.ResourceManager.ResourceInstanceParameters}

The dynamic parameters of a resource instance - pass in the proper base type to indicate
where the resource is based. The default is in a resource group

```typespec
model Azure.ResourceManager.ResourceInstanceParameters<Resource, BaseParameters>
```

#### Template Parameters

| Name           | Description                                              |
| -------------- | -------------------------------------------------------- |
| Resource       | The resource to get parameters for                       |
| BaseParameters | The parameters representing the base Uri of the resource |

#### Properties

| Name     | Type                             | Description                              |
| -------- | -------------------------------- | ---------------------------------------- |
| provider | `"Microsoft.ThisWillBeReplaced"` | The provider namespace for the resource. |

### `ResourceKind` {#Azure.ResourceManager.ResourceKind}

Model used only to spread in the standard `kind` envelope property for a resource

```typespec
model Azure.ResourceManager.ResourceKind
```

#### Examples

```typespec
model Foo is TrackedResource<FooProperties> {
  // Only have standard Succeeded, Failed, Cancelled states
  ...ResourceKind;
}
```

#### Properties

| Name  | Type     | Description                                                                                                                                                                                                                           |
| ----- | -------- | ------------------------------------------------------------------------------------------------------------------------------------------------------------------------------------------------------------------------------------- |
| kind? | `string` | Metadata used by portal/tooling/etc to render different UX experiences for resources of the same type; e.g. ApiApps are a kind of Microsoft.Web/sites type. If supported, the resource provider must validate and persist this value. |

### `ResourceListResult` {#Azure.ResourceManager.ResourceListResult}

Paged response containing resources

```typespec
model Azure.ResourceManager.ResourceListResult<Resource>
```

#### Template Parameters

| Name     | Description                                                                |
| -------- | -------------------------------------------------------------------------- |
| Resource | The type of the values returned in the paged response (must be a resource) |

#### Properties

| Name      | Type                             | Description                        |
| --------- | -------------------------------- | ---------------------------------- |
| value     | `Array<Element>`                 | The {name} items on this page      |
| nextLink? | `TypeSpec.Rest.ResourceLocation` | The link to the next page of items |

### `ResourceParentParameters` {#Azure.ResourceManager.ResourceParentParameters}

The dynamic parameters of a list call for a resource instance - pass in the proper base type to indicate
where the list should take place. The default is in a resource group

```typespec
model Azure.ResourceManager.ResourceParentParameters<Resource, BaseParameters>
```

#### Template Parameters

| Name           | Description                                              |
| -------------- | -------------------------------------------------------- |
| Resource       | The resource to get parameters for                       |
| BaseParameters | The parameters representing the base Uri of the resource |

#### Properties

| Name     | Type                             | Description                              |
| -------- | -------------------------------- | ---------------------------------------- |
| provider | `"Microsoft.ThisWillBeReplaced"` | The provider namespace for the resource. |

### `ResourcePlan` {#Azure.ResourceManager.ResourcePlan}

Model used only to spread in the standard `plan` envelope property for a resource

```typespec
model Azure.ResourceManager.ResourcePlan
```

#### Examples

```typespec
model Foo is TrackedResource<FooProperties> {
  // Only have standard Succeeded, Failed, Cancelled states
  ...ResourcePlan;
}
```

#### Properties

| Name  | Type                                                                                     | Description                   |
| ----- | ---------------------------------------------------------------------------------------- | ----------------------------- |
| plan? | [`ResourcePlanType`](./data-types.md#Azure.ResourceManager.Foundations.ResourcePlanType) | Details of the resource plan. |

### `ResourceSku` {#Azure.ResourceManager.ResourceSku}

Model used only to spread in the standard `sku` envelope property for a resource

```typespec
model Azure.ResourceManager.ResourceSku
```

#### Examples

```typespec
model Foo is TrackedResource<FooProperties> {
  // Only have standard Succeeded, Failed, Cancelled states
  ...ResourceSku;
}
```

#### Properties

| Name | Type                                                                                   | Description                                             |
| ---- | -------------------------------------------------------------------------------------- | ------------------------------------------------------- |
| sku? | [`ResourceSkuType`](./data-types.md#Azure.ResourceManager.Foundations.ResourceSkuType) | The SKU (Stock Keeping Unit) assigned to this resource. |

### `ResourceUriParameter` {#Azure.ResourceManager.ResourceUriParameter}

The default resourceUri parameter type.

```typespec
model Azure.ResourceManager.ResourceUriParameter
```

#### Properties

| Name        | Type     | Description                                                            |
| ----------- | -------- | ---------------------------------------------------------------------- |
| resourceUri | `string` | The fully qualified Azure Resource manager identifier of the resource. |

### `SubscriptionIdParameter` {#Azure.ResourceManager.SubscriptionIdParameter}

The default subscriptionId parameter type.

```typespec
model Azure.ResourceManager.SubscriptionIdParameter
```

#### Properties

| Name           | Type     | Description                        |
| -------------- | -------- | ---------------------------------- |
| subscriptionId | `string` | The ID of the target subscription. |

### `SubscriptionLocationResource` {#Azure.ResourceManager.SubscriptionLocationResource}

The location resource for subscription-based locations. This can be used as a parent
resource for resource types that are homed in a subscription-based location.

```typespec
model Azure.ResourceManager.SubscriptionLocationResource
```

#### Properties

| Name     | Type     | Description        |
| -------- | -------- | ------------------ |
| location | `string` | The location name. |

### `TenantLocationResource` {#Azure.ResourceManager.TenantLocationResource}

The location resource for tenant-based locations. This can be used as a parent
resource for resource types that are homed in a tenant-based location.

```typespec
model Azure.ResourceManager.TenantLocationResource
```

#### Properties

| Name     | Type     | Description        |
| -------- | -------- | ------------------ |
| location | `string` | The location name. |

### `TrackedResource` {#Azure.ResourceManager.TrackedResource}

Concrete tracked resource types can be created by aliasing this type using a specific property type.

See more details on [different Azure Resource Manager resource type here.](https://azure.github.io/typespec-azure/docs/howtos/ARM/resource-type)

```typespec
model Azure.ResourceManager.TrackedResource<Properties>
```

#### Template Parameters

| Name       | Description                                                           |
| ---------- | --------------------------------------------------------------------- |
| Properties | A model containing the provider-specific properties for this resource |

#### Properties

| Name        | Type         | Description |
| ----------- | ------------ | ----------- |
| properties? | `Properties` |             |

### `InfrastructureEncryption` {#Azure.ResourceManager.InfrastructureEncryption}

(Optional) Discouraged to include in resource definition. Only needed where it is possible to disable platform (AKA infrastructure) encryption. Azure SQL TDE is an example of this. Values are enabled and disabled.

```typespec
enum Azure.ResourceManager.InfrastructureEncryption
```

### `KeyEncryptionIdentity` {#Azure.ResourceManager.KeyEncryptionIdentity}

The type of identity to use.

```typespec
enum Azure.ResourceManager.KeyEncryptionIdentity
```

### `PrivateEndpointConnectionProvisioningState` {#Azure.ResourceManager.PrivateEndpointConnectionProvisioningState}

The provisioning state of the connection

```typespec
enum Azure.ResourceManager.PrivateEndpointConnectionProvisioningState
```

### `PrivateEndpointServiceConnectionStatus` {#Azure.ResourceManager.PrivateEndpointServiceConnectionStatus}

The private endpoint connection status

```typespec
enum Azure.ResourceManager.PrivateEndpointServiceConnectionStatus
```

### `ResourceProvisioningState` {#Azure.ResourceManager.ResourceProvisioningState}

Standard terminal provisioning state of resource type. You can spread into your
custom provision state to avoid duplication and ensure consistency

```typespec
enum Azure.ResourceManager.ResourceProvisioningState
```

#### Examples

```typespec
enum FooProvisioningState {
  ...ResourceProvisioningState, // include standard provisioning states
  starting,
  started,
  stopping,
  stopped,
}
```

### `Versions` {#Azure.ResourceManager.Versions}

Supported versions of Azure.ResourceManager building blocks.

```typespec
enum Azure.ResourceManager.Versions
```

### `ResourceIdentifier` {#Azure.ResourceManager.ResourceIdentifier}

A type definition that refers the id to an Azure Resource Manager resource.

Sample usage:
otherArmId: ResourceIdentifier;
networkId: ResourceIdentifier<[{type:"\\Microsoft.Network\\vnet"}]>
vmIds: ResourceIdentifier<[{type:"\\Microsoft.Compute\\vm", scopes["*"]}]>

```typespec
scalar Azure.ResourceManager.ResourceIdentifier
```

### `ResourceIdentifier` {#Azure.ResourceManager.ResourceIdentifier}

A type definition that refers the id to an Azure Resource Manager resource.

Sample usage:
otherArmId: ResourceIdentifier;
networkId: ResourceIdentifier<[{type:"\\Microsoft.Network\\vnet"}]>
vmIds: ResourceIdentifier<[{type:"\\Microsoft.Compute\\vm", scopes["*"]}]>

```typespec
scalar Azure.ResourceManager.ResourceIdentifier
```

### `ResourceIdentifier` {#Azure.ResourceManager.ResourceIdentifier}

A type definition that refers the id to an Azure Resource Manager resource.

Sample usage:
otherArmId: ResourceIdentifier;
networkId: ResourceIdentifier<[{type:"\\Microsoft.Network\\vnet"}]>
vmIds: ResourceIdentifier<[{type:"\\Microsoft.Compute\\vm", scopes["*"]}]>

```typespec
scalar Azure.ResourceManager.ResourceIdentifier
```

## Azure.ResourceManager.CommonTypes

### `Versions` {#Azure.ResourceManager.CommonTypes.Versions}

The Azure Resource Manager common-types versions.

```typespec
enum Azure.ResourceManager.CommonTypes.Versions
```

## Azure.ResourceManager.Foundations

### `ArmResource` {#Azure.ResourceManager.Foundations.ArmResource}

Base model that defines common properties for all Azure Resource Manager resources.

```typespec
model Azure.ResourceManager.Foundations.ArmResource
```

#### Properties

| Name        | Type                                                                         | Description                                                                                                                                                                               |
| ----------- | ---------------------------------------------------------------------------- | ----------------------------------------------------------------------------------------------------------------------------------------------------------------------------------------- |
| id          | `string`                                                                     | Fully qualified resource ID for the resource. Ex - /subscriptions/{subscriptionId}/resourceGroups/{resourceGroupName}/providers/{resourceProviderNamespace}/{resourceType}/{resourceName} |
| type        | `string`                                                                     | The type of the resource. E.g. "Microsoft.Compute/virtualMachines" or "Microsoft.Storage/storageAccounts"                                                                                 |
| systemData? | [`SystemData`](./data-types.md#Azure.ResourceManager.Foundations.SystemData) | Azure Resource Manager metadata containing createdBy and modifiedBy information.                                                                                                          |

### `ArmResourceBase` {#Azure.ResourceManager.Foundations.ArmResourceBase}

Base class used for type definitions

```typespec
model Azure.ResourceManager.Foundations.ArmResourceBase
```

#### Properties

None

### `ArmTagsProperty` {#Azure.ResourceManager.Foundations.ArmTagsProperty}

Standard type definition for Azure Resource Manager Tags property.

It is included in the TrackedResource template definition.

```typespec
model Azure.ResourceManager.Foundations.ArmTagsProperty
```

#### Properties

| Name  | Type             | Description    |
| ----- | ---------------- | -------------- |
| tags? | `Record<string>` | Resource tags. |

### `CheckNameAvailabilityRequest` {#Azure.ResourceManager.Foundations.CheckNameAvailabilityRequest}

The check availability request body.

```typespec
model Azure.ResourceManager.Foundations.CheckNameAvailabilityRequest
```

#### Properties

| Name  | Type     | Description                                                          |
| ----- | -------- | -------------------------------------------------------------------- |
| name? | `string` | The name of the resource for which availability needs to be checked. |
| type? | `string` | The resource type.                                                   |

### `CheckNameAvailabilityResponse` {#Azure.ResourceManager.Foundations.CheckNameAvailabilityResponse}

The check availability result.

```typespec
model Azure.ResourceManager.Foundations.CheckNameAvailabilityResponse
```

#### Properties

| Name           | Type                                                                                                           | Description                                          |
| -------------- | -------------------------------------------------------------------------------------------------------------- | ---------------------------------------------------- |
| nameAvailable? | `boolean`                                                                                                      | Indicates if the resource name is available.         |
| reason?        | [`CheckNameAvailabilityReason`](./data-types.md#Azure.ResourceManager.Foundations.CheckNameAvailabilityReason) | The reason why the given name is not available.      |
| message?       | `string`                                                                                                       | Detailed reason why the given name is not available. |

### `DefaultBaseParameters` {#Azure.ResourceManager.Foundations.DefaultBaseParameters}

Base parameters for a resource.

```typespec
model Azure.ResourceManager.Foundations.DefaultBaseParameters<Resource>
```

#### Template Parameters

| Name     | Description               |
| -------- | ------------------------- |
| Resource | The type of the resource. |

#### Properties

| Name              | Type     | Description                                                            |
| ----------------- | -------- | ---------------------------------------------------------------------- |
| apiVersion        | `string` | The API version to use for this operation.                             |
| subscriptionId    | `string` | The ID of the target subscription.                                     |
| location          | `string` | The location name.                                                     |
| resourceGroupName | `string` | The name of the resource group. The name is case insensitive.          |
| resourceUri       | `string` | The fully qualified Azure Resource manager identifier of the resource. |

### `ErrorAdditionalInfo` {#Azure.ResourceManager.Foundations.ErrorAdditionalInfo}

The resource management error additional info.

```typespec
model Azure.ResourceManager.Foundations.ErrorAdditionalInfo
```

#### Properties

| Name  | Type     | Description               |
| ----- | -------- | ------------------------- |
| type? | `string` | The additional info type. |
| info? | `{}`     | The additional info.      |

### `ErrorDetail` {#Azure.ResourceManager.Foundations.ErrorDetail}

The error detail.

```typespec
model Azure.ResourceManager.Foundations.ErrorDetail
```

#### Properties

| Name            | Type                                                | Description                |
| --------------- | --------------------------------------------------- | -------------------------- |
| code?           | `string`                                            | The error code.            |
| message?        | `string`                                            | The error message.         |
| target?         | `string`                                            | The error target.          |
| details?        | `ResourceManager.Foundations.ErrorDetail[]`         | The error details.         |
| additionalInfo? | `ResourceManager.Foundations.ErrorAdditionalInfo[]` | The error additional info. |

### `ExtensionBaseParameters` {#Azure.ResourceManager.Foundations.ExtensionBaseParameters}

The static parameters for an extension resource

```typespec
model Azure.ResourceManager.Foundations.ExtensionBaseParameters
```

#### Properties

| Name        | Type     | Description                                                            |
| ----------- | -------- | ---------------------------------------------------------------------- |
| apiVersion  | `string` | The API version to use for this operation.                             |
| resourceUri | `string` | The fully qualified Azure Resource manager identifier of the resource. |

### `ExtensionResourceBase` {#Azure.ResourceManager.Foundations.ExtensionResourceBase}

The base extension resource.

```typespec
model Azure.ResourceManager.Foundations.ExtensionResourceBase
```

#### Properties

None

### `ExtensionScope` {#Azure.ResourceManager.Foundations.ExtensionScope}

Parameter model for listing an extension resource

```typespec
model Azure.ResourceManager.Foundations.ExtensionScope<Resource>
```

#### Template Parameters

| Name     | Description               |
| -------- | ------------------------- |
| Resource | The type of the resource. |

#### Properties

| Name        | Type                             | Description                                                            |
| ----------- | -------------------------------- | ---------------------------------------------------------------------- |
| apiVersion  | `string`                         | The API version to use for this operation.                             |
| resourceUri | `string`                         | The fully qualified Azure Resource manager identifier of the resource. |
| provider    | `"Microsoft.ThisWillBeReplaced"` | The provider namespace for the resource.                               |

### `LocationBaseParameters` {#Azure.ResourceManager.Foundations.LocationBaseParameters}

The static parameters for a location-based resource

```typespec
model Azure.ResourceManager.Foundations.LocationBaseParameters
```

#### Properties

| Name           | Type     | Description                                |
| -------------- | -------- | ------------------------------------------ |
| apiVersion     | `string` | The API version to use for this operation. |
| subscriptionId | `string` | The ID of the target subscription.         |
| location       | `string` | The location name.                         |

### `LocationScope` {#Azure.ResourceManager.Foundations.LocationScope}

Parameter model for listing a resource at the location scope

```typespec
model Azure.ResourceManager.Foundations.LocationScope<Resource>
```

#### Template Parameters

| Name     | Description               |
| -------- | ------------------------- |
| Resource | The type of the resource. |

#### Properties

| Name           | Type                             | Description                                |
| -------------- | -------------------------------- | ------------------------------------------ |
| apiVersion     | `string`                         | The API version to use for this operation. |
| subscriptionId | `string`                         | The ID of the target subscription.         |
| location       | `string`                         | The location name.                         |
| provider       | `"Microsoft.ThisWillBeReplaced"` | The provider namespace for the resource.   |

### `ManagedIdentityProperties` {#Azure.ResourceManager.Foundations.ManagedIdentityProperties}

The properties of the managed service identities assigned to this resource.

```typespec
model Azure.ResourceManager.Foundations.ManagedIdentityProperties
```

#### Properties

| Name                    | Type                                                                                           | Description                                             |
| ----------------------- | ---------------------------------------------------------------------------------------------- | ------------------------------------------------------- |
| tenantId?               | `string`                                                                                       | The Active Directory tenant id of the principal.        |
| principalId?            | `string`                                                                                       | The active directory identifier of this principal.      |
| type                    | [`ManagedIdentityType`](./data-types.md#Azure.ResourceManager.Foundations.ManagedIdentityType) | The type of managed identity assigned to this resource. |
| userAssignedIdentities? | `Record<ResourceManager.Foundations.UserAssignedIdentity>`                                     | The identities assigned to this resource by the user.   |

### `ManagedSystemIdentityProperties` {#Azure.ResourceManager.Foundations.ManagedSystemIdentityProperties}

The properties of the service-assigned identity associated with this resource.

```typespec
model Azure.ResourceManager.Foundations.ManagedSystemIdentityProperties
```

#### Properties

| Name         | Type                                                                                                       | Description                                             |
| ------------ | ---------------------------------------------------------------------------------------------------------- | ------------------------------------------------------- |
| tenantId?    | `string`                                                                                                   | The Active Directory tenant id of the principal.        |
| principalId? | `string`                                                                                                   | The active directory identifier of this principal.      |
| type         | [`ManagedSystemIdentityType`](./data-types.md#Azure.ResourceManager.Foundations.ManagedSystemIdentityType) | The type of managed identity assigned to this resource. |

### `Operation` {#Azure.ResourceManager.Foundations.Operation}

Details of a REST API operation, returned from the Resource Provider Operations API

```typespec
model Azure.ResourceManager.Foundations.Operation
```

#### Properties

| Name          | Type                                                                                     | Description                                                                                                                                                                     |
| ------------- | ---------------------------------------------------------------------------------------- | ------------------------------------------------------------------------------------------------------------------------------------------------------------------------------- |
| name?         | `string`                                                                                 | The name of the operation, as per Resource-Based Access Control (RBAC). Examples: "Microsoft.Compute/virtualMachines/write", "Microsoft.Compute/virtualMachines/capture/action" |
| isDataAction? | `boolean`                                                                                | Whether the operation applies to data-plane. This is "true" for data-plane operations and "false" for Azure Resource Manager/control-plane operations.                          |
| display?      | [`OperationDisplay`](./data-types.md#Azure.ResourceManager.Foundations.OperationDisplay) | Localized display information for this particular operation.                                                                                                                    |
| origin?       | [`Origin`](./data-types.md#Azure.ResourceManager.Foundations.Origin)                     | The intended executor of the operation; as in Resource Based Access Control (RBAC) and audit logs UX. Default value is "user,system"                                            |
| actionType?   | [`ActionType`](./data-types.md#Azure.ResourceManager.Foundations.ActionType)             | Enum. Indicates the action type. "Internal" refers to actions that are for internal only APIs.                                                                                  |

### `OperationDisplay` {#Azure.ResourceManager.Foundations.OperationDisplay}

Localized display information for and operation.

```typespec
model Azure.ResourceManager.Foundations.OperationDisplay
```

#### Properties

| Name         | Type     | Description                                                                                                                                         |
| ------------ | -------- | --------------------------------------------------------------------------------------------------------------------------------------------------- |
| provider?    | `string` | The localized friendly form of the resource provider name, e.g. "Microsoft Monitoring Insights" or "Microsoft Compute".                             |
| resource?    | `string` | The localized friendly name of the resource type related to this operation. E.g. "Virtual Machines" or "Job Schedule Collections".                  |
| operation?   | `string` | The concise, localized friendly name for the operation; suitable for dropdowns. E.g. "Create or Update Virtual Machine", "Restart Virtual Machine". |
| description? | `string` | The short, localized friendly description of the operation; suitable for tool tips and detailed views.                                              |

### `OperationIdParameter` {#Azure.ResourceManager.Foundations.OperationIdParameter}

The default operationId parameter type.

```typespec
model Azure.ResourceManager.Foundations.OperationIdParameter
```

#### Properties

| Name        | Type     | Description                           |
| ----------- | -------- | ------------------------------------- |
| operationId | `string` | The ID of an ongoing async operation. |

### `OperationListResult` {#Azure.ResourceManager.Foundations.OperationListResult}

A list of REST API operations supported by an Azure Resource Provider. It contains an URL link to get the next set of results.

```typespec
model Azure.ResourceManager.Foundations.OperationListResult
```

#### Properties

| Name      | Type                                      | Description                        |
| --------- | ----------------------------------------- | ---------------------------------- |
| value     | `ResourceManager.Foundations.Operation[]` | The Operation items on this page   |
| nextLink? | `TypeSpec.Rest.ResourceLocation`          | The link to the next page of items |

### `OperationStatusResult` {#Azure.ResourceManager.Foundations.OperationStatusResult}

The current status of an async operation.

```typespec
model Azure.ResourceManager.Foundations.OperationStatusResult
```

#### Properties

| Name             | Type                                                                           | Description                                 |
| ---------------- | ------------------------------------------------------------------------------ | ------------------------------------------- |
| id?              | `string`                                                                       | Fully qualified ID for the async operation. |
| name?            | `string`                                                                       | Name of the async operation.                |
| status           | `string`                                                                       | Operation status.                           |
| percentComplete? | `int32`                                                                        | Percent of the operation that is complete.  |
| startTime?       | `utcDateTime`                                                                  | The start time of the operation.            |
| endTime?         | `utcDateTime`                                                                  | The end time of the operation.              |
| operations       | `ResourceManager.Foundations.OperationStatusResult[]`                          | The operations list.                        |
| error?           | [`ErrorDetail`](./data-types.md#Azure.ResourceManager.Foundations.ErrorDetail) | If present, details of the operation error. |

### `ProxyResourceBase` {#Azure.ResourceManager.Foundations.ProxyResourceBase}

The base proxy resource.

```typespec
model Azure.ResourceManager.Foundations.ProxyResourceBase
```

#### Properties

None

### `ProxyResourceUpdateModel` {#Azure.ResourceManager.Foundations.ProxyResourceUpdateModel}

The type used for update operations of the resource.

```typespec
model Azure.ResourceManager.Foundations.ProxyResourceUpdateModel<Resource, Properties>
```

#### Template Parameters

| Name       | Description                 |
| ---------- | --------------------------- |
| Resource   | The type of the resource.   |
| Properties | The type of the properties. |

#### Properties

| Name        | Type                                                                              | Description |
| ----------- | --------------------------------------------------------------------------------- | ----------- |
| properties? | `ResourceManager.Foundations.ResourceUpdateModelProperties<Resource, Properties>` |             |

### `ResourceGroupBaseParameters` {#Azure.ResourceManager.Foundations.ResourceGroupBaseParameters}

The static parameters for a resource-group based resource

```typespec
model Azure.ResourceManager.Foundations.ResourceGroupBaseParameters
```

#### Properties

| Name              | Type     | Description                                                   |
| ----------------- | -------- | ------------------------------------------------------------- |
| apiVersion        | `string` | The API version to use for this operation.                    |
| subscriptionId    | `string` | The ID of the target subscription.                            |
| resourceGroupName | `string` | The name of the resource group. The name is case insensitive. |

### `ResourceGroupScope` {#Azure.ResourceManager.Foundations.ResourceGroupScope}

Parameter model for listing a resource at the resource group scope

```typespec
model Azure.ResourceManager.Foundations.ResourceGroupScope<Resource>
```

#### Template Parameters

| Name     | Description               |
| -------- | ------------------------- |
| Resource | The type of the resource. |

#### Properties

| Name              | Type                             | Description                                                            |
| ----------------- | -------------------------------- | ---------------------------------------------------------------------- |
| apiVersion        | `string`                         | The API version to use for this operation.                             |
| subscriptionId    | `string`                         | The ID of the target subscription.                                     |
| location          | `string`                         | The location name.                                                     |
| resourceGroupName | `string`                         | The name of the resource group. The name is case insensitive.          |
| resourceUri       | `string`                         | The fully qualified Azure Resource manager identifier of the resource. |
| provider          | `"Microsoft.ThisWillBeReplaced"` | The provider namespace for the resource.                               |

### `ResourcePlanType` {#Azure.ResourceManager.Foundations.ResourcePlanType}

Details of the resource plan.

```typespec
model Azure.ResourceManager.Foundations.ResourcePlanType
```

#### Properties

| Name           | Type     | Description                                                                                                                                                 |
| -------------- | -------- | ----------------------------------------------------------------------------------------------------------------------------------------------------------- |
| name           | `string` | A user defined name of the 3rd Party Artifact that is being procured.                                                                                       |
| publisher      | `string` | The publisher of the 3rd Party Artifact that is being bought. E.g. NewRelic                                                                                 |
| product        | `string` | The 3rd Party artifact that is being procured. E.g. NewRelic. Product maps to the OfferID specified for the artifact at the time of Data Market onboarding. |
| promotionCode? | `string` | A publisher provided promotion code as provisioned in Data Market for the said product/artifact.                                                            |
| version?       | `string` | The version of the desired product/artifact.                                                                                                                |

### `ResourceSkuType` {#Azure.ResourceManager.Foundations.ResourceSkuType}

The SKU (Stock Keeping Unit) assigned to this resource.

```typespec
model Azure.ResourceManager.Foundations.ResourceSkuType
```

#### Properties

| Name      | Type                                                                   | Description                                                                                                                                          |
| --------- | ---------------------------------------------------------------------- | ---------------------------------------------------------------------------------------------------------------------------------------------------- |
| name      | `string`                                                               | The name of the SKU, usually a combination of letters and numbers, for example, 'P3'                                                                 |
| tier?     | [`SkuTier`](./data-types.md#Azure.ResourceManager.Foundations.SkuTier) | This field is required to be implemented by the Resource Provider if the service has more than one tier, but is not required on a PUT.               |
| size?     | `string`                                                               | The SKU size. When the name field is the combination of tier and some other value, this would be the standalone code.                                |
| family?   | `string`                                                               | If the service has different generations of hardware, for the same SKU, then that can be captured here.                                              |
| capacity? | `int32`                                                                | If the SKU supports scale out/in then the capacity integer should be included. If scale out/in is not possible for the resource this may be omitted. |

### `ResourceUpdateModel` {#Azure.ResourceManager.Foundations.ResourceUpdateModel}

Defines a model type used to create named resource update models
e.g. `model MyResourceUpdate is ResourceUpdate<MyResourceProperties> {}`

```typespec
model Azure.ResourceManager.Foundations.ResourceUpdateModel<Resource, Properties>
```

#### Template Parameters

| Name       | Description                 |
| ---------- | --------------------------- |
| Resource   | The type of the resource.   |
| Properties | The type of the properties. |

#### Properties

| Name        | Type                                                                              | Description |
| ----------- | --------------------------------------------------------------------------------- | ----------- |
| properties? | `ResourceManager.Foundations.ResourceUpdateModelProperties<Resource, Properties>` |             |

### `ResourceUpdateModelProperties` {#Azure.ResourceManager.Foundations.ResourceUpdateModelProperties}

Defines a properties type used to create named resource update models.
This type is not used directly, it is referenced by ResourceUpdateModel.

```typespec
model Azure.ResourceManager.Foundations.ResourceUpdateModelProperties<Resource, Properties>
```

#### Template Parameters

| Name       | Description                 |
| ---------- | --------------------------- |
| Resource   | The type of the resource.   |
| Properties | The type of the properties. |

#### Properties

None

### `SubscriptionBaseParameters` {#Azure.ResourceManager.Foundations.SubscriptionBaseParameters}

The static parameters for a subscription based resource

```typespec
model Azure.ResourceManager.Foundations.SubscriptionBaseParameters
```

#### Properties

| Name           | Type     | Description                                |
| -------------- | -------- | ------------------------------------------ |
| apiVersion     | `string` | The API version to use for this operation. |
| subscriptionId | `string` | The ID of the target subscription.         |

### `SubscriptionScope` {#Azure.ResourceManager.Foundations.SubscriptionScope}

Parameter model for listing a resource at the subscription scope

```typespec
model Azure.ResourceManager.Foundations.SubscriptionScope<Resource>
```

#### Template Parameters

| Name     | Description               |
| -------- | ------------------------- |
| Resource | The type of the resource. |

#### Properties

| Name           | Type                             | Description                                |
| -------------- | -------------------------------- | ------------------------------------------ |
| apiVersion     | `string`                         | The API version to use for this operation. |
| subscriptionId | `string`                         | The ID of the target subscription.         |
| provider       | `"Microsoft.ThisWillBeReplaced"` | The provider namespace for the resource.   |

### `SystemData` {#Azure.ResourceManager.Foundations.SystemData}

Metadata pertaining to creation and last modification of the resource.

```typespec
model Azure.ResourceManager.Foundations.SystemData
```

#### Properties

| Name                | Type                                                                               | Description                                           |
| ------------------- | ---------------------------------------------------------------------------------- | ----------------------------------------------------- |
| createdBy?          | `string`                                                                           | The identity that created the resource.               |
| createdByType?      | [`createdByType`](./data-types.md#Azure.ResourceManager.Foundations.createdByType) | The type of identity that created the resource.       |
| createdAt?          | `plainDate`                                                                        | The type of identity that created the resource.       |
| lastModifiedBy?     | `string`                                                                           | The identity that last modified the resource.         |
| lastModifiedByType? | [`createdByType`](./data-types.md#Azure.ResourceManager.Foundations.createdByType) | The type of identity that last modified the resource. |
| lastModifiedAt?     | `plainDate`                                                                        | The timestamp of resource last modification (UTC)     |

### `TagsUpdateModel` {#Azure.ResourceManager.Foundations.TagsUpdateModel}

The type used for updating tags in resources.

```typespec
model Azure.ResourceManager.Foundations.TagsUpdateModel<Resource>
```

#### Template Parameters

| Name     | Description               |
| -------- | ------------------------- |
| Resource | The type of the resource. |

#### Properties

| Name  | Type             | Description    |
| ----- | ---------------- | -------------- |
| tags? | `Record<string>` | Resource tags. |

### `TenantBaseParameters` {#Azure.ResourceManager.Foundations.TenantBaseParameters}

The static parameters for a tenant-based resource

```typespec
model Azure.ResourceManager.Foundations.TenantBaseParameters
```

#### Properties

| Name       | Type     | Description                                |
| ---------- | -------- | ------------------------------------------ |
| apiVersion | `string` | The API version to use for this operation. |

### `TenantScope` {#Azure.ResourceManager.Foundations.TenantScope}

Parameter model for listing a resource at the tenant scope

```typespec
model Azure.ResourceManager.Foundations.TenantScope<Resource>
```

#### Template Parameters

| Name     | Description               |
| -------- | ------------------------- |
| Resource | The type of the resource. |

#### Properties

| Name       | Type                             | Description                                |
| ---------- | -------------------------------- | ------------------------------------------ |
| apiVersion | `string`                         | The API version to use for this operation. |
| provider   | `"Microsoft.ThisWillBeReplaced"` | The provider namespace for the resource.   |

### `TrackedResourceBase` {#Azure.ResourceManager.Foundations.TrackedResourceBase}

The base tracked resource.

```typespec
model Azure.ResourceManager.Foundations.TrackedResourceBase
```

#### Properties

| Name     | Type             | Description                               |
| -------- | ---------------- | ----------------------------------------- |
| location | `string`         | The geo-location where the resource lives |
| tags?    | `Record<string>` | Resource tags.                            |

### `UserAssignedIdentity` {#Azure.ResourceManager.Foundations.UserAssignedIdentity}

A managed identity assigned by the user.

```typespec
model Azure.ResourceManager.Foundations.UserAssignedIdentity
```

#### Properties

| Name         | Type     | Description                                                |
| ------------ | -------- | ---------------------------------------------------------- |
| clientId?    | `string` | The active directory client identifier for this principal. |
| principalId? | `string` | The active directory identifier for this principal.        |

### `ActionType` {#Azure.ResourceManager.Foundations.ActionType}

Enum. Indicates the action type. "Internal" refers to actions that are for internal only APIs.

```typespec
enum Azure.ResourceManager.Foundations.ActionType
```

### `CheckNameAvailabilityReason` {#Azure.ResourceManager.Foundations.CheckNameAvailabilityReason}

Possible reasons for a name not being available.

```typespec
enum Azure.ResourceManager.Foundations.CheckNameAvailabilityReason
```

### `createdByType` {#Azure.ResourceManager.Foundations.createdByType}

The kind of entity that created the resource.

```typespec
enum Azure.ResourceManager.Foundations.createdByType
```

### `ManagedIdentityType` {#Azure.ResourceManager.Foundations.ManagedIdentityType}

The kind of managed identity assigned to this resource.

```typespec
enum Azure.ResourceManager.Foundations.ManagedIdentityType
```

### `ManagedSystemIdentityType` {#Azure.ResourceManager.Foundations.ManagedSystemIdentityType}

The kind of managemed identity assigned to this resource.

```typespec
enum Azure.ResourceManager.Foundations.ManagedSystemIdentityType
```

### `Origin` {#Azure.ResourceManager.Foundations.Origin}

The intended executor of the operation; as in Resource Based Access Control (RBAC) and audit logs UX. Default value is "user,system"

```typespec
enum Azure.ResourceManager.Foundations.Origin
```

### `ResourceHome` {#Azure.ResourceManager.Foundations.ResourceHome}

An internal enum to indicate the resource support for various path types

```typespec
enum Azure.ResourceManager.Foundations.ResourceHome
```

### `SkuTier` {#Azure.ResourceManager.Foundations.SkuTier}

Available service tiers for the SKU.

```typespec
enum Azure.ResourceManager.Foundations.SkuTier
```<|MERGE_RESOLUTION|>--- conflicted
+++ resolved
@@ -309,26 +309,24 @@
 | -------- | -------------------------- |
 | Resource | The resource being updated |
 
-<<<<<<< HEAD
-### `ArmResourceExistsResponse` {#Azure.ResourceManager.ArmResourceExistsResponse}
-
-```typespec
-model Azure.ResourceManager.ArmResourceExistsResponse
-```
-
-### `ArmResourceNotFoundResponse` {#Azure.ResourceManager.ArmResourceNotFoundResponse}
-
-```typespec
-model Azure.ResourceManager.ArmResourceNotFoundResponse
-```
-=======
 #### Properties
 
 | Name       | Type       | Description                                         |
 | ---------- | ---------- | --------------------------------------------------- |
 | body       | `Resource` | The body type of the operation request or response. |
 | statusCode | `201`      | The status code.                                    |
->>>>>>> 69e3f7ae
+
+### `ArmResourceExistsResponse` {#Azure.ResourceManager.ArmResourceExistsResponse}
+
+```typespec
+model Azure.ResourceManager.ArmResourceExistsResponse
+```
+
+### `ArmResourceNotFoundResponse` {#Azure.ResourceManager.ArmResourceNotFoundResponse}
+
+```typespec
+model Azure.ResourceManager.ArmResourceNotFoundResponse
+```
 
 ### `ArmResourceUpdatedResponse` {#Azure.ResourceManager.ArmResourceUpdatedResponse}
 
