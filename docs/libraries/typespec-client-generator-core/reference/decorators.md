---
title: "Decorators"
toc_min_heading_level: 2
toc_max_heading_level: 3
---

# Decorators

## Azure.ClientGenerator.Core

### `@access` {#@Azure.ClientGenerator.Core.access}

Override access for operations, models and enums.
When setting access for namespaces,
the access info will be propagated to the models and operations defined in the namespace.
If the model has an access override, the model override takes precedence.
When setting access for an operation,
it will influence the access info for models/enums that are used by this operation.
Models/enums that are used in any operations with `@access(Access.public)` will be set to access "public"
Models/enums that are only used in operations with `@access(Access.internal)` will be set to access "internal".
The access info for models will be propagated to models' properties,
parent models, discriminated sub models.
The override access should not be narrow than the access calculated by operation,
and different override access should not conflict with each other,
otherwise a warning will be added to diagnostics list.

```typespec
@Azure.ClientGenerator.Core.access(value: EnumMember, scope?: valueof string)
```

#### Target

`Model | Operation | Enum | Union | Namespace`

#### Parameters

| Name  | Type             | Description                                                                                                   |
| ----- | ---------------- | ------------------------------------------------------------------------------------------------------------- |
| value | `EnumMember`     | The access info you want to set for this model or operation.                                                  |
| scope | `valueof string` | The language scope you want this decorator to apply to. If not specified, will apply to all language emitters |

#### Examples

##### Set access

```typespec
// Access.internal
@access(Access.internal)
model ModelToHide {
  prop: string;
}
// Access.internal
@access(Access.internal)
op test: void;
```

##### Access propagation

```typespec
// Access.internal
@discriminator("kind")
model Fish {
  age: int32;
}

// Access.internal
@discriminator("sharktype")
model Shark extends Fish {
  kind: "shark";
  origin: Origin;
}

// Access.internal
model Salmon extends Fish {
  kind: "salmon";
}

// Access.internal
model SawShark extends Shark {
  sharktype: "saw";
}

// Access.internal
model Origin {
  country: string;
  city: string;
  manufacture: string;
}

// Access.internal
@get
@access(Access.internal)
op getModel(): Fish;
```

##### Access influence from operation

```typespec
// Access.internal
model Test1 {}

// Access.internal
@access(Access.internal)
@route("/func1")
op func1(@body body: Test1): void;

// Access.public
model Test2 {}

// Access.public
@route("/func2")
op func2(@body body: Test2): void;

// Access.public
model Test3 {}

// Access.public
@access(Access.public)
@route("/func3")
op func3(@body body: Test3): void;

// Access.public
model Test4 {}

// Access.internal
@access(Access.internal)
@route("/func4")
op func4(@body body: Test4): void;

// Access.public
@route("/func5")
op func5(@body body: Test4): void;

// Access.public
model Test5 {}

// Access.internal
@access(Access.internal)
@route("/func6")
op func6(@body body: Test5): void;

// Access.public
@route("/func7")
op func7(@body body: Test5): void;

// Access.public
@access(Access.public)
@route("/func8")
op func8(@body body: Test5): void;
```

### `@client` {#@Azure.ClientGenerator.Core.client}

Create a ClientGenerator.Core client out of a namespace or interface

```typespec
@Azure.ClientGenerator.Core.client(value?: Model, scope?: valueof string)
```

#### Target

`Namespace | Interface`

#### Parameters

| Name  | Type             | Description                                                                                                   |
| ----- | ---------------- | ------------------------------------------------------------------------------------------------------------- |
| value | `Model`          | Optional configuration for the service.                                                                       |
| scope | `valueof string` | The language scope you want this decorator to apply to. If not specified, will apply to all language emitters |

#### Examples

##### Basic client setting

```typespec
@client
namespace MyService {

}
```

##### Setting with other service

```typespec
namespace MyService {

}

@client({
  service: MyService,
})
interface MyInterface {}
```

##### Changing client name if you don't want <Interface/Namespace>Client

```typespec
@client({
  client: MySpecialClient,
})
interface MyInterface {}
```

### `@clientFormat` {#@Azure.ClientGenerator.Core.clientFormat}

:::warning
**Deprecated**: @clientFormat decorator is deprecated. Use `@encode` decorator in `@typespec/compiler` instead.
:::

DEPRECATED: Use `@encode` decorator in `@typespec/compiler` instead.

Can be used to explain the client type that the current TYPESPEC
type should map to.

```typespec
@Azure.ClientGenerator.Core.clientFormat(value: valueof "unixtime" | "iso8601" | "rfc1123" | "seconds")
```

#### Target

`ModelProperty`

#### Parameters

| Name  | Type                                                        | Description                 |
| ----- | ----------------------------------------------------------- | --------------------------- |
| value | `valueof "unixtime" \| "iso8601" \| "rfc1123" \| "seconds"` | The client format to apply. |

#### Examples

```typespec
model MyModel {
  @clientFormat("unixtime")
  created_at?: int64;
}
```

### `@clientName` {#@Azure.ClientGenerator.Core.clientName}

Changes the name of a method, parameter, property, or model generated in the client SDK

```typespec
@Azure.ClientGenerator.Core.clientName(rename: valueof string, scope?: valueof string)
```

#### Target

`unknown`

#### Parameters

| Name   | Type             | Description                                                                                                   |
| ------ | ---------------- | ------------------------------------------------------------------------------------------------------------- |
| rename | `valueof string` | The rename you want applied to the object                                                                     |
| scope  | `valueof string` | The language scope you want this decorator to apply to. If not specified, will apply to all language emitters |

#### Examples

```typespec
@clientName("nameInClient")
op nameInService: void;
```

```typespec
@clientName("nameForJava", "java")
@clientName("name_for_python", "python")
@clientName("nameForCsharp", "csharp")
@clientName("nameForJavascript", "javascript")
op nameInService: void;
```

### `@convenientAPI` {#@Azure.ClientGenerator.Core.convenientAPI}

Whether you want to generate an operation as a convenient operation.

```typespec
@Azure.ClientGenerator.Core.convenientAPI(value?: valueof boolean, scope?: valueof string)
```

#### Target

`Operation`

#### Parameters

| Name  | Type              | Description                                                                                                   |
| ----- | ----------------- | ------------------------------------------------------------------------------------------------------------- |
| value | `valueof boolean` | Whether to generate the operation as convenience method or not.                                               |
| scope | `valueof string`  | The language scope you want this decorator to apply to. If not specified, will apply to all language emitters |

#### Examples

```typespec
@convenientAPI(false)
op test: void;
```

### `@exclude` {#@Azure.ClientGenerator.Core.exclude}

:::warning
**Deprecated**: @exclude decorator is deprecated. Use `@usage` and `@access` decorator instead.
:::

DEPRECATED: Use `@usage` and `@access` decorator instead.

Whether to exclude a model from generation for specific languages. By default we generate
all models that are included in operations.

```typespec
@Azure.ClientGenerator.Core.exclude(scope?: valueof string)
```

#### Target

`Model`

#### Parameters

| Name  | Type             | Description                                                                                                   |
| ----- | ---------------- | ------------------------------------------------------------------------------------------------------------- |
| scope | `valueof string` | The language scope you want this decorator to apply to. If not specified, will apply to all language emitters |

#### Examples

```typespec
@exclude("python")
model ModelToExclude {
  prop: string;
}
```

### `@flattenProperty` {#@Azure.ClientGenerator.Core.flattenProperty}

:::warning
**Deprecated**: @flattenProperty decorator is not recommended to use.
:::

Set whether a model property should be flattened or not.

```typespec
@Azure.ClientGenerator.Core.flattenProperty(scope?: valueof string)
```

#### Target

`ModelProperty`

#### Parameters

| Name  | Type             | Description                                                                                                   |
| ----- | ---------------- | ------------------------------------------------------------------------------------------------------------- |
| scope | `valueof string` | The language scope you want this decorator to apply to. If not specified, will apply to all language emitters |

#### Examples

```typespec
model Foo {
  @flattenProperty
  prop: Bar;
}
model Bar {}
```

### `@include` {#@Azure.ClientGenerator.Core.include}

:::warning
**Deprecated**: @include decorator is deprecated. Use `@usage` and `@access` decorator instead.
:::

DEPRECATED: Use `@usage` and `@access` decorator instead.

Whether to include a model in generation for specific languages. By default we generate
all models that are included in operations.

```typespec
@Azure.ClientGenerator.Core.include(scope?: valueof string)
```

#### Target

`Model`

#### Parameters

| Name  | Type             | Description                                                                                                   |
| ----- | ---------------- | ------------------------------------------------------------------------------------------------------------- |
| scope | `valueof string` | The language scope you want this decorator to apply to. If not specified, will apply to all language emitters |

#### Examples

```typespec
@include("python")
model ModelToInclude {
  prop: string;
}
```

<<<<<<< HEAD
### `@internal` {#@Azure.ClientGenerator.Core.internal}

:::warning
**Deprecated**: @internal decorator is deprecated. Use `@access` decorator instead.
:::

DEPRECATED: Use `@access` decorator instead.

Whether to mark an operation as internal for specific languages,
meaning it should not be exposed to end SDK users

```typespec
@Azure.ClientGenerator.Core.internal(scope?: valueof string)
```

#### Target

`Operation`

#### Parameters

| Name  | Type             | Description                                                                                                   |
| ----- | ---------------- | ------------------------------------------------------------------------------------------------------------- |
| scope | `valueof string` | The language scope you want this decorator to apply to. If not specified, will apply to all language emitters |

#### Examples

```typespec
@internal("python")
op test: void;
```

### `@modelAsStruct` {#@Azure.ClientGenerator.Core.modelAsStruct}

Whether a model should be modeled as a struct.

```typespec
@Azure.ClientGenerator.Core.modelAsStruct(scope?: valueof string)
```

#### Target

`Model`

#### Parameters

| Name  | Type             | Description                                                                                                   |
| ----- | ---------------- | ------------------------------------------------------------------------------------------------------------- |
| scope | `valueof string` | The language scope you want this decorator to apply to. If not specified, will apply to all language emitters |

#### Examples

```typespec
@modelAsStruct
model MyModel {
  prop: string;
}
```

=======
>>>>>>> 9572cbea
### `@operationGroup` {#@Azure.ClientGenerator.Core.operationGroup}

Create a ClientGenerator.Core operation group out of a namespace or interface

```typespec
@Azure.ClientGenerator.Core.operationGroup(scope?: valueof string)
```

#### Target

`Namespace | Interface`

#### Parameters

| Name  | Type             | Description                                                                                                   |
| ----- | ---------------- | ------------------------------------------------------------------------------------------------------------- |
| scope | `valueof string` | The language scope you want this decorator to apply to. If not specified, will apply to all language emitters |

#### Examples

```typespec
@operationGroup
interface MyInterface {}
```

### `@override` {#@Azure.ClientGenerator.Core.override}

Override the default client method generated by TCGC from your service definition

```typespec
@Azure.ClientGenerator.Core.override(override: Operation, scope?: valueof string)
```

#### Target

: The original service definition
`Operation`

#### Parameters

| Name     | Type             | Description                                                                                                   |
| -------- | ---------------- | ------------------------------------------------------------------------------------------------------------- |
| override | `Operation`      | : The override method definition that specifies the exact client method you want                              |
| scope    | `valueof string` | The language scope you want this decorator to apply to. If not specified, will apply to all language emitters |

#### Examples

```typespec
// main.tsp
namespace MyService;

model Params {
 foo: string;
 bar: string;
}
op myOperation(...Params): void; // by default, we generate the method signature as `op myOperation(foo: string, bar: string)`;

// client.tsp
namespace MyCustomizations;

@override(MyService.operation)
op myOperationCustomization(params: Params): void;

// method signature is now `op myOperation(params: Params)`
```

```typespec
// main.tsp
namespace MyService;

model Params {
 foo: string;
 bar: string;
}
op myOperation(...Params): void; // by default, we generate the method signature as `op myOperation(foo: string, bar: string)`;

// client.tsp
namespace MyCustomizations;

@override(MyService.operation, "csharp")
op myOperationCustomization(params: Params): void;

// method signature is now `op myOperation(params: Params)` just for csharp
```

### `@protocolAPI` {#@Azure.ClientGenerator.Core.protocolAPI}

Whether you want to generate an operation as a protocol operation.

```typespec
@Azure.ClientGenerator.Core.protocolAPI(value?: valueof boolean, scope?: valueof string)
```

#### Target

`Operation`

#### Parameters

| Name  | Type              | Description                                                                                                   |
| ----- | ----------------- | ------------------------------------------------------------------------------------------------------------- |
| value | `valueof boolean` | Whether to generate the operation as protocol or not.                                                         |
| scope | `valueof string`  | The language scope you want this decorator to apply to. If not specified, will apply to all language emitters |

#### Examples

```typespec
@protocolAPI(false)
op test: void;
```

### `@usage` {#@Azure.ClientGenerator.Core.usage}

Override usage for models/enums.
A model/enum's default usage info is always calculated by the operations that use it.
You could use this decorator to override the default usage info.
When setting usage for namespaces,
the usage info will be propagated to the models defined in the namespace.
If the model has an usage override, the model override takes precedence.
For example, with operation definition `op test(): OutputModel`,
the model `OutputModel` has default usage `Usage.output`.
After adding decorator `@@usage(OutputModel, Usage.input | Usage.output)`,
the final usage result for `OutputModel` is `Usage.input | Usage.output`.
The usage info for models will be propagated to models' properties,
parent models, discriminated sub models.
The override usage should not be narrow than the usage calculated by operation,
and different override usage should not conflict with each other,
otherwise a warning will be added to diagnostics list.

```typespec
@Azure.ClientGenerator.Core.usage(value: EnumMember | Union, scope?: valueof string)
```

#### Target

`Model | Enum | Union | Namespace`

#### Parameters

| Name  | Type                  | Description                                                                                                   |
| ----- | --------------------- | ------------------------------------------------------------------------------------------------------------- |
| value | `EnumMember \| Union` | The usage info you want to set for this model.                                                                |
| scope | `valueof string`      | The language scope you want this decorator to apply to. If not specified, will apply to all language emitters |

#### Examples

##### Expand usage for model

```typespec
op test(): OutputModel;

// usage result for `OutputModel` is `Usage.input | Usage.output`
@usage(Usage.input)
model OutputModel {
  prop: string;
}
```

##### Propagation of usage

```typespec
// Usage.output
@discriminator("kind")
model Fish {
  age: int32;
}

// Usage.input | Usage.output
@discriminator("sharktype")
@usage(Usage.input)
model Shark extends Fish {
  kind: "shark";
  origin: Origin;
}

// Usage.output
model Salmon extends Fish {
  kind: "salmon";
}

// Usage.output
model SawShark extends Shark {
  sharktype: "saw";
}

// Usage.output
model Origin {
  country: string;
  city: string;
  manufacture: string;
}

@get
op getModel(): Fish;
```

### `@useSystemTextJsonConverter` {#@Azure.ClientGenerator.Core.useSystemTextJsonConverter}

Whether a model needs the custom JSON converter, this is only used for backward compatibility for csharp.

```typespec
@Azure.ClientGenerator.Core.useSystemTextJsonConverter(scope?: valueof string)
```

#### Target

`Model`

#### Parameters

| Name  | Type             | Description                                                                                                   |
| ----- | ---------------- | ------------------------------------------------------------------------------------------------------------- |
| scope | `valueof string` | The language scope you want this decorator to apply to. If not specified, will apply to all language emitters |

#### Examples

```typespec
@useSystemTextJsonConverter
model MyModel {
  prop: string;
}
```<|MERGE_RESOLUTION|>--- conflicted
+++ resolved
@@ -395,7 +395,6 @@
 }
 ```
 
-<<<<<<< HEAD
 ### `@internal` {#@Azure.ClientGenerator.Core.internal}
 
 :::warning
@@ -455,8 +454,6 @@
 }
 ```
 
-=======
->>>>>>> 9572cbea
 ### `@operationGroup` {#@Azure.ClientGenerator.Core.operationGroup}
 
 Create a ClientGenerator.Core operation group out of a namespace or interface
