import Tabs from "@theme/Tabs";
import TabItem from "@theme/TabItem";

# Generated Types

This page documents what type definitions in TypeSpec are generated as in emitted libraries

## Models

<<<<<<< HEAD
### Models with additional properties

#### Additional properties of any type
=======
### Flattening

> **NOTE:** Flattening is NOT a recommended pattern, and you shouldn't use it unless told by SDK architects.
>>>>>>> 5c42da84

<Tabs>
<TabItem value="typespec" label="TypeSpec" default>

<<<<<<< HEAD
Recommend usage: 

```typespec
model Animal {
  name: string;
  kind: string;
  ...Record<unknown>;
}
```

Other usages:

```typespec
model Animal extends Record<unknown>{
  name: string;
  kind: string;
}
```

```typespec
model Animal is Record<unknown> {
  name: string;
  kind: string;
=======
```typespec
model Properties {
  name: string;
}

model Foo {
  @flattenProperty
  prop: Properties;
>>>>>>> 5c42da84
}
```

</TabItem>
<TabItem value="tcgc" label="TCGC">

```json
{
  "kind": "model",
<<<<<<< HEAD
  "name": "Animal",
  "properties": [
    {
      "kind": "property",
      "name": "name",
      "serializedName": "name",
      "optional": false,
      "nullable": false,
      "type": {
        "kind": "string",
        "encode": "string"
      }
    },
    {
      "kind": "property",
      "name": "kind",
      "serializedName": "kind",
      "optional": false,
      "nullable": false,
      "type": {
        "kind": "string",
        "encode": "string"
      }
    }
  ],
  "additionalProperties": {
    "kind": "any"
  },
  "additionalPropertiesNullable": false
=======
  "name": "Foo",
  "properties": [
    {
      "kind": "property",
      "name": "prop",
      "serializedName": "prop",
      "flatten": true,
      "optional": false,
      "nullable": false,
      "type": {
        "kind": "model",
        "name": "Properties",
        "properties": [
          {
            "kind": "property",
            "name": "name",
            "serializedName": "name",
            "flatten": false,
            "optional": false,
            "nullable": false,
            "type": {
              "kind": "string",
              "encode": "string"
            }
          }
        ]
      }
    }
  ]
>>>>>>> 5c42da84
}
```

</TabItem>
<TabItem value="python" label="Python">

<<<<<<< HEAD
Python DPG model is original designed to support adding any additional properties.

```python
from .. import _model_base
from .._model_base import rest_field

class Animal(_model_base.Model):

    name: str = rest_field()
    kind: str = rest_field()

animal = Animal(name="Tom", kind="Cat")
animal["friend"] = "Jerry"
animal["age"] = 5
```

</TabItem>
<TabItem value="csharp" label="CSharp" >

TODO

</TabItem>
<TabItem value="typescript" label="Typescript" >

```ts
// RLC input
export interface Animal extends Record<string, unknown> {
  name: string;
  kind: string;
}

// RLC output
export interface AnimalOutput extends Record<string, any> {
  name: string;
  kind: string;
}


// Modular for both legacy and non legacy 
export interface Animal extends Record<string, any> {
  name: string;
  kind: string;
}
```

</TabItem>
<TabItem value="java" label="Java" >

```java
@Fluent
public final class Animal implements JsonSerializable<Animal> {
    public Animal(String name, String kind);
    public String getName();
    public String getKind();
    public Map<String, Object> getAdditionalProperties();
    public Animal setAdditionalProperties(Map<String, Object> additionalProperties);
}
```

</TabItem>
</Tabs>


#### Additional properties of specific type

<Tabs>
<TabItem value="typespec" label="TypeSpec" default>

```typespec
model AnimalProperty {
  "category": string;
  "value": unknown;
}

model Animal {
  name: string;
  kind: string;
  ...Record<AnimalProperty>;
}
```

</TabItem>
<TabItem value="tcgc" label="TCGC">

```json
{
  "kind": "model",
  "name": "Animal",
  "properties": [
    {
      "kind": "property",
      "name": "name",
      "serializedName": "name",
      "optional": false,
      "nullable": false,
      "type": {
        "kind": "string",
        "encode": "string"
      }
    },
    {
      "kind": "property",
      "name": "kind",
      "serializedName": "kind",
      "optional": false,
      "nullable": false,
      "type": {
        "kind": "string",
        "encode": "string"
      }
    }
  ],
  "additionalProperties": {
    "kind": "model",
    "name": "AnimalProperty",
    "properties": [
      {
        "kind": "property",
        "name": "category",
        "serializedName": "category",
        "optional": false,
        "nullable": false,
        "type": {
          "kind": "string",
          "encode": "string"
        }
      },
      {
        "kind": "property",
        "name": "value",
        "serializedName": "value",
        "optional": false,
        "nullable": false,
        "type": {
          "kind": "any"
        }
      }
    ],
    "additionalProperties": undefined,
    "additionalPropertiesNullable": undefined
  },
  "additionalPropertiesNullable": false
}
```

</TabItem>
<TabItem value="python" label="Python">

Python DPG model is original designed to support adding any additional properties.

```python
from typing import Any
from .. import _model_base
from .._model_base import rest_field

class Animal(_model_base.Model):

    name: str = rest_field()
    kind: str = rest_field()

class AnimalProperty(_model_base.Model):

    category: str = rest_field()
    value: Any = rest_field()

animal = Animal(name="Tom", kind="Cat")
animal["friend"] = AnimalProperty(category="relationship", value="Jerry")
animal["age"] = AnimalProperty(category="attribute", value=5)
=======
Python will do dynamic flattening, exposing the non-flattening syntax, and dynamically accepting the flattened access.

```python
class Properties(_model_base.Model):
    name: str = rest_field()
    """Required."""

class Foo(_model_base.Model):
    properties: "_models.Properties" = rest_field()
    """Required."""

    __flattened_items = ["properties"]

print(f.properties.name)  # Non-flattened access is preferred experience
print(f.name)  # Flattened access is dynamically supported, but not documented

>>>>>>> 5c42da84
```

</TabItem>
<TabItem value="csharp" label="CSharp" >

<<<<<<< HEAD
TODO

</TabItem>
<TabItem value="typescript" label="Typescript" >

```ts
// RLC input
export interface AnimalProperty {
  category: string;
  value: unknown;
}
export interface Animal extends Record<string, unknown>{
  name: string;
  kind: string;
}

// RLC output
export interface AnimalProperty {
  category: string;
  value: any;
}
export interface Animal extends Record<string, any>{
  name: string;
  kind: string;
}

// Modular for legacy clients
export interface AnimalProperty {
  category: string;
  value: any;
}
export interface Animal extends Record<string, any>{
  name: string;
  kind: string;
}

// Modular for non-legacy clients
export interface AnimalProperty {
  category: string;
  value: any;
}
export interface Animal {
  name: string;
  kind: string;
  additionalProperties: Record<string, AnimalProperty>;
}
```
</TabItem>
<TabItem value="java" label="Java" >

@Fluent
public final class Animal implements JsonSerializable<Animal> {
    public Animal(String name, String kind);
    public String getName();
    public String getKind();
    public Map<String, AnimalProperty> getAdditionalProperties();
    public Animal setAdditionalProperties(Map<String, AnimalProperty> additionalProperties);
}
```

</TabItem>
</Tabs>

#### Additional properties of union type

<Tabs>
<TabItem value="typespec" label="TypeSpec" default>


```typespec
model Animal {
  name: string;
  kind: string;
  ...Record<string | int32>;
}
```

```typespec
model Animal{
  name: string;
  kind: string;
  ...Record<string>;
  ...Record<int32>;
}
```

</TabItem>
<TabItem value="tcgc" label="TCGC">

```json
{
  "kind": "model",
  "name": "Animal",
  "properties": [
    {
      "kind": "property",
      "name": "name",
      "serializedName": "name",
      "optional": false,
      "nullable": false,
      "type": {
        "kind": "string",
        "encode": "string"
      }
    },
    {
      "kind": "property",
      "name": "kind",
      "serializedName": "kind",
      "optional": false,
      "nullable": false,
      "type": {
        "kind": "string",
        "encode": "string"
      }
    }
  ],
  "additionalProperties": {
    "kind": "union",
    "name": "AnimalAdditionalProperty",
    "generatedName": true,
    "values": [
      {
        "kind": "string",
        "encode": "string"
      },
      {
        "kind": "int32"
      }
    ]
  },
  "additionalPropertiesNullable": false
}
```

</TabItem>
<TabItem value="python" label="Python">

Python DPG model is original designed to support adding any additional properties.

```python
from .. import _model_base
from .._model_base import rest_field

class Animal(_model_base.Model):

    name: str = rest_field()
    kind: str = rest_field()

animal = Animal(name="Tom", kind="Cat")
animal["friend"] = "Jerry"
animal["age"] = 5
```

</TabItem>
<TabItem value="csharp" label="CSharp" >

TODO

</TabItem>
<TabItem value="typescript" label="Typescript" >

```ts
// RLC input and output
export interface Animal extends Record<string, string | number>{
  name: string;
  kind: string;
}

// Modular for legacy and non-legacy clients
export interface Animal extends Record<string, string | number>{
  name: string;
  kind: string;
}
=======
```csharp
// Please note that this feature is not supported right now, and the model will be generated un-flattened.
// Please comment and follow work status on: https://github.com/Azure/autorest.csharp/issues/4040
```

</TabItem>
<TabItem value="typescript" label="Typescript" >

```typescript
// Please note that this feature is not supported right now, and the model will be generated un-flattened.
// Please comment and follow work status on: https://github.com/Azure/autorest.typescript/issues/2164
>>>>>>> 5c42da84
```

</TabItem>
<TabItem value="java" label="Java" >

<<<<<<< HEAD
@Fluent
public final class Animal implements JsonSerializable<Animal> {
    public Animal(String name, String kind);
    public String getName();
    public String getKind();
    public Map<String, BinaryData> getAdditionalProperties();
    public Animal setAdditionalProperties(Map<String, BinaryData> additionalProperties);
}
```

</TabItem>
</Tabs>

#### Additional properties of nullable type

<Tabs>
<TabItem value="typespec" label="TypeSpec" default>


```typespec
model Animal {
  name: string;
  kind: string;
  ...Record<string | null>;
}
```

</TabItem>
<TabItem value="tcgc" label="TCGC">

```json
{
  "kind": "model",
  "name": "Animal",
  "properties": [
    {
      "kind": "property",
      "name": "name",
      "serializedName": "name",
      "optional": false,
      "nullable": false,
      "type": {
        "kind": "string",
        "encode": "string"
      }
    },
    {
      "kind": "property",
      "name": "kind",
      "serializedName": "kind",
      "optional": false,
      "nullable": false,
      "type": {
        "kind": "string",
        "encode": "string"
      }
    }
  ],
  "additionalProperties": {
    "kind": "string"
  },
  "additionalPropertiesNullable": true
}
```

</TabItem>
<TabItem value="python" label="Python">

Python DPG model is original designed to support adding any additional properties.

```python
from .. import _model_base
from .._model_base import rest_field

class Animal(_model_base.Model):

    name: str = rest_field()
    kind: str = rest_field()

animal = Animal(name="Tom", kind="Cat")
animal["friend"] = "Jerry"
animal["alert"] = None
```

</TabItem>
<TabItem value="csharp" label="CSharp" >

TODO

</TabItem>
<TabItem value="typescript" label="Typescript" >
```ts
// RLC input and output
export interface Animal extends Record<string, string | null>{
  name: string;
  kind: string;
}

// Modular for legacy and non-legacy clients
export interface Animal extends Record<string, string | null>{
  name: string;
  kind: string;
}
```
</TabItem>
<TabItem value="java" label="Java" >

@Fluent
public final class Animal implements JsonSerializable<Animal> {
    public Animal(String name, String kind);
    public String getName();
    public String getKind();
    public Map<String, String> getAdditionalProperties();
    public Animal setAdditionalProperties(Map<String, String> additionalProperties);
=======
In Java, `@flattenProperty` have no effect on data-plane libraries.

```java
@Fluent
public final class Properties {
    public Properties();
    public String getName();
    public Properties setName(String name);
>>>>>>> 5c42da84
}
```

</TabItem>
</Tabs>

## Unions

### Union of literals with same type

All emitters will generate their version of a closed enum.

<Tabs>
<TabItem value="typespec" label="TypeSpec" default>

```typespec
union LR {
  left: "left",
  right: "right",
}
```

</TabItem>
<TabItem value="tcgc" label="TCGC">

```json
{
  "kind": "enum",
  "name": "LR",
  "generatedName": false,
  "valueType": {
    "kind": "string"
  },
  "values": [
    {
      "kind": "enumvalue",
      "name": "left",
      "value": "left"
    },
    {
      "kind": "enumvalue",
      "name": "right",
      "value": "right"
    }
  ],
  "isFixed": true,
  "isUnionAsEnum": true
}
```

</TabItem>
<TabItem value="python" label="Python">

Python never generates closed enum by design. We will always permit users to pass in additional values.

```python
from enum import Enum
from corehttp.utils import CaseInsensitiveEnumMeta

class LR(str, Enum, metaclass=CaseInsensitiveEnumMeta):
  LEFT = "left"
  RIGHT = "right"
```

</TabItem>
<TabItem value="csharp" label="CSharp" >

```csharp
public enum LR
{
  Left,
  Right
}
```

Serialization/deserialization will respect the value defined, in this case it is "left" for `LR.Left` and "right" for `LR.Right` respectively.

</TabItem>
<TabItem value="typescript" label="Typescript" >

```typescript
export type LR = "left" | "right";
```

</TabItem>
<TabItem value="java" label="Java" >

```java
public enum LR {
   LEFT("left"),
   RIGHT("right");
}
```

</TabItem>
</Tabs>

### Inline union of literals with same type

This is union defined inline at point of usage.

<Tabs>
<TabItem value="typespec" label="TypeSpec" default>

```typespec
model Widget {
  horizontal: "left" | "right";
}
```

</TabItem>
<TabItem value="tcgc" label="TCGC">

```json
{
  "kind": "enum",
  "name": "WidgetHorizontals",
  "generatedName": true,
  "valueType": {
    "kind": "string"
  },
  "values": [
    {
      "kind": "enumvalue",
      "name": "left",
      "value": "left"
    },
    {
      "kind": "enumvalue",
      "name": "right",
      "value": "right"
    }
  ],
  "isFixed": true,
  "isUnionAsEnum": true
}
```

</TabItem>
<TabItem value="python" label="Python">

Python generates this as a union of literals, not as enum. We also don't generate a closed set of literals.

```python
from typing import Literal, Union

model Widget:
  horizontal: Union[Literal["left"] | Literal["right"] | str]
```

</TabItem>
<TabItem value="csharp" label="CSharp" >

```csharp
public partial class Widget
{
  public WidgetHorizontal Horizontal;
}
public enum WidgetHorizontal
{
  Left,
  Right
}
```

</TabItem>
<TabItem value="typescript" label="Typescript" >

```typescript
export interface Widget {
  horizontal: "left" | "right";
}
```

</TabItem>
<TabItem value="java" label="Java" >

```java
public enum WidgetHorizontal {
   LEFT("left"),
   RIGHT("right");
}
```

</TabItem>
</Tabs>

### Union of basic type and literals of that type

Each language will generate their version of an open enum.

<Tabs>
<TabItem value="typespec" label="TypeSpec" default>

```typespec
union Colors {
  string,
  red: "red",
  blue: "blue",
}
```

</TabItem>
<TabItem value="tcgc" label="TCGC">

```json
{
  "kind": "enum",
  "name": "Colors",
  "generatedName": false,
  "valueType": {
    "kind": "string"
  },
  "values": [
    {
      "kind": "enumvalue",
      "name": "red",
      "value": "red"
    },
    {
      "kind": "enumvalue",
      "name": "blue",
      "value": "blue"
    }
  ],
  "isFixed": false,
  "isUnionAsEnum": true
}
```

</TabItem>
<TabItem value="python" label="Python">

Python generates open enum again here.

```python
from enum import Enum
from corehttp.utils import CaseInsensitiveEnumMeta

class Colors(str, Enum, metaclass=CaseInsensitiveEnumMeta):
  RED = "red"
  BLUE = "blue"
```

</TabItem>
<TabItem value="csharp" label="CSharp" >

```csharp
public readonly partial struct Colors : IEquatable<Colors>
{
  private const string RedValue = "red";
  private const string BlueValue = "blue";
  public static Colors Red { get; } = new Colors(RedValue);
  public static Colors Blue { get; } = new Colors(BlueValue);
}
```

</TabItem>
<TabItem value="typescript" label="Typescript" >

```typescript
export type Colors = string | "red" | "blue";
```

</TabItem>
<TabItem value="java" label="Java" >

```java
public final class Colors extends ExpandableStringEnum<Colors> {
    public static final Colors RED = fromString("red");
    public static final Colors BLUE = fromString("blue");
}
```

</TabItem>
</Tabs>

### Inline union of basic type and literals of that type

This is union defined inline at point of usage which include the base type as an option.

<Tabs>
<TabItem value="typespec" label="TypeSpec" default>

```typespec
model Widget {
  color: "red" | "blue" | string;
}
```

</TabItem>
<TabItem value="tcgc" label="TCGC">

```json
{
  "kind": "enum",
  "name": "WidgetColors",
  "generatedName": true,
  "valueType": {
    "kind": "string"
  },
  "values": [
    {
      "kind": "enumvalue",
      "name": "red",
      "value": "red"
    },
    {
      "kind": "enumvalue",
      "name": "blue",
      "value": "blue"
    }
  ],
  "isFixed": false,
  "isUnionAsEnum": true
}
```

</TabItem>
<TabItem value="python" label="Python">

Python generates a union of literals again.

```python
from typing import Literal, Union

model Widget:
  color: Union[Literal["red"] | Literal["blue"] | str]
```

</TabItem>
<TabItem value="csharp" label="CSharp" >

```csharp
public partial class Widget
{
  public WidgetColor Color;
}
public readonly partial struct WidgetColor : IEquatable<WidgetColor>
{
  private const string RedValue = "red";
  private const string BlueValue = "blue";
  public static WidgetColor Red { get; } = new WidgetColor(RedValue);
  public static WidgetColor Blue { get; } = new WidgetColor(BlueValue);
}
```

</TabItem>
<TabItem value="typescript" label="Typescript" >

```typescript
export interface Widget {
  color: "red" | "blue" | string;
}
```

</TabItem>
<TabItem value="java" label="Java" >

```java
public final class WidgetColor extends ExpandableStringEnum<Colors> {
    public static final Color RED = fromString("red");
    public static final Color BLUE = fromString("blue");
}
```

</TabItem>
</Tabs>

### Union of other union/enum, basic type and literals of that type

<Tabs>
<TabItem value="typespec" label="TypeSpec" default>

```typespec
import "@azure-tools/typespec-azure-resource-manager";

union ProvisioningState {
  string,
  "InProgress",
  Azure.ResourceManager.ResourceProvisioningState,
}
```

</TabItem>
<TabItem value="tcgc" label="TCGC">
For union of other union or enum. TCGC will do the flatten according to the flag.

With `flatten-union-as-enum` flagged `true`:

```json
{
  "kind": "enum",
  "name": "ProvisioningState",
  "generatedName": false,
  "valueType": {
    "kind": "string"
  },
  "values": [
    {
      "kind": "enumvalue",
      "name": "InProgress",
      "value": "InProgress"
    },
    {
      "kind": "enumvalue",
      "name": "Succeeded",
      "value": "Succeeded"
    },
    {
      "kind": "enumvalue",
      "name": "Failed",
      "value": "Failed"
    },
    {
      "kind": "enumvalue",
      "name": "Canceled",
      "value": "Canceled"
    }
  ],
  "isFixed": false,
  "isUnionAsEnum": true
}
```

With `flatten-union-as-enum` flagged `false`:

```json
{
  "kind": "union",
  "name": "ProvisioningState",
  "generatedName": false,
  "values": [
    {
      "kind": "string"
    },
    {
      "kind": "constant",
      "value": "InProgress",
      "valueType": {
        "kind": "string"
      }
    },
    {
      "kind": "enum",
      "name": "ResourceProvisioningState",
      "generatedName": false,
      "valueType": {
        "kind": "string"
      },
      "values": [
        {
          "kind": "enumvalue",
          "name": "Succeeded",
          "value": "Succeeded"
        },
        {
          "kind": "enumvalue",
          "name": "Failed",
          "value": "Failed"
        },
        {
          "kind": "enumvalue",
          "name": "Canceled",
          "value": "Canceled"
        }
      ],
      "isFixed": true,
      "isUnionAsEnum": false
    }
  ]
}
```

</TabItem>
<TabItem value="python" label="Python">

Python generates a single open enum.

```python
from enum import Enum
from corehttp.utils import CaseInsensitiveEnumMeta

class ProvisioningState(str, Enum, metaclass=CaseInsensitiveEnumMeta):
  INPROGRESS = "InProgress"
  SUCCEEDED = "Succeeded"
  FAILED = "Failed"
  CANCELED = "Canceled"
```

</TabItem>
<TabItem value="csharp" label="CSharp" >

```csharp
public readonly partial struct ProvisioningState : IEquatable<ProvisioningState>
{
  private const string SucceededValue = "Succeeded";
  private const string FailedValue = "Failed";
  private const string CanceledValue = "Canceled";
  private const string InProgressValue = "InProgress";

  public static ProvisioningState Succeeded { get; } = new ProvisioningState(SucceededValue);
  public static ProvisioningState Failed { get; } = new ProvisioningState(FailedValue);
  public static ProvisioningState Canceled { get; } = new ProvisioningState(CanceledValue);
  public static ProvisioningState InProgress { get; } = new ProvisioningState(InProgressValue);
}
```

</TabItem>
<TabItem value="typescript" label="Typescript" >

```typescript
export type ResourceProvisioningState = "Succeeded" | "Failed" | "Canceled";
// NOTE: extensible enum design may change in JS
export type ProvisioningState = string | "InProgress" | ResourceProvisioningState;
```

</TabItem>
<TabItem value="java" label="Java" >

```java
public final class ProvisioningState extends ExpandableStringEnum<ProvisioningState> {
    public static final ProvisioningState INPROGRESS = fromString("InProgress");
    public static final ProvisioningState SUCCEEDED = fromString("Succeeded");
    public static final ProvisioningState FAILED = fromString("Failed");
    public static final ProvisioningState CANCELED = fromString("Canceled");
}
```

</TabItem>
</Tabs>

### Union of other unions of literals with same type

<Tabs>
<TabItem value="typespec" label="TypeSpec" default>

```typespec
union LR {
  left: "left",
  right: "right",
}

union UD {
  up: "up",
  down: "down",
}

union Orientation {
  LR,
  UD,
}
```

</TabItem>
<TabItem value="tcgc" label="TCGC">
For union of other union or enum. TCGC will do the flatten according to the flag.

With `flatten-union-as-enum` flagged `true`:

```json
{
  "kind": "enum",
  "name": "Orientation",
  "generatedName": false,
  "valueType": {
    "kind": "string"
  },
  "values": [
    {
      "kind": "enumvalue",
      "name": "left",
      "value": "left"
    },
    {
      "kind": "enumvalue",
      "name": "right",
      "value": "right"
    },
    {
      "kind": "enumvalue",
      "name": "up",
      "value": "up"
    },
    {
      "kind": "enumvalue",
      "name": "down",
      "value": "down"
    }
  ],
  "isFixed": true,
  "isUnionAsEnum": true
}
```

With `flatten-union-as-enum` flagged `false`:

```json
{
  "kind": "union",
  "name": "Orientation",
  "generatedName": false,
  "values": [
    {
      "kind": "enum",
      "name": "LR",
      "generatedName": false,
      "valueType": {
        "kind": "string"
      },
      "values": [
        {
          "kind": "enumvalue",
          "name": "left",
          "value": "left"
        },
        {
          "kind": "enumvalue",
          "name": "right",
          "value": "right"
        }
      ],
      "isFixed": true,
      "isUnionAsEnum": true
    },
    {
      "kind": "enum",
      "name": "UD",
      "generatedName": false,
      "valueType": {
        "kind": "string"
      },
      "values": [
        {
          "kind": "enumvalue",
          "name": "up",
          "value": "up"
        },
        {
          "kind": "enumvalue",
          "name": "down",
          "value": "down"
        }
      ],
      "isFixed": true,
      "isUnionAsEnum": true
    }
  ]
}
```

</TabItem>
<TabItem value="python" label="Python">

```python
from enum import Enum
from corehttp.utils import CaseInsensitiveEnumMeta

class Orientation(str, Enum, metaclass=CaseInsensitiveEnumMeta):
  LEFT = "left"
  RIGHT = "right"
  UP = "up"
  DOWN = "down"
```

</TabItem>
<TabItem value="csharp" label="CSharp" >

```csharp
public enum Orientation
{
  Left,
  Right,
  Up,
  Down
}
```

</TabItem>
<TabItem value="typescript" label="Typescript" >

```typescript
export type LR = "left" | "right";
export type UD = "up" | "down";
export type Orientation = LR | UD;
```

</TabItem>
<TabItem value="java" label="Java" >

```java
public enum Orientation {
   LEFT("left"),
   RIGHT("right"),
   UP("up"),
   DOWN("down");
}
```

</TabItem>
</Tabs>

### Inline union of other unions of literals with same type

<Tabs>
<TabItem value="typespec" label="TypeSpec" default>

```typespec
union LR {
  left: "left",
  right: "right",
}

union UD {
  up: "up",
  down: "down",
}

model Widget {
  orientation: LR | UD;
}
```

</TabItem>
<TabItem value="tcgc" label="TCGC">
For union of other union or enum. TCGC will do the flatten according to the flag.

With `flatten-union-as-enum` flagged `true`:

```json
{
  "kind": "enum",
  "name": "WidgetOrientations",
  "generatedName": true,
  "valueType": {
    "kind": "string"
  },
  "values": [
    {
      "kind": "enumvalue",
      "name": "left",
      "value": "left"
    },
    {
      "kind": "enumvalue",
      "name": "right",
      "value": "right"
    },
    {
      "kind": "enumvalue",
      "name": "up",
      "value": "up"
    },
    {
      "kind": "enumvalue",
      "name": "down",
      "value": "down"
    }
  ],
  "isFixed": true,
  "isUnionAsEnum": true
}
```

With `flatten-union-as-enum` flagged `false`:

```json
{
  "kind": "union",
  "name": "WidgetOrientations",
  "generatedName": true,
  "values": [
    {
      "kind": "enum",
      "name": "LR",
      "generatedName": false,
      "valueType": {
        "kind": "string"
      },
      "values": [
        {
          "kind": "enumvalue",
          "name": "left",
          "value": "left"
        },
        {
          "kind": "enumvalue",
          "name": "right",
          "value": "right"
        }
      ],
      "isFixed": true,
      "isUnionAsEnum": true
    },
    {
      "kind": "enum",
      "name": "UD",
      "generatedName": false,
      "valueType": {
        "kind": "string"
      },
      "values": [
        {
          "kind": "enumvalue",
          "name": "up",
          "value": "up"
        },
        {
          "kind": "enumvalue",
          "name": "down",
          "value": "down"
        }
      ],
      "isFixed": true,
      "isUnionAsEnum": true
    }
  ]
}
```

</TabItem>
<TabItem value="python" label="Python">

Since this is inline, Python will generate this as a single union of all possible literal values.

```python
from typing import Literal

type WidgetOrientation = "left" | "right" | "up" | "down" | str

model Widget:
  orientation: WidgetOrientation
```

</TabItem>
<TabItem value="csharp" label="CSharp" >

```csharp
public partial class Widget
{
  public WidgetOrientation Orientation;
}
public enum WidgetOrientation
{
  Left,
  Right,
  Up,
  Down
}
```

</TabItem>
<TabItem value="typescript" label="Typescript" >

```typescript
export interface Widget {
  orientation: LR | UD;
}

export type LR = "left" | "right";
export type UD = "up" | "down";
```

</TabItem>
<TabItem value="java" label="Java" >

```java
public enum WidgetOrientation {
   LEFT("left"),
   RIGHT("right"),
   UP("up"),
   DOWN("down");
}
```

</TabItem>
</Tabs>

### Union with multiple types

These are unions where the values don't share same type.

<Tabs>
<TabItem value="typespec" label="TypeSpec" default>

```typespec
model Shirt {
  sizing: 32 | 34 | int32 | "small" | "medium" | string;
}
```

</TabItem>
<TabItem value="tcgc" label="TCGC">

```json
{
  "kind": "union",
  "name": "ShirtSizings",
  "generatedName": true,
  "values": [
    {
      "kind": "constant",
      "value": 32,
      "valueType": {
        "kind": "int32"
      }
    },
    {
      "kind": "constant",
      "value": 34,
      "valueType": {
        "kind": "int32"
      }
    },
    {
      "kind": "constant",
      "value": "small",
      "valueType": {
        "kind": "string"
      }
    },
    {
      "kind": "constant",
      "value": "medium",
      "valueType": {
        "kind": "string"
      }
    },
    {
      "kind": "string"
    }
  ]
}
```

</TabItem>
<TabItem value="python" label="Python">

Python will generate this as a union since these entries don't share the same type

```python
from typing import Literal

type ShirtSizing = Literal[32] | Literal[34] | int | Literal["small"] | Literal["medium"] | str

model Shirt:
  sizing: ShirtSizing
```

</TabItem>
<TabItem value="csharp" label="CSharp" >

```csharp
public partial class Shirt
{
  public BinaryData Shirt;
}
```

</TabItem>
<TabItem value="typescript" label="Typescript" >

```typescript
export interface Shirt {
  sizing: 32 | 34 | number | "small" | "medium" | string;
}
```

</TabItem>
<TabItem value="java" label="Java" >

```java
public final class Shirt {
    private BinaryData sizing;
}
```

</TabItem>
</Tabs>

## Enums

### Standard

Standard enums will be generated as closed enums.

<Tabs>
<TabItem value="typespec" label="TypeSpec" default>

```typespec
enum LR {
  left,
  right,
}
```

</TabItem>
<TabItem value="tcgc" label="TCGC">

```json
{
  "kind": "enum",
  "name": "LR",
  "generatedName": false,
  "valueType": {
    "kind": "string"
  },
  "values": [
    {
      "kind": "enumvalue",
      "name": "left",
      "value": "left"
    },
    {
      "kind": "enumvalue",
      "name": "right",
      "value": "right"
    }
  ],
  "isFixed": true,
  "isUnionAsEnum": false
}
```

</TabItem>
<TabItem value="python" label="Python">

Python never generates closed enums by design. We will always permit users to pass in additional values.

```python
from enum import Enum
from corehttp.utils import CaseInsensitiveEnumMeta

class LR(str, Enum, metaclass=CaseInsensitiveEnumMeta):
  LEFT = "left"
  RIGHT = "right"
```

</TabItem>
<TabItem value="csharp" label="CSharp" >

```csharp
public enum LR
{
  Left,
  Right
}
```

</TabItem>
<TabItem value="typescript" label="Typescript" >

```typescript
export type LR = "left" | "right";
```

</TabItem>
<TabItem value="java" label="Java" >

```java
public enum LR {
   LEFT("left"),
   RIGHT("right");
}
```

</TabItem>
</Tabs>

### Versioning Enums

<Tabs>
<TabItem value="typespec" label="TypeSpec" default>

```typespec
@versioned(Versions)
@service
namespace My.Service;

enum Versions {
  v1,
  v2,
}
```

</TabItem>
<TabItem value="tcgc" label="TCGC">

```json
{
  "kind": "enum",
  "name": "Versions",
  "generatedName": false,
  "valueType": {
    "kind": "string"
  },
  "values": [
    {
      "kind": "enumvalue",
      "name": "v1",
      "value": "v1"
    },
    {
      "kind": "enumvalue",
      "name": "v2",
      "value": "v2"
    }
  ],
  "isFixed": true,
  "isUnionAsEnum": false,
  "usage": 8
}
```

</TabItem>
<TabItem value="" label="Python">

```
# Python does not generate the enum used for versioning
```

</TabItem>
<TabItem value="csharp" label="CSharp" >

```csharp
// CSharp does not generate the enum used for versioning
```

</TabItem>
<TabItem value="typescript" label="Typescript" >

```typescript
// JS does not generate the enum used for versioning
```

</TabItem>
<TabItem value="java" label="Java" >

```java
public enum ServiceServiceVersion implements ServiceVersion {
    V1("v1"),
    V2("v2");
}
```

</TabItem>
</Tabs>

### Spread

Spreading enums will return the resultant enum as a new single closed enum.

<Tabs>
<TabItem value="typespec" label="TypeSpec" default>

```typespec
enum LR {
  left,
  right,
}

enum UD {
  up,
  down,
}

enum Orientation {
  ...LR,
  ...UD,
}
```

</TabItem>
<TabItem value="tcgc" label="TCGC">

```json
{
  "kind": "enum",
  "name": "Orientation",
  "generatedName": false,
  "valueType": {
    "kind": "string"
  },
  "values": [
    {
      "kind": "enumvalue",
      "name": "left",
      "value": "left"
    },
    {
      "kind": "enumvalue",
      "name": "right",
      "value": "right"
    },
    {
      "kind": "enumvalue",
      "name": "up",
      "value": "up"
    },
    {
      "kind": "enumvalue",
      "name": "down",
      "value": "down"
    }
  ],
  "isFixed": true,
  "isUnionAsEnum": false
}
```

</TabItem>
<TabItem value="python" label="Python">

Python generates one open enum, because Python never generates an enum as fully closed.

```python
from enum import Enum
from corehttp.utils import CaseInsensitiveEnumMeta

class Orientation(str, Enum, metaclass=CaseInsensitiveEnumMeta):
  LEFT = "left"
  RIGHT = "right"
  UP = "up"
  DOWN = "down"
```

</TabItem>
<TabItem value="csharp" label="CSharp" >

```csharp
public enum Orientation
{
  Left,
  Right,
  Up,
  Down
}
```

</TabItem>
<TabItem value="typescript" label="Typescript" >

```typescript
export type Orientation = "left" | "right" | "up" | "down";
```

</TabItem>
<TabItem value="java" label="Java" >

```java
public enum Orientation {
   LEFT("left"),
   RIGHT("right"),
   UP("up"),
   DOWN("down");
}
```

</TabItem>
</Tabs><|MERGE_RESOLUTION|>--- conflicted
+++ resolved
@@ -7,44 +7,13 @@
 
 ## Models
 
-<<<<<<< HEAD
-### Models with additional properties
-
-#### Additional properties of any type
-=======
 ### Flattening
 
 > **NOTE:** Flattening is NOT a recommended pattern, and you shouldn't use it unless told by SDK architects.
->>>>>>> 5c42da84
 
 <Tabs>
 <TabItem value="typespec" label="TypeSpec" default>
 
-<<<<<<< HEAD
-Recommend usage: 
-
-```typespec
-model Animal {
-  name: string;
-  kind: string;
-  ...Record<unknown>;
-}
-```
-
-Other usages:
-
-```typespec
-model Animal extends Record<unknown>{
-  name: string;
-  kind: string;
-}
-```
-
-```typespec
-model Animal is Record<unknown> {
-  name: string;
-  kind: string;
-=======
 ```typespec
 model Properties {
   name: string;
@@ -53,7 +22,6 @@
 model Foo {
   @flattenProperty
   prop: Properties;
->>>>>>> 5c42da84
 }
 ```
 
@@ -63,37 +31,6 @@
 ```json
 {
   "kind": "model",
-<<<<<<< HEAD
-  "name": "Animal",
-  "properties": [
-    {
-      "kind": "property",
-      "name": "name",
-      "serializedName": "name",
-      "optional": false,
-      "nullable": false,
-      "type": {
-        "kind": "string",
-        "encode": "string"
-      }
-    },
-    {
-      "kind": "property",
-      "name": "kind",
-      "serializedName": "kind",
-      "optional": false,
-      "nullable": false,
-      "type": {
-        "kind": "string",
-        "encode": "string"
-      }
-    }
-  ],
-  "additionalProperties": {
-    "kind": "any"
-  },
-  "additionalPropertiesNullable": false
-=======
   "name": "Foo",
   "properties": [
     {
@@ -123,14 +60,137 @@
       }
     }
   ]
->>>>>>> 5c42da84
 }
 ```
 
 </TabItem>
 <TabItem value="python" label="Python">
 
-<<<<<<< HEAD
+Python will do dynamic flattening, exposing the non-flattening syntax, and dynamically accepting the flattened access.
+
+```python
+class Properties(_model_base.Model):
+    name: str = rest_field()
+    """Required."""
+
+class Foo(_model_base.Model):
+    properties: "_models.Properties" = rest_field()
+    """Required."""
+
+    __flattened_items = ["properties"]
+
+print(f.properties.name)  # Non-flattened access is preferred experience
+print(f.name)  # Flattened access is dynamically supported, but not documented
+
+```
+
+</TabItem>
+<TabItem value="csharp" label="CSharp" >
+
+```csharp
+// Please note that this feature is not supported right now, and the model will be generated un-flattened.
+// Please comment and follow work status on: https://github.com/Azure/autorest.csharp/issues/4040
+```
+
+</TabItem>
+<TabItem value="typescript" label="Typescript" >
+
+```typescript
+// Please note that this feature is not supported right now, and the model will be generated un-flattened.
+// Please comment and follow work status on: https://github.com/Azure/autorest.typescript/issues/2164
+```
+
+</TabItem>
+<TabItem value="java" label="Java" >
+
+In Java, `@flattenProperty` have no effect on data-plane libraries.
+
+```java
+@Fluent
+public final class Properties {
+    public Properties();
+    public String getName();
+    public Properties setName(String name);
+}
+```
+
+</TabItem>
+</Tabs>
+
+### Models with additional properties
+
+#### Additional properties of any type
+
+<Tabs>
+<TabItem value="typespec" label="TypeSpec" default>
+
+Recommend usage: 
+
+```typespec
+model Animal {
+  name: string;
+  kind: string;
+  ...Record<unknown>;
+}
+```
+
+Other usages:
+
+```typespec
+model Animal extends Record<unknown>{
+  name: string;
+  kind: string;
+}
+```
+
+```typespec
+model Animal is Record<unknown> {
+  name: string;
+  kind: string;
+}
+```
+
+</TabItem>
+<TabItem value="tcgc" label="TCGC">
+
+```json
+{
+  "kind": "model",
+  "name": "Animal",
+  "properties": [
+    {
+      "kind": "property",
+      "name": "name",
+      "serializedName": "name",
+      "optional": false,
+      "nullable": false,
+      "type": {
+        "kind": "string",
+        "encode": "string"
+      }
+    },
+    {
+      "kind": "property",
+      "name": "kind",
+      "serializedName": "kind",
+      "optional": false,
+      "nullable": false,
+      "type": {
+        "kind": "string",
+        "encode": "string"
+      }
+    }
+  ],
+  "additionalProperties": {
+    "kind": "any"
+  },
+  "additionalPropertiesNullable": false
+}
+```
+
+</TabItem>
+<TabItem value="python" label="Python">
+
 Python DPG model is original designed to support adding any additional properties.
 
 ```python
@@ -299,30 +359,11 @@
 animal = Animal(name="Tom", kind="Cat")
 animal["friend"] = AnimalProperty(category="relationship", value="Jerry")
 animal["age"] = AnimalProperty(category="attribute", value=5)
-=======
-Python will do dynamic flattening, exposing the non-flattening syntax, and dynamically accepting the flattened access.
-
-```python
-class Properties(_model_base.Model):
-    name: str = rest_field()
-    """Required."""
-
-class Foo(_model_base.Model):
-    properties: "_models.Properties" = rest_field()
-    """Required."""
-
-    __flattened_items = ["properties"]
-
-print(f.properties.name)  # Non-flattened access is preferred experience
-print(f.name)  # Flattened access is dynamically supported, but not documented
-
->>>>>>> 5c42da84
 ```
 
 </TabItem>
 <TabItem value="csharp" label="CSharp" >
 
-<<<<<<< HEAD
 TODO
 
 </TabItem>
@@ -497,25 +538,11 @@
   name: string;
   kind: string;
 }
-=======
-```csharp
-// Please note that this feature is not supported right now, and the model will be generated un-flattened.
-// Please comment and follow work status on: https://github.com/Azure/autorest.csharp/issues/4040
-```
-
-</TabItem>
-<TabItem value="typescript" label="Typescript" >
-
-```typescript
-// Please note that this feature is not supported right now, and the model will be generated un-flattened.
-// Please comment and follow work status on: https://github.com/Azure/autorest.typescript/issues/2164
->>>>>>> 5c42da84
 ```
 
 </TabItem>
 <TabItem value="java" label="Java" >
 
-<<<<<<< HEAD
 @Fluent
 public final class Animal implements JsonSerializable<Animal> {
     public Animal(String name, String kind);
@@ -630,16 +657,6 @@
     public String getKind();
     public Map<String, String> getAdditionalProperties();
     public Animal setAdditionalProperties(Map<String, String> additionalProperties);
-=======
-In Java, `@flattenProperty` have no effect on data-plane libraries.
-
-```java
-@Fluent
-public final class Properties {
-    public Properties();
-    public String getName();
-    public Properties setName(String name);
->>>>>>> 5c42da84
 }
 ```
 
