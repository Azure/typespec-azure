--- conflicted
+++ resolved
@@ -1,17 +1,11 @@
 ---
-title: Setup for SDK customization
+title: Setup for SDK Customization
 ---
 
 import Tabs from "@theme/Tabs";
 import TabItem from "@theme/TabItem";
 
-<<<<<<< HEAD
-# Setup for SDK Customization
-
 This page provides instructions on setting up customization for TypeSpec to include client-specific customizations in the generated code.
-=======
-This page explains how to setup customization of a generator if necessary.
->>>>>>> c8b25c94
 
 Ensure that your `package.json` includes a link to the customization library, `typespec-client-generator-core`:
 
