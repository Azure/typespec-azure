--- conflicted
+++ resolved
@@ -87,11 +87,8 @@
         label: "Clients",
         items: [
           createLibraryReferenceStructure("emitters/clients/typespec-java", "Java", false),
-<<<<<<< HEAD
+          createLibraryReferenceStructure("emitters/clients/typespec-go", "Go", false),
           createLibraryReferenceStructure("emitters/clients/typespec-python", "Python", false),
-=======
-          createLibraryReferenceStructure("emitters/clients/typespec-go", "Go", false),
->>>>>>> 6307389b
         ],
       },
     ],
