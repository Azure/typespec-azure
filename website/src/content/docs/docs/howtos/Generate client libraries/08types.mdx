---
title: Generated Types
---

import { ClientTabs, ClientTabItem } from "@components/client-tabs";

This page documents what type definitions in TypeSpec are generated as in emitted libraries

## Namespace

The namespace for models, enums, and unions will follow the namespace they belong to. You can use `@clientNamespace` to override it if needed.

### Model in namespace

<ClientTabs>
<ClientTabItem lang="typespec" >

```typespec
namespace Service;

model Foo {
  prop: string;
}
```

</ClientTabItem>

<ClientTabItem lang="python">

```python
from service.models import Foo

foo = Foo(prop="hello")
```

</ClientTabItem>
<ClientTabItem lang="csharp" >

```csharp
// TODO
```

</ClientTabItem>
<ClientTabItem lang="typescript" >

```typescript
import { Foo } from "@azure/package-name";

const foo:Foo = "hello";
```

</ClientTabItem>
<ClientTabItem lang="java" >

As `flavor=azure`, Java emitter generates the model classes under `models` package.

```java
import service.models.Foo;

Foo foo = new Foo("hello");
```

</ClientTabItem>
</ClientTabs>

### Model in sub namespace

<ClientTabs>
<ClientTabItem lang="typespec" >

```typespec
namespace Service;

namespace Container {
  model Foo {
    prop: string;
  }
}
```

</ClientTabItem>

<ClientTabItem lang="python">

```python
from service.container.models import Foo

foo = Foo(prop="hello")
```

</ClientTabItem>
<ClientTabItem lang="csharp" >

```csharp
// TODO
```

</ClientTabItem>
<ClientTabItem lang="typescript" >

```typescript
import { Foo } from "@azure/package-name";

const foo:Foo = "hello";
```

</ClientTabItem>
<ClientTabItem lang="java" >

As `flavor=azure`, Java emitter generates the model classes under `models` package.

```java
import service.container.models.Foo;

Foo foo = new Foo("hello");
```

</ClientTabItem>
</ClientTabs>

### Model in namespace with renaming

<ClientTabs>
<ClientTabItem lang="typespec" >

```typespec
namespace Service;

@clientNamespace("Service.Container")
model Foo {
  prop: string;
}
```

</ClientTabItem>

<ClientTabItem lang="python">

```python
from service.container.models import Foo

foo = Foo(prop="hello")
```

</ClientTabItem>
<ClientTabItem lang="csharp" >

```csharp
// TODO
```

</ClientTabItem>
<ClientTabItem lang="typescript" >

```typescript
import { Foo } from "@azure/package-name";

const foo:Foo = "hello";
```

</ClientTabItem>
<ClientTabItem lang="java" >

As `flavor=azure`, Java emitter generates the model classes under `models` package.

```java
import service.container.models.Foo;

Foo foo = new Foo("hello");
```

</ClientTabItem>
</ClientTabs>

## Client Documentation

The `@clientDoc` decorator lets you add documentation that will appear in generated client libraries. This is useful for providing additional context, examples, or implementation notes that are only relevant for SDK consumers.

<ClientTabs>
<ClientTabItem lang="typespec" >

```typespec
@doc("This internal model is the base class for shapes")
@clientDoc(
  "Base class for all shape objects that can be drawn on a canvas",
  DocumentationMode.replace
)
model Shape {
  @doc("The coordinates of the shape")
  @clientDoc(
    "The x,y coordinates where the shape will be positioned on the canvas",
    DocumentationMode.replace
  )
  position: Point;
}

@doc("A two-dimensional point")
@clientDoc("Represents a position in a 2D coordinate system", DocumentationMode.replace)
model Point {
  @doc("X coordinate")
  @clientDoc("The horizontal position (increases moving right)", DocumentationMode.replace)
  x: float32;

  @doc("Y coordinate")
  @clientDoc("The vertical position (increases moving down)", DocumentationMode.replace)
  y: float32;
}
```

</ClientTabItem>
<ClientTabItem lang="python">

```python
class Point(_model_base.Model):
    """Represents a position in a 2D coordinate system.

    :param x: The horizontal position (increases moving right)
    :type x: float
    :param y: The vertical position (increases moving down)
    :type y: float
    """

    x: float = rest_field()
    """The horizontal position (increases moving right)."""
    y: float = rest_field()
    """The vertical position (increases moving down)."""

class Shape(_model_base.Model):
    """Base class for all shape objects that can be drawn on a canvas.

    :param position: The x,y coordinates where the shape will be positioned on the canvas
    :type position: Point
    """

    position: Point = rest_field()
    """The x,y coordinates where the shape will be positioned on the canvas."""
```

</ClientTabItem>
<ClientTabItem lang="csharp" >

```csharp
/// <summary>
/// Base class for all shape objects that can be drawn on a canvas
/// </summary>
public partial class Shape
{
    /// <summary>
    /// The x,y coordinates where the shape will be positioned on the canvas
    /// </summary>
    public Point Position { get; set; }
}

/// <summary>
/// Represents a position in a 2D coordinate system
/// </summary>
public partial class Point
{
    /// <summary>
    /// The horizontal position (increases moving right)
    /// </summary>
    public float X { get; set; }

    /// <summary>
    /// The vertical position (increases moving down)
    /// </summary>
    public float Y { get; set; }
}
```

</ClientTabItem>
<ClientTabItem lang="typescript" >

```typescript
/**
 * Base class for all shape objects that can be drawn on a canvas
 */
export interface Shape {
  /**
   * The x,y coordinates where the shape will be positioned on the canvas
   */
  position: Point;
}

/**
 * Represents a position in a 2D coordinate system
 */
export interface Point {
  /**
   * The horizontal position (increases moving right)
   */
  x: number;

  /**
   * The vertical position (increases moving down)
   */
  y: number;
}
```

</ClientTabItem>
<ClientTabItem lang="java" >

```java
/**
 * Base class for all shape objects that can be drawn on a canvas.
 */
@Fluent
public final class Shape {
    /**
     * The x,y coordinates where the shape will be positioned on the canvas.
     */
    private Point position;

    /**
     * Get the position property: The x,y coordinates where the shape will be positioned on the canvas.
     *
     * @return the position value.
     */
    public Point getPosition() {
        return this.position;
    }

    /**
     * Set the position property: The x,y coordinates where the shape will be positioned on the canvas.
     *
     * @param position the position value to set.
     * @return the Shape object itself.
     */
    public Shape setPosition(Point position) {
        this.position = position;
        return this;
    }
}

/**
 * Represents a position in a 2D coordinate system.
 */
@Fluent
public final class Point {
    /**
     * The horizontal position (increases moving right).
     */
    private float x;

    /**
     * The vertical position (increases moving down).
     */
    private float y;

    /**
     * Get the x property: The horizontal position (increases moving right).
     *
     * @return the x value.
     */
    public float getX() {
        return this.x;
    }

    /**
     * Set the x property: The horizontal position (increases moving right).
     *
     * @param x the x value to set.
     * @return the Point object itself.
     */
    public Point setX(float x) {
        this.x = x;
        return this;
    }

    /**
     * Get the y property: The vertical position (increases moving down).
     *
     * @return the y value.
     */
    public float getY() {
        return this.y;
    }

    /**
     * Set the y property: The vertical position (increases moving down).
     *
     * @param y the y value to set.
     * @return the Point object itself.
     */
    public Point setY(float y) {
        this.y = y;
        return this;
    }
}
```

</ClientTabItem>
<ClientTabItem lang="go">

```go
// Shape - Base class for all shape objects that can be drawn on a canvas
type Shape struct {
	// Position - The x,y coordinates where the shape will be positioned on the canvas
	Position *Point
}

// Point - Represents a position in a 2D coordinate system
type Point struct {
	// X - The horizontal position (increases moving right)
	X *float32

	// Y - The vertical position (increases moving down)
	Y *float32
}
```

</ClientTabItem>
</ClientTabs>

The `@clientDoc` decorator can be used on everything that the `@doc` decorator can be applied to.

When both `@doc` and `@clientDoc` are present, the generated code outputs the final documentation depending on the mode that you called `@clientDoc` with.
If called with `replace`, `@clientDoc` replaces `@doc` completely. If called with `append`, `@clientDoc` is appended onto `@doc`.

## Models

<<<<<<< HEAD
### Flattening

:::caution
Flattening is NOT a recommended pattern, and you shouldn't use it unless told by SDK architects.
:::

<ClientTabs>
<ClientTabItem lang="typespec" >

```typespec
model Properties {
  name: string;
}

model Foo {
  @flattenProperty
  prop: Properties;
}
```

</ClientTabItem>
<ClientTabItem lang="python">

Python will do dynamic flattening, exposing the non-flattening syntax, and dynamically accepting the flattened access.

```python
class Properties(_model_base.Model):
    name: str = rest_field()
    """Required."""

class Foo(_model_base.Model):
    properties: "_models.Properties" = rest_field()
    """Required."""

    __flattened_items = ["properties"]

print(f.properties.name)  # Non-flattened access is preferred experience
print(f.name)  # Flattened access is dynamically supported, but not documented

```

</ClientTabItem>
<ClientTabItem lang="csharp" >

CSharp will generate the model with properties being flattened. During serialization/deserialization, the model will be serialized/deserialized as a non-flattened model.

```csharp
public partial class Foo
{
    public Foo(string name)
    {
        Argument.AssertNotNull(name, nameof(name));

        Name = name;
    }

    public string Name { get; set; }
}

public partial class Foo : IUtf8JsonSerializable, IJsonModel<Foo>
{
    void IJsonModel<Foo>.Write(Utf8JsonWriter writer, ModelReaderWriterOptions options)
    {
        var format = options.Format == "W" ? ((IPersistableModel<Foo>)this).GetFormatFromOptions(options) : options.Format;
        if (format != "J")
        {
            throw new FormatException($"The model {nameof(Foo)} does not support writing '{format}' format.");
        }

        writer.WriteStartObject();
        writer.WritePropertyName("properties"u8);
        writer.WriteStartObject();
        writer.WritePropertyName("name"u8);
        writer.WriteStringValue(Name);
        writer.WriteEndObject();
        writer.WriteEndObject();
    }

    internal static Foo DeserializeFoo(JsonElement element, ModelReaderWriterOptions options = null)
    {
        options ??= ModelSerializationExtensions.WireOptions;

        if (element.ValueKind == JsonValueKind.Null)
        {
            return null;
        }
        string name = default;
        foreach (var property in element.EnumerateObject())
        {
            if (property.NameEquals("properties"u8))
            {
                if (property.Value.ValueKind == JsonValueKind.Null)
                {
                    property.ThrowNonNullablePropertyIsNull();
                    continue;
                }
                foreach (var property0 in property.Value.EnumerateObject())
                {
                    if (property0.NameEquals("name"u8))
                    {
                        name = property0.Value.GetString();
                    }
                }
            }
        }
        return new Foo(name);
    }
}
```

</ClientTabItem>
<ClientTabItem lang="typescript" >

```typescript
import { Foo } from "@azure/package-name";

const foo:Foo = { 
  prop: { 
    name:"hello" 
  }
};
```

</ClientTabItem>
<ClientTabItem lang="java" >

In Java, `@flattenProperty` have no effect on generated libraries.

```java
@Fluent
public final class Properties {
    public Properties();
    public String getName();
    public Properties setName(String name);
}
```

</ClientTabItem>
</ClientTabs>

### Models with additional properties
=======
### Models with additional properties of any type
>>>>>>> bf889cb6

#### Additional properties of any type

<ClientTabs>
<ClientTabItem lang="typespec" >

Recommend usage:

```typespec
model Animal {
  name: string;
  kind: string;
  ...Record<unknown>;
}
```

Other usages:

```typespec
model Animal extends Record<unknown> {
  name: string;
  kind: string;
}
```

```typespec
model Animal is Record<unknown> {
  name: string;
  kind: string;
}
```

</ClientTabItem>
<ClientTabItem lang="python">

Python models are designed to support adding any additional properties.

```python
from .. import _model_base
from .._model_base import rest_field

class Animal(_model_base.Model):

    name: str = rest_field()
    kind: str = rest_field()

animal = Animal(name="Tom", kind="Cat")
animal["friend"] = "Jerry"
animal["age"] = 5
```

</ClientTabItem>
<ClientTabItem lang="csharp" >

```csharp
public partial class Animal : IJsonModel<Animal> {
    public Animal(string name, string kind);

    public string Name { get; }
    public string Kind { get; }

    public IDictionary<string, BinaryData> AdditionalProperties { get; }
}
```

</ClientTabItem>
<ClientTabItem lang="typescript" >

```ts
// Modular for both legacy and non legacy
export interface Animal extends Record<string, any> {
  name: string;
  kind: string;
}
```

</ClientTabItem>
<ClientTabItem lang="java" >

```java
@Fluent
public final class Animal implements JsonSerializable<Animal> {
    public Animal(String name, String kind);
    public String getName();
    public String getKind();
    public Map<String, Object> getAdditionalProperties();
    public Animal setAdditionalProperties(Map<String, Object> additionalProperties);
}
```

</ClientTabItem>
</ClientTabs>

#### Additional properties of specific type

<ClientTabs>
<ClientTabItem lang="typespec" >

```typespec
model AnimalProperty {
  category: string;
  value: unknown;
}

model Animal {
  name: string;
  kind: string;
  ...Record<AnimalProperty>;
}
```

</ClientTabItem>
<ClientTabItem lang="python">

Python models are designed to support adding any additional properties.

```python
from typing import Any
from .. import _model_base
from .._model_base import rest_field

class Animal(_model_base.Model):

    name: str = rest_field()
    kind: str = rest_field()

class AnimalProperty(_model_base.Model):

    category: str = rest_field()
    value: Any = rest_field()

animal = Animal(name="Tom", kind="Cat")
animal["friend"] = AnimalProperty(category="relationship", value="Jerry")
animal["age"] = AnimalProperty(category="attribute", value=5)
```

</ClientTabItem>
<ClientTabItem lang="csharp" >

Due to currently there is no way to know whether a Json could be correctly mapped into the specified type in `.Net`, we currently generate any non-primitive value type in additional properties property as `BinaryData`.

For typespec:

```typespec
model Animal {
  name: string;
  kind: string;
  ...Record<AnimalProperty>;
}
```

The `C#` generated code is the same as if the type is `unknown`:

```csharp
public partial class Animal : IJsonModel<Animal>
{
    public Animal(string name, string kind);

    public string Name { get; }
    public string Kind { get; }

    public IDictionary<string, BinaryData> AdditionalProperties { get; }
}
```

For typespec with additional properties of primitive types:

```typespec
model Animal {
  name: string;
  kind: string;
  ...Record<string>;
}
```

The `C#` generated code still has the specified type in `AdditionalProperties` property:

```csharp
public partial class Animal : IJsonModel<Animal>
{
    public Animal(string name, string kind);

    public string Name { get; }
    public string Kind { get; }

    public IDictionary<string, string> AdditionalProperties { get; }
}
```

</ClientTabItem>
<ClientTabItem lang="typescript" >

```ts
// Modular for legacy clients
export interface AnimalProperty {
  category: string;
  value: any;
}
export interface Animal extends Record<string, any> {
  name: string;
  kind: string;
}

// Modular for non-legacy clients
export interface AnimalProperty {
  category: string;
  value: any;
}
export interface Animal {
  name: string;
  kind: string;
  additionalProperties: Record<string, AnimalProperty>;
}
```

</ClientTabItem>
<ClientTabItem lang="java" >

```java
@Fluent
public final class Animal implements JsonSerializable<Animal> {
    public Animal(String name, String kind);
    public String getName();
    public String getKind();
    public Map<String, AnimalProperty> getAdditionalProperties();
    public Animal setAdditionalProperties(Map<String, AnimalProperty> additionalProperties);
}

```

</ClientTabItem>
</ClientTabs>

#### Additional properties of union type

<ClientTabs>
<ClientTabItem lang="typespec" >

```typespec
model Animal {
  name: string;
  kind: string;
  ...Record<string>;
  ...Record<int32>;
}
```

</ClientTabItem>
<ClientTabItem lang="python">

Python models are designed to support adding any additional properties.

```python
from .. import _model_base
from .._model_base import rest_field

class Animal(_model_base.Model):

    name: str = rest_field()
    kind: str = rest_field()

animal = Animal(name="Tom", kind="Cat")
animal["friend"] = "Jerry"
animal["age"] = 5
```

</ClientTabItem>
<ClientTabItem lang="csharp" >

```csharp
public partial class Animal : IJsonModel<Animal>
{
    public Animal(string name, string kind);

    public string Name { get; }
    public string Kind { get; }

    public IDictionary<string, BinaryData> AdditionalProperties { get; }
}
```

</ClientTabItem>
<ClientTabItem lang="typescript" >

```ts
// Modular for legacy and non-legacy clients
export interface Animal extends Record<string, string | number> {
  name: string;
  kind: string;
}
```

</ClientTabItem>
<ClientTabItem lang="java" >

```java
@Fluent
public final class Animal implements JsonSerializable<Animal> {
    public Animal(String name, String kind);
    public String getName();
    public String getKind();
    public Map<String, BinaryData> getAdditionalProperties();
    public Animal setAdditionalProperties(Map<String, BinaryData> additionalProperties);
}
```

</ClientTabItem>
</ClientTabs>

#### Additional properties of nullable type

<ClientTabs>
<ClientTabItem lang="typespec" >

```typespec
model Animal {
  name: string;
  kind: string;
  ...Record<string | null>;
}
```

</ClientTabItem>
<ClientTabItem lang="python">

Python models are designed to support adding any additional properties.

```python
from .. import _model_base
from .._model_base import rest_field

class Animal(_model_base.Model):

    name: str = rest_field()
    kind: str = rest_field()

animal = Animal(name="Tom", kind="Cat")
animal["friend"] = "Jerry"
animal["alert"] = None
```

</ClientTabItem>
<ClientTabItem lang="csharp" >

```csharp
public partial class Animal : IJsonModel<Animal>
{
    public Animal(string name, string kind);

    public string Name { get; }
    public string Kind { get; }

    public IDictionary<string, string> AdditionalProperties { get; }
}
```

</ClientTabItem>
<ClientTabItem lang="typescript" >

```ts
// Modular for legacy and non-legacy clients
export interface Animal extends Record<string, string | null> {
  name: string;
  kind: string;
}
```

</ClientTabItem>

<ClientTabItem lang="java" >

```java
@Fluent
public final class Animal implements JsonSerializable<Animal> {
    public Animal(String name, String kind);
    public String getName();
    public String getKind();
    public Map<String, String> getAdditionalProperties();
    public Animal setAdditionalProperties(Map<String, String> additionalProperties);
}

```

</ClientTabItem>
</ClientTabs>

### Discriminator

TypeSpec uses `@discriminator` decorator to add a discriminator to a model.

<ClientTabs>
<ClientTabItem lang="typespec" >

Client emitters now only support a single way to represent a discriminated set in TypeSpec.

1. Use model

```typespec
@discriminator("kind")
model Cat {
  kind: string;
}

model Siamese extends Cat {
  kind: "siamese";
}

model Ragdoll extends Cat {
  kind: "ragdoll";
}
```

The type of the discriminator property could be an enum (extensible or fixed):

```typespec
@discriminator("kind")
model Cat {
  kind: CatKind;
}

union CatKind {
  string,
  Siamese: "siamese",
  Ragdoll: "ragdoll",
}

model Siamese extends Cat {
  kind: CatKind.Siamese;
}

model Ragdoll extends Cat {
  kind: CatKind.Ragdoll;
}
```

</ClientTabItem>
<ClientTabItem lang="python">

```python
from .. import _model_base
from .._model_base import rest_discriminator, rest_field

class Cat(_model_base.Model):
    kind: str = rest_discriminator(name="kind")

class Siamese(Cat):
    kind: Literal["siamese"] = rest_discriminator(name="kind")

class Ragdoll(Cat):
    kind: Literal["ragdoll"] = rest_discriminator(name="kind")
```

</ClientTabItem>
<ClientTabItem lang="csharp" >

In .Net generated code, the discriminator property will be generated as internal by default, but configurable to be public.

```csharp
public abstract partial class Cat
{
  protected Cat()
  {
  }

  internal string Kind { get; set; }
}

public partial class Siamese : Cat
{
  public Siamese() : base()
  {
    Kind = "siamese";
  }
}

public partial class Ragdoll : Cat
{
  public Ragdoll() : base()
  {
    Kind = "ragdoll";
  }
}
```

</ClientTabItem>
<ClientTabItem lang="typescript" >

```ts
// Modular models
/** model interface Cat */
export interface Cat {
  kind: string;
}

/** Alias for CatUnion */
export type CatUnion = Siamese | Ragdoll | Cat;

/** model interface Siamese */
export interface Siamese extends Cat {
  kind: "siamese";
}
/** model interface Ragdoll */
export interface Ragdoll extends Cat {
  kind: "ragdoll";
}
```

</ClientTabItem>
<ClientTabItem lang="java" >

```java
public class Cat implements JsonSerializable<Cat> {
    public Cat();
    public String getKind();
}

public final class Ragdoll extends Cat {
    public Ragdoll();
    public String getKind();
}

public final class Siamese extends Cat {
    public Siamese();
    public String getKind();
}
```

</ClientTabItem>

<ClientTabItem lang="go">

```go
// CatClassification provides polymorphic access to related types.
// Call the interface's GetCat() method to access the common type.
// Use a type switch to determine the concrete type.  The possible types are:
// - *Cat, *Ragdoll, *Siamese
type CatClassification interface {
	// GetCat returns the Cat content of the underlying type.
	GetCat() *Cat
}

type Cat struct {
	// REQUIRED
	Kind *string
}

// GetCat implements the CatClassification interface for type Cat.
func (c *Cat) GetCat() *Cat { return c }

type Ragdoll struct {
	// CONSTANT; undefinedField has constant value "ragdoll", any specified value is ignored.
	Kind *string
}

// GetCat implements the CatClassification interface for type Ragdoll.
func (e *Ragdoll) GetCat() *Cat {
	return &Cat{
		Kind:     e.Kind,
	}
}

type Siamese struct {
	// CONSTANT; undefinedField has constant value "siamese", any specified value is ignored.
	Kind *string
}

// GetCat implements the CatClassification interface for type Siamese.
func (e *Siamese) GetCat() *Cat {
	return &Cat{
		Kind:     e.Kind,
	}
}
```

</ClientTabItem>
</ClientTabs>

### Nullable

TypeSpec uses `| null` to represent nullable types. Nullability is handled differently in languages, but emitter authors will find information
about nullability by inspecting the type of a property.

<ClientTabs>
<ClientTabItem lang="typespec" >

```typespec
model Foo {
  basicNullableProperty: string | null;
  modelNullableProperty: Bar | null;
  enumNullableProperty: LR | null;
}

model Bar {
  prop: string;
}

enum LR {
  left,
  right,
}
```

</ClientTabItem>
<ClientTabItem lang="python">

Python treat nullable as optional. If you actually want to send the value `null` to the service without the property being ignored, you can send in `corehttp.serialization.NULL`. Python does not restrict you from setting any property to this value.

```python
from enum import Enum
from corehttp.utils import CaseInsensitiveEnumMeta

class Bar(_model_base.Model):
  prop: Optional[str] = rest_field()

class LR(str, Enum, metaclass=CaseInsensitiveEnumMeta):
  LEFT = "left"
  RIGHT = "right"

class Foo(_model_base.Model):
  basicNullableProperty: Optional[str] = rest_field()
  modelNullableProperty: Optional["_models.Bar"] = rest_field()
  enumNullableProperty: Optional["LR"] = rest_field()

```

</ClientTabItem>
<ClientTabItem lang="csharp" >

TODO

</ClientTabItem>
<ClientTabItem lang="typescript" >

export interface Foo {
  basicNullableProperty: string | null;
  modelNullableProperty: Bar | null;
  enumNullableProperty: LR | null;
}

export interface Bar {
  prop: string;
}

export type LR = "left" | "right";

</ClientTabItem>
<ClientTabItem lang="java" >

TODO

</ClientTabItem>
</ClientTabs>

### Flattening

:::caution
Flattening is NOT a recommended pattern, and you shouldn't use it unless told by SDK architects.
:::

<ClientTabs>
<ClientTabItem lang="typespec" >

```typespec
model Properties {
  name: string;
}

model Foo {
  @flattenProperty
  prop: Properties;
}
```

</ClientTabItem>
<ClientTabItem lang="python">

Python will do dynamic flattening, exposing the non-flattening syntax, and dynamically accepting the flattened access.

```python
class Properties(_model_base.Model):
    name: str = rest_field()
    """Required."""

class Foo(_model_base.Model):
    properties: "_models.Properties" = rest_field()
    """Required."""

    __flattened_items = ["properties"]

print(f.properties.name)  # Non-flattened access is preferred experience
print(f.name)  # Flattened access is dynamically supported, but not documented

```

</ClientTabItem>
<ClientTabItem lang="csharp" >

CSharp will generate the model with properties being flattened. During serialization/deserialization, the model will be serialized/deserialized as a non-flattened model.

```csharp
public partial class Foo
{
    public Foo(string name)
    {
        Argument.AssertNotNull(name, nameof(name));

        Name = name;
    }

    public string Name { get; set; }
}

public partial class Foo : IUtf8JsonSerializable, IJsonModel<Foo>
{
    void IJsonModel<Foo>.Write(Utf8JsonWriter writer, ModelReaderWriterOptions options)
    {
        var format = options.Format == "W" ? ((IPersistableModel<Foo>)this).GetFormatFromOptions(options) : options.Format;
        if (format != "J")
        {
            throw new FormatException($"The model {nameof(Foo)} does not support writing '{format}' format.");
        }

        writer.WriteStartObject();
        writer.WritePropertyName("properties"u8);
        writer.WriteStartObject();
        writer.WritePropertyName("name"u8);
        writer.WriteStringValue(Name);
        writer.WriteEndObject();
        writer.WriteEndObject();
    }

    internal static Foo DeserializeFoo(JsonElement element, ModelReaderWriterOptions options = null)
    {
        options ??= ModelSerializationExtensions.WireOptions;

        if (element.ValueKind == JsonValueKind.Null)
        {
            return null;
        }
        string name = default;
        foreach (var property in element.EnumerateObject())
        {
            if (property.NameEquals("properties"u8))
            {
                if (property.Value.ValueKind == JsonValueKind.Null)
                {
                    property.ThrowNonNullablePropertyIsNull();
                    continue;
                }
                foreach (var property0 in property.Value.EnumerateObject())
                {
                    if (property0.NameEquals("name"u8))
                    {
                        name = property0.Value.GetString();
                    }
                }
            }
        }
        return new Foo(name);
    }
}
```

</ClientTabItem>
<ClientTabItem lang="typescript" >

```typescript
// Please note that this feature is not supported right now, and the model will be generated un-flattened.
// Please comment and follow work status on: https://github.com/Azure/autorest.typescript/issues/2164
```

</ClientTabItem>
<ClientTabItem lang="java" >

In Java, `@flattenProperty` have no effect on generated libraries.

```java
@Fluent
public final class Properties {
    public Properties();
    public String getName();
    public Properties setName(String name);
}
```

</ClientTabItem>
</ClientTabs>

### Multi-Level Inheritance (Legacy)

:::caution
Legacy multi-level inheritance is NOT a recommended pattern, and you shouldn't use it unless told by SDK architects.
:::

The `@Azure.ClientGenerator.Core.Legacy.hierarchyBuilding` decorator enables client-level multiple levels of inheritance for discriminated models. This decorator modifies the inheritance chain in generated client libraries to create deeper hierarchies than what TypeSpec natively supports.

Use `@hierarchyBuilding` when you need to represent complex inheritance hierarchies in discriminated models where:

- You have multiple levels of inheritance (grandparent → parent → child)
- You need to share common properties across multiple inheritance levels
- You have permission from SDK architects

<ClientTabs>
<ClientTabItem lang="typespec">

```typespec
@discriminator("kind")
model Animal {
  kind: string;
  name: string;
}

alias PetContent = {
  owner: string;
  vaccinated: boolean;
};

model Pet extends Animal {
  kind: "pet";
  ...PetContent;
}

@Azure.ClientGenerator.Core.Legacy.hierarchyBuilding(Pet)
model Dog extends Animal {
  kind: "dog";
  ...PetContent;
  breed: string;
}
```

</ClientTabItem>
<ClientTabItem lang="python">

```python
from enum import Enum
from typing import Optional, Literal
from .. import _model_base
from .._model_base import rest_discriminator, rest_field

class Animal(_model_base.Model):
    kind: str = rest_discriminator(name="kind")
    name: str = rest_field()

class Pet(Animal):
    kind: Literal["pet"] = rest_discriminator(name="kind")
    owner: str = rest_field()
    vaccinated: bool = rest_field()

class Dog(Pet):  # Inherits from Pet, not Animal
    kind: Literal["dog"] = rest_discriminator(name="kind")
    breed: str = rest_field()
```

</ClientTabItem>
<ClientTabItem lang="csharp">

```csharp
public abstract partial class Animal
{
    protected Animal() { }
    internal string Kind { get; set; }
    public string Name { get; set; }
}

public partial class Pet : Animal
{
    public Pet() : base()
    {
        Kind = "pet";
    }

    public string Owner { get; set; }
    public bool Vaccinated { get; set; }
}

public partial class Dog : Pet  // Inherits from Pet, not Animal
{
    public Dog() : base()
    {
        Kind = "dog";
    }

    public string Breed { get; set; }
}
```

</ClientTabItem>
<ClientTabItem lang="typescript">

```typescript
export interface Animal {
  kind: string;
  name: string;
}

export interface Pet extends Animal {
  kind: "pet";
  owner: string;
  vaccinated: boolean;
}

export interface Dog extends Pet {
  // Inherits from Pet, not Animal
  kind: "dog";
  breed: string;
}

export type AnimalUnion = Animal | Pet | Dog;
```

</ClientTabItem>
<ClientTabItem lang="java">

```java
public class Animal implements JsonSerializable<Animal> {
    public Animal();
    public String getKind();
    public String getName();
}

public final class Pet extends Animal {
    public Pet();
    public String getKind();
    public String getOwner();
    public boolean isVaccinated();
}

public final class Dog extends Pet {  // Inherits from Pet, not Animal
    public Dog();
    public String getKind();
    public String getBreed();
}
```

</ClientTabItem>
</ClientTabs>

## Unions

### Union of literals with same type

All emitters will generate their version of a closed enum.

<ClientTabs>
<ClientTabItem lang="typespec" >

```typespec
union LR {
  left: "left",
  right: "right",
}
```

</ClientTabItem>
<ClientTabItem lang="python">

Python never generates closed enum by design. We will always permit users to pass in additional values.

```python
from enum import Enum
from corehttp.utils import CaseInsensitiveEnumMeta

class LR(str, Enum, metaclass=CaseInsensitiveEnumMeta):
  LEFT = "left"
  RIGHT = "right"
```

</ClientTabItem>
<ClientTabItem lang="csharp" >

```csharp
public enum LR
{
  Left,
  Right
}
```

Serialization/deserialization will respect the value defined, in this case it is "left" for `LR.Left` and "right" for `LR.Right` respectively.

</ClientTabItem>
<ClientTabItem lang="typescript" >

```typescript
export type LR = "left" | "right";
```

</ClientTabItem>
<ClientTabItem lang="java" >

```java
public enum LR {
   LEFT("left"),
   RIGHT("right");
}
```

</ClientTabItem>
</ClientTabs>

### Inline union of literals with same type

This is union defined inline at point of usage.

<ClientTabs>
<ClientTabItem lang="typespec" >

```typespec
model Widget {
  horizontal: "left" | "right";
}
```

</ClientTabItem>
<ClientTabItem lang="python">

Python generates this as a union of literals, not as enum. We also don't generate a closed set of literals.

```python
from typing import Literal, Union

model Widget:
  horizontal: Union[Literal["left"] | Literal["right"] | str]
```

</ClientTabItem>
<ClientTabItem lang="csharp" >

```csharp
public partial class Widget
{
  public WidgetHorizontal Horizontal;
}
public enum WidgetHorizontal
{
  Left,
  Right
}
```

</ClientTabItem>
<ClientTabItem lang="typescript" >

```typescript
export interface Widget {
  horizontal: "left" | "right";
}
```

</ClientTabItem>
<ClientTabItem lang="java" >

```java
public enum WidgetHorizontal {
   LEFT("left"),
   RIGHT("right");
}
```

</ClientTabItem>
</ClientTabs>

### Union of basic type and literals of that type

Each language will generate their version of an open enum.

<ClientTabs>
<ClientTabItem lang="typespec" >

```typespec
union Colors {
  string,
  red: "red",
  blue: "blue",
}
```

</ClientTabItem>
<ClientTabItem lang="python">

Python generates open enum again here.

```python
from enum import Enum
from corehttp.utils import CaseInsensitiveEnumMeta

class Colors(str, Enum, metaclass=CaseInsensitiveEnumMeta):
  RED = "red"
  BLUE = "blue"
```

</ClientTabItem>
<ClientTabItem lang="csharp" >

```csharp
public readonly partial struct Colors : IEquatable<Colors>
{
  private const string RedValue = "red";
  private const string BlueValue = "blue";
  public static Colors Red { get; } = new Colors(RedValue);
  public static Colors Blue { get; } = new Colors(BlueValue);
}
```

</ClientTabItem>
<ClientTabItem lang="typescript" >

```typescript
export type Colors = string | "red" | "blue";
```

</ClientTabItem>
<ClientTabItem lang="java" >

```java
public final class Colors extends ExpandableStringEnum<Colors> {
    public static final Colors RED = fromString("red");
    public static final Colors BLUE = fromString("blue");
}
```

</ClientTabItem>
</ClientTabs>

### Inline union of basic type and literals of that type

This is union defined inline at point of usage which include the base type as an option.

<ClientTabs>
<ClientTabItem lang="typespec" >

```typespec
model Widget {
  color: "red" | "blue" | string;
}
```

</ClientTabItem>
<ClientTabItem lang="python">

Python generates a union of literals again.

```python
from typing import Literal, Union

model Widget:
  color: Union[Literal["red"] | Literal["blue"] | str]
```

</ClientTabItem>
<ClientTabItem lang="csharp" >

```csharp
public partial class Widget
{
  public WidgetColor Color;
}
public readonly partial struct WidgetColor : IEquatable<WidgetColor>
{
  private const string RedValue = "red";
  private const string BlueValue = "blue";
  public static WidgetColor Red { get; } = new WidgetColor(RedValue);
  public static WidgetColor Blue { get; } = new WidgetColor(BlueValue);
}
```

</ClientTabItem>
<ClientTabItem lang="typescript" >

```typescript
export interface Widget {
  color: "red" | "blue" | string;
}
```

</ClientTabItem>
<ClientTabItem lang="java" >

```java
public final class WidgetColor extends ExpandableStringEnum<Colors> {
    public static final Color RED = fromString("red");
    public static final Color BLUE = fromString("blue");
}
```

</ClientTabItem>
</ClientTabs>

### Union of other union/enum, basic type and literals of that type

<ClientTabs>
<ClientTabItem lang="typespec" >

```typespec
import "@azure-tools/typespec-azure-resource-manager";

union ProvisioningState {
  string,
  "InProgress",
  Azure.ResourceManager.ResourceProvisioningState,
}
```

</ClientTabItem>
<ClientTabItem lang="python">

Python generates a single open enum.

```python
from enum import Enum
from corehttp.utils import CaseInsensitiveEnumMeta

class ProvisioningState(str, Enum, metaclass=CaseInsensitiveEnumMeta):
  INPROGRESS = "InProgress"
  SUCCEEDED = "Succeeded"
  FAILED = "Failed"
  CANCELED = "Canceled"
```

</ClientTabItem>
<ClientTabItem lang="csharp" >

```csharp
public readonly partial struct ProvisioningState : IEquatable<ProvisioningState>
{
  private const string SucceededValue = "Succeeded";
  private const string FailedValue = "Failed";
  private const string CanceledValue = "Canceled";
  private const string InProgressValue = "InProgress";

  public static ProvisioningState Succeeded { get; } = new ProvisioningState(SucceededValue);
  public static ProvisioningState Failed { get; } = new ProvisioningState(FailedValue);
  public static ProvisioningState Canceled { get; } = new ProvisioningState(CanceledValue);
  public static ProvisioningState InProgress { get; } = new ProvisioningState(InProgressValue);
}
```

</ClientTabItem>
<ClientTabItem lang="typescript" >

```typescript
export type ResourceProvisioningState = "Succeeded" | "Failed" | "Canceled";
// NOTE: extensible enum design may change in JS
export type ProvisioningState = string | "InProgress" | ResourceProvisioningState;
```

</ClientTabItem>
<ClientTabItem lang="java" >

```java
public final class ProvisioningState extends ExpandableStringEnum<ProvisioningState> {
    public static final ProvisioningState INPROGRESS = fromString("InProgress");
    public static final ProvisioningState SUCCEEDED = fromString("Succeeded");
    public static final ProvisioningState FAILED = fromString("Failed");
    public static final ProvisioningState CANCELED = fromString("Canceled");
}
```

</ClientTabItem>
</ClientTabs>

### Union of other unions of literals with same type

<ClientTabs>
<ClientTabItem lang="typespec" >

```typespec
union LR {
  left: "left",
  right: "right",
}

union UD {
  up: "up",
  down: "down",
}

union Orientation {
  LR,
  UD,
}
```

</ClientTabItem>
<ClientTabItem lang="python">

```python
from enum import Enum
from corehttp.utils import CaseInsensitiveEnumMeta

class Orientation(str, Enum, metaclass=CaseInsensitiveEnumMeta):
  LEFT = "left"
  RIGHT = "right"
  UP = "up"
  DOWN = "down"
```

</ClientTabItem>
<ClientTabItem lang="csharp" >

```csharp
public enum Orientation
{
  Left,
  Right,
  Up,
  Down
}
```

</ClientTabItem>
<ClientTabItem lang="typescript" >

```typescript
export type LR = "left" | "right";
export type UD = "up" | "down";
export type Orientation = LR | UD;
```

</ClientTabItem>
<ClientTabItem lang="java" >

```java
public enum Orientation {
   LEFT("left"),
   RIGHT("right"),
   UP("up"),
   DOWN("down");
}
```

</ClientTabItem>
</ClientTabs>

### Inline union of other unions of literals with same type

<ClientTabs>
<ClientTabItem lang="typespec" >

```typespec
union LR {
  left: "left",
  right: "right",
}

union UD {
  up: "up",
  down: "down",
}

model Widget {
  orientation: LR | UD;
}
```

</ClientTabItem>
<ClientTabItem lang="python">

Since this is inline, Python will generate this as a single union of all possible literal values.

```python
from typing import Literal

type WidgetOrientation = "left" | "right" | "up" | "down" | str

model Widget:
  orientation: WidgetOrientation
```

</ClientTabItem>
<ClientTabItem lang="csharp" >

```csharp
public partial class Widget
{
  public WidgetOrientation Orientation;
}
public enum WidgetOrientation
{
  Left,
  Right,
  Up,
  Down
}
```

</ClientTabItem>
<ClientTabItem lang="typescript" >

```typescript
export interface Widget {
  orientation: LR | UD;
}

export type LR = "left" | "right";
export type UD = "up" | "down";
```

</ClientTabItem>
<ClientTabItem lang="java" >

```java
public enum WidgetOrientation {
   LEFT("left"),
   RIGHT("right"),
   UP("up"),
   DOWN("down");
}
```

</ClientTabItem>
</ClientTabs>

## Enums

### Standard

Standard enums will be generated as closed enums.

<ClientTabs>
<ClientTabItem lang="typespec" >

```typespec
enum LR {
  left,
  right,
}
```

</ClientTabItem>
<ClientTabItem lang="python">

Python never generates closed enums by design. We will always permit users to pass in additional values.

```python
from enum import Enum
from corehttp.utils import CaseInsensitiveEnumMeta

class LR(str, Enum, metaclass=CaseInsensitiveEnumMeta):
  LEFT = "left"
  RIGHT = "right"
```

</ClientTabItem>
<ClientTabItem lang="csharp" >

```csharp
public enum LR
{
  Left,
  Right
}
```

</ClientTabItem>
<ClientTabItem lang="typescript" >

```typescript
export type LR = "left" | "right";
```

</ClientTabItem>
<ClientTabItem lang="java" >

```java
public enum LR {
   LEFT("left"),
   RIGHT("right");
}
```

</ClientTabItem>
</ClientTabs>

### Versioning Enums

<ClientTabs>
<ClientTabItem lang="typespec" >

```typespec
@versioned(Versions)
@service
namespace Service;

enum Versions {
  v1,
  v2,
}
```

</ClientTabItem>
<ClientTabItem lang="python">

```
# Python does not generate the enum used for versioning
```

</ClientTabItem>
<ClientTabItem lang="csharp" >

```csharp
// CSharp does not generate the enum used for versioning
```

</ClientTabItem>
<ClientTabItem lang="typescript" >

```typescript
export enum KnownVersions {
  V1 = "v1",
  V2 = "v2"
}

export type Versions = string;
```

</ClientTabItem>
<ClientTabItem lang="java" >

```java
public enum ServiceServiceVersion implements ServiceVersion {
    V1("v1"),
    V2("v2");
}
```

</ClientTabItem>
</ClientTabs>

### Spread

Spreading enums will return the resultant enum as a new single closed enum.

<ClientTabs>
<ClientTabItem lang="typespec" >

```typespec
enum LR {
  left,
  right,
}

enum UD {
  up,
  down,
}

enum Orientation {
  ...LR,
  ...UD,
}
```

</ClientTabItem>
<ClientTabItem lang="python">

Python generates one open enum, because Python never generates an enum as fully closed.

```python
from enum import Enum
from corehttp.utils import CaseInsensitiveEnumMeta

class Orientation(str, Enum, metaclass=CaseInsensitiveEnumMeta):
  LEFT = "left"
  RIGHT = "right"
  UP = "up"
  DOWN = "down"
```

</ClientTabItem>
<ClientTabItem lang="csharp" >

```csharp
public enum Orientation
{
  Left,
  Right,
  Up,
  Down
}
```

</ClientTabItem>
<ClientTabItem lang="typescript" >

```typescript
export type Orientation = "left" | "right" | "up" | "down";
```

</ClientTabItem>
<ClientTabItem lang="java" >

```java
public enum Orientation {
   LEFT("left"),
   RIGHT("right"),
   UP("up"),
   DOWN("down");
}
```

</ClientTabItem>
</ClientTabs>

## Scalars

### Encoding

We will take the `@encode` decorator into account, determining how we serialize inputted scalars to send over the wire.

<ClientTabs>
<ClientTabItem lang="typespec" >

```typespec
model Test {
  @encode(DateTimeKnownEncoding.rfc3339)
  prop: utcDateTime;
}
```

</ClientTabItem>
<ClientTabItem lang="python">

```python
serialized_prop = json.dumps(prop, cls=SdkJSONEncoder, format="rfc3339")
```

</ClientTabItem>
<ClientTabItem lang="csharp" >

```csharp
// Internal implementation
utf8JsonWriter.WriteStringValue(Prop.ToString());
```

</ClientTabItem>
<ClientTabItem lang="typescript" >

```typescript
export interface Test {
  prop: Date;
}
```

</ClientTabItem>
<ClientTabItem lang="java" >

```java
// Internal implementation
jsonWriter.writeStringField("prop",
    this.value == null ? null : DateTimeFormatter.ISO_OFFSET_DATE_TIME.format(this.value));
```

</ClientTabItem>
</ClientTabs>

When you specify an encoding type, say that you want to encode an integer as a string, that will also be represented in our generated SDKs.

<ClientTabs>
<ClientTabItem lang="typespec" >

```typespec
model Test {
  @encode(string)
  prop: int64;
}
```

</ClientTabItem>
<ClientTabItem lang="python">

```python
serialized_prop = json.dumps(prop, cls=SdkJSONEncoder, format="string")
```

</ClientTabItem>
<ClientTabItem lang="csharp" >

```csharp
TODO
```

</ClientTabItem>
<ClientTabItem lang="typescript" >

```typescript
TODO;
```

</ClientTabItem>
<ClientTabItem lang="java" >

```java
// Internal implementation
jsonWriter.writeStringField("prop", Objects.toString(this.value, null));
```

</ClientTabItem>
</ClientTabs><|MERGE_RESOLUTION|>--- conflicted
+++ resolved
@@ -420,7 +420,660 @@
 
 ## Models
 
-<<<<<<< HEAD
+### Models with additional properties of any type
+
+#### Additional properties of any type
+
+<ClientTabs>
+<ClientTabItem lang="typespec" >
+
+Recommend usage:
+
+```typespec
+model Animal {
+  name: string;
+  kind: string;
+  ...Record<unknown>;
+}
+```
+
+Other usages:
+
+```typespec
+model Animal extends Record<unknown> {
+  name: string;
+  kind: string;
+}
+```
+
+```typespec
+model Animal is Record<unknown> {
+  name: string;
+  kind: string;
+}
+```
+
+</ClientTabItem>
+<ClientTabItem lang="python">
+
+Python models are designed to support adding any additional properties.
+
+```python
+from .. import _model_base
+from .._model_base import rest_field
+
+class Animal(_model_base.Model):
+
+    name: str = rest_field()
+    kind: str = rest_field()
+
+animal = Animal(name="Tom", kind="Cat")
+animal["friend"] = "Jerry"
+animal["age"] = 5
+```
+
+</ClientTabItem>
+<ClientTabItem lang="csharp" >
+
+```csharp
+public partial class Animal : IJsonModel<Animal> {
+    public Animal(string name, string kind);
+
+    public string Name { get; }
+    public string Kind { get; }
+
+    public IDictionary<string, BinaryData> AdditionalProperties { get; }
+}
+```
+
+</ClientTabItem>
+<ClientTabItem lang="typescript" >
+
+```ts
+// Modular for both legacy and non legacy
+export interface Animal extends Record<string, any> {
+  name: string;
+  kind: string;
+}
+```
+
+</ClientTabItem>
+<ClientTabItem lang="java" >
+
+```java
+@Fluent
+public final class Animal implements JsonSerializable<Animal> {
+    public Animal(String name, String kind);
+    public String getName();
+    public String getKind();
+    public Map<String, Object> getAdditionalProperties();
+    public Animal setAdditionalProperties(Map<String, Object> additionalProperties);
+}
+```
+
+</ClientTabItem>
+</ClientTabs>
+
+#### Additional properties of specific type
+
+<ClientTabs>
+<ClientTabItem lang="typespec" >
+
+```typespec
+model AnimalProperty {
+  category: string;
+  value: unknown;
+}
+
+model Animal {
+  name: string;
+  kind: string;
+  ...Record<AnimalProperty>;
+}
+```
+
+</ClientTabItem>
+<ClientTabItem lang="python">
+
+Python models are designed to support adding any additional properties.
+
+```python
+from typing import Any
+from .. import _model_base
+from .._model_base import rest_field
+
+class Animal(_model_base.Model):
+
+    name: str = rest_field()
+    kind: str = rest_field()
+
+class AnimalProperty(_model_base.Model):
+
+    category: str = rest_field()
+    value: Any = rest_field()
+
+animal = Animal(name="Tom", kind="Cat")
+animal["friend"] = AnimalProperty(category="relationship", value="Jerry")
+animal["age"] = AnimalProperty(category="attribute", value=5)
+```
+
+</ClientTabItem>
+<ClientTabItem lang="csharp" >
+
+Due to currently there is no way to know whether a Json could be correctly mapped into the specified type in `.Net`, we currently generate any non-primitive value type in additional properties property as `BinaryData`.
+
+For typespec:
+
+```typespec
+model Animal {
+  name: string;
+  kind: string;
+  ...Record<AnimalProperty>;
+}
+```
+
+The `C#` generated code is the same as if the type is `unknown`:
+
+```csharp
+public partial class Animal : IJsonModel<Animal>
+{
+    public Animal(string name, string kind);
+
+    public string Name { get; }
+    public string Kind { get; }
+
+    public IDictionary<string, BinaryData> AdditionalProperties { get; }
+}
+```
+
+For typespec with additional properties of primitive types:
+
+```typespec
+model Animal {
+  name: string;
+  kind: string;
+  ...Record<string>;
+}
+```
+
+The `C#` generated code still has the specified type in `AdditionalProperties` property:
+
+```csharp
+public partial class Animal : IJsonModel<Animal>
+{
+    public Animal(string name, string kind);
+
+    public string Name { get; }
+    public string Kind { get; }
+
+    public IDictionary<string, string> AdditionalProperties { get; }
+}
+```
+
+</ClientTabItem>
+<ClientTabItem lang="typescript" >
+
+```ts
+// Modular for legacy clients
+export interface AnimalProperty {
+  category: string;
+  value: any;
+}
+export interface Animal extends Record<string, any> {
+  name: string;
+  kind: string;
+}
+
+// Modular for non-legacy clients
+export interface AnimalProperty {
+  category: string;
+  value: any;
+}
+export interface Animal {
+  name: string;
+  kind: string;
+  additionalProperties: Record<string, AnimalProperty>;
+}
+```
+
+</ClientTabItem>
+<ClientTabItem lang="java" >
+
+```java
+@Fluent
+public final class Animal implements JsonSerializable<Animal> {
+    public Animal(String name, String kind);
+    public String getName();
+    public String getKind();
+    public Map<String, AnimalProperty> getAdditionalProperties();
+    public Animal setAdditionalProperties(Map<String, AnimalProperty> additionalProperties);
+}
+
+```
+
+</ClientTabItem>
+</ClientTabs>
+
+#### Additional properties of union type
+
+<ClientTabs>
+<ClientTabItem lang="typespec" >
+
+```typespec
+model Animal {
+  name: string;
+  kind: string;
+  ...Record<string>;
+  ...Record<int32>;
+}
+```
+
+</ClientTabItem>
+<ClientTabItem lang="python">
+
+Python models are designed to support adding any additional properties.
+
+```python
+from .. import _model_base
+from .._model_base import rest_field
+
+class Animal(_model_base.Model):
+
+    name: str = rest_field()
+    kind: str = rest_field()
+
+animal = Animal(name="Tom", kind="Cat")
+animal["friend"] = "Jerry"
+animal["age"] = 5
+```
+
+</ClientTabItem>
+<ClientTabItem lang="csharp" >
+
+```csharp
+public partial class Animal : IJsonModel<Animal>
+{
+    public Animal(string name, string kind);
+
+    public string Name { get; }
+    public string Kind { get; }
+
+    public IDictionary<string, BinaryData> AdditionalProperties { get; }
+}
+```
+
+</ClientTabItem>
+<ClientTabItem lang="typescript" >
+
+```ts
+// Modular for legacy and non-legacy clients
+export interface Animal extends Record<string, string | number> {
+  name: string;
+  kind: string;
+}
+```
+
+</ClientTabItem>
+<ClientTabItem lang="java" >
+
+```java
+@Fluent
+public final class Animal implements JsonSerializable<Animal> {
+    public Animal(String name, String kind);
+    public String getName();
+    public String getKind();
+    public Map<String, BinaryData> getAdditionalProperties();
+    public Animal setAdditionalProperties(Map<String, BinaryData> additionalProperties);
+}
+```
+
+</ClientTabItem>
+</ClientTabs>
+
+#### Additional properties of nullable type
+
+<ClientTabs>
+<ClientTabItem lang="typespec" >
+
+```typespec
+model Animal {
+  name: string;
+  kind: string;
+  ...Record<string | null>;
+}
+```
+
+</ClientTabItem>
+<ClientTabItem lang="python">
+
+Python models are designed to support adding any additional properties.
+
+```python
+from .. import _model_base
+from .._model_base import rest_field
+
+class Animal(_model_base.Model):
+
+    name: str = rest_field()
+    kind: str = rest_field()
+
+animal = Animal(name="Tom", kind="Cat")
+animal["friend"] = "Jerry"
+animal["alert"] = None
+```
+
+</ClientTabItem>
+<ClientTabItem lang="csharp" >
+
+```csharp
+public partial class Animal : IJsonModel<Animal>
+{
+    public Animal(string name, string kind);
+
+    public string Name { get; }
+    public string Kind { get; }
+
+    public IDictionary<string, string> AdditionalProperties { get; }
+}
+```
+
+</ClientTabItem>
+<ClientTabItem lang="typescript" >
+
+```ts
+// Modular for legacy and non-legacy clients
+export interface Animal extends Record<string, string | null> {
+  name: string;
+  kind: string;
+}
+```
+
+</ClientTabItem>
+
+<ClientTabItem lang="java" >
+
+```java
+@Fluent
+public final class Animal implements JsonSerializable<Animal> {
+    public Animal(String name, String kind);
+    public String getName();
+    public String getKind();
+    public Map<String, String> getAdditionalProperties();
+    public Animal setAdditionalProperties(Map<String, String> additionalProperties);
+}
+
+```
+
+</ClientTabItem>
+</ClientTabs>
+
+### Discriminator
+
+TypeSpec uses `@discriminator` decorator to add a discriminator to a model.
+
+<ClientTabs>
+<ClientTabItem lang="typespec" >
+
+Client emitters now only support a single way to represent a discriminated set in TypeSpec.
+
+1. Use model
+
+```typespec
+@discriminator("kind")
+model Cat {
+  kind: string;
+}
+
+model Siamese extends Cat {
+  kind: "siamese";
+}
+
+model Ragdoll extends Cat {
+  kind: "ragdoll";
+}
+```
+
+The type of the discriminator property could be an enum (extensible or fixed):
+
+```typespec
+@discriminator("kind")
+model Cat {
+  kind: CatKind;
+}
+
+union CatKind {
+  string,
+  Siamese: "siamese",
+  Ragdoll: "ragdoll",
+}
+
+model Siamese extends Cat {
+  kind: CatKind.Siamese;
+}
+
+model Ragdoll extends Cat {
+  kind: CatKind.Ragdoll;
+}
+```
+
+</ClientTabItem>
+<ClientTabItem lang="python">
+
+```python
+from .. import _model_base
+from .._model_base import rest_discriminator, rest_field
+
+class Cat(_model_base.Model):
+    kind: str = rest_discriminator(name="kind")
+
+class Siamese(Cat):
+    kind: Literal["siamese"] = rest_discriminator(name="kind")
+
+class Ragdoll(Cat):
+    kind: Literal["ragdoll"] = rest_discriminator(name="kind")
+```
+
+</ClientTabItem>
+<ClientTabItem lang="csharp" >
+
+In .Net generated code, the discriminator property will be generated as internal by default, but configurable to be public.
+
+```csharp
+public abstract partial class Cat
+{
+  protected Cat()
+  {
+  }
+
+  internal string Kind { get; set; }
+}
+
+public partial class Siamese : Cat
+{
+  public Siamese() : base()
+  {
+    Kind = "siamese";
+  }
+}
+
+public partial class Ragdoll : Cat
+{
+  public Ragdoll() : base()
+  {
+    Kind = "ragdoll";
+  }
+}
+```
+
+</ClientTabItem>
+<ClientTabItem lang="typescript" >
+
+```ts
+// Modular models
+/** model interface Cat */
+export interface Cat {
+  kind: string;
+}
+
+/** Alias for CatUnion */
+export type CatUnion = Siamese | Ragdoll | Cat;
+
+/** model interface Siamese */
+export interface Siamese extends Cat {
+  kind: "siamese";
+}
+/** model interface Ragdoll */
+export interface Ragdoll extends Cat {
+  kind: "ragdoll";
+}
+```
+
+</ClientTabItem>
+<ClientTabItem lang="java" >
+
+```java
+public class Cat implements JsonSerializable<Cat> {
+    public Cat();
+    public String getKind();
+}
+
+public final class Ragdoll extends Cat {
+    public Ragdoll();
+    public String getKind();
+}
+
+public final class Siamese extends Cat {
+    public Siamese();
+    public String getKind();
+}
+```
+
+</ClientTabItem>
+
+<ClientTabItem lang="go">
+
+```go
+// CatClassification provides polymorphic access to related types.
+// Call the interface's GetCat() method to access the common type.
+// Use a type switch to determine the concrete type.  The possible types are:
+// - *Cat, *Ragdoll, *Siamese
+type CatClassification interface {
+	// GetCat returns the Cat content of the underlying type.
+	GetCat() *Cat
+}
+
+type Cat struct {
+	// REQUIRED
+	Kind *string
+}
+
+// GetCat implements the CatClassification interface for type Cat.
+func (c *Cat) GetCat() *Cat { return c }
+
+type Ragdoll struct {
+	// CONSTANT; undefinedField has constant value "ragdoll", any specified value is ignored.
+	Kind *string
+}
+
+// GetCat implements the CatClassification interface for type Ragdoll.
+func (e *Ragdoll) GetCat() *Cat {
+	return &Cat{
+		Kind:     e.Kind,
+	}
+}
+
+type Siamese struct {
+	// CONSTANT; undefinedField has constant value "siamese", any specified value is ignored.
+	Kind *string
+}
+
+// GetCat implements the CatClassification interface for type Siamese.
+func (e *Siamese) GetCat() *Cat {
+	return &Cat{
+		Kind:     e.Kind,
+	}
+}
+```
+
+</ClientTabItem>
+</ClientTabs>
+
+### Nullable
+
+TypeSpec uses `| null` to represent nullable types. Nullability is handled differently in languages, but emitter authors will find information
+about nullability by inspecting the type of a property.
+
+<ClientTabs>
+<ClientTabItem lang="typespec" >
+
+```typespec
+model Foo {
+  basicNullableProperty: string | null;
+  modelNullableProperty: Bar | null;
+  enumNullableProperty: LR | null;
+}
+
+model Bar {
+  prop: string;
+}
+
+enum LR {
+  left,
+  right,
+}
+```
+
+</ClientTabItem>
+<ClientTabItem lang="python">
+
+Python treat nullable as optional. If you actually want to send the value `null` to the service without the property being ignored, you can send in `corehttp.serialization.NULL`. Python does not restrict you from setting any property to this value.
+
+```python
+from enum import Enum
+from corehttp.utils import CaseInsensitiveEnumMeta
+
+class Bar(_model_base.Model):
+  prop: Optional[str] = rest_field()
+
+class LR(str, Enum, metaclass=CaseInsensitiveEnumMeta):
+  LEFT = "left"
+  RIGHT = "right"
+
+class Foo(_model_base.Model):
+  basicNullableProperty: Optional[str] = rest_field()
+  modelNullableProperty: Optional["_models.Bar"] = rest_field()
+  enumNullableProperty: Optional["LR"] = rest_field()
+
+```
+
+</ClientTabItem>
+<ClientTabItem lang="csharp" >
+
+TODO
+
+</ClientTabItem>
+<ClientTabItem lang="typescript" >
+
+export interface Foo {
+  basicNullableProperty: string | null;
+  modelNullableProperty: Bar | null;
+  enumNullableProperty: LR | null;
+}
+
+export interface Bar {
+  prop: string;
+}
+
+export type LR = "left" | "right";
+
+</ClientTabItem>
+<ClientTabItem lang="java" >
+
+TODO
+
+</ClientTabItem>
+</ClientTabs>
+
 ### Flattening
 
 :::caution
@@ -535,13 +1188,8 @@
 <ClientTabItem lang="typescript" >
 
 ```typescript
-import { Foo } from "@azure/package-name";
-
-const foo:Foo = { 
-  prop: { 
-    name:"hello" 
-  }
-};
+// Please note that this feature is not supported right now, and the model will be generated un-flattened.
+// Please comment and follow work status on: https://github.com/Azure/autorest.typescript/issues/2164
 ```
 
 </ClientTabItem>
@@ -561,798 +1209,6 @@
 </ClientTabItem>
 </ClientTabs>
 
-### Models with additional properties
-=======
-### Models with additional properties of any type
->>>>>>> bf889cb6
-
-#### Additional properties of any type
-
-<ClientTabs>
-<ClientTabItem lang="typespec" >
-
-Recommend usage:
-
-```typespec
-model Animal {
-  name: string;
-  kind: string;
-  ...Record<unknown>;
-}
-```
-
-Other usages:
-
-```typespec
-model Animal extends Record<unknown> {
-  name: string;
-  kind: string;
-}
-```
-
-```typespec
-model Animal is Record<unknown> {
-  name: string;
-  kind: string;
-}
-```
-
-</ClientTabItem>
-<ClientTabItem lang="python">
-
-Python models are designed to support adding any additional properties.
-
-```python
-from .. import _model_base
-from .._model_base import rest_field
-
-class Animal(_model_base.Model):
-
-    name: str = rest_field()
-    kind: str = rest_field()
-
-animal = Animal(name="Tom", kind="Cat")
-animal["friend"] = "Jerry"
-animal["age"] = 5
-```
-
-</ClientTabItem>
-<ClientTabItem lang="csharp" >
-
-```csharp
-public partial class Animal : IJsonModel<Animal> {
-    public Animal(string name, string kind);
-
-    public string Name { get; }
-    public string Kind { get; }
-
-    public IDictionary<string, BinaryData> AdditionalProperties { get; }
-}
-```
-
-</ClientTabItem>
-<ClientTabItem lang="typescript" >
-
-```ts
-// Modular for both legacy and non legacy
-export interface Animal extends Record<string, any> {
-  name: string;
-  kind: string;
-}
-```
-
-</ClientTabItem>
-<ClientTabItem lang="java" >
-
-```java
-@Fluent
-public final class Animal implements JsonSerializable<Animal> {
-    public Animal(String name, String kind);
-    public String getName();
-    public String getKind();
-    public Map<String, Object> getAdditionalProperties();
-    public Animal setAdditionalProperties(Map<String, Object> additionalProperties);
-}
-```
-
-</ClientTabItem>
-</ClientTabs>
-
-#### Additional properties of specific type
-
-<ClientTabs>
-<ClientTabItem lang="typespec" >
-
-```typespec
-model AnimalProperty {
-  category: string;
-  value: unknown;
-}
-
-model Animal {
-  name: string;
-  kind: string;
-  ...Record<AnimalProperty>;
-}
-```
-
-</ClientTabItem>
-<ClientTabItem lang="python">
-
-Python models are designed to support adding any additional properties.
-
-```python
-from typing import Any
-from .. import _model_base
-from .._model_base import rest_field
-
-class Animal(_model_base.Model):
-
-    name: str = rest_field()
-    kind: str = rest_field()
-
-class AnimalProperty(_model_base.Model):
-
-    category: str = rest_field()
-    value: Any = rest_field()
-
-animal = Animal(name="Tom", kind="Cat")
-animal["friend"] = AnimalProperty(category="relationship", value="Jerry")
-animal["age"] = AnimalProperty(category="attribute", value=5)
-```
-
-</ClientTabItem>
-<ClientTabItem lang="csharp" >
-
-Due to currently there is no way to know whether a Json could be correctly mapped into the specified type in `.Net`, we currently generate any non-primitive value type in additional properties property as `BinaryData`.
-
-For typespec:
-
-```typespec
-model Animal {
-  name: string;
-  kind: string;
-  ...Record<AnimalProperty>;
-}
-```
-
-The `C#` generated code is the same as if the type is `unknown`:
-
-```csharp
-public partial class Animal : IJsonModel<Animal>
-{
-    public Animal(string name, string kind);
-
-    public string Name { get; }
-    public string Kind { get; }
-
-    public IDictionary<string, BinaryData> AdditionalProperties { get; }
-}
-```
-
-For typespec with additional properties of primitive types:
-
-```typespec
-model Animal {
-  name: string;
-  kind: string;
-  ...Record<string>;
-}
-```
-
-The `C#` generated code still has the specified type in `AdditionalProperties` property:
-
-```csharp
-public partial class Animal : IJsonModel<Animal>
-{
-    public Animal(string name, string kind);
-
-    public string Name { get; }
-    public string Kind { get; }
-
-    public IDictionary<string, string> AdditionalProperties { get; }
-}
-```
-
-</ClientTabItem>
-<ClientTabItem lang="typescript" >
-
-```ts
-// Modular for legacy clients
-export interface AnimalProperty {
-  category: string;
-  value: any;
-}
-export interface Animal extends Record<string, any> {
-  name: string;
-  kind: string;
-}
-
-// Modular for non-legacy clients
-export interface AnimalProperty {
-  category: string;
-  value: any;
-}
-export interface Animal {
-  name: string;
-  kind: string;
-  additionalProperties: Record<string, AnimalProperty>;
-}
-```
-
-</ClientTabItem>
-<ClientTabItem lang="java" >
-
-```java
-@Fluent
-public final class Animal implements JsonSerializable<Animal> {
-    public Animal(String name, String kind);
-    public String getName();
-    public String getKind();
-    public Map<String, AnimalProperty> getAdditionalProperties();
-    public Animal setAdditionalProperties(Map<String, AnimalProperty> additionalProperties);
-}
-
-```
-
-</ClientTabItem>
-</ClientTabs>
-
-#### Additional properties of union type
-
-<ClientTabs>
-<ClientTabItem lang="typespec" >
-
-```typespec
-model Animal {
-  name: string;
-  kind: string;
-  ...Record<string>;
-  ...Record<int32>;
-}
-```
-
-</ClientTabItem>
-<ClientTabItem lang="python">
-
-Python models are designed to support adding any additional properties.
-
-```python
-from .. import _model_base
-from .._model_base import rest_field
-
-class Animal(_model_base.Model):
-
-    name: str = rest_field()
-    kind: str = rest_field()
-
-animal = Animal(name="Tom", kind="Cat")
-animal["friend"] = "Jerry"
-animal["age"] = 5
-```
-
-</ClientTabItem>
-<ClientTabItem lang="csharp" >
-
-```csharp
-public partial class Animal : IJsonModel<Animal>
-{
-    public Animal(string name, string kind);
-
-    public string Name { get; }
-    public string Kind { get; }
-
-    public IDictionary<string, BinaryData> AdditionalProperties { get; }
-}
-```
-
-</ClientTabItem>
-<ClientTabItem lang="typescript" >
-
-```ts
-// Modular for legacy and non-legacy clients
-export interface Animal extends Record<string, string | number> {
-  name: string;
-  kind: string;
-}
-```
-
-</ClientTabItem>
-<ClientTabItem lang="java" >
-
-```java
-@Fluent
-public final class Animal implements JsonSerializable<Animal> {
-    public Animal(String name, String kind);
-    public String getName();
-    public String getKind();
-    public Map<String, BinaryData> getAdditionalProperties();
-    public Animal setAdditionalProperties(Map<String, BinaryData> additionalProperties);
-}
-```
-
-</ClientTabItem>
-</ClientTabs>
-
-#### Additional properties of nullable type
-
-<ClientTabs>
-<ClientTabItem lang="typespec" >
-
-```typespec
-model Animal {
-  name: string;
-  kind: string;
-  ...Record<string | null>;
-}
-```
-
-</ClientTabItem>
-<ClientTabItem lang="python">
-
-Python models are designed to support adding any additional properties.
-
-```python
-from .. import _model_base
-from .._model_base import rest_field
-
-class Animal(_model_base.Model):
-
-    name: str = rest_field()
-    kind: str = rest_field()
-
-animal = Animal(name="Tom", kind="Cat")
-animal["friend"] = "Jerry"
-animal["alert"] = None
-```
-
-</ClientTabItem>
-<ClientTabItem lang="csharp" >
-
-```csharp
-public partial class Animal : IJsonModel<Animal>
-{
-    public Animal(string name, string kind);
-
-    public string Name { get; }
-    public string Kind { get; }
-
-    public IDictionary<string, string> AdditionalProperties { get; }
-}
-```
-
-</ClientTabItem>
-<ClientTabItem lang="typescript" >
-
-```ts
-// Modular for legacy and non-legacy clients
-export interface Animal extends Record<string, string | null> {
-  name: string;
-  kind: string;
-}
-```
-
-</ClientTabItem>
-
-<ClientTabItem lang="java" >
-
-```java
-@Fluent
-public final class Animal implements JsonSerializable<Animal> {
-    public Animal(String name, String kind);
-    public String getName();
-    public String getKind();
-    public Map<String, String> getAdditionalProperties();
-    public Animal setAdditionalProperties(Map<String, String> additionalProperties);
-}
-
-```
-
-</ClientTabItem>
-</ClientTabs>
-
-### Discriminator
-
-TypeSpec uses `@discriminator` decorator to add a discriminator to a model.
-
-<ClientTabs>
-<ClientTabItem lang="typespec" >
-
-Client emitters now only support a single way to represent a discriminated set in TypeSpec.
-
-1. Use model
-
-```typespec
-@discriminator("kind")
-model Cat {
-  kind: string;
-}
-
-model Siamese extends Cat {
-  kind: "siamese";
-}
-
-model Ragdoll extends Cat {
-  kind: "ragdoll";
-}
-```
-
-The type of the discriminator property could be an enum (extensible or fixed):
-
-```typespec
-@discriminator("kind")
-model Cat {
-  kind: CatKind;
-}
-
-union CatKind {
-  string,
-  Siamese: "siamese",
-  Ragdoll: "ragdoll",
-}
-
-model Siamese extends Cat {
-  kind: CatKind.Siamese;
-}
-
-model Ragdoll extends Cat {
-  kind: CatKind.Ragdoll;
-}
-```
-
-</ClientTabItem>
-<ClientTabItem lang="python">
-
-```python
-from .. import _model_base
-from .._model_base import rest_discriminator, rest_field
-
-class Cat(_model_base.Model):
-    kind: str = rest_discriminator(name="kind")
-
-class Siamese(Cat):
-    kind: Literal["siamese"] = rest_discriminator(name="kind")
-
-class Ragdoll(Cat):
-    kind: Literal["ragdoll"] = rest_discriminator(name="kind")
-```
-
-</ClientTabItem>
-<ClientTabItem lang="csharp" >
-
-In .Net generated code, the discriminator property will be generated as internal by default, but configurable to be public.
-
-```csharp
-public abstract partial class Cat
-{
-  protected Cat()
-  {
-  }
-
-  internal string Kind { get; set; }
-}
-
-public partial class Siamese : Cat
-{
-  public Siamese() : base()
-  {
-    Kind = "siamese";
-  }
-}
-
-public partial class Ragdoll : Cat
-{
-  public Ragdoll() : base()
-  {
-    Kind = "ragdoll";
-  }
-}
-```
-
-</ClientTabItem>
-<ClientTabItem lang="typescript" >
-
-```ts
-// Modular models
-/** model interface Cat */
-export interface Cat {
-  kind: string;
-}
-
-/** Alias for CatUnion */
-export type CatUnion = Siamese | Ragdoll | Cat;
-
-/** model interface Siamese */
-export interface Siamese extends Cat {
-  kind: "siamese";
-}
-/** model interface Ragdoll */
-export interface Ragdoll extends Cat {
-  kind: "ragdoll";
-}
-```
-
-</ClientTabItem>
-<ClientTabItem lang="java" >
-
-```java
-public class Cat implements JsonSerializable<Cat> {
-    public Cat();
-    public String getKind();
-}
-
-public final class Ragdoll extends Cat {
-    public Ragdoll();
-    public String getKind();
-}
-
-public final class Siamese extends Cat {
-    public Siamese();
-    public String getKind();
-}
-```
-
-</ClientTabItem>
-
-<ClientTabItem lang="go">
-
-```go
-// CatClassification provides polymorphic access to related types.
-// Call the interface's GetCat() method to access the common type.
-// Use a type switch to determine the concrete type.  The possible types are:
-// - *Cat, *Ragdoll, *Siamese
-type CatClassification interface {
-	// GetCat returns the Cat content of the underlying type.
-	GetCat() *Cat
-}
-
-type Cat struct {
-	// REQUIRED
-	Kind *string
-}
-
-// GetCat implements the CatClassification interface for type Cat.
-func (c *Cat) GetCat() *Cat { return c }
-
-type Ragdoll struct {
-	// CONSTANT; undefinedField has constant value "ragdoll", any specified value is ignored.
-	Kind *string
-}
-
-// GetCat implements the CatClassification interface for type Ragdoll.
-func (e *Ragdoll) GetCat() *Cat {
-	return &Cat{
-		Kind:     e.Kind,
-	}
-}
-
-type Siamese struct {
-	// CONSTANT; undefinedField has constant value "siamese", any specified value is ignored.
-	Kind *string
-}
-
-// GetCat implements the CatClassification interface for type Siamese.
-func (e *Siamese) GetCat() *Cat {
-	return &Cat{
-		Kind:     e.Kind,
-	}
-}
-```
-
-</ClientTabItem>
-</ClientTabs>
-
-### Nullable
-
-TypeSpec uses `| null` to represent nullable types. Nullability is handled differently in languages, but emitter authors will find information
-about nullability by inspecting the type of a property.
-
-<ClientTabs>
-<ClientTabItem lang="typespec" >
-
-```typespec
-model Foo {
-  basicNullableProperty: string | null;
-  modelNullableProperty: Bar | null;
-  enumNullableProperty: LR | null;
-}
-
-model Bar {
-  prop: string;
-}
-
-enum LR {
-  left,
-  right,
-}
-```
-
-</ClientTabItem>
-<ClientTabItem lang="python">
-
-Python treat nullable as optional. If you actually want to send the value `null` to the service without the property being ignored, you can send in `corehttp.serialization.NULL`. Python does not restrict you from setting any property to this value.
-
-```python
-from enum import Enum
-from corehttp.utils import CaseInsensitiveEnumMeta
-
-class Bar(_model_base.Model):
-  prop: Optional[str] = rest_field()
-
-class LR(str, Enum, metaclass=CaseInsensitiveEnumMeta):
-  LEFT = "left"
-  RIGHT = "right"
-
-class Foo(_model_base.Model):
-  basicNullableProperty: Optional[str] = rest_field()
-  modelNullableProperty: Optional["_models.Bar"] = rest_field()
-  enumNullableProperty: Optional["LR"] = rest_field()
-
-```
-
-</ClientTabItem>
-<ClientTabItem lang="csharp" >
-
-TODO
-
-</ClientTabItem>
-<ClientTabItem lang="typescript" >
-
-export interface Foo {
-  basicNullableProperty: string | null;
-  modelNullableProperty: Bar | null;
-  enumNullableProperty: LR | null;
-}
-
-export interface Bar {
-  prop: string;
-}
-
-export type LR = "left" | "right";
-
-</ClientTabItem>
-<ClientTabItem lang="java" >
-
-TODO
-
-</ClientTabItem>
-</ClientTabs>
-
-### Flattening
-
-:::caution
-Flattening is NOT a recommended pattern, and you shouldn't use it unless told by SDK architects.
-:::
-
-<ClientTabs>
-<ClientTabItem lang="typespec" >
-
-```typespec
-model Properties {
-  name: string;
-}
-
-model Foo {
-  @flattenProperty
-  prop: Properties;
-}
-```
-
-</ClientTabItem>
-<ClientTabItem lang="python">
-
-Python will do dynamic flattening, exposing the non-flattening syntax, and dynamically accepting the flattened access.
-
-```python
-class Properties(_model_base.Model):
-    name: str = rest_field()
-    """Required."""
-
-class Foo(_model_base.Model):
-    properties: "_models.Properties" = rest_field()
-    """Required."""
-
-    __flattened_items = ["properties"]
-
-print(f.properties.name)  # Non-flattened access is preferred experience
-print(f.name)  # Flattened access is dynamically supported, but not documented
-
-```
-
-</ClientTabItem>
-<ClientTabItem lang="csharp" >
-
-CSharp will generate the model with properties being flattened. During serialization/deserialization, the model will be serialized/deserialized as a non-flattened model.
-
-```csharp
-public partial class Foo
-{
-    public Foo(string name)
-    {
-        Argument.AssertNotNull(name, nameof(name));
-
-        Name = name;
-    }
-
-    public string Name { get; set; }
-}
-
-public partial class Foo : IUtf8JsonSerializable, IJsonModel<Foo>
-{
-    void IJsonModel<Foo>.Write(Utf8JsonWriter writer, ModelReaderWriterOptions options)
-    {
-        var format = options.Format == "W" ? ((IPersistableModel<Foo>)this).GetFormatFromOptions(options) : options.Format;
-        if (format != "J")
-        {
-            throw new FormatException($"The model {nameof(Foo)} does not support writing '{format}' format.");
-        }
-
-        writer.WriteStartObject();
-        writer.WritePropertyName("properties"u8);
-        writer.WriteStartObject();
-        writer.WritePropertyName("name"u8);
-        writer.WriteStringValue(Name);
-        writer.WriteEndObject();
-        writer.WriteEndObject();
-    }
-
-    internal static Foo DeserializeFoo(JsonElement element, ModelReaderWriterOptions options = null)
-    {
-        options ??= ModelSerializationExtensions.WireOptions;
-
-        if (element.ValueKind == JsonValueKind.Null)
-        {
-            return null;
-        }
-        string name = default;
-        foreach (var property in element.EnumerateObject())
-        {
-            if (property.NameEquals("properties"u8))
-            {
-                if (property.Value.ValueKind == JsonValueKind.Null)
-                {
-                    property.ThrowNonNullablePropertyIsNull();
-                    continue;
-                }
-                foreach (var property0 in property.Value.EnumerateObject())
-                {
-                    if (property0.NameEquals("name"u8))
-                    {
-                        name = property0.Value.GetString();
-                    }
-                }
-            }
-        }
-        return new Foo(name);
-    }
-}
-```
-
-</ClientTabItem>
-<ClientTabItem lang="typescript" >
-
-```typescript
-// Please note that this feature is not supported right now, and the model will be generated un-flattened.
-// Please comment and follow work status on: https://github.com/Azure/autorest.typescript/issues/2164
-```
-
-</ClientTabItem>
-<ClientTabItem lang="java" >
-
-In Java, `@flattenProperty` have no effect on generated libraries.
-
-```java
-@Fluent
-public final class Properties {
-    public Properties();
-    public String getName();
-    public Properties setName(String name);
-}
-```
-
-</ClientTabItem>
-</ClientTabs>
-
 ### Multi-Level Inheritance (Legacy)
 
 :::caution
