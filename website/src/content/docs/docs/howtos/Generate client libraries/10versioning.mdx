---
title: Versioning
---

import { ClientTabs, ClientTabItem } from "@components/client-tabs";

This doc details what emitters will generate for versioned specs

## Single api Version

If there is just one api version in the spec, we will generate the api surface area for that one version.

<ClientTabs>

```typespec
import "@typespec/versioning";
import "@typespec/http";

using Versioning;
using Http;

@versioned(My.Service.Versions)
@service
namespace My.Service;

enum Versions {
  v2023_11_01: "2023-11-01",
}

model StableModel {
  stableFeature: string;
}

op stableFunctionality(@body stableModel: StableModel): void;
```

```python
import pytest
from my.service import MyServiceClient, models

client = MyServiceClient(endpoint=..., credential=...)
# client's api_version will be "2023-11-01"

stable_model = models.StableModel(stable_feature="present")
print(stable_model)
client.stable_functionality(stable_model) # call goes through

preview_client = MyServiceClient(endpoint=..., credential=..., api_version="2023-11-01")
# python allows you to override the api version, even if only one version is defined in the spec
```

```csharp
//ServiceVersion enum
public enum ServiceVersion
{
    /// <summary> Service version "2023-11-01". </summary>
    V2023_11_01 = 1,
}

Uri endpoint = new Uri("<https://my-service.azure.com>");
ServiceClient client = new ServiceClient(endpoint);
//client's api_version will be "2023-11-01"

StableModel stableModel = new StableModel("<stableFeature>");
Response response = client.StableFunctionality(stableModel);

Uri endpoint = new Uri("<https://my-service.azure.com>");
ServiceClientOptions options = new ServiceClientOptions(ServiceVersion.V2023_11_01);
ServiceClient client = new ServiceClient(endpoint, options);
//You can specify the service api-version when create client instance. Now client's api_version will be "2023-11-01"
```

```typescript
// there's no apiVersion defined in the all the operations, TypeScript emitter will ignore it.
```

```java
// ServiceVersion enum
public enum ServiceServiceVersion implements ServiceVersion {
    V2023_11_01("2023-11-01");

    public static ServiceServiceVersion getLatest() {} // V2023_11_01
}

// Client API
ServiceClientClient serviceClientClient = new ServiceClientClientBuilder()
    // override the api version, even if only one version is defined in the spec
    .serviceVersion(ServiceServiceVersion.V2023_11_01)
    // other configurations
    .buildClient();
// client's api-version will be 2023-11-01

StableModel stableModel = new StableModel("present");

// call goes through
serviceClientClient.stableFunctionality(stableModel);
```

```go
package myservice

import (
	"bytes"
	"context"
	"encoding/json"
	"fmt"
	"net/http"
)

type Client struct {
	endpoint   string
	httpClient *http.Client
}

type StableModel struct {
	StableFeature string `json:"stableFeature"`
}

func NewClient(endpoint string) *Client {
	return &Client{
		endpoint:   endpoint,
		httpClient: &http.Client{},
	}
}

// StableFunctionality calls the stableFunctionality operation.
func (c *Client) StableFunctionality(ctx context.Context, stableModel StableModel) (*http.Response, error) {
	url := fmt.Sprintf("%s/stableFunctionality", c.endpoint)
	body, err := json.Marshal(stableModel)
	if err != nil {
		return nil, err
	}
	req, err := http.NewRequestWithContext(ctx, http.MethodPost, url, bytes.NewReader(body))
	if err != nil {
		return nil, err
	}
	req.Header.Set("Content-Type", "application/json")
	req.Header.Set("Accept", "application/json")

	return c.httpClient.Do(req)
}

```

</ClientTabs>

## Multiple api versions

The configuration flag `api-version` allows you to toggle the behavior that our emitters will generate.

We will get the versioning information from the `Versions` enum that you pass to the `@versioned` decorator from the `@typespec/versioning` library.

> NOTE: The ordering of the values in the `Versions` enum is very important. We use this information to determine the order of versions. Our default value will be the **last entry** in the `Versions` list

### Default

By default our emitters will only generate the surface used by the latest api version if there are multiple defined. This includes generating only the models used in the surface area of the latest api version.

Documentation and enums showing the available api versions will still include all of the known api versions, meaning there will be documentation for both the preview and stable releases.

For the below example, all languages will generate the api surface of default version `v2023_11_01`. There will be no generation of the operation `previewFunctionality`, and we will also not generate the `PreviewModel` because it's only used in `previewFunctionality`, and therefore is not used in the api surface of `v2023_11_01`.

<ClientTabs>

```typespec
import "@typespec/versioning";
import "@typespec/http";

using Versioning;
using Http;

@versioned(My.Service.Versions)
@service
namespace My.Service;

enum Versions {
  v2023_11_01_preview: "2023-11-01-preview",
  v2023_11_01: "2023-11-01",
}

model PreviewModel {
  betaFeature: string;
}

model StableModel {
  stableFeature: string;
}

@added(Versions.v2023_11_01_preview)
@removed(Versions.v2023_11_01)
op previewFunctionality(@body previewModel: PreviewModel): void;

op stableFunctionality(@body stableModel: StableModel): void;
```

```python
import pytest
from my.service import MyServiceClient, models

client = MyServiceClient(endpoint=..., credential=...)
# client's api_version will be "2023-11-01"

stable_model = models.StableModel(stable_feature="present")
print(stable_model)
client.stable_functionality(stable_model) # call goes through

with pytest.expect(ImportError):
  preview_model = models.PreviewModel(preview_functionality="not present")

with pytest.expect(AttributeError):
  client.preview_functionality({"previewFunctionality": "not present"})
```

```csharp
//ServiceVersion enum
public enum ServiceVersion
{
    /// <summary> Service version "2023-11-01-preview". </summary>
    V2023_11_01_Preview = 1,
    /// <summary> Service version "2023-11-01". </summary>
    V2023_11_01 = 2,
}

Uri endpoint = new Uri("<https://my-service.azure.com>");
ServiceClient client = new ServiceClient(endpoint);
//client's api-version will be "2023-11-01"

StableModel stableModel = new StableModel("<stableFeature>");
Response response = client.StableFunctionality(stableModel);

//neither PreviewModel nor PreviewFunctionality will be generated
```

```typescript
// there is no apiVersion parameters defined in all operations, TypeScript emitter will ignore it.
```

```java
// ServiceVersion enum
public enum ServiceServiceVersion implements ServiceVersion {
    V2023_11_01("2023-11-01");

    public static ServiceServiceVersion getLatest() {} // V2023_11_01
}

// Client API
ServiceClientClient serviceClientClient = new ServiceClientClientBuilder()
    // other configurations
    .buildClient();
// client's api-version will be 2023-11-01

StableModel stableModel = new StableModel("present");

// call goes through
serviceClientClient.stableFunctionality(stableModel);

// neither PreviewModel nor previewFunctionality will be generated
```

```go
// TODO
```

</ClientTabs>

### Override to a specific version

You can override the signature to return the api surface area for a specific api version.

In this example, you can see how this change is made in tspconfig.yaml, and we are going to override to return the preview api surface area for our spec. The preview api surface area contains all of the functionality.

<ClientTabs>

<ClientTabItem lang="typespec">

```yaml title=tspconfig.yaml
options:
  "@azure-tools/typespec-python":
    api-version: "2023-11-01-preview"
  "@azure-tools/typespec-csharp":
    api-version: "2023-11-01-preview"
  "@azure-tools/typespec-ts":
    api-version: "2023-11-01-preview"
  "@azure-tools/typespec-java":
    api-version: "2023-11-01-preview"
  "@azure-tools/typespec-go":
    api-version: "2023-11-01-preview"
```

```typespec
import "@typespec/versioning";
import "@typespec/http";

using Versioning;
using Http;

@versioned(My.Service.Versions)
@service
namespace My.Service;

enum Versions {
  v2023_11_01_preview: "2023-11-01-preview",
  v2023_11_01: "2023-11-01",
}

model PreviewModel {
  betaFeature: string;
}

model StableModel {
  stableFeature: string;
}

@added(Versions.v2023_11_01_preview)
@removed(Versions.v2023_11_01)
op previewFunctionality(@body previewModel: PreviewModel): void;

op stableFunctionality(@body stableModel: StableModel): void;
```

</ClientTabItem>

```python
import pytest
from my.service import MyServiceClient, models

preview_client = MyServiceClient(endpoint=..., credential=...)

# client's api_version will be "2023-11-01-preview"

stable_model = models.StableModel(stable_feature="present")
print(stable_model)
preview_client.stable_functionality(stable_model) # call goes through

preview_model = models.PreviewModel(preview_functionality="present")

# the model is generated as part of the api surface

preview_client.preview_functionality(preview_model) # call goes through

```

```csharp
// ServiceVersion enum
public enum ServiceVersion
{
    /// <summary> Service version "2023-11-01-preview". </summary>
    V2023_11_01_Preview = 1
}

Uri endpoint = new Uri("<https://my-service.azure.com>");
ServiceClient client = new ServiceClient(endpoint);
// client's api-version will be "2023-11-01-preview"

//call PreviewFunctionality
PreviewModel previewModel = new PreviewModel("<betaFeature>");
Response response = client.PreviewFunctionality(previewModel);

//call StableFunctionality
StableModel stableModel = new StableModel("<stableFeature>");
Response response = client.StableFunctionality(stableModel);
```

```typescript
// there is no apiVersion parameters defined in all operations, TypeScript emitter will ignore it.
```

```java
// ServiceVersion enum
public enum ServiceServiceVersion implements ServiceVersion {
    V2023_11_01_PREVIEW("2023-11-01-preview");

    public static ServiceServiceVersion getLatest() {} // V2023_11_01_PREVIEW
}

// Client API
ServiceClientClient serviceClientClient = new ServiceClientClientBuilder()
    // other configurations
    .buildClient();
// client's api-version will be 2023-11-01-preview

StableModel stableModel = new StableModel("present");

// call goes through
serviceClientClient.stableFunctionality(stableModel);

PreviewModel previewModel = new PreviewModel("present");
// call goes through
serviceClientClient.previewFunctionality(previewModel);
```

```go
// TODO
```

</ClientTabs>

<<<<<<< HEAD
### Override to return all

You can also override the signature to return the combined api surface area of all of the separate api versions. Different languages have different support for versioning validation.

In the following examples, you can observe how this change is made in `tspconfig.yaml`.

<ClientTabs>

<ClientTabItem lang="typespec">

```yaml title=tspconfig.yaml
options:
  "@azure-tools/typespec-python":
  api-version: "2023-11-01-preview"
  "@azure-tools/typespec-csharp":
  api-version: "2023-11-01-preview"
  "@azure-tools/typespec-ts":
  api-version: "2023-11-01-preview"
  "@azure-tools/typespec-java":
  api-version: "2023-11-01-preview"
  "@azure-tools/typespec-go":
  api-version: "2023-11-01-preview"
```

```typespec
import "@typespec/versioning";
import "@typespec/http";

using Versioning;
using Http;

@versioned(My.Service.Versions)
@service
namespace My.Service;

enum Versions {
  v2023_11_01_preview: "2023-11-01-preview",
  v2023_11_01: "2023-11-01",
}

model PreviewModel {
  betaFeature: string;
}

model StableModel {
  stableFeature: string;
}

@added(Versions.v2023_11_01_preview)
@removed(Versions.v2023_11_01)
op previewFunctionality(@body previewModel: PreviewModel): void;

op stableFunctionality(@body stableModel: StableModel): void;
```

</ClientTabItem>

```python
import pytest
from my.service import MyServiceClient, models

client = MyServiceClient(endpoint=..., credential=...)
# client's api_version will be "2023-11-01"

stable_model = models.StableModel(stable_feature="present")
print(stable_model)
client.stable_functionality(stable_model) # call goes through

preview_model = models.PreviewModel(preview_functionality="present")
# the model is generated as part of the api surface

with pytest.expect(ValueError) as ex:
  client.preview_functionality(preview_model)
assert "preview_functionality is not available in api version 2023-11-01" in str(ex)

preview_client = MyServiceClient(endpoint=..., credential=..., api_version="2023-11-01-preview")

preview_client.preview_functionality(preview_model) # call goes through
```

```csharp
//ServiceVersion enum
public enum ServiceVersion
{
    /// <summary> Service version "2023-11-01-preview". </summary>
    V2023_11_01_Preview = 1,
    /// <summary> Service version "2023-11-01". </summary>
    V2023_11_01 = 2,
}

Uri endpoint = new Uri("<https://my-service.azure.com>");
ServiceClient client = new ServiceClient(endpoint);
//client's api_version will be "2023-11-01"

//call PreviewFunctionality
PreviewModel previewModel = new PreviewModel("<betaFeature>");
Response response = client.PreviewFunctionality(previewModel);

//call StableFunctionality
StableModel stableModel = new StableModel("<stableFeature>");
Response response = client.StableFunctionality(stableModel);

Uri endpoint = new Uri("<https://my-service.azure.com>");
ServiceClientOptions options = new ServiceClientOptions(ServiceVersion.V2023_11_01_Preview);
ServiceClient client = new ServiceClient(endpoint, options);
//You can specify the service api-version when create client instance. Now client's api_version will be "2023-11-01-preview"
```

```typescript
// there is no apiVersion parameters defined in all operations, TypeScript emitter will ignore it.
```

```java

```

```go
// TODO

```

</ClientTabs>

=======
>>>>>>> 9020118f
## Overriding the Client Api Version Parameter

By default, we find api version parameters in specs based off of names. There is special logic we do with api version parameters:

1. These api version parameters get elevated up to the client level (if the service is versioned)
2. We auto-add api version information to next links when paging
3. We set the client default for these parameters to be the default api version for your service.

There are cases where you have an api-versioning parameter without the explicit name `api-version`. In these cases, you can use the `@isApiVersion` decorator to override and explicitly say whether that parameter is an api version param or not.

<ClientTabs>

```typespec
import "@typespec/versioning";
import "@typespec/http";
import "@azure-tools/typespec-client-generator-core";
using Versioning;
using Http;
using Azure.ClientGenerator.Core;
@versioned(My.Service.Versions)
@service
namespace My.Service;
enum Versions {
  v2023_11_01: "2023-11-01",
  v2024_04_01: "2024-04-01",
}
op get(
  @isApiVersion
  @header("x-ms-version")
  version: string,
): void;
```

```python
from my.service import MyServiceClient

client = MyServiceClient(endpoint=..., credential=...)
print(client.version) # == "2024-04-01", since that is the default

client_with_specified_api_version = MyServiceClient(endpoint=..., credential=..., version="2023-11-01")
print(client.version) # == "2023-11-01", since we specified

retval = client.get() # version is elevated onto the client
```

```csharp
//ServiceVersion enum
public enum ServiceVersion
{
    /// <summary> Service version "2023-11-01". </summary>
    V2023_11_01 = 1,
    /// <summary> Service version "2024-04-01". </summary>
    v2024_04_01 = 2,
}

Uri endpoint = new Uri("<https://my-service.azure.com>");

ServiceClient client = new ServiceClient(endpoint);
//client's version will be "2024-04-01"
ServiceClientOptions options = new ServiceClientOptions(ServiceVersion.V2023_11_01);
ServiceClient clientWithSpecifiedApiVersion = new ServiceClient(endpoint, options);
//client's version will be "2023-11-01"
Response response = client.get(); // version parameter is elevated onto the client
```

```typescript
// TODO
```

```java
// ServiceVersion enum
public enum ServiceServiceVersion implements ServiceVersion {
    V2023_11_01("2023-11-01");
    V2024_04_01("2024-04-01");

    public static ServiceServiceVersion getLatest() {} // V2024_04_01
}

// Client API
ServiceClientClient client = new ServiceClientClientBuilder()
    // other configurations
    .buildClient();
// client's version will be 2024-04-01

ServiceClientClient clientWithSpecifiedApiVersion = new ServiceClientClientBuilder()
    // other configurations
    // override the api version, even if only one version is defined in the spec
    .serviceVersion(ServiceServiceVersion.V2023_11_01)
    .buildClient();
// client's version will be 2023-11-01

client.get(); // version parameter is elevated onto the client
```

```go
type Versions string

const (
	v2023_11_01 Versions = "2023-11-01"
	v2024_04_01 Versions = "2024-04-01"
)

type Client struct {
	// ...
}

func (c *Client) Get(ctx context.Context, version Versions, options *RequestOptions) (Response, error) {
	req, err := http.NewRequestWithContext(ctx, http.MethodGet, "<url>", nil)
	if err != nil {
		return nil, err
	}
	req.Header.Set("x-ms-version", string(version))
	return c.httpClient.Do(req)
}

```

</ClientTabs><|MERGE_RESOLUTION|>--- conflicted
+++ resolved
@@ -395,7 +395,6 @@
 
 </ClientTabs>
 
-<<<<<<< HEAD
 ### Override to return all
 
 You can also override the signature to return the combined api surface area of all of the separate api versions. Different languages have different support for versioning validation.
@@ -519,8 +518,6 @@
 
 </ClientTabs>
 
-=======
->>>>>>> 9020118f
 ## Overriding the Client Api Version Parameter
 
 By default, we find api version parameters in specs based off of names. There is special logic we do with api version parameters:
