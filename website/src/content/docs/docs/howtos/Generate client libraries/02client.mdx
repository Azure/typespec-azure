--- conflicted
+++ resolved
@@ -4,11 +4,7 @@
 
 import { ClientTabs, ClientTabItem } from "@components/client-tabs";
 
-<<<<<<< HEAD
 This page documents the default client hierarchy behavior as well as how to customize clients. To get a summary of the setup, please check out the previous page.
-=======
-This page documents the client behavior as well as how to customize clients. For an overview of the setup, please visit the previous page.
->>>>>>> 74be3cba
 
 The JS RLC doesn't support client hierarchy customization and will ignore client.tsp. Therefore, the following scenarios won't affect the JS RLC user experience. In this context, the TypeScript part refers to the JS Modular Emitter.
 
@@ -16,11 +12,7 @@
 
 Each namespace with `@service` decorator will automatically be generated as a root client by default. The client's name will be the namespace name with `Client` added as suffix.
 
-<<<<<<< HEAD
-Nested namespaces and interfaces within each root client will be generated as operation groups with hierarchy.
-=======
 Other sub namespaces and interfaces of each root client will be generated as operation groups with hierarchy.
->>>>>>> 74be3cba
 
 The root client's SDK namespace will follow the namespace decorated with `@service`. If an operation group comes from a sub namespace, its SDK namespace will follow that namespace. If it comes from a interface, its SDK namespace will follow the namespace which the interface belongs to.
 
