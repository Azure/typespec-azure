--- conflicted
+++ resolved
@@ -297,80 +297,60 @@
 
 This can be achieved with the augment decorator: `@clientNamespace` from `typespec-client-generator-core`.
 
-<Tabs>
-<TabItem value="typespec" label="TypeSpec" default>
+<ClientTabs>
+
+```typespec title="client.tsp"
+import "./main.tsp";
+import "@azure-tools/typespec-client-generator-core";
+
+using Azure.ClientGenerator.Core;
+
+@@clientNamespace(PetStore, "PetStoreRenamed");
+```
+
+```python
+from pet_store_renamed import PetStoreClient
+
+client = PetStoreClient()
+client.feed()
+client.pet()
+```
+
+```csharp
+using PetStoreRenamed;
+
+PetStoreClient client = new PetStoreClient();
+client.Feed();
+client.Pet();
+```
+
+```typescript
+import { PetStoreClient } from "@azure/package-name";
+
+const client = new PetStoreClient();
+client.feed();
+client.pet();
+```
+
+```java
+package com.petstorerenamed;
+
+PetStoreClient client = new PetStoreClientBuilder().buildClient();
+client.feed();
+client.pet();
+```
+
+</ClientTabs>
+
+### Splitting the operations into two clients
+
+Two clients that separate the operations can be declared using the `@client` decorator from `typespec-client-generator-core`.
+
+<ClientTabs>
 
 ```typespec
 import "./main.tsp";
 import "@azure-tools/typespec-client-generator-core";
-
-using Azure.ClientGenerator.Core;
-
-@@clientNamespace(PetStore, "PetStoreRenamed");
-```
-
-</TabItem>
-<TabItem value="python" label="Python">
-
-```python
-from pet_store_renamed import PetStoreClient
-
-client = PetStoreClient()
-client.feed()
-client.pet()
-```
-
-</TabItem>
-<TabItem value="csharp" label="CSharp" >
-
-```csharp
-using PetStoreRenamed;
-
-PetStoreClient client = new PetStoreClient();
-client.Feed();
-client.Pet();
-```
-
-</TabItem>
-<TabItem value="typescript" label="Typescript" >
-
-```typescript
-import { PetStoreClient } from "@azure/package-name";
-
-const client = new PetStoreClient();
-client.feed();
-client.pet();
-```
-
-</TabItem>
-<TabItem value="java" label="Java" >
-
-```java
-package com.petstorerenamed;
-
-PetStoreClient client = new PetStoreClientBuilder().buildClient();
-client.feed();
-client.pet();
-```
-
-</TabItem>
-</Tabs>
-
-### Splitting the operations into two clients
-
-Two clients that separate the operations can be declared using the `@client` decorator from `typespec-client-generator-core`.
-
-<ClientTabs>
-
-<<<<<<< HEAD
-```typespec title="client.tsp"
-import "./main.tsp"
-import "@azure-tools/typespec-client-generator-core"
-=======
-```typespec
-import "./main.tsp";
-import "@azure-tools/typespec-client-generator-core";
->>>>>>> 8c661a29
 
 using Azure.ClientGenerator.Core;
 
@@ -440,15 +420,9 @@
 
 <ClientTabs>
 
-<<<<<<< HEAD
 ```typespec title="client.tsp"
-import "./main.tsp"
-import "@azure-tools/typespec-client-generator-core"
-=======
-```typespec
 import "./main.tsp";
 import "@azure-tools/typespec-client-generator-core";
->>>>>>> 8c661a29
 
 using Azure.ClientGenerator.Core;
 
@@ -515,15 +489,9 @@
 
 <ClientTabs>
 
-<<<<<<< HEAD
 ```typespec title="client.tsp"
-import "./main.tsp"
-import "@azure-tools/typespec-client-generator-core"
-=======
-```typespec
 import "./main.tsp";
 import "@azure-tools/typespec-client-generator-core";
->>>>>>> 8c661a29
 
 using Azure.ClientGenerator.Core;
 
