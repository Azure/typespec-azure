---
title: "Decorators"
toc_min_heading_level: 2
toc_max_heading_level: 3
---

## Azure.ClientGenerator.Core

### `@access` {#@Azure.ClientGenerator.Core.access}

Override access for operations, models and enums.
When setting access for namespaces,
the access info will be propagated to the models and operations defined in the namespace.
If the model has an access override, the model override takes precedence.
When setting access for an operation,
it will influence the access info for models/enums that are used by this operation.
Models/enums that are used in any operations with `@access(Access.public)` will be set to access "public"
Models/enums that are only used in operations with `@access(Access.internal)` will be set to access "internal".
The access info for models will be propagated to models' properties,
parent models, discriminated sub models.
The override access should not be narrow than the access calculated by operation,
and different override access should not conflict with each other,
otherwise a warning will be added to diagnostics list.

```typespec
@Azure.ClientGenerator.Core.access(value: EnumMember, scope?: valueof string)
```

#### Target

`Model | Operation | Enum | Union | Namespace`

#### Parameters

| Name  | Type             | Description                                                                                                                                                                                            |
| ----- | ---------------- | ------------------------------------------------------------------------------------------------------------------------------------------------------------------------------------------------------ |
| value | `EnumMember`     | The access info you want to set for this model or operation.                                                                                                                                           |
| scope | `valueof string` | The language scope you want this decorator to apply to. If not specified, will apply to all language emitters.<br />You can use "!" to specify negation such as "!(java, python)" or "!java, !python". |

#### Examples

##### Set access

```typespec
// Access.internal
@access(Access.internal)
model ModelToHide {
  prop: string;
}
// Access.internal
@access(Access.internal)
op test: void;
```

##### Access propagation

```typespec
// Access.internal
@discriminator("kind")
model Fish {
  age: int32;
}

// Access.internal
@discriminator("sharktype")
model Shark extends Fish {
  kind: "shark";
  origin: Origin;
}

// Access.internal
model Salmon extends Fish {
  kind: "salmon";
}

// Access.internal
model SawShark extends Shark {
  sharktype: "saw";
}

// Access.internal
model Origin {
  country: string;
  city: string;
  manufacture: string;
}

// Access.internal
@get
@access(Access.internal)
op getModel(): Fish;
```

##### Access influence from operation

```typespec
// Access.internal
model Test1 {}

// Access.internal
@access(Access.internal)
@route("/func1")
op func1(@body body: Test1): void;

// Access.public
model Test2 {}

// Access.public
@route("/func2")
op func2(@body body: Test2): void;

// Access.public
model Test3 {}

// Access.public
@access(Access.public)
@route("/func3")
op func3(@body body: Test3): void;

// Access.public
model Test4 {}

// Access.internal
@access(Access.internal)
@route("/func4")
op func4(@body body: Test4): void;

// Access.public
@route("/func5")
op func5(@body body: Test4): void;

// Access.public
model Test5 {}

// Access.internal
@access(Access.internal)
@route("/func6")
op func6(@body body: Test5): void;

// Access.public
@route("/func7")
op func7(@body body: Test5): void;

// Access.public
@access(Access.public)
@route("/func8")
op func8(@body body: Test5): void;
```

### `@alternateType` {#@Azure.ClientGenerator.Core.alternateType}

Set an alternate type for a model property, scalar, or function parameter. Note that `@encode` will be overridden by the one defined in alternate type.

```typespec
@Azure.ClientGenerator.Core.alternateType(alternate: Scalar, scope?: valueof string)
```

#### Target

The source type you want to apply the alternate type to. Only scalar types are supported.
`ModelProperty | Scalar`

#### Parameters

| Name      | Type             | Description                                                                                                                                                                                            |
| --------- | ---------------- | ------------------------------------------------------------------------------------------------------------------------------------------------------------------------------------------------------ |
| alternate | `Scalar`         | The alternate type you want applied to the target. Only scalar types are supported.                                                                                                                    |
| scope     | `valueof string` | The language scope you want this decorator to apply to. If not specified, will apply to all language emitters.<br />You can use "!" to specify negation such as "!(java, python)" or "!java, !python". |

#### Examples

```typespec
model Foo {
  date: utcDateTime;
}
@@alternateType(Foo.date, string);
```

```typespec
scalar storageDateTime extends utcDataTime;
@@alternateType(storageDateTime, string, "python");
```

```typespec
op test(@param @alternateType(string) date: utcDateTime): void;
```

### `@apiVersion` {#@Azure.ClientGenerator.Core.apiVersion}

Use to override default assumptions on whether a parameter is an api-version parameter or not.
By default, we do matches with the `api-version` or `apiversion` string in the parameter name. Since api versions are
a client parameter, we will also elevate this parameter up onto the client.

```typespec
@Azure.ClientGenerator.Core.apiVersion(value?: valueof boolean, scope?: valueof string)
```

#### Target

`ModelProperty`

#### Parameters

| Name  | Type              | Description                                                                                                                                                                                            |
| ----- | ----------------- | ------------------------------------------------------------------------------------------------------------------------------------------------------------------------------------------------------ |
| value | `valueof boolean` | If true, we will treat this parameter as an api-version parameter. If false, we will not. Default is true.                                                                                             |
| scope | `valueof string`  | The language scope you want this decorator to apply to. If not specified, will apply to all language emitters.<br />You can use "!" to specify negation such as "!(java, python)" or "!java, !python". |

#### Examples

```typespec
namespace Contoso;

op test(
  @apiVersion
  @header("x-ms-version")
  version: string,
): void;
```

### `@client` {#@Azure.ClientGenerator.Core.client}

Create a ClientGenerator.Core client out of a namespace or interface

```typespec
@Azure.ClientGenerator.Core.client(value?: Model, scope?: valueof string)
```

#### Target

`Namespace | Interface`

#### Parameters

| Name  | Type             | Description                                                                                                                                                                                            |
| ----- | ---------------- | ------------------------------------------------------------------------------------------------------------------------------------------------------------------------------------------------------ |
| value | `Model`          | Optional configuration for the service.                                                                                                                                                                |
| scope | `valueof string` | The language scope you want this decorator to apply to. If not specified, will apply to all language emitters.<br />You can use "!" to specify negation such as "!(java, python)" or "!java, !python". |

#### Examples

##### Basic client setting

```typespec
@client
namespace MyService {

}
```

##### Setting with other service

```typespec
namespace MyService {

}

@client({
  service: MyService,
})
interface MyInterface {}
```

##### Changing client name if you don't want <Interface/Namespace>Client

```typespec
@client({
  client: MySpecialClient,
})
interface MyInterface {}
```

### `@clientInitialization` {#@Azure.ClientGenerator.Core.clientInitialization}

Client parameters you would like to add to the client. By default, we apply endpoint, credential, and api-version parameters. If you add clientInitialization, we will append those to the default list of parameters.

```typespec
@Azure.ClientGenerator.Core.clientInitialization(options: Azure.ClientGenerator.Core.ClientInitializationOptions, scope?: valueof string)
```

#### Target

`Namespace | Interface`

#### Parameters

<<<<<<< HEAD
| Name    | Type                                                                                                    | Description                                                                                                                                                                                           |
| ------- | ------------------------------------------------------------------------------------------------------- | ----------------------------------------------------------------------------------------------------------------------------------------------------------------------------------------------------- |
| options | [`ClientInitializationOptions`](./data-types.md#Azure.ClientGenerator.Core.ClientInitializationOptions) |                                                                                                                                                                                                       |
| scope   | `valueof string`                                                                                        | The language scope you want this decorator to apply to. If not specified, will apply to all language emitters<br />You can use "!" to specify negation such as "!(java, python)" or "!java, !python". |
=======
| Name    | Type             | Description                                                                                                                                                                                            |
| ------- | ---------------- | ------------------------------------------------------------------------------------------------------------------------------------------------------------------------------------------------------ |
| options | `Model`          |                                                                                                                                                                                                        |
| scope   | `valueof string` | The language scope you want this decorator to apply to. If not specified, will apply to all language emitters.<br />You can use "!" to specify negation such as "!(java, python)" or "!java, !python". |
>>>>>>> 797cfe84

#### Examples

```typespec
// main.tsp
namespace MyService;

op upload(blobName: string): void;
op download(blobName: string): void;

// client.tsp
namespace MyCustomizations;
model MyServiceClientOptions {
  blobName: string;
}

@@clientInitialization(MyService, {parameters: MyServiceClientOptions})
// The generated client will have `blobName` on it. We will also
// elevate the existing `blobName` parameter to the client level.
```

### `@clientName` {#@Azure.ClientGenerator.Core.clientName}

Changes the name of a method, parameter, property, or model generated in the client SDK

```typespec
@Azure.ClientGenerator.Core.clientName(rename: valueof string, scope?: valueof string)
```

#### Target

`unknown`

#### Parameters

| Name   | Type             | Description                                                                                                                                                                                            |
| ------ | ---------------- | ------------------------------------------------------------------------------------------------------------------------------------------------------------------------------------------------------ |
| rename | `valueof string` | The rename you want applied to the object                                                                                                                                                              |
| scope  | `valueof string` | The language scope you want this decorator to apply to. If not specified, will apply to all language emitters.<br />You can use "!" to specify negation such as "!(java, python)" or "!java, !python". |

#### Examples

```typespec
@clientName("nameInClient")
op nameInService: void;
```

```typespec
@clientName("nameForJava", "java")
@clientName("name_for_python", "python")
@clientName("nameForCsharp", "csharp")
@clientName("nameForJavascript", "javascript")
op nameInService: void;
```

### `@clientNamespace` {#@Azure.ClientGenerator.Core.clientNamespace}

Changes the namespace of a client, model, enum or union generated in the client SDK.
By default, the client namespace for them will follow the TypeSpec namespace.

```typespec
@Azure.ClientGenerator.Core.clientNamespace(rename: valueof string, scope?: valueof string)
```

#### Target

`Namespace | Interface | Model | Enum | Union`

#### Parameters

| Name   | Type             | Description                                                                                                                                                                                            |
| ------ | ---------------- | ------------------------------------------------------------------------------------------------------------------------------------------------------------------------------------------------------ |
| rename | `valueof string` | The rename you want applied to the object                                                                                                                                                              |
| scope  | `valueof string` | The language scope you want this decorator to apply to. If not specified, will apply to all language emitters.<br />You can use "!" to specify negation such as "!(java, python)" or "!java, !python". |

#### Examples

```typespec
@clientNamespace("ContosoClient")
namespace Contoso;
```

```typespec
@clientNamespace("ContosoJava", "java")
@clientNamespace("ContosoPython", "python")
@clientNamespace("ContosoCSharp", "csharp")
@clientNamespace("ContosoJavascript", "javascript")
namespace Contoso;
```

### `@convenientAPI` {#@Azure.ClientGenerator.Core.convenientAPI}

Whether you want to generate an operation as a convenient operation.

```typespec
@Azure.ClientGenerator.Core.convenientAPI(value?: valueof boolean, scope?: valueof string)
```

#### Target

`Operation`

#### Parameters

| Name  | Type              | Description                                                                                                                                                                                            |
| ----- | ----------------- | ------------------------------------------------------------------------------------------------------------------------------------------------------------------------------------------------------ |
| value | `valueof boolean` | Whether to generate the operation as convenience method or not.                                                                                                                                        |
| scope | `valueof string`  | The language scope you want this decorator to apply to. If not specified, will apply to all language emitters.<br />You can use "!" to specify negation such as "!(java, python)" or "!java, !python". |

#### Examples

```typespec
@convenientAPI(false)
op test: void;
```

### `@flattenProperty` {#@Azure.ClientGenerator.Core.flattenProperty}

:::caution
**Deprecated**: @flattenProperty decorator is not recommended to use.
:::

Set whether a model property should be flattened or not.

```typespec
@Azure.ClientGenerator.Core.flattenProperty(scope?: valueof string)
```

#### Target

`ModelProperty`

#### Parameters

| Name  | Type             | Description                                                                                                                                                                                            |
| ----- | ---------------- | ------------------------------------------------------------------------------------------------------------------------------------------------------------------------------------------------------ |
| scope | `valueof string` | The language scope you want this decorator to apply to. If not specified, will apply to all language emitters.<br />You can use "!" to specify negation such as "!(java, python)" or "!java, !python". |

#### Examples

```typespec
model Foo {
  @flattenProperty
  prop: Bar;
}
model Bar {}
```

### `@operationGroup` {#@Azure.ClientGenerator.Core.operationGroup}

Create a ClientGenerator.Core operation group out of a namespace or interface

```typespec
@Azure.ClientGenerator.Core.operationGroup(scope?: valueof string)
```

#### Target

`Namespace | Interface`

#### Parameters

| Name  | Type             | Description                                                                                                                                                                                            |
| ----- | ---------------- | ------------------------------------------------------------------------------------------------------------------------------------------------------------------------------------------------------ |
| scope | `valueof string` | The language scope you want this decorator to apply to. If not specified, will apply to all language emitters.<br />You can use "!" to specify negation such as "!(java, python)" or "!java, !python". |

#### Examples

```typespec
@operationGroup
interface MyInterface {}
```

### `@override` {#@Azure.ClientGenerator.Core.override}

Override the default client method generated by TCGC from your service definition

```typespec
@Azure.ClientGenerator.Core.override(override: Operation, scope?: valueof string)
```

#### Target

: The original service definition
`Operation`

#### Parameters

| Name     | Type             | Description                                                                                                                                                                                            |
| -------- | ---------------- | ------------------------------------------------------------------------------------------------------------------------------------------------------------------------------------------------------ |
| override | `Operation`      | : The override method definition that specifies the exact client method you want                                                                                                                       |
| scope    | `valueof string` | The language scope you want this decorator to apply to. If not specified, will apply to all language emitters.<br />You can use "!" to specify negation such as "!(java, python)" or "!java, !python". |

#### Examples

```typespec
// main.tsp
namespace MyService;

model Params {
 foo: string;
 bar: string;
}
op myOperation(...Params): void; // by default, we generate the method signature as `op myOperation(foo: string, bar: string)`;

// client.tsp
namespace MyCustomizations;

@override(MyService.operation)
op myOperationCustomization(params: Params): void;

// method signature is now `op myOperation(params: Params)`
```

```typespec
// main.tsp
namespace MyService;

model Params {
 foo: string;
 bar: string;
}
op myOperation(...Params): void; // by default, we generate the method signature as `op myOperation(foo: string, bar: string)`;

// client.tsp
namespace MyCustomizations;

@override(MyService.operation, "csharp")
op myOperationCustomization(params: Params): void;

// method signature is now `op myOperation(params: Params)` just for csharp
```

### `@paramAlias` {#@Azure.ClientGenerator.Core.paramAlias}

Alias the name of a client parameter to a different name. This permits you to have a different name for the parameter in client initialization then on individual methods and still refer to the same parameter.

```typespec
@Azure.ClientGenerator.Core.paramAlias(paramAlias: valueof string, scope?: valueof string)
```

#### Target

`ModelProperty`

#### Parameters

| Name       | Type             | Description                                                                                                                                                                                            |
| ---------- | ---------------- | ------------------------------------------------------------------------------------------------------------------------------------------------------------------------------------------------------ |
| paramAlias | `valueof string` |                                                                                                                                                                                                        |
| scope      | `valueof string` | The language scope you want this decorator to apply to. If not specified, will apply to all language emitters.<br />You can use "!" to specify negation such as "!(java, python)" or "!java, !python". |

#### Examples

```typespec
// main.tsp
namespace MyService;

op upload(blobName: string): void;

// client.tsp
namespace MyCustomizations;
model MyServiceClientOptions {
  blob: string;
}

@@clientInitialization(MyService, MyServiceClientOptions)
@@paramAlias(MyServiceClientOptions.blob, "blobName")

// The generated client will have `blobName` on it. We will also
// elevate the existing `blob` parameter to the client level.
```

### `@protocolAPI` {#@Azure.ClientGenerator.Core.protocolAPI}

Whether you want to generate an operation as a protocol operation.

```typespec
@Azure.ClientGenerator.Core.protocolAPI(value?: valueof boolean, scope?: valueof string)
```

#### Target

`Operation`

#### Parameters

| Name  | Type              | Description                                                                                                                                                                                            |
| ----- | ----------------- | ------------------------------------------------------------------------------------------------------------------------------------------------------------------------------------------------------ |
| value | `valueof boolean` | Whether to generate the operation as protocol or not.                                                                                                                                                  |
| scope | `valueof string`  | The language scope you want this decorator to apply to. If not specified, will apply to all language emitters.<br />You can use "!" to specify negation such as "!(java, python)" or "!java, !python". |

#### Examples

```typespec
@protocolAPI(false)
op test: void;
```

### `@scope` {#@Azure.ClientGenerator.Core.scope}

To define the client scope of an operation.

```typespec
@Azure.ClientGenerator.Core.scope(scope?: valueof string)
```

#### Target

`Operation`

#### Parameters

| Name  | Type             | Description                                                                                                                                                                                            |
| ----- | ---------------- | ------------------------------------------------------------------------------------------------------------------------------------------------------------------------------------------------------ |
| scope | `valueof string` | The language scope you want this decorator to apply to. If not specified, will apply to all language emitters.<br />You can use "!" to specify negation such as "!(java, python)" or "!java, !python". |

#### Examples

```typespec
@scope("!csharp")
op test: void;
```

### `@usage` {#@Azure.ClientGenerator.Core.usage}

Override usage for models/enums.
A model/enum's default usage info is always calculated by the operations that use it.
You could use this decorator to override the default usage info.
When setting usage for namespaces,
the usage info will be propagated to the models defined in the namespace.
If the model has an usage override, the model override takes precedence.
For example, with operation definition `op test(): OutputModel`,
the model `OutputModel` has default usage `Usage.output`.
After adding decorator `@@usage(OutputModel, Usage.input | Usage.output)`,
the final usage result for `OutputModel` is `Usage.input | Usage.output`.
The usage info for models will be propagated to models' properties,
parent models, discriminated sub models.
The override usage should not be narrow than the usage calculated by operation,
and different override usage should not conflict with each other,
otherwise a warning will be added to diagnostics list.

```typespec
@Azure.ClientGenerator.Core.usage(value: EnumMember | Union, scope?: valueof string)
```

#### Target

`Model | Enum | Union | Namespace`

#### Parameters

| Name  | Type                  | Description                                                                                                                                                                                            |
| ----- | --------------------- | ------------------------------------------------------------------------------------------------------------------------------------------------------------------------------------------------------ |
| value | `EnumMember \| Union` | The usage info you want to set for this model.                                                                                                                                                         |
| scope | `valueof string`      | The language scope you want this decorator to apply to. If not specified, will apply to all language emitters.<br />You can use "!" to specify negation such as "!(java, python)" or "!java, !python". |

#### Examples

##### Expand usage for model

```typespec
op test(): OutputModel;

// usage result for `OutputModel` is `Usage.input | Usage.output`
@usage(Usage.input)
model OutputModel {
  prop: string;
}
```

##### Propagation of usage

```typespec
// Usage.output
@discriminator("kind")
model Fish {
  age: int32;
}

// Usage.input | Usage.output
@discriminator("sharktype")
@usage(Usage.input)
model Shark extends Fish {
  kind: "shark";
  origin: Origin;
}

// Usage.output
model Salmon extends Fish {
  kind: "salmon";
}

// Usage.output
model SawShark extends Shark {
  sharktype: "saw";
}

// Usage.output
model Origin {
  country: string;
  city: string;
  manufacture: string;
}

@get
op getModel(): Fish;
```

### `@useSystemTextJsonConverter` {#@Azure.ClientGenerator.Core.useSystemTextJsonConverter}

Whether a model needs the custom JSON converter, this is only used for backward compatibility for csharp.

```typespec
@Azure.ClientGenerator.Core.useSystemTextJsonConverter(scope?: valueof string)
```

#### Target

`Model`

#### Parameters

| Name  | Type             | Description                                                                                                                                                                                            |
| ----- | ---------------- | ------------------------------------------------------------------------------------------------------------------------------------------------------------------------------------------------------ |
| scope | `valueof string` | The language scope you want this decorator to apply to. If not specified, will apply to all language emitters.<br />You can use "!" to specify negation such as "!(java, python)" or "!java, !python". |

#### Examples

```typespec
@useSystemTextJsonConverter
model MyModel {
  prop: string;
}
```<|MERGE_RESOLUTION|>--- conflicted
+++ resolved
@@ -284,17 +284,10 @@
 
 #### Parameters
 
-<<<<<<< HEAD
-| Name    | Type                                                                                                    | Description                                                                                                                                                                                           |
-| ------- | ------------------------------------------------------------------------------------------------------- | ----------------------------------------------------------------------------------------------------------------------------------------------------------------------------------------------------- |
-| options | [`ClientInitializationOptions`](./data-types.md#Azure.ClientGenerator.Core.ClientInitializationOptions) |                                                                                                                                                                                                       |
-| scope   | `valueof string`                                                                                        | The language scope you want this decorator to apply to. If not specified, will apply to all language emitters<br />You can use "!" to specify negation such as "!(java, python)" or "!java, !python". |
-=======
-| Name    | Type             | Description                                                                                                                                                                                            |
-| ------- | ---------------- | ------------------------------------------------------------------------------------------------------------------------------------------------------------------------------------------------------ |
-| options | `Model`          |                                                                                                                                                                                                        |
-| scope   | `valueof string` | The language scope you want this decorator to apply to. If not specified, will apply to all language emitters.<br />You can use "!" to specify negation such as "!(java, python)" or "!java, !python". |
->>>>>>> 797cfe84
+| Name    | Type                                                                                                    | Description                                                                                                                                                                                            |
+| ------- | ------------------------------------------------------------------------------------------------------- | ------------------------------------------------------------------------------------------------------------------------------------------------------------------------------------------------------ |
+| options | [`ClientInitializationOptions`](./data-types.md#Azure.ClientGenerator.Core.ClientInitializationOptions) |                                                                                                                                                                                                        |
+| scope   | `valueof string`                                                                                        | The language scope you want this decorator to apply to. If not specified, will apply to all language emitters.<br />You can use "!" to specify negation such as "!(java, python)" or "!java, !python". |
 
 #### Examples
 
