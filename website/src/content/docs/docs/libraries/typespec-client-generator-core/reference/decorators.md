--- conflicted
+++ resolved
@@ -147,7 +147,44 @@
 op func8(@body body: Test5): void;
 ```
 
-<<<<<<< HEAD
+### `@alternateType` {#@Azure.ClientGenerator.Core.alternateType}
+
+Set an alternate type for a model property, scalar, or function parameter. Note that `@encode` will be overridden by the one defined in alternate type.
+
+```typespec
+@Azure.ClientGenerator.Core.alternateType(alternate: Scalar, scope?: valueof string)
+```
+
+#### Target
+
+The source type you want to apply the alternate type to. Only scalar types are supported.
+`ModelProperty | Scalar`
+
+#### Parameters
+
+| Name      | Type             | Description                                                                                                                                                                                            |
+| --------- | ---------------- | ------------------------------------------------------------------------------------------------------------------------------------------------------------------------------------------------------ |
+| alternate | `Scalar`         | The alternate type you want applied to the target. Only scalar types are supported.                                                                                                                    |
+| scope     | `valueof string` | The language scope you want this decorator to apply to. If not specified, will apply to all language emitters.<br />You can use "!" to specify negation such as "!(java, python)" or "!java, !python". |
+
+#### Examples
+
+```typespec
+model Foo {
+  date: utcDateTime;
+}
+@@alternateType(Foo.date, string);
+```
+
+```typespec
+scalar storageDateTime extends utcDataTime;
+@@alternateType(storageDateTime, string, "python");
+```
+
+```typespec
+op test(@param @alternateType(string) date: utcDateTime): void;
+```
+
 ### `@apiVersion` {#@Azure.ClientGenerator.Core.apiVersion}
 
 Use to override default assumptions on whether a parameter is an api-version parameter or not.
@@ -156,19 +193,10 @@
 
 ```typespec
 @Azure.ClientGenerator.Core.apiVersion(value?: valueof boolean, scope?: valueof string)
-=======
-### `@alternateType` {#@Azure.ClientGenerator.Core.alternateType}
-
-Set an alternate type for a model property, scalar, or function parameter. Note that `@encode` will be overridden by the one defined in alternate type.
-
-```typespec
-@Azure.ClientGenerator.Core.alternateType(alternate: Scalar, scope?: valueof string)
->>>>>>> 9d16af12
-```
-
-#### Target
-
-<<<<<<< HEAD
+```
+
+#### Target
+
 `ModelProperty`
 
 #### Parameters
@@ -177,22 +205,10 @@
 | ----- | ----------------- | ------------------------------------------------------------------------------------------------------------------------------------------------------------------------------------------------------ |
 | value | `valueof boolean` | If true, we will treat this parameter as an api-version parameter. If false, we will not. Default is true.                                                                                             |
 | scope | `valueof string`  | The language scope you want this decorator to apply to. If not specified, will apply to all language emitters.<br />You can use "!" to specify negation such as "!(java, python)" or "!java, !python". |
-=======
-The source type you want to apply the alternate type to. Only scalar types are supported.
-`ModelProperty | Scalar`
-
-#### Parameters
-
-| Name      | Type             | Description                                                                                                                                                                                           |
-| --------- | ---------------- | ----------------------------------------------------------------------------------------------------------------------------------------------------------------------------------------------------- |
-| alternate | `Scalar`         | The alternate type you want applied to the target. Only scalar types are supported.                                                                                                                   |
-| scope     | `valueof string` | The language scope you want this decorator to apply to. If not specified, will apply to all language emitters<br />You can use "!" to specify negation such as "!(java, python)" or "!java, !python". |
->>>>>>> 9d16af12
-
-#### Examples
-
-```typespec
-<<<<<<< HEAD
+
+#### Examples
+
+```typespec
 namespace Contoso;
 
 op test(
@@ -200,21 +216,6 @@
   @header("x-ms-version")
   version: string,
 ): void;
-=======
-model Foo {
-  date: utcDateTime;
-}
-@@alternateType(Foo.date, string);
-```
-
-```typespec
-scalar storageDateTime extends utcDataTime;
-@@alternateType(storageDateTime, string, "python");
-```
-
-```typespec
-op test(@param @alternateType(string) date: utcDateTime): void;
->>>>>>> 9d16af12
 ```
 
 ### `@client` {#@Azure.ClientGenerator.Core.client}
@@ -600,9 +601,9 @@
 
 #### Parameters
 
-| Name  | Type             | Description                                                                                                                                                                                           |
-| ----- | ---------------- | ----------------------------------------------------------------------------------------------------------------------------------------------------------------------------------------------------- |
-| scope | `valueof string` | The language scope you want this decorator to apply to. If not specified, will apply to all language emitters<br />You can use "!" to specify negation such as "!(java, python)" or "!java, !python". |
+| Name  | Type             | Description                                                                                                                                                                                            |
+| ----- | ---------------- | ------------------------------------------------------------------------------------------------------------------------------------------------------------------------------------------------------ |
+| scope | `valueof string` | The language scope you want this decorator to apply to. If not specified, will apply to all language emitters.<br />You can use "!" to specify negation such as "!(java, python)" or "!java, !python". |
 
 #### Examples
 
